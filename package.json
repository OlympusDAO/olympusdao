{
  "name": "@scaffold-eth/react-app",
  "version": "1.1.0",
  "homepage": ".",
  "browserslist": [
    ">0.2% or last 2 versions",
    "not dead",
    "not op_mini all"
  ],
  "jest": {
    "collectCoverageFrom": [
      "src/**/*.{js,jsx,ts,tsx}",
      "!<rootDir>/node_modules/",
      "!src/locales/translations/**",
      "!src/typechain/**"
    ],
    "coverageThreshold": {
      "global": {
        "branches": 50,
        "functions": 50,
        "lines": 50,
        "statements": 50
      }
    },
    "coverageReporters": [
      "text",
      "json-summary",
      "text-summary",
      "lcov"
    ]
  },
  "dependencies": {
    "@apollo/client": "^3.5.10",
    "@coinbase/wallet-sdk": "^3.0.8",
    "@ethersproject/address": "^5.6.0",
    "@ethersproject/providers": "^5.0.12",
    "@ledgerhq/iframe-provider": "^0.4.2",
    "@lingui/react": "^3.13.3",
    "@material-ui/core": "^4.12.4",
    "@material-ui/icons": "^4.11.3",
    "@material-ui/lab": "^4.0.0-alpha.61",
    "@multifarm/widget": "^0.0.125",
    "@olympusdao/component-library": "^1.10.0",
    "@reduxjs/toolkit": "^1.8.1",
    "@types/material-ui": "^0.21.12",
    "@walletconnect/web3-provider": "^1.7.5",
    "axios": "^0.27.2",
    "date-fns": "^2.28.0",
    "ethers": "^5.6.4",
    "graphql": "^15.8.0",
    "graphql-request": "^4.2.0",
    "markdown-it": "^12.3.2",
    "react": "17.0.2",
    "react-countdown": "^2.3.2",
    "react-dom": "17.0.2",
    "react-ga": "^3.3.0",
    "react-ga4": "^1.4.1",
    "react-query": "^3.37.0",
    "react-redux": "^7.2.8",
<<<<<<< HEAD
    "react-router-dom": "^5.2.0",
    "react-scripts": "^5.0.1",
=======
    "react-router-dom": "^6.3.0",
    "react-scripts": "^4.0.3",
>>>>>>> 2da31a78
    "react-step-progress-bar": "^1.0.3",
    "react-uid": "^2.3.1",
    "recharts": "^2.1.9",
    "typescript": "^4.6.3",
    "web3modal": "^1.9.7"
  },
  "devDependencies": {
    "@babel/runtime": "^7.17.9",
    "@chainsafe/dappeteer": "^2.4.1",
    "@lingui/cli": "^3.13.3",
    "@lingui/core": "^3.13.0",
    "@lingui/macro": "^3.12.1",
    "@nomiclabs/hardhat-ethers": "^2.0.5",
    "@nomiclabs/hardhat-waffle": "^2.0.3",
    "@testing-library/dom": "^8.13.0",
    "@testing-library/jest-dom": "^5.16.4",
    "@testing-library/react": "^12.1.5",
    "@typechain/ethers-v5": "^8.0.2",
    "@types/css-mediaquery": "^0.1.1",
    "@types/expect-puppeteer": "^4.4.7",
    "@types/graphql": "^14.5.0",
    "@types/jest-environment-puppeteer": "^5.0.0",
    "@types/markdown-it": "^12.2.3",
    "@types/puppeteer": "^5.4.6",
    "@types/react": "^17.0.15",
    "@types/react-dom": "^18.0.3",
    "@types/react-router-dom": "^5.3.3",
    "@types/shelljs": "^0.8.9",
    "@types/uuid": "^8.3.1",
    "@typescript-eslint/eslint-plugin": "^5.20.0",
    "@typescript-eslint/parser": "^5.19.0",
    "assert": "^2.0.0",
    "autoprefixer": "^10.4.7",
    "babel-plugin-transform-imports": "^2.0.0",
    "css-mediaquery": "^0.1.2",
    "eslint-config-airbnb": "^19.0.4",
    "eslint-config-prettier": "^8.5.0",
    "eslint-plugin-babel": "^5.3.1",
    "eslint-plugin-import": "^2.25.4",
    "eslint-plugin-jsx-a11y": "^6.5.1",
    "eslint-plugin-prettier": "^4.0.0",
    "eslint-plugin-react": "^7.29.4",
    "eslint-plugin-react-hooks": "^4.5.0",
    "eslint-plugin-simple-import-sort": "^7.0.0",
    "eslint-plugin-unused-imports": "^2.0.0",
    "fast-check": "^2.25.0",
    "gulp": "^4.0.2",
    "gulp-csso": "^4.0.1",
    "gulp-debug": "^4.0.0",
    "gulp-less": "^5.0.0",
    "gulp-postcss": "^9.0.0",
    "hardhat": "^2.9.2",
<<<<<<< HEAD
    "history": "^5.3.0",
    "https-browserify": "^1.0.0",
=======
>>>>>>> 2da31a78
    "husky": "^7.0.4",
    "jest-coverage-badges": "^1.1.2",
    "jest-extended": "^2.0.0",
    "jest-puppeteer": "^6.1.0",
    "jest-when": "^3.5.1",
    "less-plugin-npm-import": "^2.1.0",
    "lint-staged": "^12.4.1",
    "node-watch": "^0.7.1",
    "os-browserify": "^0.3.0",
    "postcss": "^8.4.12",
    "pptr-testing-library": "^0.7.0",
    "prettier": "^2.6.2",
    "puppeteer": "^13.5.2",
    "react-app-rewired": "^2.2.1",
    "sass": "^1.51.0",
    "shelljs": "^0.8.5",
    "stream-browserify": "^3.0.0",
    "stream-http": "^3.2.0",
    "surge": "^0.21.5",
    "type-graphql": "^1.1.1",
    "typechain": "^6.0.2",
    "url": "^0.11.0"
  },
  "scripts": {
    "build": "yarn lingui:prepare && GENERATE_SOURCEMAP=false react-app-rewired build",
    "eject": "react-app-rewired eject",
    "start": "yarn lingui:prepare && react-app-rewired start",
    "test": "react-scripts test",
    "test:unit": "react-scripts test --watchAll=false --bail --ci --coverage",
    "test:e2e": "react-scripts test  --watchAll=false --bail --ci",
    "lint": "eslint --config ./.eslintrc.js ./src/ --ext .jsx,.js,.tsx,.ts",
    "lint:fix": "prettier --write ./src/ & yarn lint --fix",
    "theme": "npx gulp less",
    "watch": "node ./scripts/watch.js",
    "snapshot": "react-scripts test --updateSnapshot",
    "predocker-start": "docker build -t olympus-frontend -f Dockerfile .",
    "docker-start": "yarn run postinstall && docker run -it --rm -v `pwd`/src:/usr/src/app/src -v `pwd`/public:/usr/src/app/public -p 3000:3000 olympus-frontend",
    "stats": "yarn build --stats && npx webpack-bundle-analyzer ./build/bundle-stats.json",
    "lingui:extract": "lingui extract",
    "lingui:compile": "lingui compile",
    "lingui:branch:main": "cd src/locales/translations && git checkout main && yarn lingui:fetch",
    "lingui:branch:develop": "cd src/locales/translations && git checkout develop && yarn lingui:fetch",
    "lingui:branch:translators": "cd src/locales/translations && git checkout translators && yarn lingui:fetch",
    "lingui:fetch": "cd src/locales/translations && git pull",
    "lingui:prepare": "pwd && if [ ! -d src/locales/translations ]; then git clone https://github.com/OlympusDAO/olympus-translations.git src/locales/translations; fi",
    "typechain:build": "yarn run typechain --target ethers-v5 --out-dir src/typechain src/abi/*.json src/abi/**/*.json",
    "preinstall": "yarn lingui:prepare || exit 0",
    "postinstall": "yarn typechain:build && yarn lingui:compile",
    "prepare": "husky install"
  },
  "resolutions": {
    "**/immer": "9.0.6",
    "**/axios": "0.23.0",
    "**/set-value": "4.0.1",
    "**/glob-parent": "5.1.2",
    "**/browserslist": "4.16.5",
    "**/node-fetch": "2.6.7",
    "**/nth-check": "2.0.1",
    "**/ansi-regex": "5.0.1",
    "**/prompts": "2.4.2",
    "**/shell-quote": "1.7.3",
    "**/ejs": "3.1.6",
    "react-error-overlay": "6.0.9",
    "**/node-forge": "1.0.0",
    "**/url-parse": "1.5.10",
    "**/unset-value": "2.0.1"
  },
  "husky": {
    "hooks": {
      "pre-commit": "lint-staged"
    }
  },
  "lint-staged": {
    "!(src/locales)src/**/*.{ts,tsx,js,jsx}": [
      "eslint --fix",
      "prettier --write"
    ]
  }
}<|MERGE_RESOLUTION|>--- conflicted
+++ resolved
@@ -57,13 +57,8 @@
     "react-ga4": "^1.4.1",
     "react-query": "^3.37.0",
     "react-redux": "^7.2.8",
-<<<<<<< HEAD
-    "react-router-dom": "^5.2.0",
+    "react-router-dom": "^6.3.0",
     "react-scripts": "^5.0.1",
-=======
-    "react-router-dom": "^6.3.0",
-    "react-scripts": "^4.0.3",
->>>>>>> 2da31a78
     "react-step-progress-bar": "^1.0.3",
     "react-uid": "^2.3.1",
     "recharts": "^2.1.9",
@@ -116,11 +111,7 @@
     "gulp-less": "^5.0.0",
     "gulp-postcss": "^9.0.0",
     "hardhat": "^2.9.2",
-<<<<<<< HEAD
-    "history": "^5.3.0",
     "https-browserify": "^1.0.0",
-=======
->>>>>>> 2da31a78
     "husky": "^7.0.4",
     "jest-coverage-badges": "^1.1.2",
     "jest-extended": "^2.0.0",
