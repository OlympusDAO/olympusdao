{
  "name": "@scaffold-eth/react-app",
  "version": "1.1.0",
  "homepage": ".",
  "browserslist": {
    "production": [
      ">0.2% or last 2 versions",
      "not dead"
    ],
    "development": [
      "last 1 chrome version",
      "last 1 firefox version",
      "last 1 safari version"
    ]
  },
  "jest": {
    "collectCoverageFrom": [
      "src/**/*.{js,jsx,ts,tsx}",
      "!<rootDir>/node_modules/",
      "!src/locales/translations/**",
      "!src/typechain/**"
    ],
    "coverageThreshold": {
      "global": {
        "branches": 5,
        "functions": 5,
        "lines": 5,
        "statements": 5
      }
    },
    "coverageReporters": [
      "text",
      "json-summary",
      "text-summary",
      "lcov"
    ]
  },
  "dependencies": {
    "@apollo/client": "^3.5.9",
    "@ethersproject/address": "^5.0.5",
    "@ethersproject/providers": "^5.0.12",
    "@ledgerhq/iframe-provider": "^0.4.2",
    "@lingui/react": "^3.12.1",
    "@material-ui/core": "^4.11.4",
    "@material-ui/icons": "^4.11.2",
    "@material-ui/lab": "^4.0.0-alpha.58",
<<<<<<< HEAD
    "@olympusdao/component-library": "^1.8.0-beta.8",
    "@reduxjs/toolkit": "^1.7.1",
=======
    "@olympusdao/component-library": "^1.7.0",
    "@reduxjs/toolkit": "^1.8.0",
>>>>>>> 00493bc2
    "@testing-library/jest-dom": "^5.16.1",
    "@testing-library/react": "^12.1.3",
    "@testing-library/user-event": "^13.1.9",
    "@types/material-ui": "^0.21.12",
    "@walletconnect/web3-provider": "^1.6.6",
    "axios": "^0.25.0",
    "babel-plugin-lodash": "^3.3.4",
    "babel-plugin-transform-imports": "^2.0.0",
    "bignumber.js": "^9.0.2",
    "date-fns": "^2.28.0",
    "ethers": "^5.5.4",
    "graphql": "^15.8.0",
    "lodash": "^4.17.21",
    "markdown-it": "^12.3.2",
    "material-ui": "^0.20.2",
    "node-watch": "^0.7.1",
    "postcss": "^8.4.7",
    "react": "17.0.2",
    "react-countdown": "^2.3.2",
    "react-dom": "17.0.2",
    "react-flag-icon-css": "^1.0.25",
    "react-ga": "^3.3.0",
    "react-query": "^3.34.16",
    "react-redux": "^7.2.4",
    "react-router-dom": "^5.2.0",
    "react-scripts": "^4.0.3",
    "react-uid": "^2.3.1",
    "recharts": "^2.1.9",
    "sass": "^1.49.9",
    "typescript": "^4.5.4",
    "uuid": "^8.3.2",
    "web3modal": "^1.9.1"
  },
  "devDependencies": {
    "@babel/runtime": "^7.17.2",
    "@chainsafe/dappeteer": "^2.4.1",
    "@graphql-codegen/cli": "^2.6.2",
    "@graphql-codegen/typescript": "^2.4.5",
    "@lingui/cli": "^3.13.0",
    "@lingui/core": "^3.13.0",
    "@lingui/macro": "^3.12.1",
    "@nomiclabs/hardhat-ethers": "^2.0.5",
    "@nomiclabs/hardhat-waffle": "^2.0.1",
    "@testing-library/dom": "^8.11.3",
    "@typechain/ethers-v5": "^8.0.2",
    "@types/expect-puppeteer": "^4.4.7",
    "@types/graphql": "^14.5.0",
    "@types/jest-environment-puppeteer": "^5.0.0",
    "@types/lodash": "^4.14.176",
    "@types/markdown-it": "^12.2.3",
    "@types/puppeteer": "^5.4.5",
    "@types/react": "^17.0.15",
    "@types/react-dom": "^17.0.11",
    "@types/react-router-dom": "^5.3.3",
    "@types/shelljs": "^0.8.9",
    "@types/uuid": "^8.3.1",
    "@typescript-eslint/eslint-plugin": "^5.12.1",
    "@typescript-eslint/parser": "^5.12.1",
    "autoprefixer": "^10.2.4",
    "eslint": "^7.11.0",
    "eslint-config-airbnb": "^19.0.4",
    "eslint-config-prettier": "^8.4.0",
    "eslint-plugin-babel": "^5.3.1",
    "eslint-plugin-import": "^2.25.4",
    "eslint-plugin-jsx-a11y": "^6.5.1",
    "eslint-plugin-prettier": "^4.0.0",
    "eslint-plugin-react": "^7.28.0",
    "eslint-plugin-react-hooks": "^4.3.0",
    "eslint-plugin-simple-import-sort": "^7.0.0",
    "eslint-plugin-unused-imports": "^2.0.0",
    "fast-check": "^2.22.0",
    "gulp": "^4.0.2",
    "gulp-csso": "^4.0.1",
    "gulp-debug": "^4.0.0",
    "gulp-less": "^5.0.0",
    "gulp-postcss": "^9.0.0",
    "hardhat": "^2.8.4",
    "history": "^5.3.0",
    "husky": "^7.0.4",
    "jest-coverage-badges": "^1.1.2",
    "jest-extended": "^2.0.0",
    "jest-puppeteer": "^6.1.0",
    "jest-when": "^3.5.1",
    "less-plugin-npm-import": "^2.1.0",
    "lint-staged": "^12.3.4",
    "pptr-testing-library": "^0.7.0",
    "prettier": "^2.5.1",
    "puppeteer": "^13.4.0",
    "sass": "^1.49.9",
    "shelljs": "^0.8.5",
    "surge": "^0.21.5",
    "type-graphql": "^1.1.1",
    "typechain": "^6.0.2"
  },
  "scripts": {
    "build": "GENERATE_SOURCEMAP=false react-scripts build",
    "eject": "react-scripts eject",
    "start": "react-scripts start",
    "test": "react-scripts test",
    "test:unit": "react-scripts test --testPathPattern=\"(\\.|/|-)unit\\.(test|spec)\\.[jt]sx?$\" --watchAll=false --bail --ci --coverage --maxWorkers=50% --forceExit",
    "test:e2e": "react-scripts test --testPathPattern=\"(\\.|/|-)e2e\\.(test|spec)\\.[jt]sx?$\" --watchAll=false --bail --ci --forceExit",
    "lint": "eslint --config ./.eslintrc.js ./src/ --ext .jsx,.js,.tsx,.ts",
    "lint:fix": "prettier --write ./src/ & yarn lint --fix",
    "theme": "npx gulp less",
    "watch": "node ./scripts/watch.js",
    "snapshot": "react-scripts test --updateSnapshot",
    "predocker-start": "docker build -t olympus-frontend -f Dockerfile .",
    "docker-start": "yarn run postinstall && docker run -it --rm -v `pwd`/src:/usr/src/app/src -v `pwd`/public:/usr/src/app/public -p 3000:3000 olympus-frontend",
    "stats": "yarn build --stats && npx webpack-bundle-analyzer ./build/bundle-stats.json",
    "graph-types": "graphql-codegen --config ./graph-types.codegen.yaml",
    "lingui:extract": "lingui extract",
    "lingui:compile": "lingui compile",
    "lingui:branch:main": "yarn lingui:deinit && git config -f .gitmodules submodule.src/locales/translations.branch main && yarn lingui:fetch",
    "lingui:branch:develop": "yarn lingui:deinit && git config -f .gitmodules submodule.src/locales/translations.branch develop && yarn lingui:fetch",
    "lingui:deinit": "git submodule  deinit -f  src/locales/translations",
    "lingui:fetch": "git submodule update --init --remote src/locales/translations",
    "typechain:build": "yarn run typechain --target ethers-v5 --out-dir src/typechain src/abi/*.json src/abi/**/*.json",
    "preinstall": "[ ! -e src/locales/translations/.git ] && yarn lingui:fetch || exit 0",
    "postinstall": "yarn typechain:build && yarn lingui:compile",
    "prepare": "husky install"
  },
  "resolutions": {
    "**/immer": "9.0.6",
    "**/axios": "0.23.0",
    "**/set-value": "4.0.1",
    "**/glob-parent": "5.1.2",
    "**/browserslist": "4.16.5",
    "**/node-fetch": "2.6.7",
    "**/nth-check": "2.0.1",
    "**/ansi-regex": "5.0.1",
    "**/prompts": "2.4.2",
    "**/shell-quote": "1.7.3",
    "**/ejs": "3.1.6",
    "**/ansi-html": "https://registry.yarnpkg.com/ansi-html-community/-/ansi-html-community-0.0.8.tgz",
    "react-error-overlay": "6.0.9",
    "**/node-forge": "1.0.0",
    "**/url-parse": "1.5.10",
    "**/unset-value": "2.0.1"
  },
  "husky": {
    "hooks": {
      "pre-commit": "lint-staged"
    }
  },
  "lint-staged": {
    "!(src/locales)src/**/*.{ts,tsx,js,jsx}": [
      "eslint --fix",
      "prettier --write"
    ]
  }
}<|MERGE_RESOLUTION|>--- conflicted
+++ resolved
@@ -44,13 +44,8 @@
     "@material-ui/core": "^4.11.4",
     "@material-ui/icons": "^4.11.2",
     "@material-ui/lab": "^4.0.0-alpha.58",
-<<<<<<< HEAD
     "@olympusdao/component-library": "^1.8.0-beta.8",
-    "@reduxjs/toolkit": "^1.7.1",
-=======
-    "@olympusdao/component-library": "^1.7.0",
     "@reduxjs/toolkit": "^1.8.0",
->>>>>>> 00493bc2
     "@testing-library/jest-dom": "^5.16.1",
     "@testing-library/react": "^12.1.3",
     "@testing-library/user-event": "^13.1.9",
