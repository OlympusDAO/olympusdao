{
  "name": "@scaffold-eth/react-app",
  "version": "1.1.0",
  "homepage": ".",
  "browserslist": [
    ">0.2% or last 2 versions",
    "not dead",
    "not op_mini all"
  ],
  "jest": {
    "collectCoverageFrom": [
      "src/**/*.{js,jsx,ts,tsx}",
      "!<rootDir>/node_modules/",
      "!src/locales/translations/**",
      "!src/typechain/**"
    ],
    "coverageThreshold": {
      "global": {
        "branches": 50,
        "functions": 50,
        "lines": 50,
        "statements": 50
      }
    },
    "coverageReporters": [
      "text",
      "json-summary",
      "text-summary",
      "lcov"
    ]
  },
  "dependencies": {
    "@apollo/client": "^3.6.2",
    "@coinbase/wallet-sdk": "^3.1.0",
    "@emotion/react": "^11.9.0",
    "@emotion/styled": "^11.8.1",
    "@ethersproject/address": "^5.6.0",
    "@ethersproject/providers": "^5.6.6",
    "@ledgerhq/iframe-provider": "^0.4.2",
    "@lingui/react": "^3.13.3",
    "@mui/icons-material": "^5.6.2",
    "@mui/lab": "^5.0.0-alpha.79",
    "@mui/material": "^5.6.3",
    "@multifarm/widget": "^0.0.125",
<<<<<<< HEAD
    "@olympusdao/component-library": "^1.11.3",
=======
    "@olympusdao/component-library": "^2.0.0",
>>>>>>> f7704907
    "@reduxjs/toolkit": "^1.8.1",
    "@types/material-ui": "^0.21.12",
    "@walletconnect/web3-provider": "^1.7.8",
    "axios": "^0.27.2",
    "date-fns": "^2.28.0",
    "ethers": "^5.6.5",
    "graphql": "^15.8.0",
    "graphql-request": "^4.2.0",
    "markdown-it": "^13.0.1",
    "react": "17.0.2",
    "react-countdown": "^2.3.2",
    "react-dom": "17.0.2",
    "react-ga": "^3.3.0",
    "react-ga4": "^1.4.1",
    "react-query": "^3.37.0",
    "react-redux": "^7.2.8",
    "react-router-dom": "^6.3.0",
    "react-scripts": "^4.0.3",
    "react-step-progress-bar": "^1.0.3",
    "react-uid": "^2.3.1",
    "recharts": "^2.1.9",
    "typescript": "^4.6.4",
    "web3modal": "^1.9.7"
  },
  "devDependencies": {
    "@babel/runtime": "^7.17.9",
    "@chainsafe/dappeteer": "^2.4.1",
    "@lingui/cli": "^3.13.3",
    "@lingui/core": "^3.13.0",
    "@lingui/macro": "^3.12.1",
    "@nomiclabs/hardhat-ethers": "^2.0.6",
    "@nomiclabs/hardhat-waffle": "^2.0.3",
    "@testing-library/dom": "^8.13.0",
    "@testing-library/jest-dom": "^5.16.4",
    "@testing-library/react": "^12.1.5",
    "@typechain/ethers-v5": "^8.0.2",
    "@types/css-mediaquery": "^0.1.1",
    "@types/expect-puppeteer": "^4.4.7",
    "@types/graphql": "^14.5.0",
    "@types/jest-environment-puppeteer": "^5.0.2",
    "@types/markdown-it": "^12.2.3",
    "@types/puppeteer": "^5.4.6",
    "@types/react": "^17.0.15",
    "@types/react-dom": "^18.0.3",
    "@types/react-router-dom": "^5.3.3",
    "@types/shelljs": "^0.8.9",
    "@types/uuid": "^8.3.1",
    "@typescript-eslint/eslint-plugin": "^5.23.0",
    "@typescript-eslint/parser": "^5.19.0",
    "autoprefixer": "^10.4.7",
    "babel-plugin-transform-imports": "^2.0.0",
    "css-mediaquery": "^0.1.2",
    "eslint-config-airbnb": "^19.0.4",
    "eslint-config-prettier": "^8.5.0",
    "eslint-plugin-babel": "^5.3.1",
    "eslint-plugin-import": "^2.25.4",
    "eslint-plugin-jsx-a11y": "^6.5.1",
    "eslint-plugin-prettier": "^4.0.0",
    "eslint-plugin-react": "^7.29.4",
    "eslint-plugin-react-hooks": "^4.5.0",
    "eslint-plugin-simple-import-sort": "^7.0.0",
    "eslint-plugin-unused-imports": "^2.0.0",
    "fast-check": "^2.25.0",
    "gulp": "^4.0.2",
    "gulp-csso": "^4.0.1",
    "gulp-debug": "^4.0.0",
    "gulp-less": "^5.0.0",
    "gulp-postcss": "^9.0.0",
    "hardhat": "^2.9.3",
    "husky": "^7.0.4",
    "jest-coverage-badges": "^1.1.2",
    "jest-extended": "^2.0.0",
    "jest-puppeteer": "^6.1.0",
    "jest-when": "^3.5.1",
    "less-plugin-npm-import": "^2.1.0",
    "lint-staged": "^12.4.1",
    "node-watch": "^0.7.1",
    "postcss": "^8.4.13",
    "pptr-testing-library": "^0.7.0",
    "prettier": "^2.6.2",
    "puppeteer": "^14.1.0",
    "sass": "^1.51.0",
    "shelljs": "^0.8.5",
    "surge": "^0.21.5",
    "type-graphql": "^1.1.1",
    "typechain": "^6.0.2"
  },
  "scripts": {
    "build": "yarn lingui:prepare && GENERATE_SOURCEMAP=false react-scripts build",
    "eject": "react-scripts eject",
    "start": "yarn lingui:prepare && react-scripts start",
    "test": "react-scripts test",
    "test:unit": "react-scripts test --watchAll=false --bail --ci --coverage",
    "test:e2e": "react-scripts test  --watchAll=false --bail --ci",
    "lint": "eslint --config ./.eslintrc.js ./src/ --ext .jsx,.js,.tsx,.ts",
    "lint:fix": "prettier --write ./src/ & yarn lint --fix",
    "theme": "npx gulp less",
    "watch": "node ./scripts/watch.js",
    "snapshot": "react-scripts test --updateSnapshot",
    "predocker-start": "docker build -t olympus-frontend -f Dockerfile .",
    "docker-start": "yarn run postinstall && docker run -it --rm -v `pwd`/src:/usr/src/app/src -v `pwd`/public:/usr/src/app/public -p 3000:3000 olympus-frontend",
    "stats": "yarn build --stats && npx webpack-bundle-analyzer ./build/bundle-stats.json",
    "lingui:extract": "lingui extract",
    "lingui:compile": "lingui compile",
    "lingui:branch:main": "cd src/locales/translations && git checkout main && yarn lingui:fetch",
    "lingui:branch:develop": "cd src/locales/translations && git checkout develop && yarn lingui:fetch",
    "lingui:branch:translators": "cd src/locales/translations && git checkout translators && yarn lingui:fetch",
    "lingui:fetch": "cd src/locales/translations && git pull",
    "lingui:prepare": "pwd && if [ ! -d src/locales/translations ]; then git clone https://github.com/OlympusDAO/olympus-translations.git src/locales/translations; fi",
    "typechain:build": "yarn run typechain --target ethers-v5 --out-dir src/typechain src/abi/*.json src/abi/**/*.json",
    "preinstall": "yarn lingui:prepare || exit 0",
    "postinstall": "yarn typechain:build && yarn lingui:compile",
    "prepare": "husky install"
  },
  "resolutions": {
    "**/immer": "9.0.6",
    "**/axios": "0.23.0",
    "**/set-value": "4.0.1",
    "**/glob-parent": "5.1.2",
    "**/browserslist": "4.16.5",
    "**/node-fetch": "2.6.7",
    "**/nth-check": "2.0.1",
    "**/ansi-regex": "5.0.1",
    "**/prompts": "2.4.2",
    "**/shell-quote": "1.7.3",
    "**/ejs": "3.1.6",
    "**/ansi-html": "https://registry.yarnpkg.com/ansi-html-community/-/ansi-html-community-0.0.8.tgz",
    "react-error-overlay": "6.0.9",
    "**/node-forge": "1.0.0",
    "**/url-parse": "1.5.10",
    "**/unset-value": "2.0.1"
  },
  "husky": {
    "hooks": {
      "pre-commit": "lint-staged"
    }
  },
  "lint-staged": {
    "!(src/locales)src/**/*.{ts,tsx,js,jsx}": [
      "eslint --fix",
      "prettier --write"
    ]
  }
}<|MERGE_RESOLUTION|>--- conflicted
+++ resolved
@@ -42,11 +42,7 @@
     "@mui/lab": "^5.0.0-alpha.79",
     "@mui/material": "^5.6.3",
     "@multifarm/widget": "^0.0.125",
-<<<<<<< HEAD
-    "@olympusdao/component-library": "^1.11.3",
-=======
     "@olympusdao/component-library": "^2.0.0",
->>>>>>> f7704907
     "@reduxjs/toolkit": "^1.8.1",
     "@types/material-ui": "^0.21.12",
     "@walletconnect/web3-provider": "^1.7.8",
