--- conflicted
+++ resolved
@@ -42,13 +42,8 @@
     "@mui/icons-material": "^5.8.3",
     "@mui/material": "^5.8.3",
     "@multifarm/widget": "^0.0.159",
-<<<<<<< HEAD
     "@olympusdao/component-library": "^2.0.4-beta.0",
-    "@rainbow-me/rainbowkit": "^0.3.3",
-=======
-    "@olympusdao/component-library": "^2.0.4",
     "@rainbow-me/rainbowkit": "^0.3.7",
->>>>>>> c62b99ca
     "@reduxjs/toolkit": "^1.8.2",
     "@types/material-ui": "^0.21.12",
     "@walletconnect/web3-provider": "^1.7.8",
