{
  "name": "@scaffold-eth/react-app",
  "version": "1.1.0",
  "homepage": ".",
  "browserslist": [
    ">0.2% or last 2 versions",
    "not dead",
    "not op_mini all"
  ],
  "jest": {
    "collectCoverageFrom": [
      "src/**/*.{js,jsx,ts,tsx}",
      "!<rootDir>/node_modules/",
      "!src/locales/translations/**",
      "!src/typechain/**",
      "!src/testHelpers.ts",
      "!src/testHandlers.js"
    ],
    "coverageThreshold": {
      "global": {
        "branches": 50,
        "functions": 50,
        "lines": 50,
        "statements": 50
      }
    }
  },
  "dependencies": {
    "@emotion/react": "^11.11.1",
    "@emotion/styled": "^11.10.5",
    "@ethersproject/address": "^5.6.1",
    "@ethersproject/providers": "^5.7.1",
    "@mui/icons-material": "^5.15.1",
    "@mui/material": "^5.15.1",
    "@mui/system": "^5.15.1",
    "@mui/x-data-grid": "^6.9.0",
    "@olympusdao/component-library": "3.1.7",
    "@olympusdao/treasury-subgraph-client": "^1.1.0",
    "@rainbow-me/rainbowkit": "^0.12.18",
    "@reduxjs/toolkit": "^1.9.3",
    "@tanstack/react-query": "^4.2.3",
    "@types/recharts": "^1.8.24",
    "@vitest/coverage-v8": "^0.34.6",
    "@wundergraph/react-query": "^0.9.27",
    "axios": "^1.6.2",
    "date-fns": "^2.30.0",
    "date-fns-tz": "^2.0.0",
    "ethers": "^5.7.2",
    "get-value": "^3.0.1",
    "graphql-request": "^6.1.0",
    "luxon": "^3.4.4",
    "react": "17.0.2",
    "react-dom": "17.0.2",
    "react-ga": "^3.3.1",
    "react-ga4": "^2.1.0",
    "react-hot-toast": "^2.4.0",
    "react-redux": "^8.0.5",
    "react-router-dom": "^6.21.1",
    "recharts": "^2.10.3",
    "tinycolor2": "^1.6.0",
    "typescript": "^5.2.2",
    "wagmi": "^0.12.19"
  },
  "devDependencies": {
    "@esbuild-plugins/node-globals-polyfill": "^0.2.3",
    "@esbuild-plugins/node-modules-polyfill": "^0.2.2",
    "@ethersproject/abi": "^5.7.0",
    "@redocly/cli": "^1.6.0",
    "@tanstack/react-query-devtools": "^4.19.1",
    "@testing-library/dom": "^9.3.3",
    "@testing-library/react": "^12.1.5",
    "@typechain/ethers-v5": "^10.2.1",
    "@types/css-mediaquery": "^0.1.1",
    "@types/get-value": "^3.0.5",
    "@types/luxon": "^3.3.7",
    "@types/node": "^20.10.5",
    "@types/react": "^18.0.28",
    "@types/react-dom": "^18.0.3",
    "@types/react-router-dom": "^5.3.3",
    "@types/tinycolor2": "^1.4.6",
    "@typescript-eslint/eslint-plugin": "^5.62.0",
    "@typescript-eslint/parser": "^5.62.0",
    "@vitejs/plugin-react": "^4.2.1",
    "@vitest/ui": "^0.34.7",
    "css-mediaquery": "^0.1.2",
    "dotenv": "^16.3.1",
    "eslint": "^8.43.0",
    "eslint-config-prettier": "^9.1.0",
    "eslint-plugin-no-relative-import-paths": "^1.5.3",
    "eslint-plugin-prettier": "^5.0.0",
    "eslint-plugin-react": "^7.33.2",
    "eslint-plugin-react-hooks": "^4.6.0",
    "eslint-plugin-simple-import-sort": "^10.0.0",
    "eslint-plugin-unused-imports": "^2.0.0",
    "fast-check": "^3.15.0",
    "happy-dom": "^12.10.3",
    "husky": "^8.0.3",
    "jsdom": "^21.1.1",
    "lint-staged": "^14.0.1",
<<<<<<< HEAD
    "orval": "^6.17.0",
=======
    "node-watch": "^0.7.4",
    "orval": "^6.23.0",
    "os-browserify": "^0.3.0",
    "postcss": "^8.4.29",
>>>>>>> aebda5f0
    "prettier": "^3.1.1",
    "prop-types": "^15.8.1",
    "resize-observer-polyfill": "^1.5.1",
    "rollup-plugin-polyfill-node": "^0.13.0",
    "sass": "^1.69.5",
    "typechain": "^8.3.2",
    "vite": "^4.4.12",
    "vite-plugin-svgr": "^4.2.0",
    "vite-plugin-transform": "^2.0.1",
    "vite-tsconfig-paths": "^4.2.2",
    "vitest": "^0.34.4"
  },
  "scripts": {
    "build": "yarn vite build",
    "start": "yarn vite dev",
    "test": "vitest --threads=false",
    "test:unit": "vitest --threads=false --coverage.enabled --coverage.reportOnFailure",
    "test:e2e": "vitest --threads=false --watchAll=false",
    "lint": "eslint --config ./.eslintrc.js ./src/ --ext .jsx,.js,.tsx,.ts",
    "lint:fix": "prettier --write ./src/ & yarn lint --fix",
    "theme": "npx gulp less",
    "watch": "node ./scripts/watch.js",
    "snapshot": "vitest -u ",
    "stats": "yarn build --stats && npx webpack-bundle-analyzer ./build/bundle-stats.json",
    "typechain:build": "yarn run typechain --target ethers-v5 --out-dir src/typechain src/abi/*.json src/abi/**/*.json",
    "postinstall": "yarn typechain:build",
    "prepare": "husky install",
    "codegen:bundle": "redocly bundle https://raw.githubusercontent.com/OlympusDAO/cooler-loans-api/main/openapi/openapi.yml -o tmp/openapi.yaml",
    "codegen": "yarn codegen:bundle && orval && yarn lint:fix"
  },
  "resolutions": {
    "**/prompts": "2.4.2",
    "**/shell-quote": "1.7.3",
    "**/ejs": "3.1.8",
    "**/node-forge": "1.3.1",
    "**/url-parse": "1.5.10",
    "**/async": "3.2.3",
    "**/nth-check": "2.0.1"
  },
  "husky": {
    "hooks": {
      "pre-commit": "lint-staged"
    }
  },
  "lint-staged": {
    "!(src/locales)src/**/*.{ts,tsx,js,jsx}": [
      "eslint --fix",
      "prettier --write"
    ]
  }
}<|MERGE_RESOLUTION|>--- conflicted
+++ resolved
@@ -97,14 +97,7 @@
     "husky": "^8.0.3",
     "jsdom": "^21.1.1",
     "lint-staged": "^14.0.1",
-<<<<<<< HEAD
-    "orval": "^6.17.0",
-=======
-    "node-watch": "^0.7.4",
     "orval": "^6.23.0",
-    "os-browserify": "^0.3.0",
-    "postcss": "^8.4.29",
->>>>>>> aebda5f0
     "prettier": "^3.1.1",
     "prop-types": "^15.8.1",
     "resize-observer-polyfill": "^1.5.1",
