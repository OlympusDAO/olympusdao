--- conflicted
+++ resolved
@@ -40,15 +40,9 @@
     "@ledgerhq/iframe-provider": "^0.4.2",
     "@lingui/react": "^3.14.0",
     "@mui/icons-material": "^5.8.3",
-<<<<<<< HEAD
-    "@mui/material": "^5.8.6",
-    "@multifarm/widget": "^0.0.159",
-    "@olympusdao/component-library": "^2.2.2-alpha.2",
-=======
     "@mui/material": "^5.8.7",
     "@multifarm/widget": "^0.0.159",
     "@olympusdao/component-library": "^2.2.2-alpha.3",
->>>>>>> cf17a215
     "@rainbow-me/rainbowkit": "^0.4.1",
     "@reduxjs/toolkit": "^1.8.2",
     "@types/material-ui": "^0.21.12",
