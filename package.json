{
  "name": "@scaffold-eth/react-app",
  "version": "1.1.0",
  "homepage": ".",
  "browserslist": {
    "production": [
      ">0.2% or last 2 versions",
      "not dead"
    ],
    "development": [
      "last 1 chrome version",
      "last 1 firefox version",
      "last 1 safari version"
    ]
  },
  "dependencies": {
    "@apollo/client": "^3.4.17",
    "@apollo/react-hooks": "^4.0.0",
    "@ethersproject/address": "^5.0.5",
    "@ethersproject/bignumber": "^5.4.0",
    "@ethersproject/bytes": "^5.0.5",
    "@ethersproject/contracts": "^5.0.5",
    "@ethersproject/providers": "^5.0.12",
    "@ethersproject/solidity": "^5.0.9",
    "@ethersproject/units": "^5.4.0",
    "@ledgerhq/iframe-provider": "^0.4.2",
    "@material-ui/core": "^4.11.4",
    "@material-ui/icons": "^4.11.2",
    "@material-ui/lab": "^4.0.0-alpha.58",
    "@popperjs/core": "^2.9.2",
    "@ramp-network/ramp-instant-sdk": "^2.2.0",
    "@reduxjs/toolkit": "^1.6.1",
    "@testing-library/jest-dom": "^5.14.1",
    "@testing-library/react": "^12.0.0",
    "@testing-library/user-event": "^13.1.9",
    "@uniswap/sdk": "^3.0.3",
    "@uniswap/v2-periphery": "^1.1.0-beta.0",
    "@walletconnect/web3-provider": "^1.6.6",
    "apollo-boost": "^0.4.9",
    "apollo-client": "^2.6.10",
    "apollo-utilities": "^1.3.4",
    "axios": "^0.21.1",
    "bignumber.js": "^9.0.1",
    "bnc-notify": "^1.5.0",
    "burner-provider": "^1.0.38",
    "date-fns": "^2.23.0",
    "dotenv": "^10.0.0",
    "eth-hooks": "^1.1.2",
    "ethers": "^5.4.0",
    "graphiql": "^1.0.5",
    "graphql": "^15.3.0",
    "intl": "^1.2.5",
    "isomorphic-fetch": "^3.0.0",
    "lodash": "^4.17.21",
    "material-ui": "^0.20.2",
    "node-sass": "^6.0.1",
    "node-watch": "^0.7.1",
    "postcss": "^8.3.5",
    "qrcode.react": "^1.0.0",
    "query-string": "7.0.1",
    "react": "17.0.0",
    "react-blockies": "^1.4.1",
    "react-css-theme-switcher": "^0.2.2",
    "react-dom": "17.0.0",
    "react-ga4": "^1.0.5",
    "react-qr-reader": "^2.2.1",
    "react-query": "^3.32.3",
    "react-redux": "^7.2.4",
    "react-router-dom": "^5.2.0",
    "react-scripts": "^4.0.3",
    "recharts": "^2.0.10",
    "redux": "^4.1.0",
    "redux-logger": "^3.0.6",
    "redux-thunk": "^2.3.0",
    "sass": "^1.35.1",
    "styled-components": "^5.3.0",
    "typescript": "^4.3.2",
    "web3modal": "^1.9.1"
  },
  "devDependencies": {
    "@testing-library/dom": "^8.0.0",
    "@typechain/ethers-v5": "^8.0.2",
    "@types/react": "^17.0.15",
    "@types/react-dom": "^17.0.11",
    "@types/react-router-dom": "^5.1.7",
    "@typescript-eslint/eslint-plugin": "^4.28.5",
    "@typescript-eslint/parser": "^4.33.0",
    "autoprefixer": "^10.2.4",
    "chalk": "^4.1.0",
    "eslint": "^7.31.0",
    "eslint-config-airbnb": "^18.2.0",
    "eslint-config-prettier": "^6.11.0",
    "eslint-plugin-babel": "^5.3.1",
    "eslint-plugin-import": "^2.22.1",
    "eslint-plugin-jsx-a11y": "^6.4.1",
    "eslint-plugin-prettier": "^3.1.4",
    "eslint-plugin-react": "^7.22.0",
    "eslint-plugin-react-hooks": "^4.2.0",
    "gulp": "^4.0.2",
    "gulp-csso": "^4.0.1",
    "gulp-debug": "^4.0.0",
    "gulp-less": "^5.0.0",
    "gulp-postcss": "^9.0.0",
    "ipfs-http-client": "^54.0.0",
    "less-plugin-npm-import": "^2.1.0",
    "prettier": "^2.0.5",
    "s3-folder-upload": "^2.3.1",
    "surge": "^0.21.5",
    "typechain": "^6.0.2"
  },
  "eslintConfig": {
    "extends": "react-app"
  },
  "scripts": {
    "build": "GENERATE_SOURCEMAP=false react-scripts build",
    "eject": "react-scripts eject",
    "start": "react-scripts start",
    "test": "react-scripts test",
    "lint": "eslint --config ./.eslintrc.js --ignore-path ./.eslintignore ./src/",
    "ipfs": "node ./scripts/ipfs.js",
    "surge": "surge ./build",
    "s3": "node ./scripts/s3.js",
    "ship": "yarn surge",
    "theme": "npx gulp less",
<<<<<<< HEAD
    "watch": "node ./scripts/watch.js",
    "predocker-start": "docker build -t olympus-frontend -f Dockerfile .",
    "docker-start": "docker run -it --rm -v `pwd`/src:/usr/src/app/src -v `pwd`/public:/usr/src/app/public -p 3000:3000 olympus-frontend",
    "stats": "yarn build --stats && npx webpack-bundle-analyzer ./build/bundle-stats.json",
=======
    "stats": "yarn build --stats && npx webpack-bundle-analyzer ./build/bundle-stats.json",
    "watch": "node ./scripts/watch.js",
>>>>>>> 1eaaaeb5
    "postinstall": "yarn run typechain --target ethers-v5 --out-dir src/typechain src/abi/*.json src/abi/**/*.json"
  },
  "resolutions": {
    "**/immer": "9.0.6",
    "**/axios": "0.23.0",
    "**/set-value": "4.0.1",
    "**/glob-parent": "5.1.2",
    "**/browserslist": "4.16.5",
    "**/node-fetch": "2.6.1",
    "**/nth-check": "2.0.1",
    "**/ansi-regex": "5.0.1"
  }
}<|MERGE_RESOLUTION|>--- conflicted
+++ resolved
@@ -122,15 +122,10 @@
     "s3": "node ./scripts/s3.js",
     "ship": "yarn surge",
     "theme": "npx gulp less",
-<<<<<<< HEAD
     "watch": "node ./scripts/watch.js",
     "predocker-start": "docker build -t olympus-frontend -f Dockerfile .",
     "docker-start": "docker run -it --rm -v `pwd`/src:/usr/src/app/src -v `pwd`/public:/usr/src/app/public -p 3000:3000 olympus-frontend",
     "stats": "yarn build --stats && npx webpack-bundle-analyzer ./build/bundle-stats.json",
-=======
-    "stats": "yarn build --stats && npx webpack-bundle-analyzer ./build/bundle-stats.json",
-    "watch": "node ./scripts/watch.js",
->>>>>>> 1eaaaeb5
     "postinstall": "yarn run typechain --target ethers-v5 --out-dir src/typechain src/abi/*.json src/abi/**/*.json"
   },
   "resolutions": {
