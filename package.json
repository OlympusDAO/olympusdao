--- conflicted
+++ resolved
@@ -119,11 +119,7 @@
     "gulp-debug": "^4.0.0",
     "gulp-less": "^5.0.0",
     "gulp-postcss": "^9.0.0",
-<<<<<<< HEAD
-    "hardhat": "^2.6.7",
-=======
     "hardhat": "^2.8.3",
->>>>>>> 418e9ae5
     "history": "^5.2.0",
     "husky": "^7.0.4",
     "jest": "26.6.0",
