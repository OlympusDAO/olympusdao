packages/subgraph/subgraph.yaml
packages/subgraph/generated
packages/subgraph/abis
packages/hardhat/*.txt
**/aws.json

# See https://help.github.com/articles/ignoring-files/ for more about ignoring files.
**/node_modules
packages/hardhat/artifacts
packages/hardhat/deployments
packages/react-app/src/contracts/*
!packages/react-app/src/contracts/contracts.js
packages/hardhat/cache

docker/**/data

packages/subgraph/config/config.json
tenderly.yaml

# dependencies
/node_modules
/.pnp
.pnp.js

# testing
coverage

# production
build

# misc
.DS_Store
.env

# debug
npm-debug.log*
yarn-debug.log*
yarn-error.log*

# Integrated development environnements
.idea
*.sublime-*
<<<<<<< HEAD

# Hardhat
cache
=======
.vscode
>>>>>>> ccda5d8a
<|MERGE_RESOLUTION|>--- conflicted
+++ resolved
@@ -40,10 +40,8 @@
 # Integrated development environnements
 .idea
 *.sublime-*
-<<<<<<< HEAD
 
 # Hardhat
 cache
-=======
-.vscode
->>>>>>> ccda5d8a
+
+.vscode