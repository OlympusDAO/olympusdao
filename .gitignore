packages/subgraph/subgraph.yaml
packages/subgraph/generated
packages/subgraph/abis
packages/hardhat/*.txt
**/aws.json

# See https://help.github.com/articles/ignoring-files/ for more about ignoring files.
**/node_modules
packages/hardhat/artifacts
packages/hardhat/deployments
packages/react-app/src/contracts/*
!packages/react-app/src/contracts/contracts.js
packages/hardhat/cache

docker/**/data

packages/subgraph/config/config.json
tenderly.yaml

# dependencies
/node_modules
/.pnp
.pnp.js

# testing
coverage

# production
build

# misc
.DS_Store
.env

# debug
npm-debug.log*
yarn-debug.log*
yarn-error.log*

# Integrated development environnements
.idea
*.sublime-*
<<<<<<< HEAD

# Compiled locales
#src/locales/*/*.js
=======
.vscode
>>>>>>> 73251f05
<|MERGE_RESOLUTION|>--- conflicted
+++ resolved
@@ -40,10 +40,4 @@
 # Integrated development environnements
 .idea
 *.sublime-*
-<<<<<<< HEAD
-
-# Compiled locales
-#src/locales/*/*.js
-=======
-.vscode
->>>>>>> 73251f05
+.vscode