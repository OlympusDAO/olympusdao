name: Lighthouse PWA Test

on:
<<<<<<< HEAD
=======
  push:
    branches: [ master, develop ]
>>>>>>> af9a8707
  pull_request:
    branches: [ master, develop ]

jobs:
  lighthouse-local:
    runs-on: ubuntu-latest
    steps:
    - uses: actions/checkout@v2
    - name: Build PWA distribution for production
      run: |
          yarn install --frozen-lockfile
          yarn build
      env:
          CI: true
    - name: Run Lighthouse PWA check against local production build
      uses: treosh/lighthouse-ci-action@v8
      with:
          # no urls needed, since it uses local folder to scan .html files
          # budgetPath: '.github/lighthouse/budget.json' # uncommment if we want custom performance budgets
          configPath: '.github/lighthouse/lighthouserc-static-dist-dir.yml'
          uploadArtifacts: true # save results as github action artifacts
          temporaryPublicStorage: true # upload lighthouse report to the temporary storage

  lighthouse-test-deploy:
    runs-on: ubuntu-latest
    name: Run Lighthouse against a test deployment.
    steps:
    - uses: actions/checkout@v2
    - name: Deploy test site
      id: deploy
      uses: fleekhq/action-deploy@v1
      with:
        apiKey: ${{ secrets.FLEEK_API_KEY }}
    - name: Get the output url
      run: echo "Fleek test deploy url is ${{ steps.deploy.outputs.deployUrl }}"
    - name: Run Lighthouse PWA check against Netlify PR Preview
      uses: treosh/lighthouse-ci-action@v8
      with:
        urls: |
          ${{ steps.deploy.outputs.deployUrl }}
        uploadArtifacts: true # save results as an action artifacts
        temporaryPublicStorage: true # upload lighthouse report to the temporary storage
        # budgetPath: '.github/lighthouse/budget.json' # performance budgets
        configPath: '.github/lighthouse/lighthouserc-test-deploy.json' # PWA checks
    - name: Run Lighthouse PWA sanity check against the existing Fleek production deployment
      uses: treosh/lighthouse-ci-action@v8
      with:
        urls: |
          https://app.olympusdao.finance/
        uploadArtifacts: true # save results as an action artifacts
        temporaryPublicStorage: true # upload lighthouse report to the temporary storage
        # budgetPath: '.github/lighthouse/budget.json' # performance budgets
        configPath: '.github/lighthouse/lighthouserc-prod-deploy.json' # PWA checks<|MERGE_RESOLUTION|>--- conflicted
+++ resolved
@@ -1,11 +1,8 @@
 name: Lighthouse PWA Test
 
 on:
-<<<<<<< HEAD
-=======
   push:
     branches: [ master, develop ]
->>>>>>> af9a8707
   pull_request:
     branches: [ master, develop ]
 
