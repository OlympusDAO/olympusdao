--- conflicted
+++ resolved
@@ -17,12 +17,7 @@
           yarn lint
           yarn build
       env:
-<<<<<<< HEAD
           CI: false
     - name: Run unit tests
-=======
-          CI: true
-    - name: Run Unit Tests
->>>>>>> 27d50f66
       run: |
           yarn test:unit