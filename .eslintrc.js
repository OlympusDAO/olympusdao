module.exports = {
  env: {
    browser: true,
  },
  parser: "@typescript-eslint/parser",
  parserOptions: {
    ecmaVersion: 12,
    sourceType: "module",
    ecmaFeatures: {
      jsx: true,
    },
  },
  extends: ["plugin:prettier/recommended", "prettier/react", "prettier/@typescript-eslint"],
  plugins: ["prettier"],
  rules: {
<<<<<<< HEAD
    "prettier/prettier": ["error", { endOfLine: "auto" }],
    // "import/extensions": [
    //   "error",
    //   "ignorePackages",
    //   {
    //     js: "never",
    //     jsx: "never",
    //     ts: "never",
    //     tsx: "never",
    //   },
    // ],
=======
    "prettier/prettier": ["error"],
>>>>>>> 0bef2553
    "import/prefer-default-export": "off",
    "prefer-destructuring": "off",
    "prefer-template": "off",
    "react/prop-types": "off",
    "react/destructuring-assignment": "off",
    "no-console": "off",
    "jsx-a11y/accessible-emoji": ["off"],
    "jsx-a11y/click-events-have-key-events": ["off"],
    "jsx-a11y/no-static-element-interactions": ["off"],
    "no-underscore-dangle": "off",
    "no-nested-ternary": "off",
    "no-restricted-syntax": "off",
    "no-plusplus": "off",
  },
};<|MERGE_RESOLUTION|>--- conflicted
+++ resolved
@@ -13,21 +13,7 @@
   extends: ["plugin:prettier/recommended", "prettier/react", "prettier/@typescript-eslint"],
   plugins: ["prettier"],
   rules: {
-<<<<<<< HEAD
     "prettier/prettier": ["error", { endOfLine: "auto" }],
-    // "import/extensions": [
-    //   "error",
-    //   "ignorePackages",
-    //   {
-    //     js: "never",
-    //     jsx: "never",
-    //     ts: "never",
-    //     tsx: "never",
-    //   },
-    // ],
-=======
-    "prettier/prettier": ["error"],
->>>>>>> 0bef2553
     "import/prefer-default-export": "off",
     "prefer-destructuring": "off",
     "prefer-template": "off",
