[![Lighthouse PWA Test](https://github.com/ivelin/olympus-frontend/actions/workflows/lighthouse.yml/badge.svg)](https://github.com/ivelin/olympus-frontend/actions/workflows/lighthouse.yml)
[![Contributor Covenant](https://img.shields.io/badge/Contributor%20Covenant-2.1-4baaaa.svg)](code_of_conduct.md)
[![OHM Discord](https://img.shields.io/badge/chat-on%20discord-7289DA.svg)](https://discord.gg/gGZUMVDuhQ)

# [Ω Olympus Frontend](https://app.olympusdao.finance/)

This is the front-end repo for Olympus that allows users to be part of the future of _Meta Greece_.

We are moving at web3 speed and we are looking for talented contributors to boost this rocket. Take a look at our [CONTRIBUTING GUIDE](CONTRIBUTING.md) if you are considering joining a world class DAO.

**_ Note We're currently in the process of switching to TypeScript. Please read this guide on how to use TypeScript for this repository. <https://github.com/OlympusDAO/olympus-frontend/wiki/TypeScript-Refactor-General-Guidelines> _**

## 🔧 Setting up Local Development

Required:

- [Node v14](https://nodejs.org/download/release/latest-v14.x/)
- [Yarn](https://classic.yarnpkg.com/en/docs/install/)
- [Git](https://git-scm.com/downloads)

```bash
$ git clone https://github.com/OlympusDAO/olympus-frontend.git
$ cd olympus-frontend

# set up your environment variables
# read the comments in the .env files for what is required/optional
$ cp .env.example .env

# fill in your own values in .env, then =>
$ yarn
$ yarn start

# Set up Husky (for pre-commit hooks) by running:
$ yarn prepare
```

The site is now running at `http://localhost:3000`!
Open the source code and start editing!

If you would like to run the frontend in a Docker image (e.g. to isolate dependencies and the nodejs version), run `yarn docker-start`.

## Testing

We use the [React Jest](https://jestjs.io/docs/tutorial-react) test driver for unit tests, snapshot tests and e2e tests.

To run tests in interactive mode during development:

```
yarn test
```

### Unit Testing

Unit test files are co-located with the source code files that they test and follow the naming convention `*.unit.test.ts`.
For example unit tests for `OriginalSourceFile.ts` are located in `OriginalSourceFile.unit.test.ts`.
Valid extensions for test files are `.js` (JavaScript), `.ts` (TypeScript), `.jsx` (React JSX), `.tsx` (React TSX).

To run all unit test and see a coverage report:

```bash
yarn test:unit
```

Note that the focus of unit testing is to exercise all paths through the code hosted in this repo and **only** code hosted in this repo. To the extent possible, unit tests should abstract out dependencies such as remote API calls as well as crypto wallet APIs via [`mock functions`](https://jestjs.io/docs/mock-functions).

Coverage thresholds are enforced via CI checks. If a new PR introduces regression in code coverage, the CI will fail. The goal is to keep us at a minimum level of test automation coverage as we introduce new code into the repo. To see the current coverage thresholds, see the `coverageThreshold` in [`package.json`](package.json).

We use [Jest Snapshot tests](https://jestjs.io/docs/snapshot-testing) to make sure the UI does not change unexpectedly.
When you make changes to the UI (intentionally), you likely will have to update the Snapshots. You can do so by running:
`yarn snapshot`.

<<<<<<< HEAD
For integration testing automation that runs browser and remote API code as well as our own code, see the End-to-end (E2E) testing section below.

### End-to-end testing
=======
If all tests are failing in your local environment (in particular, due to a "cannot find module" error with `node_modules/babel-preset-react-app/node_modules/@babel/runtime/helpers/interopRequireDefault.js`), but they should be passing (and the CI tests are passing), it's likely to be an issue with your local cache. Run the following command: `yarn test --clearCache`

## End-to-end testing
>>>>>>> cf9b0911

Puppeteer (with the Dappeteer addition) is used to do browser-based end-to-end testing.

To run the tests:

- Run the frontend, using `yarn start`
- In another terminal, run the tests, using `yarn test:e2e`

### Rinkeby Testing

### sOHM Faucet

- [0x800B3d87b77361F0D1d903246cA1F51b5acb43c9](https://rinkeby.etherscan.io/address/0x800B3d87b77361F0D1d903246cA1F51b5acb43c9#writeContract)
- to retrieve test sOHM click `Connect to Web3` and use function #3: `dripSOHM`.
- After connecting to web3, click `Write` to execute and 10 sOHM will automatically be transferred to your connected wallet.

Note: The faucet is limited to one transfer per wallet every 6500 blocks (~1 day)
Note: This faucet drips sOHM v1 tokens. If you need to test v2 token flows (sOHM, OHM, gOHM), you will first need to use the migration steps in the UI to convert from sOHM v1 to sOHM v2.

### wETH Faucet

[Wrap rinkeby eth on rinkeby uniswap](https://app.uniswap.org/#/swap)

### DAI Faucets

- [0xb2180448f8945c8cc8ae9809e67d6bd27d8b2f2c](https://rinkeby.etherscan.io/address/0xb2180448f8945c8cc8ae9809e67d6bd27d8b2f2c#writeContract)
- [0x5ed8bd53b0c3fa3deabd345430b1a3a6a4e8bd7c](https://rinkeby.etherscan.io/address/0x5ed8bd53b0c3fa3deabd345430b1a3a6a4e8bd7c#writeContract)
- use the `mint` function. You can use the number helper for 10^18 & then add four more zeros for 10,000 units of whichever reserve you are minting.

### FRAX Faucet

- [0x2f7249cb599139e560f0c81c269ab9b04799e453](https://rinkeby.etherscan.io/address/0x2f7249cb599139e560f0c81c269ab9b04799e453#writeContract)
- use the `mint` function. You can use the number helper for 10^18 & then add four more zeros for 10,000 units of whichever reserve you are minting.

### Avax Fuji Testnet

1. [avax faucet](https://faucet.avax-test.network/)
2. [explorer](https://explorer.avax-test.network/)

## Gitpod Continuous Dev Environment (optional)

This repo is configured to work with Gitpod.

### New Contributors

If you are a new contributor, you can fork the repo and start a pre-configured gitpod environment by prefixing your fork URL with `gitpod.io/#`. For example:

`https://gitpod.io/#https://github.com/.../...`

Then follow the standard [Github fork & PR workflow](https://docs.github.com/en/get-started/quickstart/fork-a-repo).

### Permissioned Contributors

If you are an established contributor with access rights to create and push to branches in this repo, you can use a simpler flow.

1. Obtain a Personal Access Token from your github UI.
2. In your gitpod dashboard, set a new variable named `GITHUB_OHM_PERSONAL_ACCESS_TOKEN` to the value of the access token.
3. Use the button below to start a pre-configured gidpod environment.

[![Open in Gitpod](https://gitpod.io/button/open-in-gitpod.svg)](https://gitpod.io/#https://github.com/OlympusDAO/olympus-frontend)

4. Follow the simplified [Github Flow](https://docs.github.com/en/get-started/quickstart/github-flow) to create new branches in the repo and submit PRs.

## Architecture/Layout

The app is written in [React](https://reactjs.org/) using [Redux](https://redux.js.org/) as the state container.

The files/folder structure are a **WIP** and may contain some unused files. The project is rapidly evolving so please update this section if you see it is inaccurate!

```
./src/
├── App.jsx       // Main app page
├── abi/          // Contract ABIs from etherscan.io
├── actions/      // Redux actions
├── assets/       // Static assets (SVGs)
├── components/   // Reusable individual components
├── constants.js/ // Mainnet Addresses & common ABI
├── contracts/    // TODO: The contracts be here as submodules
├── helpers/      // Helper methods to use in the app
├── hooks/        // Shared reactHooks
├── themes/       // Style sheets for dark vs light theme
└── views/        // Individual Views
```

## Theme Support

Themes are available, but it can be difficult to access the theme's colors.

Material UI components, such as `Button`, can use the current theme's color scheme through the `color` property. For example:

```JSX
 <Button variant="contained" color="primary" className="cause-give-button">
  Give Yield
 </Button>
```

If you wish to use a theme's color scheme manually, follow these steps:

1. Import `useTheme`: `import { useTheme } from "@material-ui/core/styles";`
1. Instantiate the theme: `const theme = useTheme();`
1. Add a style property to the component, for example:

```JSX
 <Grid item className="cause-category" style={{ backgroundColor: theme.palette.background.default }}>
 {category}
 </Grid>
```

For the available theme properties, take a look at the themes in `src/themes`.

## Application translation

Olympus uses [linguijs](https://github.com/lingui/js-lingui) to manage translation.

The language files are located in a submodule deployed in `src/locales/translations`. This submodule points to the [olympus translation repository](https://github.com/OlympusDAO/olympus-translations)

In order to mark text for translation you can use:

- The <Trans> component in jsx templates eg. `<Trans>Translate me!</Trans>`
- The t function in javascript code and jsx templates. `` t`Translate me` ``
  You can also add comments for the translators. eg.

```
t({
 id: "do_bond",
 comment: "The action of bonding (verb)",
})
```

When new texts are created or existing texts are modified in the application please leave a message in the OlympusDao app-translation channel for the translators to translate them.

### Resolving merge conflicts with translations

```bash
$ git diff
# shows two commits in conflict below (fbdd867,e6e0919)
diff --cc src/locales/translations
index fbdd867,e6e0919..0000000
--- a/src/locales/translations
+++ b/src/locales/translations

cd src/locales/translations
# first commit
git checkout fbdd867
# merge in second commit
git merge e6e0919
git commit

cd ../../..
git add src/locales/translations
git commit
```

## ESLint

We use ESLint to find/automatically fix problems.

- react-app and react-hooks/recommended are important with react stuff.
- @typescript-eslint/recommended and @typescript-eslint/eslint-recommended as recommended defaults.
- unused-imports to automatically remove unused imports.
- simple-import-sort to automatically sort imports alphabetically. This is opinionated, but useful because it helps avoid merge conflicts with imports (and who doesn't like neat alphabetically sorted imports anyway).
- @typescript-eslint/explicit-function-return-type and @typescript-eslint/explicit-module-boundary-types are turned off to prioritise inferred return types over explicit return types. This is opinionated, but often times the inference Typescript makes is good enough, and sometimes help prevents type mismatches that are a pain to debug.
- @typescript-eslint/ban-ts-comment and @typescript-eslint/ban-ts-ignore are also turned off. This could possibly be temporary, but the ability to use @ts-ignore-like directives is certainly handy as an escape hatch as we encounter errors during the migration to TS.

## Reusable Components (Component Library)

Our codebase uses a custom component library extended from Material UI to make common UI patterns easy to implement on the frontend.
An up-to-date list of available components, implementation examples as well as documentation is available here:

[![Storybook](https://cdn.jsdelivr.net/gh/storybookjs/brand@main/badge/badge-storybook.svg)](https://master--61c4d644c064da004aebdd97.chromatic.com/)

Contributions are welcome and encouraged to our Component Library. If you see repeated UI patterns not represented in the library, or would like to enhance functionality (such as adding assets to our Icon or Token components), you're welcome to [submit a PR to the component-library project](https://github.com/OlympusDAO/component-library). Please fully review component documentation in Storybook before submitting a PR.

## 🚀 Deployment

Auto deployed on [Fleek.co](http://fleek.co/) fronted by [Cloudflare](https://www.cloudflare.com/). Since it is hosted via IPFS there is no running "server" component and we don't have server sided business logic. Users are served an `index.html` and javascript to run our applications.

_**TODO**: TheGraph implementation/how/why we use it._

### Continuous deployment

Commits to the follow branches are automatically deployed to their respective URLs.
| Branch | URL |
| --- | --- |
| master | <https://app.olympusdao.finance> |
| deploy | <https://staging.olympusdao.finance> |

**Pull Requests**:
Each PR into master will get its own custom URL that is visible on the PR page. QA & validate changes on that URL before merging into the deploy branch.

### Feature Flags

- Give: by default it is enabled. It can be disabled by setting the `REACT_APP_GIVE_ENABLED` environment variable to "false".

## 👏🏽 Contributing Guidelines

First, take a look at our [CONTRIBUTING GUIDE](CONTRIBUTING.md) .

We keep an updated list of bugs/feature requests in [Github Issues](https://github.com/OlympusDAO/olympusdao/issues).

![GitHub issues](https://img.shields.io/github/issues/olympusdao/olympusdao?style=flat-square)

Filter by ["good first issue"](https://github.com/OlympusDAO/olympusdao/issues?q=is%3Aopen+is%3Aissue+label%3A%22good+first+issue%22) to get your feet wet!
Once you submit a PR, our CI will generate a temporary testing URL where you can validate your changes. Tag any of the gatekeepers on the review to merge them into master.

_**NOTE**_: For big changes associated with feature releases/milestones, they will be merged onto the `develop` branch for more thorough QA before a final merge to `master`

**Defenders of the code**:

Only the following people have merge access for the master branch.

- [@Girth Brooks](https://github.com/dwjanus)
- [@Unbanksy](https://github.com/unbanksy)
- [@ZayenX](https://github.com/lolchocotaco)

## 🗣 Community

- [Join our Discord](https://discord.gg/gGZUMVDuhQ) and ask how you can get involved with the DAO!<|MERGE_RESOLUTION|>--- conflicted
+++ resolved
@@ -69,15 +69,9 @@
 When you make changes to the UI (intentionally), you likely will have to update the Snapshots. You can do so by running:
 `yarn snapshot`.
 
-<<<<<<< HEAD
-For integration testing automation that runs browser and remote API code as well as our own code, see the End-to-end (E2E) testing section below.
-
-### End-to-end testing
-=======
 If all tests are failing in your local environment (in particular, due to a "cannot find module" error with `node_modules/babel-preset-react-app/node_modules/@babel/runtime/helpers/interopRequireDefault.js`), but they should be passing (and the CI tests are passing), it's likely to be an issue with your local cache. Run the following command: `yarn test --clearCache`
 
 ## End-to-end testing
->>>>>>> cf9b0911
 
 Puppeteer (with the Dappeteer addition) is used to do browser-based end-to-end testing.
 
