--- conflicted
+++ resolved
@@ -1,18 +1,11 @@
 [![Lighthouse PWA Test](https://github.com/ivelin/olympus-frontend/actions/workflows/lighthouse.yml/badge.svg)](https://github.com/ivelin/olympus-frontend/actions/workflows/lighthouse.yml)
 [![Contributor Covenant](https://img.shields.io/badge/Contributor%20Covenant-2.1-4baaaa.svg)](code_of_conduct.md)
-<<<<<<< HEAD
-=======
 [![OHM Discord](https://img.shields.io/badge/chat-on%20discord-7289DA.svg)](https://discord.gg/gGZUMVDuhQ)
->>>>>>> 795075d7
 
 
 # [Ω Olympus Frontend](https://app.olympusdao.finance/)
 
-<<<<<<< HEAD
-This is the front-end repo for Olympus that allows users be part of the future of _Meta Greece_.
-=======
 This is the front-end repo for Olympus that allows users to be part of the future of _Meta Greece_.
->>>>>>> 795075d7
 
 We are moving at web3 speed and we are looking for talented contributors to boost this rocket. Take a look at our [CONTRIBUTING GUIDE](CONTRIBUTING.md) if you are considering joining a world class DAO.
 
