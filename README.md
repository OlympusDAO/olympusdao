# [Ω Olympus Frontend](https://app.olympusdao.finance/)

This is the front-end repo for Olympus that allows users be part of the future of Greece.

**_ Note We're currently in the process of switching to TypeScript. Please read this guide on how to use TypeScript for this repository. https://github.com/OlympusDAO/olympus-frontend/wiki/TypeScript-Refactor-General-Guidelines _**

## 🔧 Setting up Local Development

Required:

- [Node v14](https://nodejs.org/download/release/latest-v14.x/)
- [Yarn](https://classic.yarnpkg.com/en/docs/install/)
- [Git](https://git-scm.com/downloads)

```bash
$ git clone https://github.com/OlympusDAO/olympusdao.git
$ cd olympusdao

# set up your environment variables
# read the comments in the .env files for what is required/optional
$ cp .env.example .env

# fill in your own values in .env, then =>
$ yarn
$ yarn lingui:compile
$ yarn start
```

The site is now running at `http://localhost:3000`!
Open the source code and start editing!

## Rinkeby Testing

**Rinkeby faucet for sOHM:**
[Lives here](https://rinkeby.etherscan.io/address/0x800B3d87b77361F0D1d903246cA1F51b5acb43c9#writeContract), to retrieve test sOHM click `Connect to Web3` and use function #3: `dripSOHM`. After connecting to web3, click `Write` to execute and 10 sOHM will automatically be transferred to your connected wallet.

Note: The faucet is limited to one transfer per wallet every 6500 blocks (~1 day)

<<<<<<< HEAD
## End to end test

To run end to end tests you have to:

- set up synpress to use the adequate network and wallet. For instance if you want to run tests on rinkeby network you could export

```
SECRET_WORDS=<your secret words>
NETWORK_NAME=rinkeby
```

More options are available, please check: https://github.com/Synthetixio/synpress#-important

- Make sure we have sufficent balance to run the tests

- Actually run the tests
  `yarn synpress:run`
=======
**Rinkeby faucet for WETH:**
[Wrap rinkeby eth on rinkeby uniswap](https://app.uniswap.org/#/swap)
>>>>>>> e459e7dd

**Rinkeby faucets for LUSD, FRAX & DAI can be taken from rinkeby etherscan:**

1. Go to `src/helpers/AllBonds.ts`
2. then copy the rinkeby `reserveAddress` for the applicable bond & navigate to that contract on rinkeby etherscan.
3. On Rinkeby etherscan use the `mint` function. You can use the number helper for 10^18 & then add four more zeros for 10,000 units of whichever reserve you are minting.

<<<<<<< HEAD
### Architecture/Layout
=======
## Architecture/Layout
The app is written in [React](https://reactjs.org/) using [Redux](https://redux.js.org/) as the state container. 
>>>>>>> e459e7dd

The app is written in [React](https://reactjs.org/) using [Redux](https://redux.js.org/) as the state container.

The files/folder structure are a **WIP** and may contain some unused files. The project is rapidly evolving so please update this section if you see it is inaccurate!

```
./src/
├── App.jsx       // Main app page
├── abi/          // Contract ABIs from etherscan.io
├── actions/      // Redux actions
├── assets/       // Static assets (SVGs)
├── components/   // Reusable individual components
├── constants.js/ // Mainnet Addresses & common ABI
├── contracts/    // TODO: The contracts be here as submodules
├── helpers/      // Helper methods to use in the app
├── hooks/        // Shared reactHooks
├── themes/       // Style sheets for dark vs light theme
└── views/        // Individual Views
```

<<<<<<< HEAD
=======
## Application translation

Olympus uses [linguijs](https://github.com/lingui/js-lingui) to manage translation.

The language files are located in a submodule deployed in `src/locales/translations`. This submodule points to the [olympus translation repository](https://github.com/OlympusDAO/olympus-translations)

In order to mark text for translation you can use:
- The <Trans> component in jsx templates eg. `<Trans>Translate me!</Trans>`
- The t function in javascript code and jsx templates. ``` t`Translate me` ```

When new texts are created or existing texts are modified in the application please leave a message in the OlympusDao app-translation channel for the translators to translate them.

>>>>>>> e459e7dd
## 🚀 Deployment

Auto deployed on [Fleek.co](http://fleek.co/) fronted by [Cloudflare](https://www.cloudflare.com/). Since it is hosted via IPFS there is no running "server" component and we don't have server sided business logic. Users are served an `index.html` and javascript to run our applications.

_**TODO**: TheGraph implementation/how/why we use it._

### Continuous deployment

Commits to the follow branches are automatically deployed to their respective URLs.
| Branch | URL |
| --- | --- |
| master | https://app.olympusdao.finance |
| deploy | https://staging.olympusdao.finance |

**Pull Requests**:
Each PR into master will get its own custom URL that is visible on the PR page. QA & validate changes on that URL before merging into the deploy branch.

## 👏🏽 Contributing Guidelines

We keep an updated list of bugs/feature requests in [Github Issues](https://github.com/OlympusDAO/olympusdao/issues).

![GitHub issues](https://img.shields.io/github/issues/olympusdao/olympusdao?style=flat-square)

Filter by ["good first issue"](https://github.com/OlympusDAO/olympusdao/issues?q=is%3Aopen+is%3Aissue+label%3A%22good+first+issue%22) to get your feet wet!
Once you submit a PR, our CI will generate a temporary testing URL where you can validate your changes. Tag any of the gatekeepers on the review to merge them into master.

_**NOTE**_: For big changes associated with feature releases/milestones, they will be merged onto the `develop` branch for more thorough QA before a final merge to `master`

**Defenders of the code**:

Only the following people have merge access for the master branch.

- [@Girth Brooks](https://github.com/dwjanus)
- [@Unbanksy](https://github.com/unbanksy)
- [@ZayenX](https://github.com/lolchocotaco)

## 🗣 Community

- [Join our Discord](https://discord.gg/gGZUMVDuhQ) and ask how you can get involved with the DAO!<|MERGE_RESOLUTION|>--- conflicted
+++ resolved
@@ -1,16 +1,15 @@
 # [Ω Olympus Frontend](https://app.olympusdao.finance/)
+This is the front-end repo for Olympus that allows users be part of the future of Greece. 
 
-This is the front-end repo for Olympus that allows users be part of the future of Greece.
+**_ Note We're currently in the process of switching to TypeScript. Please read  this  guide on how to use TypeScript for this repository. https://github.com/OlympusDAO/olympus-frontend/wiki/TypeScript-Refactor-General-Guidelines _**
 
-**_ Note We're currently in the process of switching to TypeScript. Please read this guide on how to use TypeScript for this repository. https://github.com/OlympusDAO/olympus-frontend/wiki/TypeScript-Refactor-General-Guidelines _**
+##  🔧 Setting up Local Development
 
-## 🔧 Setting up Local Development
+Required: 
+- [Node v14](https://nodejs.org/download/release/latest-v14.x/)  
+- [Yarn](https://classic.yarnpkg.com/en/docs/install/) 
+- [Git](https://git-scm.com/downloads)
 
-Required:
-
-- [Node v14](https://nodejs.org/download/release/latest-v14.x/)
-- [Yarn](https://classic.yarnpkg.com/en/docs/install/)
-- [Git](https://git-scm.com/downloads)
 
 ```bash
 $ git clone https://github.com/OlympusDAO/olympusdao.git
@@ -36,51 +35,25 @@
 
 Note: The faucet is limited to one transfer per wallet every 6500 blocks (~1 day)
 
-<<<<<<< HEAD
-## End to end test
-
-To run end to end tests you have to:
-
-- set up synpress to use the adequate network and wallet. For instance if you want to run tests on rinkeby network you could export
-
-```
-SECRET_WORDS=<your secret words>
-NETWORK_NAME=rinkeby
-```
-
-More options are available, please check: https://github.com/Synthetixio/synpress#-important
-
-- Make sure we have sufficent balance to run the tests
-
-- Actually run the tests
-  `yarn synpress:run`
-=======
 **Rinkeby faucet for WETH:**
 [Wrap rinkeby eth on rinkeby uniswap](https://app.uniswap.org/#/swap)
->>>>>>> e459e7dd
 
 **Rinkeby faucets for LUSD, FRAX & DAI can be taken from rinkeby etherscan:**
 
 1. Go to `src/helpers/AllBonds.ts`
-2. then copy the rinkeby `reserveAddress` for the applicable bond & navigate to that contract on rinkeby etherscan.
+2. then copy the rinkeby `reserveAddress` for the applicable bond & navigate to that contract on rinkeby etherscan. 
 3. On Rinkeby etherscan use the `mint` function. You can use the number helper for 10^18 & then add four more zeros for 10,000 units of whichever reserve you are minting.
 
-<<<<<<< HEAD
-### Architecture/Layout
-=======
 ## Architecture/Layout
 The app is written in [React](https://reactjs.org/) using [Redux](https://redux.js.org/) as the state container. 
->>>>>>> e459e7dd
 
-The app is written in [React](https://reactjs.org/) using [Redux](https://redux.js.org/) as the state container.
-
-The files/folder structure are a **WIP** and may contain some unused files. The project is rapidly evolving so please update this section if you see it is inaccurate!
+The files/folder structure are a  **WIP** and may contain some unused files. The project is rapidly evolving so please update this section if you see it is inaccurate!
 
 ```
 ./src/
 ├── App.jsx       // Main app page
 ├── abi/          // Contract ABIs from etherscan.io
-├── actions/      // Redux actions
+├── actions/      // Redux actions 
 ├── assets/       // Static assets (SVGs)
 ├── components/   // Reusable individual components
 ├── constants.js/ // Mainnet Addresses & common ABI
@@ -91,8 +64,6 @@
 └── views/        // Individual Views
 ```
 
-<<<<<<< HEAD
-=======
 ## Application translation
 
 Olympus uses [linguijs](https://github.com/lingui/js-lingui) to manage translation.
@@ -105,15 +76,13 @@
 
 When new texts are created or existing texts are modified in the application please leave a message in the OlympusDao app-translation channel for the translators to translate them.
 
->>>>>>> e459e7dd
 ## 🚀 Deployment
-
-Auto deployed on [Fleek.co](http://fleek.co/) fronted by [Cloudflare](https://www.cloudflare.com/). Since it is hosted via IPFS there is no running "server" component and we don't have server sided business logic. Users are served an `index.html` and javascript to run our applications.
+Auto deployed on [Fleek.co](http://fleek.co/) fronted by [Cloudflare](https://www.cloudflare.com/). Since it is hosted via IPFS there is no running "server" component and we don't have server sided business logic. Users are served an `index.html` and javascript to run our applications. 
 
 _**TODO**: TheGraph implementation/how/why we use it._
 
+
 ### Continuous deployment
-
 Commits to the follow branches are automatically deployed to their respective URLs.
 | Branch | URL |
 | --- | --- |
@@ -121,27 +90,30 @@
 | deploy | https://staging.olympusdao.finance |
 
 **Pull Requests**:
-Each PR into master will get its own custom URL that is visible on the PR page. QA & validate changes on that URL before merging into the deploy branch.
+Each PR into master will get its own custom URL that is visible on the PR page. QA & validate changes on that URL before merging into the deploy branch. 
 
-## 👏🏽 Contributing Guidelines
 
-We keep an updated list of bugs/feature requests in [Github Issues](https://github.com/OlympusDAO/olympusdao/issues).
+## 👏🏽 Contributing Guidelines 
+
+We keep an updated list of bugs/feature requests in [Github Issues](https://github.com/OlympusDAO/olympusdao/issues). 
+
 
 ![GitHub issues](https://img.shields.io/github/issues/olympusdao/olympusdao?style=flat-square)
 
 Filter by ["good first issue"](https://github.com/OlympusDAO/olympusdao/issues?q=is%3Aopen+is%3Aissue+label%3A%22good+first+issue%22) to get your feet wet!
-Once you submit a PR, our CI will generate a temporary testing URL where you can validate your changes. Tag any of the gatekeepers on the review to merge them into master.
+Once you submit a PR, our CI will generate a temporary testing URL where you can validate your changes. Tag any of the gatekeepers on the review to merge them into master. 
 
-_**NOTE**_: For big changes associated with feature releases/milestones, they will be merged onto the `develop` branch for more thorough QA before a final merge to `master`
+*__NOTE__*: For big changes associated with feature releases/milestones, they will be merged onto the `develop` branch for more thorough QA before a final merge to `master`
 
-**Defenders of the code**:
 
-Only the following people have merge access for the master branch.
+**Defenders of the code**: 
 
-- [@Girth Brooks](https://github.com/dwjanus)
-- [@Unbanksy](https://github.com/unbanksy)
-- [@ZayenX](https://github.com/lolchocotaco)
+Only the following people have merge access for the master branch. 
+* [@Girth Brooks](https://github.com/dwjanus)
+* [@Unbanksy](https://github.com/unbanksy)
+* [@ZayenX](https://github.com/lolchocotaco)
+
 
 ## 🗣 Community
 
-- [Join our Discord](https://discord.gg/gGZUMVDuhQ) and ask how you can get involved with the DAO!+* [Join our Discord](https://discord.gg/gGZUMVDuhQ) and ask how you can get involved with the DAO!
