[![Lighthouse PWA Test](https://github.com/ivelin/olympus-frontend/actions/workflows/lighthouse.yml/badge.svg)](https://github.com/ivelin/olympus-frontend/actions/workflows/lighthouse.yml)
[![Contributor Covenant](https://img.shields.io/badge/Contributor%20Covenant-2.1-4baaaa.svg)](code_of_conduct.md)
[![OHM Discord](https://img.shields.io/badge/chat-on%20discord-7289DA.svg)](https://discord.gg/gGZUMVDuhQ)

# [Ω Olympus Frontend](https://app.olympusdao.finance/)

This is the front-end repo for Olympus that allows users to be part of the future of _Meta Greece_.

We are moving at web3 speed and we are looking for talented contributors to boost this rocket. Take a look at our [CONTRIBUTING GUIDE](CONTRIBUTING.md) if you are considering joining a world class DAO.

**_ Note We're currently in the process of switching to TypeScript. Please read this guide on how to use TypeScript for this repository. <https://github.com/OlympusDAO/olympus-frontend/wiki/TypeScript-Refactor-General-Guidelines> _**

## 🔧 Setting up Local Development

Required:

- [Node v14](https://nodejs.org/download/release/latest-v14.x/)
- [Yarn](https://classic.yarnpkg.com/en/docs/install/)
- [Git](https://git-scm.com/downloads)

```bash
$ git clone https://github.com/OlympusDAO/olympus-frontend.git
$ cd olympus-frontend

# set up your environment variables
# read the comments in the .env files for what is required/optional
$ cp .env.example .env

# fill in your own values in .env, then =>
$ yarn
$ yarn start

# Set up Husky (for pre-commit hooks) by running:
$ yarn prepare
```

The site is now running at `http://localhost:3000`!
Open the source code and start editing!

If you would like to run the frontend in a Docker image (e.g. to isolate dependencies and the nodejs version), run `yarn docker-start`.

## Unit Testing

Unit tests are co-located with source code with naming convention `*.unit.test.js`.

We use the [React Jest](https://jestjs.io/docs/tutorial-react) test driver.


To run all unit test and see a coverage report:

```
yarn test:unit
```

<<<<<<< HEAD
Note that the focus of unit testing is to exercise all paths through the code hosted in this repo and **only** code hosted in this repo. To the extent possible, unit tests should abstract out dependencies such as remote API calls as well as crypto wallet APIs via [`mock functions`](https://jestjs.io/docs/mock-functions).

Coverage thresholds are enforced via CI checks. If a new PR introduces regression in code coverage, the CI will fail. The goal is to keep us at a minimum level of test automation coverage as we introduce new code into the repo. To see the current coverage thresholds, see the `coverageThreshold` in [`package.json`](package.json).

For integration testing automation that runs browser and remote API code as well as our own code, see the End-to-end (E2E) testing section below.

## Rinkeby Testing

**Rinkeby faucet for sOHM:**
[Lives here](https://rinkeby.etherscan.io/address/0x800B3d87b77361F0D1d903246cA1F51b5acb43c9#writeContract), to retrieve test sOHM click `Connect to Web3` and use function #3: `dripSOHM`. After connecting to web3, click `Write` to execute and 10 sOHM will automatically be transferred to your connected wallet.

Note: The faucet is limited to one transfer per wallet every 6500 blocks (~1 day)
=======
We use [Jest Snapshot tests](https://jestjs.io/docs/snapshot-testing) to make sure the UI does not change unexpectedly.
When you make changes to the UI (intentionally), you likely will have to update the Snapshots. You can do so by running:
`yarn snapshot`.
>>>>>>> 2b69877c

## End-to-end testing

Puppeteer (with the Dappeteer addition) is used to do browser-based end-to-end testing.

To run the tests:

- Run the frontend, using `yarn start`
- In another terminal, run the tests, using `yarn test:e2e`

## Rinkeby Testing

**Rinkeby faucet for sOHM:**
[Lives here](https://rinkeby.etherscan.io/address/0x800B3d87b77361F0D1d903246cA1F51b5acb43c9#writeContract), to retrieve test sOHM click `Connect to Web3` and use function #3: `dripSOHM`. After connecting to web3, click `Write` to execute and 10 sOHM will automatically be transferred to your connected wallet.

Note: The faucet is limited to one transfer per wallet every 6500 blocks (~1 day)

**Rinkeby faucet for WETH:**
[Wrap rinkeby eth on rinkeby uniswap](https://app.uniswap.org/#/swap)

**Rinkeby faucets for LUSD, FRAX & DAI can be taken from rinkeby etherscan:**

1. Go to `src/helpers/AllBonds.ts`
2. Then copy the rinkeby `reserveAddress` for the applicable bond & navigate to that contract on rinkeby etherscan.
3. On Rinkeby etherscan use the `mint` function. You can use the number helper for 10^18 & then add four more zeros for 10,000 units of whichever reserve you are minting.

## Avax Fuji Testnet

1. [avax faucet](https://faucet.avax-test.network/)
2. [explorer](https://explorer.avax-test.network/)

## Architecture/Layout

The app is written in [React](https://reactjs.org/) using [Redux](https://redux.js.org/) as the state container.

The files/folder structure are a **WIP** and may contain some unused files. The project is rapidly evolving so please update this section if you see it is inaccurate!

```
./src/
├── App.jsx       // Main app page
├── abi/          // Contract ABIs from etherscan.io
├── actions/      // Redux actions
├── assets/       // Static assets (SVGs)
├── components/   // Reusable individual components
├── constants.js/ // Mainnet Addresses & common ABI
├── contracts/    // TODO: The contracts be here as submodules
├── helpers/      // Helper methods to use in the app
├── hooks/        // Shared reactHooks
├── themes/       // Style sheets for dark vs light theme
└── views/        // Individual Views
```

## Theme Support

Themes are available, but it can be difficult to access the theme's colors.

Material UI components, such as `Button`, can use the current theme's color scheme through the `color` property. For example:

```JSX
 <Button variant="contained" color="primary" className="cause-give-button">
  Give Yield
 </Button>
```

If you wish to use a theme's color scheme manually, follow these steps:

1. Import `useTheme`: `import { useTheme } from "@material-ui/core/styles";`
1. Instantiate the theme: `const theme = useTheme();`
1. Add a style property to the component, for example:

```JSX
 <Grid item className="cause-category" style={{ backgroundColor: theme.palette.background.default }}>
 {category}
 </Grid>
```

For the available theme properties, take a look at the themes in `src/themes`.

## Application translation

Olympus uses [linguijs](https://github.com/lingui/js-lingui) to manage translation.

The language files are located in a submodule deployed in `src/locales/translations`. This submodule points to the [olympus translation repository](https://github.com/OlympusDAO/olympus-translations)

In order to mark text for translation you can use:

- The <Trans> component in jsx templates eg. `<Trans>Translate me!</Trans>`
- The t function in javascript code and jsx templates. `` t`Translate me` ``
  You can also add comments for the translators. eg.

```
t({
 id: "do_bond",
 comment: "The action of bonding (verb)",
})
```

When new texts are created or existing texts are modified in the application please leave a message in the OlympusDao app-translation channel for the translators to translate them.

### Resolving merge conflicts with translations

```bash
$ git diff
# shows two commits in conflict below (fbdd867,e6e0919)
diff --cc src/locales/translations
index fbdd867,e6e0919..0000000
--- a/src/locales/translations
+++ b/src/locales/translations

cd src/locales/translations
# first commit
git checkout fbdd867
# merge in second commit
git merge e6e0919
git commit

cd ../../..
git add src/locales/translations
git commit
```

## ESLint
We use ESLint to find/automatically fix problems.
- react-app and react-hooks/recommended are important with react stuff.
- @typescript-eslint/recommended and @typescript-eslint/eslint-recommended as recommended defaults.
- unused-imports to automatically remove unused imports.
- simple-import-sort to automatically sort imports alphabetically. This is opinionated, but useful because it helps avoid merge conflicts with imports (and who doesn't like neat alphabetically sorted imports anyway).
- @typescript-eslint/explicit-function-return-type and @typescript-eslint/explicit-module-boundary-types are turned off to prioritise inferred return types over explicit return types. This is opinionated, but often times the inference Typescript makes is good enough, and sometimes help prevents type mismatches that are a pain to debug.
- @typescript-eslint/ban-ts-comment and @typescript-eslint/ban-ts-ignore are also turned off. This could possibly be temporary, but the ability to use @ts-ignore-like directives is certainly handy as an escape hatch as we encounter errors during the migration to TS.

## 🚀 Deployment

Auto deployed on [Fleek.co](http://fleek.co/) fronted by [Cloudflare](https://www.cloudflare.com/). Since it is hosted via IPFS there is no running "server" component and we don't have server sided business logic. Users are served an `index.html` and javascript to run our applications.

_**TODO**: TheGraph implementation/how/why we use it._

### Continuous deployment

Commits to the follow branches are automatically deployed to their respective URLs.
| Branch | URL |
| --- | --- |
| master | <https://app.olympusdao.finance> |
| deploy | <https://staging.olympusdao.finance> |

**Pull Requests**:
Each PR into master will get its own custom URL that is visible on the PR page. QA & validate changes on that URL before merging into the deploy branch.

### Feature Flags

- Give: by default it is enabled. It can be disabled by setting the `REACT_APP_GIVE_ENABLED` environment variable to "false".

## 👏🏽 Contributing Guidelines

First, take a look at our [CONTRIBUTING GUIDE](CONTRIBUTING.md) .

We keep an updated list of bugs/feature requests in [Github Issues](https://github.com/OlympusDAO/olympusdao/issues).

![GitHub issues](https://img.shields.io/github/issues/olympusdao/olympusdao?style=flat-square)

Filter by ["good first issue"](https://github.com/OlympusDAO/olympusdao/issues?q=is%3Aopen+is%3Aissue+label%3A%22good+first+issue%22) to get your feet wet!
Once you submit a PR, our CI will generate a temporary testing URL where you can validate your changes. Tag any of the gatekeepers on the review to merge them into master.

_**NOTE**_: For big changes associated with feature releases/milestones, they will be merged onto the `develop` branch for more thorough QA before a final merge to `master`

**Defenders of the code**:

Only the following people have merge access for the master branch.

- [@Girth Brooks](https://github.com/dwjanus)
- [@Unbanksy](https://github.com/unbanksy)
- [@ZayenX](https://github.com/lolchocotaco)

## 🗣 Community

- [Join our Discord](https://discord.gg/gGZUMVDuhQ) and ask how you can get involved with the DAO!<|MERGE_RESOLUTION|>--- conflicted
+++ resolved
@@ -52,7 +52,6 @@
 yarn test:unit
 ```
 
-<<<<<<< HEAD
 Note that the focus of unit testing is to exercise all paths through the code hosted in this repo and **only** code hosted in this repo. To the extent possible, unit tests should abstract out dependencies such as remote API calls as well as crypto wallet APIs via [`mock functions`](https://jestjs.io/docs/mock-functions).
 
 Coverage thresholds are enforced via CI checks. If a new PR introduces regression in code coverage, the CI will fail. The goal is to keep us at a minimum level of test automation coverage as we introduce new code into the repo. To see the current coverage thresholds, see the `coverageThreshold` in [`package.json`](package.json).
@@ -65,11 +64,9 @@
 [Lives here](https://rinkeby.etherscan.io/address/0x800B3d87b77361F0D1d903246cA1F51b5acb43c9#writeContract), to retrieve test sOHM click `Connect to Web3` and use function #3: `dripSOHM`. After connecting to web3, click `Write` to execute and 10 sOHM will automatically be transferred to your connected wallet.
 
 Note: The faucet is limited to one transfer per wallet every 6500 blocks (~1 day)
-=======
 We use [Jest Snapshot tests](https://jestjs.io/docs/snapshot-testing) to make sure the UI does not change unexpectedly.
 When you make changes to the UI (intentionally), you likely will have to update the Snapshots. You can do so by running:
 `yarn snapshot`.
->>>>>>> 2b69877c
 
 ## End-to-end testing
 
