--- conflicted
+++ resolved
@@ -81,7 +81,6 @@
 └── views/        // Individual Views
 ```
 
-<<<<<<< HEAD
 ### Working with language files
 
 Olympus uses linguijs to manage translation. https://github.com/lingui/js-lingui
@@ -91,9 +90,6 @@
 - Use `yarn lingui:extract` to scan the code for new translatable entries add them to the po files
 - Use `yarn lingui:compile` to compile the po files into the javascript files actually used by the application
 
-
-=======
->>>>>>> 74a2eb07
 ## 🚀 Deployment
 
 Auto deployed on [Fleek.co](http://fleek.co/) fronted by [Cloudflare](https://www.cloudflare.com/). Since it is hosted via IPFS there is no running "server" component and we don't have server sided business logic. Users are served an `index.html` and javascript to run our applications.
