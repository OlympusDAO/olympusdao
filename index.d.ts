--- conflicted
+++ resolved
@@ -1,10 +1,6 @@
 declare module "*.jpg";
 declare module "*.png";
-<<<<<<< HEAD
-declare module "*.svg";
-=======
 declare module "*.svg" {
   const content: string;
   export default content;
-}
->>>>>>> 0d6ca759
+}