--- conflicted
+++ resolved
@@ -180,8 +180,7 @@
     bondsV2: true,
     range: false,
   },
-<<<<<<< HEAD
-  [NetworkId.TESTNET_RINKEBY]: {
+  [NetworkId.TESTNET_GOERLI]: {
     dashboard: true,
     stake: true,
     wrap: true,
@@ -190,19 +189,6 @@
     bonds: true,
     network: true,
     bondsV2: true,
-    range: false,
-  },
-=======
->>>>>>> 27cfab0f
-  [NetworkId.TESTNET_GOERLI]: {
-    dashboard: true,
-    stake: true,
-    wrap: true,
-    zap: true,
-    threeTogether: true,
-    bonds: true,
-    network: true,
-    bondsV2: true,
     range: true,
   },
   [NetworkId.ARBITRUM]: {
