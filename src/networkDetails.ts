--- conflicted
+++ resolved
@@ -22,13 +22,10 @@
 
   BOBA = 288,
   BOBA_TESTNET = 28,
-<<<<<<< HEAD
   HOLESKY = 17000,
-=======
 
   BERACHAIN = 80094,
   BERACHAIN_TESTNET = 80084,
->>>>>>> 9587c5c7
 }
 
 // VIEWS FOR NETWORK is used to denote which paths should be viewable on each network
