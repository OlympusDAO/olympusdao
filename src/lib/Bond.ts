import { JsonRpcSigner, StaticJsonRpcProvider } from "@ethersproject/providers";
import { ethers } from "ethers";

import { abi as ierc20Abi } from "src/abi/IERC20.json";
import { getTokenPrice } from "src/helpers";
import { getBondCalculator } from "src/helpers/BondCalculator";
import { EthContract, PairContract } from "src/typechain";
import { addresses } from "src/constants";
import React from "react";

export enum NetworkID {
  Mainnet = 1,
  Testnet = 4,
  Arbitrum = 42161,
  ArbitrumTestnet = 421611,
}

export enum BondType {
  StableAsset,
  LP,
}

export interface BondAddresses {
  reserveAddress: string;
  bondAddress: string;
}

export interface NetworkAddresses {
  [NetworkID.Mainnet]?: BondAddresses;
  [NetworkID.Testnet]?: BondAddresses;
  [NetworkID.Arbitrum]?: BondAddresses;
  [NetworkID.ArbitrumTestnet]?: BondAddresses;
}

export interface Available {
  [NetworkID.Mainnet]: boolean;
  [NetworkID.Testnet]: boolean;
  [NetworkID.Arbitrum]: boolean;
  [NetworkID.ArbitrumTestnet]: boolean;
}

export interface Available {
  [NetworkID.Mainnet]?: boolean;
  [NetworkID.Testnet]?: boolean;
}

interface BondOpts {
  name: string; // Internal name used for references
  displayName: string; // Displayname on UI
  isAvailable: Available; // set false to hide
  bondIconSvg: React.ReactNode; //  SVG path for icons
  bondContractABI: ethers.ContractInterface; // ABI for contract
  networkAddrs: NetworkAddresses; // Mapping of network --> Addresses
  bondToken: string; // Unused, but native token to buy the bond.
  payoutToken: string; // Token the user will receive - currently OHM on ethereum, wsOHM on arbitrum
}

// Technically only exporting for the interface
export abstract class Bond {
  // Standard Bond fields regardless of LP bonds or stable bonds.
  readonly name: string;
  readonly displayName: string;
  readonly isAvailable: Available;
  readonly type: BondType;
  readonly isAvailable: Available;
  readonly bondIconSvg: React.ReactNode;
  readonly bondContractABI: ethers.ContractInterface; // Bond ABI
  readonly networkAddrs: NetworkAddresses;
  readonly bondToken: string;
  readonly payoutToken: string;

  // The following two fields will differ on how they are set depending on bond type
  abstract isLP: Boolean;
  abstract reserveContract: ethers.ContractInterface; // Token ABI
  abstract displayUnits: string;

  // Async method that returns a Promise
  abstract getTreasuryBalance(networkID: NetworkID, provider: StaticJsonRpcProvider): Promise<number>;

  constructor(type: BondType, bondOpts: BondOpts) {
    this.name = bondOpts.name;
    this.displayName = bondOpts.displayName;
    this.isAvailable = bondOpts.isAvailable;
    this.type = type;
    this.isAvailable = bondOpts.isAvailable;
    this.bondIconSvg = bondOpts.bondIconSvg;
    this.bondContractABI = bondOpts.bondContractABI;
    this.networkAddrs = bondOpts.networkAddrs;
    this.bondToken = bondOpts.bondToken;
    this.payoutToken = bondOpts.payoutToken;
  }

  /**
   * makes isAvailable accessible within Bonds.ts
   * @param networkID
   * @returns boolean
   */
  getAvailability(networkID: NetworkID) {
    return this.isAvailable[networkID];
  }

  /**
   * makes isAvailable accessible within Bonds.ts
   * @param networkID
   * @returns boolean
   */
  getAvailability(networkID: NetworkID) {
    return this.isAvailable[networkID];
  }

  getAddressForBond(networkID: NetworkID) {
    return this.networkAddrs[networkID]?.bondAddress;
  }
  getContractForBond(networkID: NetworkID, provider: StaticJsonRpcProvider | JsonRpcSigner) {
<<<<<<< HEAD
    const bondAddress = this.getAddressForBond(networkID) || "";
=======
    const bondAddress = this.getAddressForBond(networkID);
>>>>>>> 7ffb4432
    return new ethers.Contract(bondAddress, this.bondContractABI, provider) as EthContract;
  }

  getAddressForReserve(networkID: NetworkID) {
    return this.networkAddrs[networkID]?.reserveAddress;
  }
  getContractForReserve(networkID: NetworkID, provider: StaticJsonRpcProvider | JsonRpcSigner) {
<<<<<<< HEAD
    const bondAddress = this.getAddressForReserve(networkID) || "";
=======
    const bondAddress = this.getAddressForReserve(networkID);
>>>>>>> 7ffb4432
    return new ethers.Contract(bondAddress, this.reserveContract, provider) as PairContract;
  }

  // TODO (appleseed): improve this logic
  async getBondReservePrice(networkID: NetworkID, provider: StaticJsonRpcProvider | JsonRpcSigner) {
    let marketPrice: number;
    if (this.isLP) {
      const pairContract = this.getContractForReserve(networkID, provider);
      const reserves = await pairContract.getReserves();
      marketPrice = Number(reserves[1].toString()) / Number(reserves[0].toString()) / 10 ** 9;
    } else {
      marketPrice = await getTokenPrice("convex-finance");
    }
    return marketPrice;
  }
}

// Keep all LP specific fields/logic within the LPBond class
export interface LPBondOpts extends BondOpts {
  reserveContract: ethers.ContractInterface;
  lpUrl: string;
}

export class LPBond extends Bond {
  readonly isLP = true;
  readonly lpUrl: string;
  readonly reserveContract: ethers.ContractInterface;
  readonly displayUnits: string;

  constructor(lpBondOpts: LPBondOpts) {
    super(BondType.LP, lpBondOpts);

    this.lpUrl = lpBondOpts.lpUrl;
    this.reserveContract = lpBondOpts.reserveContract;
    this.displayUnits = "LP";
  }
  async getTreasuryBalance(networkID: NetworkID, provider: StaticJsonRpcProvider) {
    const token = this.getContractForReserve(networkID, provider);
    const tokenAddress = this.getAddressForReserve(networkID);
    const bondCalculator = getBondCalculator(networkID, provider);
    const tokenAmount = await token.balanceOf(addresses[networkID].TREASURY_ADDRESS);
<<<<<<< HEAD
    const valuation = await bondCalculator.valuation(tokenAddress || "", tokenAmount);
    const markdown = await bondCalculator.markdown(tokenAddress || "");
=======
    const valuation = await bondCalculator.valuation(tokenAddress, tokenAmount);
    const markdown = await bondCalculator.markdown(tokenAddress);
>>>>>>> 7ffb4432
    let tokenUSD = (Number(valuation.toString()) / Math.pow(10, 9)) * (Number(markdown.toString()) / Math.pow(10, 18));
    return Number(tokenUSD.toString());
  }
}

// Generic BondClass we should be using everywhere
// Assumes the token being deposited follows the standard ERC20 spec
export interface StableBondOpts extends BondOpts {}
export class StableBond extends Bond {
  readonly isLP = false;
  readonly reserveContract: ethers.ContractInterface;
  readonly displayUnits: string;

  constructor(stableBondOpts: StableBondOpts) {
    super(BondType.StableAsset, stableBondOpts);
    // For stable bonds the display units are the same as the actual token
    this.displayUnits = stableBondOpts.displayName;
    this.reserveContract = ierc20Abi; // The Standard ierc20Abi since they're normal tokens
  }

  async getTreasuryBalance(networkID: NetworkID, provider: StaticJsonRpcProvider) {
    let token = this.getContractForReserve(networkID, provider);
    let tokenAmount = await token.balanceOf(addresses[networkID].TREASURY_ADDRESS);
    return Number(tokenAmount.toString()) / Math.pow(10, 18);
  }
}

// These are special bonds that have different valuation methods
export interface CustomBondOpts extends BondOpts {
  reserveContract: ethers.ContractInterface;
  bondType: number;
  lpUrl: string;
  customTreasuryBalanceFunc: (
    this: CustomBond,
    networkID: NetworkID,
    provider: StaticJsonRpcProvider,
  ) => Promise<number>;
}
export class CustomBond extends Bond {
  readonly isLP: Boolean;
  getTreasuryBalance(networkID: NetworkID, provider: StaticJsonRpcProvider): Promise<number> {
    throw new Error("Method not implemented.");
  }
  readonly reserveContract: ethers.ContractInterface;
  readonly displayUnits: string;
  readonly lpUrl: string;

  constructor(customBondOpts: CustomBondOpts) {
    super(customBondOpts.bondType, customBondOpts);

    if (customBondOpts.bondType === BondType.LP) {
      this.isLP = true;
    } else {
      this.isLP = false;
    }
    this.lpUrl = customBondOpts.lpUrl;
    // For stable bonds the display units are the same as the actual token
    this.displayUnits = customBondOpts.displayName;
    this.reserveContract = customBondOpts.reserveContract;
    this.getTreasuryBalance = customBondOpts.customTreasuryBalanceFunc.bind(this);
  }
}<|MERGE_RESOLUTION|>--- conflicted
+++ resolved
@@ -37,11 +37,6 @@
   [NetworkID.Testnet]: boolean;
   [NetworkID.Arbitrum]: boolean;
   [NetworkID.ArbitrumTestnet]: boolean;
-}
-
-export interface Available {
-  [NetworkID.Mainnet]?: boolean;
-  [NetworkID.Testnet]?: boolean;
 }
 
 interface BondOpts {
@@ -62,7 +57,6 @@
   readonly displayName: string;
   readonly isAvailable: Available;
   readonly type: BondType;
-  readonly isAvailable: Available;
   readonly bondIconSvg: React.ReactNode;
   readonly bondContractABI: ethers.ContractInterface; // Bond ABI
   readonly networkAddrs: NetworkAddresses;
@@ -99,24 +93,12 @@
     return this.isAvailable[networkID];
   }
 
-  /**
-   * makes isAvailable accessible within Bonds.ts
-   * @param networkID
-   * @returns boolean
-   */
-  getAvailability(networkID: NetworkID) {
-    return this.isAvailable[networkID];
-  }
-
   getAddressForBond(networkID: NetworkID) {
     return this.networkAddrs[networkID]?.bondAddress;
   }
+
   getContractForBond(networkID: NetworkID, provider: StaticJsonRpcProvider | JsonRpcSigner) {
-<<<<<<< HEAD
     const bondAddress = this.getAddressForBond(networkID) || "";
-=======
-    const bondAddress = this.getAddressForBond(networkID);
->>>>>>> 7ffb4432
     return new ethers.Contract(bondAddress, this.bondContractABI, provider) as EthContract;
   }
 
@@ -124,11 +106,7 @@
     return this.networkAddrs[networkID]?.reserveAddress;
   }
   getContractForReserve(networkID: NetworkID, provider: StaticJsonRpcProvider | JsonRpcSigner) {
-<<<<<<< HEAD
     const bondAddress = this.getAddressForReserve(networkID) || "";
-=======
-    const bondAddress = this.getAddressForReserve(networkID);
->>>>>>> 7ffb4432
     return new ethers.Contract(bondAddress, this.reserveContract, provider) as PairContract;
   }
 
@@ -170,13 +148,8 @@
     const tokenAddress = this.getAddressForReserve(networkID);
     const bondCalculator = getBondCalculator(networkID, provider);
     const tokenAmount = await token.balanceOf(addresses[networkID].TREASURY_ADDRESS);
-<<<<<<< HEAD
     const valuation = await bondCalculator.valuation(tokenAddress || "", tokenAmount);
     const markdown = await bondCalculator.markdown(tokenAddress || "");
-=======
-    const valuation = await bondCalculator.valuation(tokenAddress, tokenAmount);
-    const markdown = await bondCalculator.markdown(tokenAddress);
->>>>>>> 7ffb4432
     let tokenUSD = (Number(valuation.toString()) / Math.pow(10, 9)) * (Number(markdown.toString()) / Math.pow(10, 18));
     return Number(tokenUSD.toString());
   }
