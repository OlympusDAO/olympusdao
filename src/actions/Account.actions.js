import { ethers } from "ethers";
import { addresses, Actions } from "../constants";
import { abi as ierc20Abi } from "../abi/IERC20.json";
import { abi as sOHM } from "../abi/sOHM.json";
import { abi as sOHMv2 } from "../abi/sOhmv2.json";
import apollo from "../lib/apolloClient";

export const fetchAccountSuccess = payload => ({
  type: Actions.FETCH_ACCOUNT_SUCCESS,
  payload,
});

export const loadAccountDetails =
  ({ networkID, provider, address }) =>
  async dispatch => {
    // console.log("networkID = ", networkID)
    // console.log("addresses = ",addresses)

    let ohmBalance = 0;
    let sohmBalance = 0;
    let oldsohmBalance = 0;
    let stakeAllowance = 0;
    let unstakeAllowance = 0;
    let lpStaked = 0;
    let pendingRewards = 0;
    let lpBondAllowance = 0;
    let daiBondAllowance = 0;
<<<<<<< HEAD
    let aOHMAbleToClaim = 0;

    // const accountQuery = `
    //   query($id: String) {
    //     ohmie(id: $id) {
    //       id
    //       lastBalance {
    //         ohmBalance
    //         sohmBalance
    //         bondBalance
    //       }
    //     }
    //   }
    // `;

    // const graphData = await apollo(accountQuery);

    // these work in playground but show up as null, maybe subgraph api not caught up? 
    // ohmBalance = graphData.data.ohmie.lastBalance.ohmBalance;
    // sohmBalance = graphData.data.ohmie.lastBalance.sohmBalance;

=======
    let migrateContract;
    let unstakeAllowanceSohm;
    const aOHMAbleToClaim = 0;
>>>>>>> 1ba820d2

    const daiContract = new ethers.Contract(addresses[networkID].DAI_ADDRESS, ierc20Abi, provider);
    const daiBalance = await daiContract.balanceOf(address);

    if (addresses[networkID].OHM_ADDRESS) {
      const ohmContract = new ethers.Contract(addresses[networkID].OHM_ADDRESS, ierc20Abi, provider);
      ohmBalance = await ohmContract.balanceOf(address);
      stakeAllowance = await ohmContract.allowance(address, addresses[networkID].STAKING_HELPER_ADDRESS);
    }

    if (addresses[networkID].DAI_BOND_ADDRESS) {
      daiBondAllowance = await daiContract.allowance(address, addresses[networkID].DAI_BOND_ADDRESS);
    }

    if (addresses[networkID].SOHM_ADDRESS) {
      const sohmContract = await new ethers.Contract(addresses[networkID].SOHM_ADDRESS, sOHMv2, provider);
      sohmBalance = await sohmContract.balanceOf(address);
      unstakeAllowance = await sohmContract.allowance(address, addresses[networkID].STAKING_ADDRESS);
    }

    if (addresses[networkID].OLD_SOHM_ADDRESS) {
       const oldsohmContract = await new ethers.Contract(addresses[networkID].OLD_SOHM_ADDRESS, sOHM, provider);
       oldsohmBalance = await oldsohmContract.balanceOf(address);

       const signer = provider.getSigner();
       unstakeAllowanceSohm = await oldsohmContract.allowance(address, addresses[networkID].OLD_STAKING_ADDRESS);
     }


    return dispatch(
      fetchAccountSuccess({
        balances: {
          dai: ethers.utils.formatEther(daiBalance),
          ohm: ethers.utils.formatUnits(ohmBalance, "gwei"),
          sohm: ethers.utils.formatUnits(sohmBalance, "gwei"),
          oldsohm: ethers.utils.formatUnits(oldsohmBalance, "gwei"),
        },
        staking: {
          ohmStake: +stakeAllowance,
          ohmUnstake: +unstakeAllowance,
        },
        migrate: {
          unstakeAllowance: unstakeAllowanceSohm,
        },
        bonding: {
          daiAllowance: daiBondAllowance,
        },
      }),
    );
  };<|MERGE_RESOLUTION|>--- conflicted
+++ resolved
@@ -25,7 +25,6 @@
     let pendingRewards = 0;
     let lpBondAllowance = 0;
     let daiBondAllowance = 0;
-<<<<<<< HEAD
     let aOHMAbleToClaim = 0;
 
     // const accountQuery = `
@@ -43,15 +42,11 @@
 
     // const graphData = await apollo(accountQuery);
 
-    // these work in playground but show up as null, maybe subgraph api not caught up? 
+    // these work in playground but show up as null, maybe subgraph api not caught up?
     // ohmBalance = graphData.data.ohmie.lastBalance.ohmBalance;
     // sohmBalance = graphData.data.ohmie.lastBalance.sohmBalance;
-
-=======
     let migrateContract;
     let unstakeAllowanceSohm;
-    const aOHMAbleToClaim = 0;
->>>>>>> 1ba820d2
 
     const daiContract = new ethers.Contract(addresses[networkID].DAI_ADDRESS, ierc20Abi, provider);
     const daiBalance = await daiContract.balanceOf(address);
@@ -73,13 +68,12 @@
     }
 
     if (addresses[networkID].OLD_SOHM_ADDRESS) {
-       const oldsohmContract = await new ethers.Contract(addresses[networkID].OLD_SOHM_ADDRESS, sOHM, provider);
-       oldsohmBalance = await oldsohmContract.balanceOf(address);
+      const oldsohmContract = await new ethers.Contract(addresses[networkID].OLD_SOHM_ADDRESS, sOHM, provider);
+      oldsohmBalance = await oldsohmContract.balanceOf(address);
 
-       const signer = provider.getSigner();
-       unstakeAllowanceSohm = await oldsohmContract.allowance(address, addresses[networkID].OLD_STAKING_ADDRESS);
-     }
-
+      const signer = provider.getSigner();
+      unstakeAllowanceSohm = await oldsohmContract.allowance(address, addresses[networkID].OLD_STAKING_ADDRESS);
+    }
 
     return dispatch(
       fetchAccountSuccess({
