--- conflicted
+++ resolved
@@ -25,11 +25,6 @@
     let lpBondAllowance = 0;
     let daiBondAllowance = 0;
     let aOHMAbleToClaim = 0;
-<<<<<<< HEAD
-
-    let migrateContract;
-=======
->>>>>>> bc4e75e5
     let unstakeAllowanceSohm;
 
     const daiContract = new ethers.Contract(addresses[networkID].RESERVES.DAI, ierc20Abi, provider);
