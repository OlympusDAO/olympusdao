--- conflicted
+++ resolved
@@ -16,10 +16,7 @@
 import axios from 'axios';
 import { contractForReserve } from "../helpers";
 import { BONDS } from "../constants";
-<<<<<<< HEAD
 import { abi as BondOhmDaiCalcContract } from "../abi/bonds/OhmDaiCalcContract.json";
-=======
->>>>>>> 63f7d5db
 
 const parseEther = ethers.utils.parseEther;
 
