import { t } from "@lingui/macro";
import { useQuery } from "@tanstack/react-query";
import { BigNumber, ethers } from "ethers";
import gOHM from "src/abi/gOHM.json";
import { NetworkId } from "src/constants";
import { GIVE_ADDRESSES, GOHM_ADDRESSES, OLD_GIVE_ADDRESSES } from "src/constants/addresses";
import { GIVE_CONTRACT } from "src/constants/contracts";
import { GetFirstDonationDate } from "src/helpers/GiveGetDonationDate";
import { queryAssertion } from "src/helpers/react-query/queryAssertion";
import { nonNullable } from "src/helpers/types/nonNullable";
import { useDynamicGiveContract, useDynamicV1GiveContract } from "src/hooks/useContract";
import { useTestableNetworks } from "src/hooks/useTestableNetworks";
import { IUserDonationInfo } from "src/views/Give/Interfaces";
import { useAccount, useNetwork, useProvider } from "wagmi";

interface IDonorAddresses {
  [key: string]: boolean;
}

/**
 * sohmDebt: total amount of sOHM principal earning rebases for the recipient
 * gohmDebt: gOHM equivalent of sOHM debt
 */
export interface IUserRecipientInfo {
  sohmDebt: string;
  gohmDebt: string;
}

/**
 * Query key for useDonationInfo, will refresh on address changes or
 * networkId changes
 */
export const donationInfoQueryKey = (address: string, networkId: NetworkId) =>
  ["useDonationInfo", address, networkId].filter(nonNullable);

/**
 * @notice Uses the currently connected address and networkId to request
 * donation amount, rebases sent, first donation date, and recipient for
 * all recipients the current user is donating to
 * @returns query object in which the data attribute holds an array of
 * these donation info items.
 *
 *          id: string representing the universal deposit id
 *          date: string representing when the donation was started
 *          deposit: amount of tokens earning rebases for the recipient (returned as gOHM)
 *          recipient: string representing the address of the recipient
 *          donated: quantity of rebases sent to recipient so far (returned as gOHM)
 */
export const useDonationInfo = () => {
  const { address = "" } = useAccount();
  const provider = useProvider();
  const { chain = { id: 1 } } = useNetwork();

  // Establish contract
  const networks = useTestableNetworks();
  const contract = GIVE_CONTRACT.getEthersContract(networks.MAINNET);
<<<<<<< HEAD

  const query = useQuery<IUserDonationInfo[] | null, Error>(
    donationInfoQueryKey(address, chain.id),
    async () => {
      queryAssertion([address, chain.id], donationInfoQueryKey(address, chain.id));

      // Set default return value
      const donationInfo: IUserDonationInfo[] = [];

      // If there's no contract (i.e. on a non-ETH network), throw error
      if (!contract)
        throw new Error(
          t`Give is not supported on this network. Please switch to a supported network, such as Ethereum mainnet`,
        );

      // Get set of all a user's deposits and begin to iterate through them. depositIds and allDeposits are
      // indexed the same way, so we can select them by index
      let depositIds: BigNumber[] = [];
      let allDeposits: [string[], BigNumber[]] = [[], []];
      try {
        depositIds = await contract.getDepositorIds(address);
        allDeposits = await contract.getAllDeposits(address);
      } catch (e: unknown) {
        // These will only revert if the user has not initiated any deposits yet
        console.log("You have not deposited to anyone yet.");
      }

      // Define empty arrays to push promises and non-zero deposits into
      const selectedDepositIds = [];
      const selectedDeposits = [];
      const firstDonationDatePromises: Promise<string>[] = [];
      const rebasesSentPromises: Promise<BigNumber>[] = [];

      for (let i = 0; i < allDeposits[0].length; i++) {
        // Given the conversions back and forth with sOHM and gOHM, this is a dust value that repeatedly
        // arises that we can use to filter out deposits that are not worth showing (0.000000015 gOHM)
        if (allDeposits[1][i].lte("15000000000")) continue;

        selectedDepositIds.push(depositIds[i]);
        selectedDeposits.push(i);

        // Get the first donation date for a donation to a specific recipient
        const firstDonationDatePromise = GetFirstDonationDate({
          address: address,
          recipient: allDeposits[0][i],
          networkID: networks.MAINNET,
          provider,
        });
        firstDonationDatePromises.push(firstDonationDatePromise);

        const rebasesSentPromise: Promise<BigNumber> = contract.donatedTo(address, allDeposits[0][i]).catch(() => {
          // This will only revert if the user has not donated at all yet
          console.log("You have not donated any rebases yet.");
          return ethers.constants.Zero;
        });
        rebasesSentPromises.push(rebasesSentPromise);
      }

      // Define arrays to push data from resolved promises into
      let firstDonationData: string[] = [];
      let rebasesSentData: BigNumber[] = [];
      try {
        firstDonationData = await Promise.all(firstDonationDatePromises);
        rebasesSentData = await Promise.all(rebasesSentPromises);
      } catch (e: unknown) {
        console.info(
          "If the following error contains 'user is not donating', then it is an expected error. No need to report it!",
        );
        console.error(e);
      }

      for (let i = 0; i < firstDonationData.length; i++) {
        donationInfo.push({
          id: selectedDepositIds[i].toString(),
          date: firstDonationData[i],
          deposit: ethers.utils.formatEther(allDeposits[1][selectedDeposits[i]]),
          recipient: allDeposits[0][selectedDeposits[i]],
          donated: ethers.utils.formatEther(rebasesSentData[i]),
        });
      }

      // Return donationInfo array as the data attribute
      return donationInfo;
    },
    { enabled: !!address }, // will run as long as an address is connected
  );
=======
  const query = useQuery<IUserDonationInfo[] | null, Error>([donationInfoQueryKey(address, chain.id)], async () => {
    queryAssertion([address, chain.id], donationInfoQueryKey(address, chain.id));

    // Set default return value
    const donationInfo: IUserDonationInfo[] = [];

    // If there's no contract (i.e. on a non-ETH network), throw error
    if (!contract)
      throw new Error(
        t`Give is not supported on this network. Please switch to a supported network, such as Ethereum mainnet`,
      );

    // Get set of all a user's deposits and begin to iterate through them. depositIds and allDeposits are
    // indexed the same way, so we can select them by index
    let depositIds: BigNumber[] = [];
    let allDeposits: [string[], BigNumber[]] = [[], []];
    try {
      depositIds = await contract.getDepositorIds(address);
      allDeposits = await contract.getAllDeposits(address);
    } catch (e: unknown) {
      // These will only revert if the user has not initiated any deposits yet
      console.log("You have not deposited to anyone yet.");
    }

    // Define empty arrays to push promises and non-zero deposits into
    const selectedDepositIds = [];
    const selectedDeposits = [];
    const firstDonationDatePromises: Promise<string>[] = [];
    const yieldSentPromises: Promise<BigNumber>[] = [];

    for (let i = 0; i < allDeposits[0].length; i++) {
      // Given the conversions back and forth with sOHM and gOHM, this is a dust value that repeatedly
      // arises that we can use to filter out deposits that are not worth showing (0.000000015 gOHM)
      if (allDeposits[1][i].lte("15000000000")) continue;

      selectedDepositIds.push(depositIds[i]);
      selectedDeposits.push(i);

      // Get the first donation date for a donation to a specific recipient
      const firstDonationDatePromise = GetFirstDonationDate({
        address: address,
        recipient: allDeposits[0][i],
        networkID: networks.MAINNET,
        provider,
      });
      firstDonationDatePromises.push(firstDonationDatePromise);

      const yieldSentPromise: Promise<BigNumber> = contract.donatedTo(address, allDeposits[0][i]).catch(() => {
        // This will only revert if the user has not donated at all yet
        console.log("You have not donated any yield yet.");
        return ethers.constants.Zero;
      });
      yieldSentPromises.push(yieldSentPromise);
    }

    // Define arrays to push data from resolved promises into
    let firstDonationData: string[] = [];
    let yieldSentData: BigNumber[] = [];
    try {
      firstDonationData = await Promise.all(firstDonationDatePromises);
      yieldSentData = await Promise.all(yieldSentPromises);
    } catch (e: unknown) {
      console.info(
        "If the following error contains 'user is not donating', then it is an expected error. No need to report it!",
      );
      console.error(e);
    }

    for (let i = 0; i < firstDonationData.length; i++) {
      donationInfo.push({
        id: selectedDepositIds[i].toString(),
        date: firstDonationData[i],
        deposit: ethers.utils.formatEther(allDeposits[1][selectedDeposits[i]]),
        recipient: allDeposits[0][selectedDeposits[i]],
        yieldDonated: ethers.utils.formatEther(yieldSentData[i]),
      });
    }

    // Return donationInfo array as the data attribute
    return donationInfo;
  });
>>>>>>> 17db318c

  // Return query
  return query as typeof query;
};

/**
 * Query key for useRedeemableBalance, will refresh on address changes or
 * networkId changes
 */
export const redeemableBalanceQueryKey = (address: string, networkId: NetworkId) =>
  ["useRedeemableBalance", address, networkId].filter(nonNullable);

/**
 * @notice Pulls a given address's redeemable gOHM balance from the YieldDirector contract
 * @param address The address we would like to fetch the redeemable balance for
 * @returns query object in which the data attribute holds the redeemable balance
 *
 *          redeemableBalance: quantity of rebases that has been sent to the recipient and
 *                             can be redeemed (returned as gOHM)
 */
export const useRedeemableBalance = (address: string) => {
  const { chain = { id: 1 } } = useNetwork();

  // Establish contract
  const networks = useTestableNetworks();
  const contract = GIVE_CONTRACT.getEthersContract(networks.MAINNET);

  const query = useQuery<string, Error>(
    [redeemableBalanceQueryKey(address, chain.id)],
    async () => {
      queryAssertion([address, chain.id], redeemableBalanceQueryKey(address, chain.id));

      // If no contract is established throw an error to switch to ETH
      if (!contract)
        throw new Error(
          t`Give is not supported on this network. Please switch to a supported network, such as Ethereum mainnet`,
        );

      // Set default redeemable balance value
      let redeemableBalance = BigNumber.from("0");

      try {
        redeemableBalance = await contract.totalRedeemableBalance(address);
      } catch (e: unknown) {
        // This can only revert if there is no deposit to this user yet
        console.log("No donations to: " + address + " yet.");
      }

      // Convert to proper decimals and return
      return ethers.utils.formatEther(redeemableBalance);
    },
    { enabled: !!address },
  );

  // Return query
  return query as typeof query;
};

export const v1RedeemableBalanceQueryKey = (address: string, networkId: NetworkId) =>
  ["useV1RedeemableBalance", address, networkId].filter(nonNullable);

export const useV1RedeemableBalance = () => {
  const { chain = { id: 1 } } = useNetwork();
  const { address = "" } = useAccount();

  // Hook to establish static old Give contract
  const contract = useDynamicV1GiveContract(OLD_GIVE_ADDRESSES, true);
  const query = useQuery<string, Error>(
    [v1RedeemableBalanceQueryKey(address, chain.id)],
    async () => {
      queryAssertion([address, chain.id], v1RedeemableBalanceQueryKey(address, chain.id));

      if (chain.id != 1)
        throw new Error(t`The old Give contract is only supported on the mainnet. Please switch to Ethereum mainnet`);

      // If no contract is established throw an error to switch to ETH
      if (!contract)
        throw new Error(
          t`Give V1 is not supported on this network. Please switch to a supported network, such as Ethereum mainnet`,
        );

      // Set default redeemable balance value
      let redeemableBalance = BigNumber.from("0");

      try {
        redeemableBalance = await contract.redeemableBalance(address);
      } catch (e: unknown) {
        // This shouldn't revert at all, but just in case
        console.log("No donations to: " + address + " yet.");
      }

      // Convert to proper decimals and return
      return ethers.utils.formatUnits(redeemableBalance, "gwei");
    },
    { enabled: !!address },
  );

  // Return query
  return query as typeof query;
};

/**
 * Query key for useRecipientInfo, will refresh on address changes or
 * networkId changes
 */
export const recipientInfoQueryKey = (address: string, networkId: NetworkId) =>
  ["useRecipientInfo", address, networkId].filter(nonNullable);

/**
 * @notice Fetches total debt, carry, agnostic debt, and index at
 * last change for a given wallet address
 * @param address The wallet we would like to fetch the data for
 * @returns query object in which the data attribute holds the
 * recipient info object
 *
 *          sohmDebt: total amount of sOHM principal earning rebases for the recipient
 *          gohmDebt: gOHM equivalent of sOHM debt
 */
export const useRecipientInfo = (address: string) => {
  const { chain = { id: 1 } } = useNetwork();
  const provider = useProvider();
  // Hook to establish dynamic contract, meaning it will connect to the network
  // the user is currently connected to
  const contract = useDynamicGiveContract(GIVE_ADDRESSES, true);
  const gohmContract = new ethers.Contract(
    GOHM_ADDRESSES[chain.id as keyof typeof GOHM_ADDRESSES],
    gOHM.abi,
    provider ? provider : undefined,
  );

  const query = useQuery<IUserRecipientInfo, Error>(
    [recipientInfoQueryKey(address, chain.id)],
    async () => {
      queryAssertion([address, chain.id], recipientInfoQueryKey(address, chain.id));

      // If no contract object was successfully created, tell the user to switch to ETH
      if (!contract)
        throw new Error(
          t`Give is not supported on this network. Please switch to a supported network, such as Ethereum mainnet`,
        );

      // Create recipient info object with default values
      const recipientInfo: IUserRecipientInfo = {
        sohmDebt: "",
        gohmDebt: "",
      };

      // Pull relevant data from the contract, put in the right format, and push to
      // the recipient info object
      try {
        const recipientIds = await contract.getRecipientIds(address);

        const debtPromises = [];
        for (let i = 0; i < recipientIds.length; i++) {
          debtPromises.push(contract.depositInfo(recipientIds[i]));
        }

        const debtData = await Promise.all(debtPromises);

        let sumDebt = BigNumber.from("0");

        for (let i = 0; i < debtData.length; i++) {
          // principal amount is the sOHM equivalent value that the donor originally put into the contract
          sumDebt = sumDebt.add(debtData[i].principalAmount);
        }
        const sumAgnosticDebt = await gohmContract.balanceTo(sumDebt);

        recipientInfo.sohmDebt = ethers.utils.formatUnits(sumDebt, "gwei");
        recipientInfo.gohmDebt = ethers.utils.formatEther(sumAgnosticDebt);
      } catch (e: unknown) {
        console.log(e);
      }

      return recipientInfo;
    },
    { enabled: !!address },
  );

  // return query
  return query as typeof query;
};

/**
 * Query key for useTotalDonated, will refresh on address changes or
 * networkId changes
 */
export const totalDonatedQueryKey = (address: string, networkId: NetworkId) =>
  ["useTotalDonated", address, networkId].filter(nonNullable);

/**
 * @notice Fetches total amount of sOHM rebases donated to a specific
 * wallet throughout its history
 * @param address The wallet we would like to fetch the data for
 * @returns query object in which the data attribute holds the
 * total donated amount
 *
 *          totalDonated: rebases that have been redeemed so far + current redeemable balance (returned as gOHM)
 */
export const useTotalDonated = (address: string) => {
  const provider = useProvider();
  const { chain = { id: 1 } } = useNetwork();

  // Event logs use data values that are padded with zeros, so to match that we
  // pad the given wallet address with zeros
  const zeroPadAddress = ethers.utils.hexZeroPad(address === "" ? ethers.utils.hexlify(0) : address, 32);

  // Establish contract
  const networks = useTestableNetworks();
  const contract = GIVE_CONTRACT.getEthersContract(networks.MAINNET);

  // Filter to search through event logs and find all redeemed events for a given address
  const filter = {
    address: contract?.address,
    fromBlock: 1,
    toBlock: "latest",
    topics: [ethers.utils.id("Redeemed(address,uint256)"), zeroPadAddress],
  };

  const query = useQuery<string, Error>(
<<<<<<< HEAD
    totalDonatedQueryKey(address, chain.id),
=======
    [totalYieldDonatedQueryKey(address, chain.id)],
>>>>>>> 17db318c
    async () => {
      queryAssertion([address, chain.id], totalDonatedQueryKey(address, chain.id));

      // If no contract object was successfully created, tell the user to switch to ETH
      if (!contract)
        throw new Error(
          t`Give is not supported on this network. Please switch to a supported network, such as Ethereum mainnet`,
        );

      // Default values for totalRedeemed and totalDonated
      let totalRedeemed = BigNumber.from("0");

      // Get all event logs using our filter
      const events = await provider.getLogs(filter);

      // Sum up all redemption events to totalRedeemed
      for (let i = 0; i < events.length; i++) {
        totalRedeemed = totalRedeemed.add(events[i].data);
      }

      // Fetch redeemable balance from YieldDirector
      let redeemableBalance = BigNumber.from("0");
      try {
        redeemableBalance = await contract.totalRedeemableBalance(address);
      } catch (e: unknown) {
        // this can only revert when there is no donations to an address yet
        console.log("No donations to: " + address + " yet.");
      }

      // Sum all redemption events with redeemable balance
      const totalDonated = totalRedeemed.add(redeemableBalance);

      // Return formatted total donated value
      return ethers.utils.formatEther(totalDonated);
    },
    { enabled: !!address },
  );

  // Return query object
  return query as typeof query;
};

/**
 * Query key for useDonorNumbers, will refresh on address changes or
 * networkId changes
 */
export const donorNumbersQueryKey = (address: string, networkId: NetworkId) =>
  ["useDonorNumbers", address, networkId].filter(nonNullable);

/**
 * @notice Fetches number of users donating to a specific address
 * @param address The wallet we would like to fetch donors for
 * @returns query object in which the data attribute holds the
 * donor numbers
 */
export const useDonorNumbers = (address: string) => {
  const { chain = { id: 1 } } = useNetwork();
  const provider = useProvider();
  // Event logs use data values that are padded with zeros, so to match that we
  // pad the given wallet address with zeros
  const zeroPadAddress = ethers.utils.hexZeroPad(address === "" ? ethers.utils.hexlify(0) : address, 32);

  // Establish contract
  const networks = useTestableNetworks();
  const contract = GIVE_CONTRACT.getEthersContract(networks.MAINNET);

  // Filter to search through event logs and find all Deposited events for a given address as recipient
  const filter = {
    address: contract?.address,
    fromBlock: 1,
    toBlock: "latest",
    topics: [ethers.utils.id("Deposited(address,address,uint256)"), null, zeroPadAddress],
  };

  const query = useQuery<number, Error>(
    [donorNumbersQueryKey(address, chain.id)],
    async () => {
      queryAssertion([address, chain.id], donorNumbersQueryKey(address, chain.id));

      // If no contract object was successfully created, tell the user to switch to ETH
      if (!contract)
        throw new Error(
          t`Give is not supported on this network. Please switch to a supported network, such as Ethereum mainnet`,
        );

      // Initialize donorAddresses and donationsToAddress
      const donorAddresses: IDonorAddresses = {};
      const donationsToAddress: ethers.providers.Log[] = [];

      // Get all event logs using our filter
      const events: ethers.providers.Log[] = await provider.getLogs(filter);
      const selectedEvents: ethers.providers.Log[] = [];

      const potentialActiveDonationsPromises: Promise<[string[], BigNumber[]]>[] = [];

      for (let i = 0; i < events.length; i++) {
        const event = events[i];

        // If the recipient matches the desired wallet, pull all donations for the relevant
        // depositor
        if (event.topics[2] === zeroPadAddress.toLowerCase()) {
          // By pushing these both, their indices should match which avoids needing a third
          // for loop below
          selectedEvents.push(event);
          potentialActiveDonationsPromises.push(
            contract.getAllDeposits(ethers.utils.hexDataSlice(event.topics[1], 12)),
          );
        }
      }

      const potentialActiveDonors = await Promise.all(potentialActiveDonationsPromises);

      for (let i = 0; i < potentialActiveDonors.length; i++) {
        for (let j = 0; j < potentialActiveDonors[i][0].length; j++) {
          // Confirm again recipient matches desired wallet, the current deposit is non-zero,
          // and that we haven't already counted this donor
          if (
            potentialActiveDonors[i][0][j].toLowerCase() === address.toLowerCase() &&
            // Given the conversions back and forth with sOHM and gOHM, this is a dust value that repeatedly
            // arises that we can use to filter out deposits that are not worth showing (0.000000015 gOHM)
            potentialActiveDonors[i][1][j].gt("15000000000") &&
            !donorAddresses[selectedEvents[i].topics[1]]
          ) {
            // Add the donor to donorAddresses
            donorAddresses[selectedEvents[i].topics[1]] = true;

            // Add the donation to donationsToAddress
            donationsToAddress.push(selectedEvents[i]);
          }
        }
      }

      // Return number of donors
      return donationsToAddress.length;
    },
    { enabled: !!address },
  );

  // Return query object
  return query as typeof query;
};<|MERGE_RESOLUTION|>--- conflicted
+++ resolved
@@ -54,7 +54,6 @@
   // Establish contract
   const networks = useTestableNetworks();
   const contract = GIVE_CONTRACT.getEthersContract(networks.MAINNET);
-<<<<<<< HEAD
 
   const query = useQuery<IUserDonationInfo[] | null, Error>(
     donationInfoQueryKey(address, chain.id),
@@ -141,89 +140,6 @@
     },
     { enabled: !!address }, // will run as long as an address is connected
   );
-=======
-  const query = useQuery<IUserDonationInfo[] | null, Error>([donationInfoQueryKey(address, chain.id)], async () => {
-    queryAssertion([address, chain.id], donationInfoQueryKey(address, chain.id));
-
-    // Set default return value
-    const donationInfo: IUserDonationInfo[] = [];
-
-    // If there's no contract (i.e. on a non-ETH network), throw error
-    if (!contract)
-      throw new Error(
-        t`Give is not supported on this network. Please switch to a supported network, such as Ethereum mainnet`,
-      );
-
-    // Get set of all a user's deposits and begin to iterate through them. depositIds and allDeposits are
-    // indexed the same way, so we can select them by index
-    let depositIds: BigNumber[] = [];
-    let allDeposits: [string[], BigNumber[]] = [[], []];
-    try {
-      depositIds = await contract.getDepositorIds(address);
-      allDeposits = await contract.getAllDeposits(address);
-    } catch (e: unknown) {
-      // These will only revert if the user has not initiated any deposits yet
-      console.log("You have not deposited to anyone yet.");
-    }
-
-    // Define empty arrays to push promises and non-zero deposits into
-    const selectedDepositIds = [];
-    const selectedDeposits = [];
-    const firstDonationDatePromises: Promise<string>[] = [];
-    const yieldSentPromises: Promise<BigNumber>[] = [];
-
-    for (let i = 0; i < allDeposits[0].length; i++) {
-      // Given the conversions back and forth with sOHM and gOHM, this is a dust value that repeatedly
-      // arises that we can use to filter out deposits that are not worth showing (0.000000015 gOHM)
-      if (allDeposits[1][i].lte("15000000000")) continue;
-
-      selectedDepositIds.push(depositIds[i]);
-      selectedDeposits.push(i);
-
-      // Get the first donation date for a donation to a specific recipient
-      const firstDonationDatePromise = GetFirstDonationDate({
-        address: address,
-        recipient: allDeposits[0][i],
-        networkID: networks.MAINNET,
-        provider,
-      });
-      firstDonationDatePromises.push(firstDonationDatePromise);
-
-      const yieldSentPromise: Promise<BigNumber> = contract.donatedTo(address, allDeposits[0][i]).catch(() => {
-        // This will only revert if the user has not donated at all yet
-        console.log("You have not donated any yield yet.");
-        return ethers.constants.Zero;
-      });
-      yieldSentPromises.push(yieldSentPromise);
-    }
-
-    // Define arrays to push data from resolved promises into
-    let firstDonationData: string[] = [];
-    let yieldSentData: BigNumber[] = [];
-    try {
-      firstDonationData = await Promise.all(firstDonationDatePromises);
-      yieldSentData = await Promise.all(yieldSentPromises);
-    } catch (e: unknown) {
-      console.info(
-        "If the following error contains 'user is not donating', then it is an expected error. No need to report it!",
-      );
-      console.error(e);
-    }
-
-    for (let i = 0; i < firstDonationData.length; i++) {
-      donationInfo.push({
-        id: selectedDepositIds[i].toString(),
-        date: firstDonationData[i],
-        deposit: ethers.utils.formatEther(allDeposits[1][selectedDeposits[i]]),
-        recipient: allDeposits[0][selectedDeposits[i]],
-        yieldDonated: ethers.utils.formatEther(yieldSentData[i]),
-      });
-    }
-
-    // Return donationInfo array as the data attribute
-    return donationInfo;
-  });
->>>>>>> 17db318c
 
   // Return query
   return query as typeof query;
@@ -443,11 +359,7 @@
   };
 
   const query = useQuery<string, Error>(
-<<<<<<< HEAD
     totalDonatedQueryKey(address, chain.id),
-=======
-    [totalYieldDonatedQueryKey(address, chain.id)],
->>>>>>> 17db318c
     async () => {
       queryAssertion([address, chain.id], totalDonatedQueryKey(address, chain.id));
 
