import { Contract, ContractInterface } from "@ethersproject/contracts";
import { useMemo } from "react";
<<<<<<< HEAD
import { abi as CROSS_CHAIN_MIGRATOR_ABI } from "src/abi/CrossChainMigrator.json";
=======
import { abi as BALANCERV2_POOL_ABI } from "src/abi/BalancerV2Pool.json";
import { abi as BALANCER_VAULT_ABI } from "src/abi/BalancerVault.json";
import { abi as BEETHOVEN_CHEF_ABI } from "src/abi/BeethovenChef.json";
>>>>>>> fb977b4d
import { abi as FUSE_PROXY_ABI } from "src/abi/FuseProxy.json";
import { abi as GAUGE_ABI } from "src/abi/Gauge.json";
import { abi as IERC20_ABI } from "src/abi/IERC20.json";
import { abi as JOECHEF_ABI } from "src/abi/JoeChef.json";
import { abi as JOE_REWARDER_ABI } from "src/abi/JoeRewarder.json";
import STAKING_ABI from "src/abi/OlympusStakingv2.json";
import { abi as PAIR_CONTRACT_ABI } from "src/abi/PairContract.json";
import { abi as SOHM_ABI } from "src/abi/sOhmv2.json";
import { abi as SUSHI_CHEF_ABI } from "src/abi/SushiChef.json";
import { abi as SUSHI_REWARDER_ABI } from "src/abi/SushiRewarder.json";
import { abi as ZIP_REWARDER_ABI } from "src/abi/ZipRewarder.json";
import { abi as ZIP_SECONDARY_REWARDER_ABI } from "src/abi/ZipSecondaryRewarder.json";
import { AddressMap } from "src/constants/addresses";
import { Providers } from "src/helpers/providers/Providers/Providers";
import { NetworkId } from "src/networkDetails";
<<<<<<< HEAD
import { CrossChainMigrator, FuseProxy, IERC20, OlympusStakingv2, PairContract, SOhmv2 } from "src/typechain";
=======
import { FuseProxy, IERC20, OlympusStakingv2, PairContract, SOhmv2 } from "src/typechain";
import { BalancerV2Pool } from "src/typechain/BalancerV2Pool";
import { BalancerVault } from "src/typechain/BalancerVault";
import { BeethovenChef } from "src/typechain/BeethovenChef";
import { Gauge } from "src/typechain/Gauge";
import { JoeChef } from "src/typechain/JoeChef";
import { JoeRewarder } from "src/typechain/JoeRewarder";
import { SushiChef } from "src/typechain/SushiChef";
import { SushiRewarder } from "src/typechain/SushiRewarder";
import { ZipRewarder } from "src/typechain/ZipRewarder";
import { ZipSecondaryRewarder } from "src/typechain/ZipSecondaryRewarder";
>>>>>>> fb977b4d

import { useWeb3Context } from ".";

/**
 * Helper function to create a static contract hook.
 * Static contracts require an explicit network id to be given as an argument.
 */
export const createStaticContract = <TContract extends Contract = Contract>(ABI: ContractInterface) => {
  return (address: string, networkId: NetworkId) => {
    const provider = Providers.getStaticProvider(networkId);

    return useMemo(() => new Contract(address, ABI, provider) as TContract, [address, provider]);
  };
};

/**
 * Helper function to create a dynamic contract hook.
 * Dynamic contracts use the provider/signer injected by the users wallet.
 * Since a wallet can be connected to any network, a dynamic contract hook
 * can possibly return null if there is no contract address specified for
 * the currently active network.
 */
const createDynamicContract = <TContract extends Contract = Contract>(ABI: ContractInterface) => {
  return (addressMap: AddressMap, asSigner = false) => {
    const { provider, connected, networkId } = useWeb3Context();

    return useMemo(() => {
      const address = addressMap[networkId as keyof typeof addressMap];

      if (!address) return null;

      const providerOrSigner = asSigner && connected ? provider.getSigner() : provider;

      return new Contract(address, ABI, providerOrSigner) as TContract;
    }, [addressMap, asSigner, connected, networkId, provider]);
  };
};

/**
 * Hook that returns a contract for every network in an address map
 */
export const createMultipleStaticContracts = <TContract extends Contract = Contract>(ABI: ContractInterface) => {
  return <TAddressMap extends AddressMap = AddressMap>(addressMap: TAddressMap) => {
    return useMemo(() => {
      return Object.entries(addressMap).reduce((res, [networkId, address]) => {
        const _networkId = Number(networkId) as NetworkId;
        const provider = Providers.getStaticProvider(_networkId);
        const contract = new Contract(address, ABI, provider) as TContract;

        return Object.assign(res, { [networkId]: contract });
      }, {} as Record<keyof typeof addressMap, TContract>);
    }, [addressMap]);
  };
};

// Static contracts
export const useStaticSohmContract = createStaticContract<SOhmv2>(SOHM_ABI);
export const useStaticTokenContract = createStaticContract<IERC20>(IERC20_ABI);
export const useStaticFuseContract = createStaticContract<FuseProxy>(FUSE_PROXY_ABI);
export const useStaticPairContract = createStaticContract<PairContract>(PAIR_CONTRACT_ABI);
export const useStaticStakingContract = createStaticContract<OlympusStakingv2>(STAKING_ABI);
export const useStaticChefContract = createStaticContract<SushiChef>(SUSHI_CHEF_ABI);
export const useStaticChefRewarderContract = createStaticContract<SushiRewarder>(SUSHI_REWARDER_ABI);
export const useStaticJoeChefContract = createStaticContract<JoeChef>(JOECHEF_ABI);
export const useStaticJoeRewarderContract = createStaticContract<JoeRewarder>(JOE_REWARDER_ABI);
export const useStaticGaugeContract = createStaticContract<Gauge>(GAUGE_ABI);
export const useStaticBeethovenChefContract = createStaticContract<BeethovenChef>(BEETHOVEN_CHEF_ABI);
export const useStaticBalancerV2PoolContract = createStaticContract<BalancerV2Pool>(BALANCERV2_POOL_ABI);
export const useStaticBalancerVaultContract = createStaticContract<BalancerVault>(BALANCER_VAULT_ABI);
export const useStaticZipRewarderContract = createStaticContract<ZipRewarder>(ZIP_REWARDER_ABI);
export const useStaticZipSecondaryRewardercontract =
  createStaticContract<ZipSecondaryRewarder>(ZIP_SECONDARY_REWARDER_ABI);
// Dynamic contracts
export const useDynamicTokenContract = createDynamicContract<IERC20>(IERC20_ABI);
export const useDynamicStakingContract = createDynamicContract<OlympusStakingv2>(STAKING_ABI);
export const useDynamicMigratorContract = createDynamicContract<CrossChainMigrator>(CROSS_CHAIN_MIGRATOR_ABI);

// Multiple static contracts
export const useMultipleTokenContracts = createMultipleStaticContracts<IERC20>(IERC20_ABI);<|MERGE_RESOLUTION|>--- conflicted
+++ resolved
@@ -1,12 +1,9 @@
 import { Contract, ContractInterface } from "@ethersproject/contracts";
 import { useMemo } from "react";
-<<<<<<< HEAD
-import { abi as CROSS_CHAIN_MIGRATOR_ABI } from "src/abi/CrossChainMigrator.json";
-=======
 import { abi as BALANCERV2_POOL_ABI } from "src/abi/BalancerV2Pool.json";
 import { abi as BALANCER_VAULT_ABI } from "src/abi/BalancerVault.json";
 import { abi as BEETHOVEN_CHEF_ABI } from "src/abi/BeethovenChef.json";
->>>>>>> fb977b4d
+import { abi as CROSS_CHAIN_MIGRATOR_ABI } from "src/abi/CrossChainMigrator.json";
 import { abi as FUSE_PROXY_ABI } from "src/abi/FuseProxy.json";
 import { abi as GAUGE_ABI } from "src/abi/Gauge.json";
 import { abi as IERC20_ABI } from "src/abi/IERC20.json";
@@ -22,10 +19,7 @@
 import { AddressMap } from "src/constants/addresses";
 import { Providers } from "src/helpers/providers/Providers/Providers";
 import { NetworkId } from "src/networkDetails";
-<<<<<<< HEAD
 import { CrossChainMigrator, FuseProxy, IERC20, OlympusStakingv2, PairContract, SOhmv2 } from "src/typechain";
-=======
-import { FuseProxy, IERC20, OlympusStakingv2, PairContract, SOhmv2 } from "src/typechain";
 import { BalancerV2Pool } from "src/typechain/BalancerV2Pool";
 import { BalancerVault } from "src/typechain/BalancerVault";
 import { BeethovenChef } from "src/typechain/BeethovenChef";
@@ -36,7 +30,6 @@
 import { SushiRewarder } from "src/typechain/SushiRewarder";
 import { ZipRewarder } from "src/typechain/ZipRewarder";
 import { ZipSecondaryRewarder } from "src/typechain/ZipSecondaryRewarder";
->>>>>>> fb977b4d
 
 import { useWeb3Context } from ".";
 
