import { Contract, ContractInterface } from "@ethersproject/contracts";
import { useMemo } from "react";
import { abi as BALANCERV2_POOL_ABI } from "src/abi/BalancerV2Pool.json";
import { abi as BALANCER_VAULT_ABI } from "src/abi/BalancerVault.json";
import { abi as BEETHOVEN_CHEF_ABI } from "src/abi/BeethovenChef.json";
import { abi as BOND_ABI } from "src/abi/BondDepository.json";
import { abi as CROSS_CHAIN_MIGRATOR_ABI } from "src/abi/CrossChainMigrator.json";
import { abi as FUSE_PROXY_ABI } from "src/abi/FuseProxy.json";
import { abi as GAUGE_ABI } from "src/abi/Gauge.json";
import { abi as IERC20_ABI } from "src/abi/IERC20.json";
import { abi as JOECHEF_ABI } from "src/abi/JoeChef.json";
import { abi as JOE_REWARDER_ABI } from "src/abi/JoeRewarder.json";
import { abi as JONES_ABI } from "src/abi/Jones.json";
import STAKING_ABI from "src/abi/OlympusStakingv2.json";
import { abi as PAIR_CONTRACT_ABI } from "src/abi/PairContract.json";
import { abi as SOHM_ABI } from "src/abi/sOhmv2.json";
import { abi as SUSHI_CHEF_ABI } from "src/abi/SushiChef.json";
import { abi as SUSHI_REWARDER_ABI } from "src/abi/SushiRewarder.json";
import { abi as ZIP_REWARDER_ABI } from "src/abi/ZipRewarder.json";
import { abi as ZIP_SECONDARY_REWARDER_ABI } from "src/abi/ZipSecondaryRewarder.json";
import { AddressMap } from "src/constants/addresses";
import { Providers } from "src/helpers/providers/Providers/Providers";
import { NetworkId } from "src/networkDetails";
<<<<<<< HEAD
import {
  BondDepository,
  CrossChainMigrator,
  FuseProxy,
  IERC20,
  OlympusStakingv2,
  PairContract,
  SOhmv2,
} from "src/typechain";
=======
import { CrossChainMigrator, FuseProxy, IERC20, Jones, OlympusStakingv2, PairContract, SOhmv2 } from "src/typechain";
>>>>>>> 779dc1e0
import { BalancerV2Pool } from "src/typechain/BalancerV2Pool";
import { BalancerVault } from "src/typechain/BalancerVault";
import { BeethovenChef } from "src/typechain/BeethovenChef";
import { Gauge } from "src/typechain/Gauge";
import { JoeChef } from "src/typechain/JoeChef";
import { JoeRewarder } from "src/typechain/JoeRewarder";
import { SushiChef } from "src/typechain/SushiChef";
import { SushiRewarder } from "src/typechain/SushiRewarder";
import { ZipRewarder } from "src/typechain/ZipRewarder";
import { ZipSecondaryRewarder } from "src/typechain/ZipSecondaryRewarder";

import { useWeb3Context } from ".";

/**
 * Helper function to create a static contract hook.
 * Static contracts require an explicit network id to be given as an argument.
 */
export const createStaticContract = <TContract extends Contract = Contract>(ABI: ContractInterface) => {
  return (address: string, networkId: NetworkId) => {
    const provider = Providers.getStaticProvider(networkId);

    return useMemo(() => new Contract(address, ABI, provider) as TContract, [address, provider]);
  };
};

/**
 * Helper function to create a dynamic contract hook.
 * Dynamic contracts use the provider/signer injected by the users wallet.
 * Since a wallet can be connected to any network, a dynamic contract hook
 * can possibly return null if there is no contract address specified for
 * the currently active network.
 */
const createDynamicContract = <TContract extends Contract = Contract>(ABI: ContractInterface) => {
  return (addressMap: AddressMap, asSigner = false) => {
    const { provider, connected, networkId } = useWeb3Context();

    return useMemo(() => {
      const address = addressMap[networkId as keyof typeof addressMap];

      if (!address) return null;

      const providerOrSigner = asSigner && connected ? provider.getSigner() : provider;

      return new Contract(address, ABI, providerOrSigner) as TContract;
    }, [addressMap, asSigner, connected, networkId, provider]);
  };
};

/**
 * Hook that returns a contract for every network in an address map
 */
export const createMultipleStaticContracts = <TContract extends Contract = Contract>(ABI: ContractInterface) => {
  return <TAddressMap extends AddressMap = AddressMap>(addressMap: TAddressMap) => {
    return useMemo(() => {
      return Object.entries(addressMap).reduce((res, [networkId, address]) => {
        const _networkId = Number(networkId) as NetworkId;
        const provider = Providers.getStaticProvider(_networkId);
        const contract = new Contract(address, ABI, provider) as TContract;

        return Object.assign(res, { [networkId]: contract });
      }, {} as Record<keyof typeof addressMap, TContract>);
    }, [addressMap]);
  };
};

// Static contracts
export const useStaticSohmContract = createStaticContract<SOhmv2>(SOHM_ABI);
export const useStaticTokenContract = createStaticContract<IERC20>(IERC20_ABI);
export const useStaticFuseContract = createStaticContract<FuseProxy>(FUSE_PROXY_ABI);
export const useStaticPairContract = createStaticContract<PairContract>(PAIR_CONTRACT_ABI);
export const useStaticStakingContract = createStaticContract<OlympusStakingv2>(STAKING_ABI);
export const useStaticBondContract = createStaticContract<BondDepository>(BOND_ABI);

export const useStaticChefContract = createStaticContract<SushiChef>(SUSHI_CHEF_ABI);
export const useStaticChefRewarderContract = createStaticContract<SushiRewarder>(SUSHI_REWARDER_ABI);
export const useStaticJoeChefContract = createStaticContract<JoeChef>(JOECHEF_ABI);
export const useStaticJoeRewarderContract = createStaticContract<JoeRewarder>(JOE_REWARDER_ABI);
export const useStaticGaugeContract = createStaticContract<Gauge>(GAUGE_ABI);
export const useStaticBeethovenChefContract = createStaticContract<BeethovenChef>(BEETHOVEN_CHEF_ABI);
export const useStaticBalancerV2PoolContract = createStaticContract<BalancerV2Pool>(BALANCERV2_POOL_ABI);
export const useStaticBalancerVaultContract = createStaticContract<BalancerVault>(BALANCER_VAULT_ABI);
export const useStaticZipRewarderContract = createStaticContract<ZipRewarder>(ZIP_REWARDER_ABI);
export const useStaticZipSecondaryRewardercontract =
  createStaticContract<ZipSecondaryRewarder>(ZIP_SECONDARY_REWARDER_ABI);
export const useStaticJonesContract = createStaticContract<Jones>(JONES_ABI);

// Dynamic contracts
export const useDynamicTokenContract = createDynamicContract<IERC20>(IERC20_ABI);
export const useDynamicStakingContract = createDynamicContract<OlympusStakingv2>(STAKING_ABI);
export const useDynamicMigratorContract = createDynamicContract<CrossChainMigrator>(CROSS_CHAIN_MIGRATOR_ABI);

// Multiple static contracts
export const useMultipleTokenContracts = createMultipleStaticContracts<IERC20>(IERC20_ABI);<|MERGE_RESOLUTION|>--- conflicted
+++ resolved
@@ -21,19 +21,16 @@
 import { AddressMap } from "src/constants/addresses";
 import { Providers } from "src/helpers/providers/Providers/Providers";
 import { NetworkId } from "src/networkDetails";
-<<<<<<< HEAD
 import {
   BondDepository,
   CrossChainMigrator,
   FuseProxy,
   IERC20,
+  Jones,
   OlympusStakingv2,
   PairContract,
   SOhmv2,
 } from "src/typechain";
-=======
-import { CrossChainMigrator, FuseProxy, IERC20, Jones, OlympusStakingv2, PairContract, SOhmv2 } from "src/typechain";
->>>>>>> 779dc1e0
 import { BalancerV2Pool } from "src/typechain/BalancerV2Pool";
 import { BalancerVault } from "src/typechain/BalancerVault";
 import { BeethovenChef } from "src/typechain/BeethovenChef";
