--- conflicted
+++ resolved
@@ -3,11 +3,8 @@
 import { JsonRpcProvider, StaticJsonRpcProvider, Web3Provider, WebSocketProvider } from "@ethersproject/providers";
 import WalletConnectProvider from "@walletconnect/web3-provider";
 import { EnvHelper } from "../helpers/Environment";
-<<<<<<< HEAD
 import { NETWORKS } from "../constants";
-=======
 import { NodeHelper } from "src/helpers/NodeHelper";
->>>>>>> 9a7f7af7
 
 /**
  * kept as function to mimic `getMainnetURI()`
@@ -23,11 +20,6 @@
   return "";
 }
 
-<<<<<<< HEAD
-=======
-const ALL_URIs = NodeHelper.getNodesUris();
-
->>>>>>> 9a7f7af7
 /**
  * "intelligently" loadbalances production API Keys
  * @returns string
@@ -86,7 +78,6 @@
   const [chainName, setChainName] = useState("Ethereum");
   const [address, setAddress] = useState("");
   const [uri, setUri] = useState(getMainnetURI(1));
-
   const [provider, setProvider] = useState<JsonRpcProvider>(new StaticJsonRpcProvider(uri));
 
   const [web3Modal, setWeb3Modal] = useState<Web3Modal>(
