--- conflicted
+++ resolved
@@ -1,6 +1,6 @@
 import React, { ReactElement, useCallback, useContext, useEffect, useMemo, useState } from "react";
 import Web3Modal from "web3modal";
-import { JsonRpcProvider, StaticJsonRpcProvider, Web3Provider, WebSocketProvider } from "@ethersproject/providers";
+import { JsonRpcProvider, StaticJsonRpcProvider, Web3Provider } from "@ethersproject/providers";
 import WalletConnectProvider from "@walletconnect/web3-provider";
 import { IFrameEthereumProvider } from "@ledgerhq/iframe-provider";
 import { EnvHelper } from "../helpers/Environment";
@@ -21,8 +21,6 @@
   return "";
 }
 
-<<<<<<< HEAD
-=======
 /**
  * determine if in IFrame for Ledger Live
  */
@@ -30,9 +28,6 @@
   return window.location !== window.parent.location;
 }
 
-const ALL_URIs = NodeHelper.getNodesUris();
-
->>>>>>> f95e183a
 /**
  * "intelligently" loadbalances production API Keys
  * @returns string
@@ -218,11 +213,8 @@
     // ... see here: https://github.com/Web3Modal/web3modal/blob/2ff929d0e99df5edf6bb9e88cff338ba6d8a3991/example/src/App.tsx#L185
     _initListeners(rawProvider);
     const connectedProvider = new Web3Provider(rawProvider, "any");
-<<<<<<< HEAD
     setProvider(connectedProvider);
 
-=======
->>>>>>> f95e183a
     const chainId = await connectedProvider.getNetwork().then(network => network.chainId);
     const connectedAddress = await connectedProvider.getSigner().getAddress();
     const validNetwork = _checkNetwork(chainId);
@@ -232,7 +224,6 @@
       setChainName("Unsupported Chain!");
       return;
     }
-
     // Save everything after we've validated the right network.
     // Eventually we'll be fine without doing network validations.
     setAddress(connectedAddress);
