import React, { useState, ReactElement, useContext, useEffect, useMemo, useCallback } from "react";
import Web3Modal from "web3modal";
import { StaticJsonRpcProvider, JsonRpcProvider, Web3Provider } from "@ethersproject/providers";
import WalletConnectProvider from "@walletconnect/web3-provider";

// TODO(zayenx): REMEMBER THIS!!!
// Use this in production!
const INFURA_ID_LIST = [
  "5e3c4a19b5f64c99bf8cd8089c92b44d", // this is main dev node
  "d9836dbf00c2440d862ab571b462e4a3", // this is current prod node
  "31e6d348d16b4a4dacde5f8a47da1971", // this is primary fallback
  "76cc9de4a72c4f5a8432074935d670a3", // Adding Zayen's to the mix
];

function getInfuraURI() {
  const randomIndex = Math.floor(Math.random() * INFURA_ID_LIST.length);
  const randomInfuraID = INFURA_ID_LIST[randomIndex];
  return `https://mainnet.infura.io/v3/${randomInfuraID}`;
}

function getTestnetURI() {
  return "https://rinkeby.infura.io/v3/d9836dbf00c2440d862ab571b462e4a3";
}

const ALCHEMY_ID_LIST = [
  "R3yNR4xHH6R0PXAG8M1ODfIq-OHd-d3o", // this is Zayen's
  "DNj81sBwBcgdjHHBUse4naHaW82XSKtE", // this is Girth's
];
function getAlchemyAPI(chainID: Number) {
  const randomIndex = Math.floor(Math.random() * ALCHEMY_ID_LIST.length);
  const randomAlchemyID = ALCHEMY_ID_LIST[randomIndex];
  if (chainID === 1) return `https://eth-mainnet.alchemyapi.io/v2/${randomAlchemyID}`;
  else if (chainID === 4) return `https://eth-rinkeby.alchemyapi.io/v2/aF5TH9E9RGZwaAUdUd90BNsrVkDDoeaO`; // unbanksy's
}

const _infuraURIs = INFURA_ID_LIST.map(infuraID => `https://mainnet.infura.io/v3/${infuraID}`);
const _alchemyURIs = ALCHEMY_ID_LIST.map(alchemyID => `https://eth-mainnet.alchemyapi.io/v2/${alchemyID}`);
const ALL_URIs = [..._infuraURIs, ..._alchemyURIs];

function getMainnetURI(chainID: number): string {
  if (chainID === 4) {
    return "https://eth-rinkeby.alchemyapi.io/v2/aF5TH9E9RGZwaAUdUd90BNsrVkDDoeaO";
  }

  // Shuffles the URIs for "intelligent" loadbalancing
  const allURIs = ALL_URIs.sort(() => Math.random() - 0.5);

  const workingURI = allURIs.find(async uri => {
    try {
      const provider = new StaticJsonRpcProvider(uri);
      await provider.getNetwork();
      return true;
    } catch (e) {
      console.error("couldn't connect to: ", uri);
      return false;
    }
  });

  if (workingURI !== undefined || workingURI !== "") return workingURI as string;

  // Return a random one even though it won't work.  :(
  const randomIndex = Math.floor(Math.random() * allURIs.length);
  return allURIs[randomIndex];
}

/*
  Types
*/
type onChainProvider = {
  connect: () => void;
  disconnect: () => void;
  provider: JsonRpcProvider;
  address: string;
  connected: Boolean;
  web3Modal: Web3Modal;
};

export type Web3ContextData = {
  onChainProvider: onChainProvider;
} | null;

const Web3Context = React.createContext<Web3ContextData>(null);

export const useWeb3Context = () => {
  const web3Context = useContext(Web3Context);
  if (!web3Context) {
    throw new Error(
      "useWeb3Context() can only be used inside of <Web3ContextProvider />, " + "please declare it at a higher level.",
    );
  }
  const { onChainProvider } = web3Context;
  return useMemo(() => {
    return { ...onChainProvider };
  }, [web3Context]);
};

export const useAddress = () => {
  const { address } = useWeb3Context();
  return address;
};

export const Web3ContextProvider: React.FC<{ children: ReactElement }> = ({ children }) => {
  const [connected, setConnected] = useState(false);
<<<<<<< HEAD
  const [chainID, setChainID] = useState(4);
  const [uri, setUri] = useState(getAlchemyAPI(chainID));
=======
  const [chainID, setChainID] = useState(1);
  const [uri, setUri] = useState(getMainnetURI(chainID));
>>>>>>> 0a6b7151
  const [address, setAddress] = useState("");
  const [provider, setProvider] = useState<JsonRpcProvider>(new StaticJsonRpcProvider(uri));

  const [web3Modal, setWeb3Modal] = useState<Web3Modal>(
    new Web3Modal({
      // network: "mainnet", // optional
      cacheProvider: true, // optional
      providerOptions: {
        walletconnect: {
          package: WalletConnectProvider,
          options: {
            rpc: {
              1: getMainnetURI(chainID),
              4: getTestnetURI(),
            },
          },
        },
      },
    }),
  );

  const _hasCachedProvider = (): Boolean => {
    if (!web3Modal) return false;
    if (!web3Modal.cachedProvider) return false;
    return true;
  };

  const _initListeners = useCallback(() => {
    if (!provider) return;

    provider.on("accountsChanged", () => {
      if (_hasCachedProvider()) return;
      setTimeout(() => window.location.reload(), 1);
    });

    provider.on("chainChanged", (chain: number) => {
      if (_hasCachedProvider()) return;
      _checkNetwork(chain);
      setTimeout(() => window.location.reload(), 1);
    });
  }, [provider]);

  // Eventually we will not need this method.
  const _checkNetwork = (otherChainID: number): Boolean => {
    if (chainID !== otherChainID) {
      console.warn("You are switching networks");
      if (otherChainID === 1 || otherChainID === 4) {
        setChainID(otherChainID);
        otherChainID === 1 ? setUri(getMainnetURI(chainID)) : setUri(getTestnetURI());
        return true;
      }
      return false;
    }
    return true;
  };

  const connect = useCallback(async () => {
    const rawProvider = await web3Modal.connect();
    const connectedProvider = new Web3Provider(rawProvider);

    const chainId = await connectedProvider.getNetwork().then(network => network.chainId);
    const connectedAddress = await connectedProvider.getSigner().getAddress();

    const validNetwork = _checkNetwork(chainId);
    if (!validNetwork) {
      console.error("Wrong network, please switch to mainnet");
      return;
    }
    // Save everything after we've validated the right nextwork.
    // Eventually we'll be fine without doing network validations.
    setConnected(true);
    setAddress(connectedAddress);
    setProvider(connectedProvider);
    _initListeners();

    return connectedProvider;
  }, [provider, web3Modal, connected]);

  const disconnect = useCallback(async () => {
    console.log("disconnecting");
    web3Modal.clearCachedProvider();
    setConnected(false);

    setTimeout(() => {
      window.location.reload();
    }, 1);
  }, [provider, web3Modal, connected]);

  const onChainProvider = useMemo(
    () => ({ connect, disconnect, provider, connected, address, chainID, web3Modal }),
    [connect, disconnect, provider, connected, address, chainID, web3Modal],
  );

  useEffect(() => {
    if (_hasCachedProvider()) {
      connect();
    }
  }, []);

  return <Web3Context.Provider value={{ onChainProvider }}>{children}</Web3Context.Provider>;
};<|MERGE_RESOLUTION|>--- conflicted
+++ resolved
@@ -101,13 +101,8 @@
 
 export const Web3ContextProvider: React.FC<{ children: ReactElement }> = ({ children }) => {
   const [connected, setConnected] = useState(false);
-<<<<<<< HEAD
-  const [chainID, setChainID] = useState(4);
-  const [uri, setUri] = useState(getAlchemyAPI(chainID));
-=======
   const [chainID, setChainID] = useState(1);
   const [uri, setUri] = useState(getMainnetURI(chainID));
->>>>>>> 0a6b7151
   const [address, setAddress] = useState("");
   const [provider, setProvider] = useState<JsonRpcProvider>(new StaticJsonRpcProvider(uri));
 
