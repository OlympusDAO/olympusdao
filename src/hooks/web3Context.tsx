import React, { useState, ReactElement, useContext, useEffect, useMemo, useCallback } from "react";
import Web3Modal from "web3modal";
import { StaticJsonRpcProvider, JsonRpcProvider, Web3Provider } from "@ethersproject/providers";
import WalletConnectProvider from "@walletconnect/web3-provider";

// NOTE(zx): Want to move away from infura. Will probably remove these.
const INFURA_ID_LIST = [
  "5e3c4a19b5f64c99bf8cd8089c92b44d", // this is main dev node
  "d9836dbf00c2440d862ab571b462e4a3", // this is current prod node
  "31e6d348d16b4a4dacde5f8a47da1971", // this is primary fallback
  "76cc9de4a72c4f5a8432074935d670a3", // Adding Zayen's to the mix
];

function getInfuraURI() {
  const randomIndex = Math.floor(Math.random() * INFURA_ID_LIST.length);
  const randomInfuraID = INFURA_ID_LIST[randomIndex];
  return `https://mainnet.infura.io/v3/${randomInfuraID}`;
}

function getTestnetURI() {
  // return "https://rinkeby.infura.io/v3/d9836dbf00c2440d862ab571b462e4a3";
  return "https://eth-rinkeby.alchemyapi.io/v2/aF5TH9E9RGZwaAUdUd90BNsrVkDDoeaO";
}

const ALCHEMY_ID_LIST = [
  "R3yNR4xHH6R0PXAG8M1ODfIq-OHd-d3o", // this is Zayen's
  "DNj81sBwBcgdjHHBUse4naHaW82XSKtE", // this is Girth's
  "rZD4Q_qiIlewksdYFDfM3Y0mzZy-8Naf", // this is appleseed's
];

// this is the ethers common api key, it is rate limited somewhat
const defaultApiKey = "_gg7wSSi0KMBsdKnGVfHDueq6xMB9EkC";

const TEMP_ALCHEMY_IDS = [
<<<<<<< HEAD
  "bErYsMwjnuqkMp_7kv_j56fqhX-hrchd", // appleseed temps
  "etQyv_Wo6jLx81t7XeFXQLLiufFjsgvl",
  "bFrROI7I86II_WsChT44YuoyuGfL4vdA",
=======
  // "rZD4Q_qiIlewksdYFDfM3Y0mzZy-8Naf", // appleseed-temp1
  // "9GOp6SIgE0en92i3r0JSvxccZ0N2idmO", // appleseed-temp2
  // "j0QUyceqxu31tQrAQSotL2YMqmuzoGPh", // appleseed-temp3
  defaultApiKey,
>>>>>>> 312127e8
];
function getAlchemyAPI(chainID: Number) {
  const randomIndex = Math.floor(Math.random() * ALCHEMY_ID_LIST.length);
  const randomAlchemyID = ALCHEMY_ID_LIST[randomIndex];
  // if (chainID === 1) return `https://eth-mainnet.alchemyapi.io/v2/${randomAlchemyID}`;
  if (chainID === 4) return `https://eth-rinkeby.alchemyapi.io/v2/aF5TH9E9RGZwaAUdUd90BNsrVkDDoeaO`; // unbanksy's
  return `https://eth-mainnet.alchemyapi.io/v2/${randomAlchemyID}`;
}

const _infuraURIs = INFURA_ID_LIST.map(infuraID => `https://mainnet.infura.io/v3/${infuraID}`);
const _alchemyURIs = ALCHEMY_ID_LIST.map(alchemyID => `https://eth-mainnet.alchemyapi.io/v2/${alchemyID}`);

// TODO(zx): Remove this out post 8/25/2021 when we use our prod alchemyAPI key
// temp force into TEMP_ALCHEMY_IDS
const _tempAlchemyURIs = TEMP_ALCHEMY_IDS.map(alchemyID => `https://eth-mainnet.alchemyapi.io/v2/${alchemyID}`);
const ALL_URIs = [..._tempAlchemyURIs];
// const ALL_URIs = [..._alchemyURIs];
// temp change ALL_URIs into TEMP_ALCHEMY_IDS
// const ALL_URIs = [..._infuraURIs, ..._alchemyURIs];

function getMainnetURI(): string {
  // Shuffles the URIs for "intelligent" loadbalancing
  const allURIs = ALL_URIs.sort(() => Math.random() - 0.5);

  // There is no lightweight way to test each URL. so just return a random one.
  // if (workingURI !== undefined || workingURI !== "") return workingURI as string;
  const randomIndex = Math.floor(Math.random() * allURIs.length);
  return allURIs[randomIndex];
}

/*
  Types
*/
type onChainProvider = {
  connect: () => void;
  disconnect: () => void;
  provider: JsonRpcProvider;
  address: string;
  connected: Boolean;
  web3Modal: Web3Modal;
};

export type Web3ContextData = {
  onChainProvider: onChainProvider;
} | null;

const Web3Context = React.createContext<Web3ContextData>(null);

export const useWeb3Context = () => {
  const web3Context = useContext(Web3Context);
  if (!web3Context) {
    throw new Error(
      "useWeb3Context() can only be used inside of <Web3ContextProvider />, " + "please declare it at a higher level.",
    );
  }
  const { onChainProvider } = web3Context;
  return useMemo(() => {
    return { ...onChainProvider };
  }, [web3Context]);
};

export const useAddress = () => {
  const { address } = useWeb3Context();
  return address;
};

export const Web3ContextProvider: React.FC<{ children: ReactElement }> = ({ children }) => {
  const [connected, setConnected] = useState(false);
  const [chainID, setChainID] = useState(1);
  const [address, setAddress] = useState("");

  const [uri, setUri] = useState(getMainnetURI());
  const [provider, setProvider] = useState<JsonRpcProvider>(new StaticJsonRpcProvider(uri));

  const [web3Modal, setWeb3Modal] = useState<Web3Modal>(
    new Web3Modal({
      // network: "mainnet", // optional
      cacheProvider: true, // optional
      providerOptions: {
        walletconnect: {
          package: WalletConnectProvider,
          options: {
            rpc: {
              1: getMainnetURI(),
              4: getTestnetURI(),
            },
          },
        },
      },
    }),
  );

  const hasCachedProvider = (): Boolean => {
    if (!web3Modal) return false;
    if (!web3Modal.cachedProvider) return false;
    return true;
  };

  // NOTE (appleseed): none of these listeners are needed for Backend API Providers
  // ... so I changed these listeners so that they only apply to walletProviders, eliminating
  // ... polling to the backend providers for network changes
  const _initListeners = useCallback(
    rawProvider => {
      if (!rawProvider.on) {
        return;
      }
      rawProvider.on("accountsChanged", async (accounts: string[]) => {
        setTimeout(() => window.location.reload(), 1);
      });

      rawProvider.on("chainChanged", async (chain: number) => {
        _checkNetwork(chain);
        setTimeout(() => window.location.reload(), 1);
      });

      rawProvider.on("network", (_newNetwork: any, oldNetwork: any) => {
        if (!oldNetwork) return;
        window.location.reload();
      });
    },
    [provider],
  );

  // Eventually we will not need this method.
  const _checkNetwork = (otherChainID: number): Boolean => {
    if (chainID !== otherChainID) {
      console.warn("You are switching networks");
      if (otherChainID === 1 || otherChainID === 4) {
        setChainID(otherChainID);
        otherChainID === 1 ? setUri(getMainnetURI()) : setUri(getTestnetURI());
        return true;
      }
      return false;
    }
    return true;
  };

  // connect - only runs for WalletProviders
  const connect = useCallback(async () => {
    const rawProvider = await web3Modal.connect();

    // new _initListeners implementation matches Web3Modal Docs
    // ... see here: https://github.com/Web3Modal/web3modal/blob/2ff929d0e99df5edf6bb9e88cff338ba6d8a3991/example/src/App.tsx#L185
    _initListeners(rawProvider);

    const connectedProvider = new Web3Provider(rawProvider, "any");

    const chainId = await connectedProvider.getNetwork().then(network => network.chainId);
    const connectedAddress = await connectedProvider.getSigner().getAddress();

    const validNetwork = _checkNetwork(chainId);
    if (!validNetwork) {
      console.error("Wrong network, please switch to mainnet");
      return;
    }
    // Save everything after we've validated the right network.
    // Eventually we'll be fine without doing network validations.
    setAddress(connectedAddress);
    setProvider(connectedProvider);

    // Keep this at the bottom of the method, to ensure any repaints have the data we need
    setConnected(true);

    return connectedProvider;
  }, [provider, web3Modal, connected]);

  const disconnect = useCallback(async () => {
    console.log("disconnecting");
    web3Modal.clearCachedProvider();
    setConnected(false);

    setTimeout(() => {
      window.location.reload();
    }, 1);
  }, [provider, web3Modal, connected]);

  const onChainProvider = useMemo(
    () => ({ connect, disconnect, hasCachedProvider, provider, connected, address, chainID, web3Modal }),
    [connect, disconnect, hasCachedProvider, provider, connected, address, chainID, web3Modal],
  );

  useEffect(() => {
    // Don't try to connect here. Do it in App.jsx
    // console.log(hasCachedProvider());
    // if (hasCachedProvider()) {
    //   connect();
    // }
  }, []);

  // initListeners needs to be run on rawProvider... see connect()
  // useEffect(() => {
  //   _initListeners();
  // }, [connected]);

  return <Web3Context.Provider value={{ onChainProvider }}>{children}</Web3Context.Provider>;
};<|MERGE_RESOLUTION|>--- conflicted
+++ resolved
@@ -32,16 +32,10 @@
 const defaultApiKey = "_gg7wSSi0KMBsdKnGVfHDueq6xMB9EkC";
 
 const TEMP_ALCHEMY_IDS = [
-<<<<<<< HEAD
-  "bErYsMwjnuqkMp_7kv_j56fqhX-hrchd", // appleseed temps
-  "etQyv_Wo6jLx81t7XeFXQLLiufFjsgvl",
-  "bFrROI7I86II_WsChT44YuoyuGfL4vdA",
-=======
   // "rZD4Q_qiIlewksdYFDfM3Y0mzZy-8Naf", // appleseed-temp1
   // "9GOp6SIgE0en92i3r0JSvxccZ0N2idmO", // appleseed-temp2
   // "j0QUyceqxu31tQrAQSotL2YMqmuzoGPh", // appleseed-temp3
   defaultApiKey,
->>>>>>> 312127e8
 ];
 function getAlchemyAPI(chainID: Number) {
   const randomIndex = Math.floor(Math.random() * ALCHEMY_ID_LIST.length);
