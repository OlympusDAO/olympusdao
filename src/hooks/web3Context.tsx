--- conflicted
+++ resolved
@@ -103,11 +103,7 @@
 export const Web3ContextProvider: React.FC<{ children: ReactElement }> = ({ children }) => {
   const [connected, setConnected] = useState(false);
   const [chainID, setChainID] = useState(1);
-<<<<<<< HEAD
-  const [uri, setUri] = useState(getMainnetURI());
-=======
   const [uri, setUri] = useState(getMainnetURI(chainID));
->>>>>>> 0a6b7151
   const [address, setAddress] = useState("");
   const [provider, setProvider] = useState<JsonRpcProvider>(new StaticJsonRpcProvider(uri));
 
@@ -120,13 +116,8 @@
           package: WalletConnectProvider,
           options: {
             rpc: {
-<<<<<<< HEAD
-              1: getMainnetURI(),
-              4: getAlchemyAPI(4),
-=======
               1: getMainnetURI(chainID),
               4: getTestnetURI(),
->>>>>>> 0a6b7151
             },
           },
         },
@@ -161,12 +152,7 @@
       console.warn("You are switching networks");
       if (otherChainID === 1 || otherChainID === 4) {
         setChainID(otherChainID);
-<<<<<<< HEAD
-        // otherChainID === 1 ? setUri(getAlchemyAPI(chainID)) : setUri(getAlchemyAPI(4));
-        setUri(getAlchemyAPI(otherChainID));
-=======
         otherChainID === 1 ? setUri(getMainnetURI(chainID)) : setUri(getTestnetURI());
->>>>>>> 0a6b7151
         return true;
       }
       return false;
