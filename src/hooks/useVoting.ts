import { t } from "@lingui/macro";
import { useMutation, useQuery } from "@tanstack/react-query";
import { BigNumber, ContractReceipt, ethers } from "ethers";
import { useDispatch } from "react-redux";
import { GOVERNANCE_CONTRACT, VOTE_TOKEN_CONTRACT } from "src/constants/contracts";
import { DecimalBigNumber } from "src/helpers/DecimalBigNumber/DecimalBigNumber";
import { useAccount, useNetwork, useSigner } from "wagmi";

interface Vote {
  proposalId: BigNumber;
  vote: boolean;
}

interface ActivatedProposal {
  proposalId: BigNumber;
  activationTimestamp: BigNumber;
}

/**
 * returns the total endorsement value (# of tokens) for the connected wallet for the current proposal
 */
export const useUserEndorsement = (proposalId: number) => {
  const { chain = { id: 1 } } = useNetwork();
  const { isConnected, address: voterAddress } = useAccount();
  const contract = GOVERNANCE_CONTRACT.getEthersContract(chain.id);
  // const _useProposal = useProposal(proposalId);
  // const proposal: IAnyProposal = _useProposal.isLoading || !_useProposal.data ? NULL_PROPOSAL : _useProposal.data;

  return useQuery<boolean, Error>(
    ["getUserEndorsement", proposalId, voterAddress],
    async () => {
      // TODO(appleseed): this function isn't accessible rn
      // const endorsementValue = await _useProposal.data.votesRegisteredByUser(proposalId, address as string);
      const result = await contract.queryFilter(contract.filters.VotesCast());
      if (result.length > 0) {
        const thisProposal = result.filter(
          (event: ethers.Event) => event.args?.proposalId === proposalId && event.args?.voter === voterAddress,
        );
        if (thisProposal.length > 0) {
          // const endorsementValue = thisProposal[thisProposal.length - 1].proposalId;
          // return new DecimalBigNumber(endorsementValue, 3);
          return true;
        }
        // return new DecimalBigNumber("0", 3);
        return false;
      } else {
        // return new DecimalBigNumber("0", 3);
        return false;
      }
    },
    { enabled: !!isConnected && !!voterAddress },
  );
};

/**
 * returns the total supply of the Vote Token
 */
export const useVotingSupply = () => {
  const { chain = { id: 1 } } = useNetwork();
  const contract = VOTE_TOKEN_CONTRACT.getEthersContract(chain.id);

  return useQuery<DecimalBigNumber, Error>(
    ["getVoteTokenTotalSupply", chain?.id],
    async () => {
      const votingSupply = await contract.totalSupply();
      return new DecimalBigNumber(votingSupply, 3);
    },
    { enabled: !!chain?.id },
  );
};

<<<<<<< HEAD
// export const useEndorse = () => {
//   const dispatch = useDispatch();

//   const { chain = { id: 1 } } = useNetwork();
//   const { data: signer } = useSigner();

//   const contract = GOVERNANCE_CONTRACT.getEthersContract(chain.id);

//   return useMutation<ContractReceipt, Error, { proposalId: BigNumber }>(
//     async ({ proposalId }: { proposalId: BigNumber }) => {
//       if (!signer) throw new Error("No signer connected, cannot endorse");

//       // NOTE (lienid): can't decide if it is worth calling totalInstructions on the INSTR contract
//       //                to make sure that the passed ID is valid. If it is being fed through by the
//       //                site then there's no reason it should be invalid. Also don't know if -1 may
//       //                ever be passed as some sort of default value
//       if (proposalId.eq(-1)) throw new Error(t`Cannot endorse proposal with invalid ID`);

//       const transaction = await contract.connect(signer).registerForProposal(proposalId);
//       return transaction.wait();
//     },
//     {
//       onError: error => {
//         console.error(error.message);
//         dispatch(createErrorToast(error.message));
//       },
//       onSuccess: () => {
//         dispatch(createInfoToast(t`Successfully endorsed proposal`));
//       },
//     },
//   );
// };
=======
export const useEndorse = () => {
  const dispatch = useDispatch();

  const { chain = { id: 1 } } = useNetwork();
  const { data: signer } = useSigner();

  const contract = GOVERNANCE_CONTRACT.getEthersContract(chain.id);

  return useMutation<ContractReceipt, Error, { proposalId: BigNumber }>(
    async ({ proposalId }: { proposalId: BigNumber }) => {
      if (!signer) throw new Error("No signer connected, cannot endorse");

      // NOTE (lienid): can't decide if it is worth calling totalInstructions on the INSTR contract
      //                to make sure that the passed ID is valid. If it is being fed through by the
      //                site then there's no reason it should be invalid. Also don't know if -1 may
      //                ever be passed as some sort of default value
      if (proposalId.eq(-1)) throw new Error(t`Cannot endorse proposal with invalid ID`);

      const transaction = await contract.connect(signer).endorseProposal(proposalId);
      return transaction.wait();
    },
    {
      onError: error => {
        console.error(error.message);
      },
      onSuccess: () => {
        console.log(`Successfully endorsed proposal`);
      },
    },
  );
};
>>>>>>> 7b37b734

export const useVote = () => {
  const dispatch = useDispatch();

  const { chain = { id: 1 } } = useNetwork();
  const { data: signer } = useSigner();

  const contract = GOVERNANCE_CONTRACT.getEthersContract(chain.id);

  return useMutation<ContractReceipt, Error, { voteData: Vote }>(
    async ({ voteData }: { voteData: Vote }) => {
      if (!signer) throw new Error("No signer connected, cannot endorse");

      // const activeProposal: ActivatedProposal = await contract.activeProposal();
      // const activeProposalId = activeProposal.proposalId;

      // if (!voteData.proposalId.eq(activeProposalId)) throw new Error(t`You can only vote for the activated proposal`);

      const transaction = await contract.connect(signer).vote(voteData.proposalId, voteData.vote);
      return transaction.wait();
    },
    {
      onError: error => {
        console.error(error.message);
      },
      onSuccess: () => {
        console.log(`Successfully voted for proposal`);
      },
    },
  );
};<|MERGE_RESOLUTION|>--- conflicted
+++ resolved
@@ -1,4 +1,3 @@
-import { t } from "@lingui/macro";
 import { useMutation, useQuery } from "@tanstack/react-query";
 import { BigNumber, ContractReceipt, ethers } from "ethers";
 import { useDispatch } from "react-redux";
@@ -69,7 +68,6 @@
   );
 };
 
-<<<<<<< HEAD
 // export const useEndorse = () => {
 //   const dispatch = useDispatch();
 
@@ -94,47 +92,13 @@
 //     {
 //       onError: error => {
 //         console.error(error.message);
-//         dispatch(createErrorToast(error.message));
 //       },
 //       onSuccess: () => {
-//         dispatch(createInfoToast(t`Successfully endorsed proposal`));
+//         console.log(`Successfully endorsed proposal`);
 //       },
 //     },
 //   );
 // };
-=======
-export const useEndorse = () => {
-  const dispatch = useDispatch();
-
-  const { chain = { id: 1 } } = useNetwork();
-  const { data: signer } = useSigner();
-
-  const contract = GOVERNANCE_CONTRACT.getEthersContract(chain.id);
-
-  return useMutation<ContractReceipt, Error, { proposalId: BigNumber }>(
-    async ({ proposalId }: { proposalId: BigNumber }) => {
-      if (!signer) throw new Error("No signer connected, cannot endorse");
-
-      // NOTE (lienid): can't decide if it is worth calling totalInstructions on the INSTR contract
-      //                to make sure that the passed ID is valid. If it is being fed through by the
-      //                site then there's no reason it should be invalid. Also don't know if -1 may
-      //                ever be passed as some sort of default value
-      if (proposalId.eq(-1)) throw new Error(t`Cannot endorse proposal with invalid ID`);
-
-      const transaction = await contract.connect(signer).endorseProposal(proposalId);
-      return transaction.wait();
-    },
-    {
-      onError: error => {
-        console.error(error.message);
-      },
-      onSuccess: () => {
-        console.log(`Successfully endorsed proposal`);
-      },
-    },
-  );
-};
->>>>>>> 7b37b734
 
 export const useVote = () => {
   const dispatch = useDispatch();
