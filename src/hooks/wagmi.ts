import "@rainbow-me/rainbowkit/styles.css";

import { connectorsForWallets } from "@rainbow-me/rainbowkit";
import {
  braveWallet,
  coinbaseWallet,
  injectedWallet,
  metaMaskWallet,
  rainbowWallet,
  walletConnectWallet,
} from "@rainbow-me/rainbowkit/wallets";
import { Chain, chain, configureChains, createClient } from "wagmi";
import { alchemyProvider } from "wagmi/providers/alchemy";
import { jsonRpcProvider } from "wagmi/providers/jsonRpc";
import { publicProvider } from "wagmi/providers/public";

const boba: Chain = {
  id: 288,
  name: "Boba Network",
  network: "boba",
  nativeCurrency: {
    name: "Boba",
    symbol: "BOBA",
    decimals: 18,
  },
  rpcUrls: {
    default: "https://mainnet.boba.network",
  },
  testnet: false,
};

const avalanche: Chain = {
  name: "Avalanche",
  network: "avalanche",
  id: 43114,
  nativeCurrency: {
    name: "Avalanche",
    symbol: "AVAX",
    decimals: 18,
  },
  rpcUrls: { default: "https://api.avax.network/ext/bc/C/rpc" },
};

const fantom: Chain = {
  name: "Fantom",
  network: "fantom",
  id: 250,
  nativeCurrency: {
    name: "Fantom",
    symbol: "FTM",
    decimals: 18,
  },
  rpcUrls: { default: "https://rpc.fantom.network" },
};
export const { chains, provider, webSocketProvider } = configureChains(
  [
    { ...chain.mainnet, rpcUrls: { default: "https://rpc.ankr.com/eth" } },
    { ...chain.polygon, rpcUrls: { default: "https://rpc.ankr.com/polygon" } },
    { ...chain.optimism, rpcUrls: { default: "https://rpc.ankr.com/optimism" } },
    { ...chain.arbitrum, rpcUrls: { default: "https://rpc.ankr.com/arbitrum" } },
    {
      ...boba,
      iconUrl:
        "https://chainlist.org/_next/image?url=https%3A%2F%2Fdefillama.com%2Fchain-icons%2Frsz_boba.jpg&w=32&q=100",
    },
    {
      ...avalanche,
      iconUrl:
        "https://chainlist.org/_next/image?url=https%3A%2F%2Fdefillama.com%2Fchain-icons%2Frsz_avalanche.jpg&w=32&q=100",
      rpcUrls: { default: "https://rpc.ankr.com/avalanche" },
    },
    {
      ...fantom,
      iconUrl:
        "https://chainlist.org/_next/image?url=https%3A%2F%2Fdefillama.com%2Fchain-icons%2Frsz_fantom.jpg&w=32&q=100",
      rpcUrls: { default: "https://rpc.ankr.com/fantom" },
    },
    { ...chain.goerli, rpcUrls: { default: "https://rpc.ankr.com/eth_goerli" } },
  ],
  [
<<<<<<< HEAD
    alchemyProvider({ apiKey: import.meta.env.ALCHEMY_ID }),
=======
>>>>>>> cbdfdaca
    jsonRpcProvider({ rpc: chain => ({ http: chain.rpcUrls.default }) }),
    alchemyProvider({ apiKey: process.env.REACT_APP_ETHEREUM_ALCHEMY_IDS }),
    publicProvider(),
  ],
);

const needsInjectedWalletFallback =
  typeof window !== "undefined" && window.ethereum && !window.ethereum.isMetaMask && !window.ethereum.isCoinbaseWallet;

const connectors = connectorsForWallets([
  {
    groupName: "Recommended",
    wallets: [
      metaMaskWallet({ chains, shimDisconnect: true }),
      braveWallet({ chains, shimDisconnect: true }),
      rainbowWallet({ chains }),
      walletConnectWallet({ chains }),
      coinbaseWallet({ appName: "Olympus DAO", chains }),
      ...(needsInjectedWalletFallback ? [injectedWallet({ chains, shimDisconnect: true })] : []),
    ],
  },
]);

export const wagmiClient = createClient({
  autoConnect: true,
  connectors,
  provider,
});<|MERGE_RESOLUTION|>--- conflicted
+++ resolved
@@ -78,12 +78,8 @@
     { ...chain.goerli, rpcUrls: { default: "https://rpc.ankr.com/eth_goerli" } },
   ],
   [
-<<<<<<< HEAD
-    alchemyProvider({ apiKey: import.meta.env.ALCHEMY_ID }),
-=======
->>>>>>> cbdfdaca
     jsonRpcProvider({ rpc: chain => ({ http: chain.rpcUrls.default }) }),
-    alchemyProvider({ apiKey: process.env.REACT_APP_ETHEREUM_ALCHEMY_IDS }),
+    alchemyProvider({ apiKey: process.env.ALCHEMY_ID }),
     publicProvider(),
   ],
 );
