import { useQuery } from "react-query";
import { NetworkId } from "src/constants";
<<<<<<< HEAD
import { nonNullable, queryAssertion } from "src/helpers";
import { reactQueryErrorHandler } from "src/lib/react-query";
=======
import { queryAssertion } from "src/helpers/react-query/queryAssertion";
import { nonNullable } from "src/helpers/types/nonNullable";
>>>>>>> 320dcb9d

import { useWeb3Context } from ".";

export const ensQueryKey = (address?: string) => ["useEns", address].filter(nonNullable);

export const useEns = () => {
  const { provider, address, networkId } = useWeb3Context();

  const isEnsSupported = networkId === NetworkId.MAINNET || networkId === NetworkId.TESTNET_RINKEBY;

  const key = ensQueryKey(address);
  return useQuery<{ name: string | null; avatar: string | null }, Error>(
    key,
    async () => {
      queryAssertion(address, key);

      const name = await provider.lookupAddress(address);
      const avatar = name ? await provider.getAvatar(name) : null;

      return { name, avatar };
    },

    { enabled: !!address && isEnsSupported, onError: reactQueryErrorHandler(key) },
  );
};<|MERGE_RESOLUTION|>--- conflicted
+++ resolved
@@ -1,12 +1,8 @@
 import { useQuery } from "react-query";
 import { NetworkId } from "src/constants";
-<<<<<<< HEAD
-import { nonNullable, queryAssertion } from "src/helpers";
-import { reactQueryErrorHandler } from "src/lib/react-query";
-=======
 import { queryAssertion } from "src/helpers/react-query/queryAssertion";
 import { nonNullable } from "src/helpers/types/nonNullable";
->>>>>>> 320dcb9d
+import { reactQueryErrorHandler } from "src/lib/react-query";
 
 import { useWeb3Context } from ".";
 
