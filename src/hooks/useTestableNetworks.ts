--- conflicted
+++ resolved
@@ -18,18 +18,10 @@
   const { activeChain = { id: 1 } } = useNetwork();
 
   return {
-<<<<<<< HEAD
-    MAINNET: getTestnet(NetworkId.MAINNET, NetworkId.TESTNET_GOERLI, networkId, NetworkId.TESTNET_RINKEBY),
-    AVALANCHE: getTestnet(NetworkId.AVALANCHE, NetworkId.AVALANCHE_TESTNET, networkId),
-    ARBITRUM: getTestnet(NetworkId.ARBITRUM, NetworkId.ARBITRUM_TESTNET, networkId),
-    POLYGON: getTestnet(NetworkId.POLYGON, NetworkId.POLYGON_TESTNET, networkId),
-    FANTOM: getTestnet(NetworkId.FANTOM, NetworkId.FANTOM_TESTNET, networkId),
-=======
-    MAINNET: getTestnet(NetworkId.MAINNET, NetworkId.TESTNET_RINKEBY, activeChain.id),
+    MAINNET: getTestnet(NetworkId.MAINNET, NetworkId.TESTNET_GOERLI, activeChain.id, NetworkId.TESTNET_RINKEBY),
     AVALANCHE: getTestnet(NetworkId.AVALANCHE, NetworkId.AVALANCHE_TESTNET, activeChain.id),
     ARBITRUM: getTestnet(NetworkId.ARBITRUM, NetworkId.ARBITRUM_TESTNET, activeChain.id),
     POLYGON: getTestnet(NetworkId.POLYGON, NetworkId.POLYGON_TESTNET, activeChain.id),
     FANTOM: getTestnet(NetworkId.FANTOM, NetworkId.FANTOM_TESTNET, activeChain.id),
->>>>>>> 20898bea
   };
 };