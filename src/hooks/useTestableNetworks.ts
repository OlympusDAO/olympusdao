--- conflicted
+++ resolved
@@ -21,10 +21,7 @@
     POLYGON: getTestnet(NetworkId.POLYGON, NetworkId.POLYGON_TESTNET, chain.id),
     FANTOM: getTestnet(NetworkId.FANTOM, NetworkId.FANTOM_TESTNET, chain.id),
     BASE: getTestnet(NetworkId.BASE, NetworkId.BASE_TESTNET, chain.id),
-<<<<<<< HEAD
     MAINNET_HOLESKY: getTestnet(NetworkId.MAINNET, NetworkId.HOLESKY, chain.id),
-=======
     BERACHAIN: getTestnet(NetworkId.BERACHAIN, NetworkId.BERACHAIN_TESTNET, chain.id),
->>>>>>> 9587c5c7
   };
 };