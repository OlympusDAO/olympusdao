--- conflicted
+++ resolved
@@ -1,14 +1,10 @@
 import { useQuery } from "react-query";
 import { NetworkId } from "src/constants";
 import { SOHM_ADDRESSES, STAKING_ADDRESSES } from "src/constants/addresses";
-<<<<<<< HEAD
-import { createDependentQuery, parseBigNumber, queryAssertion } from "src/helpers";
-import { reactQueryErrorHandler } from "src/lib/react-query";
-=======
 import { parseBigNumber } from "src/helpers";
 import { createDependentQuery } from "src/helpers/react-query/createDependentQuery";
 import { queryAssertion } from "src/helpers/react-query/queryAssertion";
->>>>>>> 320dcb9d
+import { reactQueryErrorHandler } from "src/lib/react-query";
 
 import { useStaticSohmContract, useStaticStakingContract } from "./useContract";
 
