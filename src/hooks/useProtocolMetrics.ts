--- conflicted
+++ resolved
@@ -23,6 +23,7 @@
       treasuryOhmFraxPOL
       nextDistributedOhm
       treasuryMarketValue
+      treasuryTotalBacking
       ohmCirculatingSupply
       sOhmCirculatingSupply
       treasuryRiskFreeValue
@@ -61,6 +62,7 @@
   treasuryOhmFraxPOL: string;
   nextDistributedOhm: string;
   treasuryMarketValue: string;
+  treasuryTotalBacking: string;
   ohmCirculatingSupply: string;
   sOhmCirculatingSupply: string;
   treasuryRiskFreeValue: string;
@@ -101,30 +103,9 @@
   );
 };
 
-<<<<<<< HEAD
-export const useMarketCap = () => {
-  return useProtocolMetrics<number>(metrics => parseFloat(metrics.marketCap));
-};
-
-export const useTotalSupply = () => {
-  return useProtocolMetrics<number>(metrics => parseFloat(metrics.totalSupply));
-};
-
-export const useTreasuryMarketValue = () => {
-  return useProtocolMetrics<number>(metrics => parseFloat(metrics.treasuryMarketValue));
-};
-
-export const useTreasuryTotalBacking = () => {
-  return useProtocolMetrics<number>(metrics => parseFloat(metrics.treasuryTotalBacking));
-};
-
-export const useOhmCirculatingSupply = () => {
-  return useProtocolMetrics<number>(metrics => parseFloat(metrics.ohmCirculatingSupply));
-};
-=======
 export const useMarketCap = () => useProtocolMetrics(metrics => metrics[0].marketCap);
 export const useTotalSupply = () => useProtocolMetrics(metrics => metrics[0].totalSupply);
 export const useTotalValueDeposited = () => useProtocolMetrics(metrics => metrics[0].totalValueLocked);
 export const useTreasuryMarketValue = () => useProtocolMetrics(metrics => metrics[0].treasuryMarketValue);
-export const useOhmCirculatingSupply = () => useProtocolMetrics(metrics => metrics[0].ohmCirculatingSupply);
->>>>>>> 99d6ec4e
+export const useTreasuryTotalBacking = () => useProtocolMetrics(metrics => metrics[0].treasuryTotalBacking);
+export const useOhmCirculatingSupply = () => useProtocolMetrics(metrics => metrics[0].ohmCirculatingSupply);