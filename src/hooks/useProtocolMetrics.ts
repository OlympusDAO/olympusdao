--- conflicted
+++ resolved
@@ -148,18 +148,7 @@
     { select: data => data.protocolMetrics[0].totalSupply, ...QUERY_OPTIONS },
   );
 
-<<<<<<< HEAD
-export const useTotalValueDeposited = (subgraphId?: string) =>
-=======
-export const useGOhmTotalSupply = (subgraphUrl?: string) =>
-  useMetricsBarLatestOnlyQuery(
-    { endpoint: subgraphUrl || getSubgraphUrl() },
-    {},
-    { select: data => data.protocolMetrics[0].gOhmTotalSupply, ...QUERY_OPTIONS },
-  );
-
 export const useTotalValueDeposited = (subgraphUrl?: string) =>
->>>>>>> bbc9d98f
   useMetricsBarLatestOnlyQuery(
     { endpoint: subgraphUrl || getSubgraphUrl() },
     {},
@@ -180,11 +169,7 @@
     { select: data => data.protocolMetrics[0].treasuryLiquidBackingPerOhmFloating, ...QUERY_OPTIONS },
   );
 
-<<<<<<< HEAD
-export const useTreasuryLiquidBackingPerGOhm = (subgraphId?: string) =>
-=======
-export const useTreasuryLiquidBackingPerGOhmCirculating = (subgraphUrl?: string) =>
->>>>>>> bbc9d98f
+export const useTreasuryLiquidBackingPerGOhm = (subgraphUrl?: string) =>
   useMetricsBarLatestOnlyQuery(
     { endpoint: subgraphUrl || getSubgraphUrl() },
     {},
@@ -205,16 +190,6 @@
     { select: data => data.protocolMetrics[0].ohmFloatingSupply, ...QUERY_OPTIONS },
   );
 
-<<<<<<< HEAD
-=======
-export const useGOhmCirculatingSupply = (subgraphUrl?: string) =>
-  useMetricsBarLatestOnlyQuery(
-    { endpoint: subgraphUrl || getSubgraphUrl() },
-    {},
-    { select: data => data.protocolMetrics[0].gOhmCirculatingSupply, ...QUERY_OPTIONS },
-  );
-
->>>>>>> bbc9d98f
 /**
  * Returns the latest OHM price (in USD).
  *
