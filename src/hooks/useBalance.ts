--- conflicted
+++ resolved
@@ -13,11 +13,8 @@
   V1_SOHM_ADDRESSES,
   WSOHM_ADDRESSES,
 } from "src/constants/addresses";
-<<<<<<< HEAD
 import { isTestnet } from "src/helpers";
-=======
 import { DecimalBigNumber } from "src/helpers/DecimalBigNumber/DecimalBigNumber";
->>>>>>> 98a000de
 import { queryAssertion } from "src/helpers/react-query/queryAssertion";
 import { nonNullable } from "src/helpers/types/nonNullable";
 
@@ -41,9 +38,8 @@
 
   const results = useQueries(
     networkIds.map(networkId => ({
-<<<<<<< HEAD
-=======
-      enabled: !!address,
+      queryKey: balanceQueryKey(address, tokenAddressMap, networkId),
+      enabled: !!address && (isTestMode ? isTestnet(networkId) : !isTestnet(networkId)),
       queryFn: async () => {
         const contract = contracts[networkId as NetworkId];
 
@@ -51,10 +47,6 @@
 
         return new DecimalBigNumber(balance, decimals);
       },
->>>>>>> 98a000de
-      queryKey: balanceQueryKey(address, tokenAddressMap, networkId),
-      queryFn: () => contracts[networkId as NetworkId].balanceOf(address),
-      enabled: !!address && (isTestMode ? isTestnet(networkId) : !isTestnet(networkId)),
     })),
   );
 
