import { isChainEthereum } from "src/helpers";
import { useNetwork } from "wagmi";

import { useAppSelector } from ".";

export const useOldAssetsDetected = () => {
  const { activeChain = { id: 1 } } = useNetwork();

  return useAppSelector(state => {
<<<<<<< HEAD
    if (
      activeChain.id &&
      (activeChain.id === NetworkId.MAINNET ||
        activeChain.id === NetworkId.TESTNET_RINKEBY ||
        activeChain.id === NetworkId.TESTNET_GOERLI)
    ) {
=======
    if (activeChain.id && isChainEthereum({ chainId: activeChain.id, includeTestnets: true })) {
>>>>>>> 7b711f38
      return (
        state.account.balances &&
        (Number(state.account.balances.sohmV1) ||
        Number(state.account.balances.ohmV1) ||
        Number(state.account.balances.wsohm)
          ? true
          : false)
      );
    } else {
      return false;
    }
  });
};<|MERGE_RESOLUTION|>--- conflicted
+++ resolved
@@ -7,16 +7,7 @@
   const { activeChain = { id: 1 } } = useNetwork();
 
   return useAppSelector(state => {
-<<<<<<< HEAD
-    if (
-      activeChain.id &&
-      (activeChain.id === NetworkId.MAINNET ||
-        activeChain.id === NetworkId.TESTNET_RINKEBY ||
-        activeChain.id === NetworkId.TESTNET_GOERLI)
-    ) {
-=======
     if (activeChain.id && isChainEthereum({ chainId: activeChain.id, includeTestnets: true })) {
->>>>>>> 7b711f38
       return (
         state.account.balances &&
         (Number(state.account.balances.sohmV1) ||
