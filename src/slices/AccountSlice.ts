import { createAsyncThunk, createSelector, createSlice } from "@reduxjs/toolkit";
import { BigNumber, BigNumberish, ethers } from "ethers";
import { EnvHelper } from "src/helpers/Environment";
import { NodeHelper } from "src/helpers/NodeHelper";
import { RootState } from "src/store";
import { FiatDAOContract, FuseProxy, IERC20, IERC20__factory, SOhmv2, WsOHM } from "src/typechain";
import { GOHM__factory } from "src/typechain/factories/GOHM__factory";
<<<<<<< HEAD

import { abi as fiatDAO } from "../abi/FiatDAOContract.json";
import { abi as fuseProxy } from "../abi/FuseProxy.json";
import { abi as ierc20Abi } from "../abi/IERC20.json";
import { abi as MockSohm } from "../abi/MockSohm.json";
import { abi as OlympusGiving } from "../abi/OlympusGiving.json";
import { abi as OlympusMockGiving } from "../abi/OlympusMockGiving.json";
import { abi as sOHMv2 } from "../abi/sOhmv2.json";
import { abi as wsOHM } from "../abi/wsOHM.json";
import { addresses, NetworkId } from "../constants";
import { handleContractError, setAll } from "../helpers";
import { getMockRedemptionBalancesAsync, getRedemptionBalancesAsync } from "../helpers/GiveRedemptionBalanceHelper";
import { IBaseAddressAsyncThunk, ICalcUserBondDetailsAsyncThunk } from "./interfaces";
=======
import { useLocation } from "react-router-dom";
import { EnvHelper } from "src/helpers/Environment";
import { IUserNote } from "./BondSliceV2";
import { OHMTokenStackProps } from "@olympusdao/component-library";
>>>>>>> 27d50f66

interface IUserBalances {
  balances: {
    gohm: string;
    gOhmAsSohmBal: string;
    gOhmOnArbitrum: string;
    gOhmOnArbAsSohm: string;
    gOhmOnAvax: string;
    gOhmOnAvaxAsSohm: string;
    gOhmOnPolygon: string;
    gOhmOnPolygonAsSohm: string;
    gOhmOnFantom: string;
    gOhmOnFantomAsSohm: string;
    ohm: string;
    ohmV1: string;
    sohm: string;
    sohmV1: string;
    fsohm: string;
    fgohm: string;
    fgOHMAsfsOHM: string;
    wsohm: string;
    fiatDaowsohm: string;
    mockSohm: string;
    pool: string;
  };
}

/**
 * Stores the user donation information in a map.
 * - Key: recipient wallet address
 * - Value: amount deposited by the sender
 *
 * We store the amount as a string, since numbers in Javascript are inaccurate.
 * We later parse the string into BigNumber for performing arithmetic.
 */
interface IUserDonationInfo {
  [key: string]: string;
}

interface IUserRecipientInfo {
  totalDebt: string;
  carry: string;
  agnosticAmount: string;
  indexAtLastChange: string;
}

export const getBalances = createAsyncThunk(
  "account/getBalances",
  async ({ address, networkID, provider }: IBaseAddressAsyncThunk): Promise<IUserBalances> => {
    let gOhmBalance = BigNumber.from("0");
    let gOhmBalAsSohmBal = BigNumber.from("0");
    let gOhmOnArbitrum = BigNumber.from("0");
    let gOhmOnArbAsSohm = BigNumber.from("0");
    let gOhmOnAvax = BigNumber.from("0");
    let gOhmOnAvaxAsSohm = BigNumber.from("0");
    let gOhmOnPolygon = BigNumber.from("0");
    let gOhmOnPolygonAsSohm = BigNumber.from("0");
    let gOhmOnFantom = BigNumber.from("0");
    let gOhmOnFantomAsSohm = BigNumber.from("0");
    let ohmBalance = BigNumber.from("0");
    let sohmBalance = BigNumber.from("0");
    let mockSohmBalance = BigNumber.from("0");
    let ohmV2Balance = BigNumber.from("0");
    let sohmV2Balance = BigNumber.from("0");
    let wsohmBalance = BigNumber.from("0");
    let poolBalance = BigNumber.from("0");
    let fsohmBalance = BigNumber.from(0);
    let fgohmBalance = BigNumber.from(0);
    let fgOHMAsfsOHMBalance = BigNumber.from(0);
    let fiatDaowsohmBalance = BigNumber.from("0");

    const gOhmContract = GOHM__factory.connect(addresses[networkID].GOHM_ADDRESS, provider);
    try {
      gOhmBalance = await gOhmContract.balanceOf(address);
      gOhmBalAsSohmBal = await gOhmContract.balanceFrom(gOhmBalance.toString());
    } catch (e) {
      handleContractError(e);
    }
    try {
      const arbProvider = NodeHelper.getAnynetStaticProvider(NetworkId.ARBITRUM);
      const gOhmArbContract = GOHM__factory.connect(addresses[NetworkId.ARBITRUM].GOHM_ADDRESS, arbProvider);
      gOhmOnArbitrum = await gOhmArbContract.balanceOf(address);
      gOhmOnArbAsSohm = await gOhmContract.balanceFrom(gOhmOnArbitrum.toString());
    } catch (e) {
      handleContractError(e);
    }
    try {
      const avaxProvider = NodeHelper.getAnynetStaticProvider(NetworkId.AVALANCHE);
      const gOhmAvaxContract = GOHM__factory.connect(addresses[NetworkId.AVALANCHE].GOHM_ADDRESS, avaxProvider);
      gOhmOnAvax = await gOhmAvaxContract.balanceOf(address);
      gOhmOnAvaxAsSohm = await gOhmContract.balanceFrom(gOhmOnAvax.toString());
    } catch (e) {
      handleContractError(e);
    }
    try {
      const polygonProvider = NodeHelper.getAnynetStaticProvider(NetworkId.POLYGON);
      const gOhmPolygonContract = GOHM__factory.connect(addresses[NetworkId.POLYGON].GOHM_ADDRESS, polygonProvider);
      gOhmOnPolygon = await gOhmPolygonContract.balanceOf(address);
      gOhmOnPolygonAsSohm = await gOhmContract.balanceFrom(gOhmOnPolygon.toString());
    } catch (e) {
      handleContractError(e);
    }
    try {
      const fantomProvider = NodeHelper.getAnynetStaticProvider(NetworkId.FANTOM);
      const gOhmFantomContract = GOHM__factory.connect(addresses[NetworkId.FANTOM].GOHM_ADDRESS, fantomProvider);
      gOhmOnFantom = await gOhmFantomContract.balanceOf(address);
      gOhmOnFantomAsSohm = await gOhmContract.balanceFrom(gOhmOnFantom.toString());
    } catch (e) {
      handleContractError(e);
    }
    try {
      const wsohmContract = new ethers.Contract(addresses[networkID].WSOHM_ADDRESS as string, wsOHM, provider) as WsOHM;
      wsohmBalance = await wsohmContract.balanceOf(address);
    } catch (e) {
      handleContractError(e);
    }
    try {
      const ohmContract = new ethers.Contract(
        addresses[networkID].OHM_ADDRESS as string,
        ierc20Abi,
        provider,
      ) as IERC20;
      ohmBalance = await ohmContract.balanceOf(address);
    } catch (e) {
      handleContractError(e);
    }
    try {
      const sohmContract = new ethers.Contract(
        addresses[networkID].SOHM_ADDRESS as string,
        ierc20Abi,
        provider,
      ) as IERC20;
      sohmBalance = await sohmContract.balanceOf(address);
    } catch (e) {
      handleContractError(e);
    }
    try {
      const ohmV2Contract = new ethers.Contract(addresses[networkID].OHM_V2 as string, ierc20Abi, provider) as IERC20;
      ohmV2Balance = await ohmV2Contract.balanceOf(address);
    } catch (e) {
      handleContractError(e);
    }
    try {
      const sohmV2Contract = new ethers.Contract(addresses[networkID].SOHM_V2 as string, ierc20Abi, provider) as IERC20;
      sohmV2Balance = await sohmV2Contract.balanceOf(address);
    } catch (e) {
      handleContractError(e);
    }

    try {
      const poolTokenContract = new ethers.Contract(
        addresses[networkID].PT_TOKEN_ADDRESS as string,
        ierc20Abi,
        provider,
      ) as IERC20;
      poolBalance = await poolTokenContract.balanceOf(address);
    } catch (e) {
      handleContractError(e);
    }
    try {
      for (const fuseAddressKey of ["FUSE_6_SOHM", "FUSE_18_SOHM", "FUSE_36_SOHM"]) {
        if (addresses[networkID][fuseAddressKey]) {
          const fsohmContract = new ethers.Contract(
            addresses[networkID][fuseAddressKey] as string,
            fuseProxy,
            provider.getSigner(),
          ) as FuseProxy;
          const balanceOfUnderlying = await fsohmContract.callStatic.balanceOfUnderlying(address);
          const underlying = await fsohmContract.callStatic.underlying();
          if (underlying == addresses[networkID].GOHM_ADDRESS) {
            fgohmBalance = balanceOfUnderlying.add(fgohmBalance);
          } else fsohmBalance = balanceOfUnderlying.add(fsohmBalance);
        }
      }
      const gOhmContract = GOHM__factory.connect(addresses[networkID].GOHM_ADDRESS, provider);
      if (fgohmBalance.gt(0)) {
        fgOHMAsfsOHMBalance = await gOhmContract.balanceFrom(fgohmBalance.toString());
      }
    } catch (e) {
      handleContractError(e);
    }
    try {
      if (addresses[networkID].FIATDAO_WSOHM_ADDRESS) {
        const fiatDaoContract = new ethers.Contract(
          addresses[networkID].FIATDAO_WSOHM_ADDRESS as string,
          fiatDAO,
          provider,
        ) as FiatDAOContract;
        fiatDaowsohmBalance = await fiatDaoContract.balanceOf(address, addresses[networkID].WSOHM_ADDRESS as string);
      }
    } catch (e) {
      handleContractError(e);
    }
    /*
      Needed a sOHM contract on testnet that could easily
      be manually rebased to test redeem features
    */
    if (addresses[networkID] && addresses[networkID].MOCK_SOHM) {
      const mockSohmContract = new ethers.Contract(
        addresses[networkID].MOCK_SOHM as string,
        MockSohm,
        provider,
      ) as IERC20;
      mockSohmBalance = await mockSohmContract.balanceOf(address);
    } else {
      console.debug("Unable to find MOCK_SOHM contract on chain ID " + networkID);
    }

    return {
      balances: {
        gohm: ethers.utils.formatEther(gOhmBalance),
        gOhmAsSohmBal: ethers.utils.formatUnits(gOhmBalAsSohmBal, "gwei"),
        gOhmOnArbitrum: ethers.utils.formatEther(gOhmOnArbitrum),
        gOhmOnArbAsSohm: ethers.utils.formatUnits(gOhmOnArbAsSohm, "gwei"),
        gOhmOnAvax: ethers.utils.formatEther(gOhmOnAvax),
        gOhmOnAvaxAsSohm: ethers.utils.formatUnits(gOhmOnAvaxAsSohm, "gwei"),
        gOhmOnPolygon: ethers.utils.formatEther(gOhmOnPolygon),
        gOhmOnPolygonAsSohm: ethers.utils.formatUnits(gOhmOnPolygonAsSohm, "gwei"),
        gOhmOnFantom: ethers.utils.formatEther(gOhmOnFantom),
        gOhmOnFantomAsSohm: ethers.utils.formatUnits(gOhmOnFantomAsSohm, "gwei"),
        ohmV1: ethers.utils.formatUnits(ohmBalance, "gwei"),
        sohmV1: ethers.utils.formatUnits(sohmBalance, "gwei"),
        fsohm: ethers.utils.formatUnits(fsohmBalance, "gwei"),
        fgohm: ethers.utils.formatEther(fgohmBalance),
        fgOHMAsfsOHM: ethers.utils.formatUnits(fgOHMAsfsOHMBalance, "gwei"),
        wsohm: ethers.utils.formatEther(wsohmBalance),
        fiatDaowsohm: ethers.utils.formatEther(fiatDaowsohmBalance),
        pool: ethers.utils.formatUnits(poolBalance, "gwei"),
        ohm: ethers.utils.formatUnits(ohmV2Balance, "gwei"),
        sohm: ethers.utils.formatUnits(sohmV2Balance, "gwei"),
        mockSohm: ethers.utils.formatUnits(mockSohmBalance, "gwei"),
      },
    };
  },
);

/**
 * Provides the details of deposits/donations provided by a specific wallet.
 */
export const getDonationBalances = createAsyncThunk(
  "account/getDonationBalances",
  async ({ address, networkID, provider }: IBaseAddressAsyncThunk) => {
    let giveAllowance = 0;
    const donationInfo: IUserDonationInfo = {};

    if (addresses[networkID] && addresses[networkID].GIVING_ADDRESS) {
      const sohmContract = new ethers.Contract(addresses[networkID].SOHM_V2 as string, ierc20Abi, provider);
      giveAllowance = await sohmContract.allowance(address, addresses[networkID].GIVING_ADDRESS);
      const givingContract = new ethers.Contract(
        addresses[networkID].GIVING_ADDRESS as string,
        OlympusGiving,
        provider,
      );

      try {
        // NOTE: The BigNumber here is from ethers, and is a different implementation of BigNumber used in the rest of the frontend. For that reason, we convert to string in the interim.
        const allDeposits: [string[], BigNumber[]] = await givingContract.getAllDeposits(address);
        for (let i = 0; i < allDeposits[0].length; i++) {
          if (allDeposits[1][i].eq(0)) continue;

          // Store as a formatted string
          donationInfo[allDeposits[0][i]] = ethers.utils.formatUnits(allDeposits[1][i], "gwei");
        }
      } catch (e: unknown) {
        console.log(
          "If the following error contains 'user is not donating', then it is an expected error. No need to report it!",
        );
        console.log(e);
      }
    } else {
      console.log("Unable to find GIVING_ADDRESS contract on chain ID " + networkID);
    }

    return {
      giving: {
        sohmGive: +giveAllowance,
        donationInfo: donationInfo,
        loading: false,
      },
    };
  },
);

/**
 * Provides the details of deposits/donations provided by a specific wallet.
 *
 * This differs from the standard `getDonationBalances` function because it uses a alternative
 * sOHM contract that allows for manual rebases, which is helpful during testing of the 'Give' functionality.
 */
export const getMockDonationBalances = createAsyncThunk(
  "account/getMockDonationBalances",
  async ({ address, networkID, provider }: IBaseAddressAsyncThunk) => {
    let giveAllowance = 0;
    const donationInfo: IUserDonationInfo = {};

    if (addresses[networkID] && addresses[networkID].MOCK_SOHM) {
      const mockSohmContract = new ethers.Contract(addresses[networkID].MOCK_SOHM as string, MockSohm, provider);
      giveAllowance = await mockSohmContract._allowedValue(address, addresses[networkID].MOCK_GIVING_ADDRESS);
      const givingContract = new ethers.Contract(
        addresses[networkID].MOCK_GIVING_ADDRESS as string,
        OlympusMockGiving,
        provider,
      );

      try {
        // NOTE: The BigNumber here is from ethers, and is a different implementation of BigNumber used in the rest of the frontend. For that reason, we convert to string in the interim.
        const allDeposits: [string[], BigNumber[]] = await givingContract.getAllDeposits(address);
        for (let i = 0; i < allDeposits[0].length; i++) {
          if (allDeposits[1][i] !== BigNumber.from(0)) {
            // Store as a formatted string
            donationInfo[allDeposits[0][i]] = ethers.utils.formatUnits(allDeposits[1][i], "gwei");
          }
        }
      } catch (e: unknown) {
        console.log(
          "If the following error contains 'user is not donating', then it is an expected error. No need to report it!",
        );
        console.log(e);
      }
    } else {
      console.debug("Unable to find MOCK_SOHM contract on chain ID " + networkID);
    }

    return {
      mockGiving: {
        sohmGive: +giveAllowance,
        donationInfo: donationInfo,
        loading: false,
      },
    };
  },
);

export const getRedemptionBalances = createAsyncThunk(
  "account/getRedemptionBalances",
  async ({ address, networkID, provider }: IBaseAddressAsyncThunk) => {
    const redeeming = await getRedemptionBalancesAsync({ address, networkID, provider });
    return redeeming;
  },
);

export const getMockRedemptionBalances = createAsyncThunk(
  "account/getMockRedemptionBalances",
  async ({ address, networkID, provider }: IBaseAddressAsyncThunk) => {
    const mockRedeeming = await getMockRedemptionBalancesAsync({ address, networkID, provider });
    return mockRedeeming;
  },
);

interface IUserAccountDetails {
  staking: {
    ohmStake: number;
    ohmUnstake: number;
  };
  wrapping: {
    sohmWrap: number;
    wsohmUnwrap: number;
    gOhmUnwrap: number;
    wsOhmMigrate: number;
  };
}

export const getMigrationAllowances = createAsyncThunk(
  "account/getMigrationAllowances",
  async ({ networkID, provider, address }: IBaseAddressAsyncThunk) => {
    let ohmAllowance = BigNumber.from(0);
    let sOhmAllowance = BigNumber.from(0);
    let wsOhmAllowance = BigNumber.from(0);
    let gOhmAllowance = BigNumber.from(0);

    if (addresses[networkID].OHM_ADDRESS) {
      try {
        const ohmContract = IERC20__factory.connect(addresses[networkID].OHM_ADDRESS, provider);
        ohmAllowance = await ohmContract.allowance(address, addresses[networkID].MIGRATOR_ADDRESS);
      } catch (e) {
        handleContractError(e);
      }
    }

    if (addresses[networkID].SOHM_ADDRESS) {
      try {
        const sOhmContract = IERC20__factory.connect(addresses[networkID].SOHM_ADDRESS, provider);
        sOhmAllowance = await sOhmContract.allowance(address, addresses[networkID].MIGRATOR_ADDRESS);
      } catch (e) {
        handleContractError(e);
      }
    }

    if (addresses[networkID].WSOHM_ADDRESS) {
      try {
        const wsOhmContract = IERC20__factory.connect(addresses[networkID].WSOHM_ADDRESS, provider);
        wsOhmAllowance = await wsOhmContract.allowance(address, addresses[networkID].MIGRATOR_ADDRESS);
      } catch (e) {
        handleContractError(e);
      }
    }

    if (addresses[networkID].GOHM_ADDRESS) {
      try {
        const gOhmContract = IERC20__factory.connect(addresses[networkID].GOHM_ADDRESS, provider);
        gOhmAllowance = await gOhmContract.allowance(address, addresses[networkID].MIGRATOR_ADDRESS);
      } catch (e) {
        handleContractError(e);
      }
    }

    return {
      migration: {
        ohm: +ohmAllowance,
        sohm: +sOhmAllowance,
        wsohm: +wsOhmAllowance,
        gohm: +gOhmAllowance,
      },
      isMigrationComplete: false,
    };
  },
);

export const loadAccountDetails = createAsyncThunk(
  "account/loadAccountDetails",
  async ({ networkID, provider, address }: IBaseAddressAsyncThunk, { dispatch }) => {
    let stakeAllowance = BigNumber.from("0");
    let stakeAllowanceV2 = BigNumber.from("0");
    let unstakeAllowanceV2 = BigNumber.from("0");
    let unstakeAllowance = BigNumber.from("0");
    let wrapAllowance = BigNumber.from("0");
    let gOhmUnwrapAllowance = BigNumber.from("0");
    let poolAllowance = BigNumber.from("0");
    const ohmToGohmAllowance = BigNumber.from("0");
    let wsOhmMigrateAllowance = BigNumber.from("0");

    try {
      const gOhmContract = GOHM__factory.connect(addresses[networkID].GOHM_ADDRESS, provider);
      gOhmUnwrapAllowance = await gOhmContract.allowance(address, addresses[networkID].STAKING_V2);

      const wsOhmContract = IERC20__factory.connect(addresses[networkID].WSOHM_ADDRESS, provider);
      wsOhmMigrateAllowance = await wsOhmContract.balanceOf(address);

      const ohmContract = new ethers.Contract(
        addresses[networkID].OHM_ADDRESS as string,
        ierc20Abi,
        provider,
      ) as IERC20;
      stakeAllowance = await ohmContract.allowance(address, addresses[networkID].STAKING_HELPER_ADDRESS);

      const sohmContract = new ethers.Contract(addresses[networkID].SOHM_V2 as string, sOHMv2, provider) as SOhmv2;
      unstakeAllowance = await sohmContract.allowance(address, addresses[networkID].STAKING_ADDRESS);
      poolAllowance = await sohmContract.allowance(address, addresses[networkID].PT_PRIZE_POOL_ADDRESS);
      wrapAllowance = await sohmContract.allowance(address, addresses[networkID].STAKING_V2);

      const sohmV2Contract = IERC20__factory.connect(addresses[networkID].SOHM_V2, provider);
      unstakeAllowanceV2 = await sohmV2Contract.allowance(address, addresses[networkID].STAKING_V2);

      const ohmV2Contract = IERC20__factory.connect(addresses[networkID].OHM_V2, provider);
      stakeAllowanceV2 = await ohmV2Contract.allowance(address, addresses[networkID].STAKING_V2);
    } catch (e) {
      handleContractError(e);
    }
    await dispatch(getBalances({ address, networkID, provider }));
    await dispatch(getDonationBalances({ address, networkID, provider }));
    await dispatch(getRedemptionBalances({ address, networkID, provider }));
    if (networkID === NetworkId.TESTNET_RINKEBY) {
      await dispatch(getMockDonationBalances({ address, networkID, provider }));
      await dispatch(getMockRedemptionBalances({ address, networkID, provider }));
    } else {
      if (EnvHelper.env.NODE_ENV !== "production") console.log("Give - Contract mocks skipped except on Rinkeby");
    }

    return {
      staking: {
        ohmStakeV1: +stakeAllowance,
        ohmUnstakeV1: +unstakeAllowance,
        ohmStake: +stakeAllowanceV2,
        ohmUnstake: +unstakeAllowanceV2,
        ohmtoGohm: +ohmToGohmAllowance,
      },
      wrapping: {
        sohmWrap: Number(ethers.utils.formatUnits(wrapAllowance, "gwei")),
        gOhmUnwrap: Number(ethers.utils.formatUnits(gOhmUnwrapAllowance, "ether")),
        wsOhmMigrate: Number(ethers.utils.formatUnits(wsOhmMigrateAllowance, "ether")),
      },
    };
  },
);

export interface IUserBondDetails {
  // bond: string;
  readonly bond: string;
  readonly balance: string;
  readonly displayName: string;
  readonly allowance: number;
  readonly interestDue: number;
  readonly bondMaturationBlock: number;
  readonly pendingPayout: string; //Payout formatted in gwei.
  readonly bondIconSvg: OHMTokenStackProps["tokens"]; //Payout formatted in gwei.
}
export const calculateUserBondDetails = createAsyncThunk(
  "account/calculateUserBondDetails",
  async ({ address, bond, networkID, provider }: ICalcUserBondDetailsAsyncThunk) => {
    if (!address) {
      return {
        bond: "",
        displayName: "",
        bondIconSvg: [],
        isLP: false,
        allowance: 0,
        balance: "0",
        interestDue: 0,
        bondMaturationBlock: 0,
        pendingPayout: "",
      };
    }
    // dispatch(fetchBondInProgress());

    // Calculate bond details.
    const bondContract = bond.getContractForBond(networkID, provider);
    const reserveContract = bond.getContractForReserve(networkID, provider);
    const bondDetails = await bondContract.bondInfo(address);
    const interestDue: BigNumberish = Number(bondDetails.payout.toString()) / Math.pow(10, 9);
    const bondMaturationBlock = +bondDetails.vesting + +bondDetails.lastBlock;
    const pendingPayout = await bondContract.pendingPayoutFor(address);

    let balance = BigNumber.from(0);
    const allowance = await reserveContract.allowance(address, bond.getAddressForBond(networkID) || "");
    balance = await reserveContract.balanceOf(address);
    // formatEthers takes BigNumber => String
    const balanceVal = ethers.utils.formatEther(balance);
    // balanceVal should NOT be converted to a number. it loses decimal precision
    return {
      bond: bond.name,
      displayName: bond.displayName,
      bondIconSvg: bond.bondIconSvg,
      isLP: bond.isLP,
      allowance: Number(allowance.toString()),
      balance: balanceVal,
      interestDue,
      bondMaturationBlock,
      pendingPayout: ethers.utils.formatUnits(pendingPayout, "gwei"),
    };
  },
);

export interface IAccountSlice extends IUserAccountDetails, IUserBalances {
  giving: { sohmGive: number; donationInfo: IUserDonationInfo; loading: boolean };
  mockGiving: { sohmGive: number; donationInfo: IUserDonationInfo; loading: boolean };
  redeeming: { sohmRedeemable: string; recipientInfo: IUserRecipientInfo };
  mockRedeeming: { sohmRedeemable: string; recipientInfo: IUserRecipientInfo };
  bonds: { [key: string]: IUserBondDetails };
  balances: {
    gohm: string;
    gOhmAsSohmBal: string;
    gOhmOnArbitrum: string;
    gOhmOnArbAsSohm: string;
    gOhmOnAvax: string;
    gOhmOnAvaxAsSohm: string;
    gOhmOnPolygon: string;
    gOhmOnPolygonAsSohm: string;
    gOhmOnFantom: string;
    gOhmOnFantomAsSohm: string;
    ohmV1: string;
    ohm: string;
    sohm: string;
    sohmV1: string;
    dai: string;
    oldsohm: string;
    fsohm: string;
    fgohm: string;
    fgOHMAsfsOHM: string;
    wsohm: string;
    fiatDaowsohm: string;
    pool: string;
    mockSohm: string;
  };
  loading: boolean;
  staking: {
    ohmStakeV1: number;
    ohmUnstakeV1: number;
    ohmStake: number;
    ohmUnstake: number;
  };
  migration: {
    ohm: number;
    sohm: number;
    wsohm: number;
    gohm: number;
  };
  pooling: {
    sohmPool: number;
  };
  isMigrationComplete: boolean;
}

const initialState: IAccountSlice = {
  loading: false,
  bonds: {},
  balances: {
    gohm: "",
    gOhmAsSohmBal: "",
    gOhmOnArbitrum: "",
    gOhmOnArbAsSohm: "",
    gOhmOnAvax: "",
    gOhmOnAvaxAsSohm: "",
    gOhmOnPolygon: "",
    gOhmOnPolygonAsSohm: "",
    gOhmOnFantom: "",
    gOhmOnFantomAsSohm: "",
    ohmV1: "",
    ohm: "",
    sohm: "",
    sohmV1: "",
    dai: "",
    oldsohm: "",
    fsohm: "",
    fgohm: "",
    fgOHMAsfsOHM: "",
    wsohm: "",
    fiatDaowsohm: "",
    pool: "",
    mockSohm: "",
  },
  giving: { sohmGive: 0, donationInfo: {}, loading: true },
  mockGiving: { sohmGive: 0, donationInfo: {}, loading: true },
  redeeming: {
    sohmRedeemable: "",
    recipientInfo: {
      totalDebt: "",
      carry: "",
      agnosticAmount: "",
      indexAtLastChange: "",
    },
  },
  mockRedeeming: {
    sohmRedeemable: "",
    recipientInfo: {
      totalDebt: "",
      carry: "",
      agnosticAmount: "",
      indexAtLastChange: "",
    },
  },
  staking: { ohmStakeV1: 0, ohmUnstakeV1: 0, ohmStake: 0, ohmUnstake: 0 },
  wrapping: { sohmWrap: 0, wsohmUnwrap: 0, gOhmUnwrap: 0, wsOhmMigrate: 0 },
  pooling: { sohmPool: 0 },
  migration: { ohm: 0, sohm: 0, wsohm: 0, gohm: 0 },
  isMigrationComplete: false,
};

const accountSlice = createSlice({
  name: "account",
  initialState,
  reducers: {
    fetchAccountSuccess(state, action) {
      setAll(state, action.payload);
    },
  },
  extraReducers: builder => {
    builder
      .addCase(loadAccountDetails.pending, state => {
        state.loading = true;
      })
      .addCase(loadAccountDetails.fulfilled, (state, action) => {
        setAll(state, action.payload);
        state.loading = false;
      })
      .addCase(loadAccountDetails.rejected, (state, { error }) => {
        state.loading = false;
        console.log(error);
      })
      .addCase(getBalances.pending, state => {
        state.loading = true;
      })
      .addCase(getBalances.fulfilled, (state, action) => {
        setAll(state, action.payload);
        state.loading = false;
      })
      .addCase(getBalances.rejected, (state, { error }) => {
        state.loading = false;
        console.log(error);
      })
      .addCase(getDonationBalances.pending, state => {
        state.loading = true;
      })
      .addCase(getDonationBalances.fulfilled, (state, action) => {
        setAll(state, action.payload);
        state.loading = false;
      })
      .addCase(getDonationBalances.rejected, (state, { error }) => {
        state.loading = false;
        console.log(error);
      })
      .addCase(getMockDonationBalances.pending, state => {
        state.loading = true;
      })
      .addCase(getMockDonationBalances.fulfilled, (state, action) => {
        setAll(state, action.payload);
        state.loading = false;
      })
      .addCase(getMockDonationBalances.rejected, (state, { error }) => {
        state.loading = false;
        console.log(error);
      })
      .addCase(getRedemptionBalances.pending, state => {
        state.loading = true;
      })
      .addCase(getRedemptionBalances.fulfilled, (state, action) => {
        setAll(state, action.payload);
        state.loading = false;
      })
      .addCase(getRedemptionBalances.rejected, (state, { error }) => {
        state.loading = false;
        console.log(error);
      })
      .addCase(getMockRedemptionBalances.pending, state => {
        state.loading = true;
      })
      .addCase(getMockRedemptionBalances.fulfilled, (state, action) => {
        setAll(state, action.payload);
        state.loading = false;
      })
      .addCase(getMockRedemptionBalances.rejected, (state, { error }) => {
        state.loading = false;
        console.log(error);
      })
      .addCase(calculateUserBondDetails.pending, state => {
        state.loading = true;
      })
      .addCase(calculateUserBondDetails.fulfilled, (state, action) => {
        if (!action.payload) return;
        const bond = action.payload.bond;
        state.bonds[bond] = action.payload;
        state.loading = false;
      })
      .addCase(calculateUserBondDetails.rejected, (state, { error }) => {
        state.loading = false;
        console.log(error);
      })
      .addCase(getMigrationAllowances.fulfilled, (state, action) => {
        setAll(state, action.payload);
      })
      .addCase(getMigrationAllowances.rejected, (state, { error }) => {
        console.log(error);
      });
  },
});

export default accountSlice.reducer;

export const { fetchAccountSuccess } = accountSlice.actions;

const baseInfo = (state: RootState) => state.account;

export const getAccountState = createSelector(baseInfo, account => account);<|MERGE_RESOLUTION|>--- conflicted
+++ resolved
@@ -1,3 +1,4 @@
+import { OHMTokenStackProps } from "@olympusdao/component-library";
 import { createAsyncThunk, createSelector, createSlice } from "@reduxjs/toolkit";
 import { BigNumber, BigNumberish, ethers } from "ethers";
 import { EnvHelper } from "src/helpers/Environment";
@@ -5,7 +6,6 @@
 import { RootState } from "src/store";
 import { FiatDAOContract, FuseProxy, IERC20, IERC20__factory, SOhmv2, WsOHM } from "src/typechain";
 import { GOHM__factory } from "src/typechain/factories/GOHM__factory";
-<<<<<<< HEAD
 
 import { abi as fiatDAO } from "../abi/FiatDAOContract.json";
 import { abi as fuseProxy } from "../abi/FuseProxy.json";
@@ -19,12 +19,6 @@
 import { handleContractError, setAll } from "../helpers";
 import { getMockRedemptionBalancesAsync, getRedemptionBalancesAsync } from "../helpers/GiveRedemptionBalanceHelper";
 import { IBaseAddressAsyncThunk, ICalcUserBondDetailsAsyncThunk } from "./interfaces";
-=======
-import { useLocation } from "react-router-dom";
-import { EnvHelper } from "src/helpers/Environment";
-import { IUserNote } from "./BondSliceV2";
-import { OHMTokenStackProps } from "@olympusdao/component-library";
->>>>>>> 27d50f66
 
 interface IUserBalances {
   balances: {
