--- conflicted
+++ resolved
@@ -23,13 +23,10 @@
       provider,
     ) as IERC20;
     const sohmBalance = await sohmContract.balanceOf(address);
-<<<<<<< HEAD
-=======
     const wsohmContract = new ethers.Contract(addresses[networkID].WSOHM_ADDRESS as string, wsOHM, provider) as WsOHM;
     const wsohmBalance = await wsohmContract.balanceOf(address);
     // NOTE (appleseed): wsohmAsSohm is wsOHM given as a quantity of sOHM
     const wsohmAsSohm = await wsohmContract.wOHMTosOHM(wsohmBalance);
->>>>>>> ccda5d8a
     let poolBalance = BigNumber.from(0);
     const poolTokenContract = new ethers.Contract(
       addresses[networkID].PT_TOKEN_ADDRESS as string,
@@ -50,8 +47,6 @@
   },
 );
 
-<<<<<<< HEAD
-=======
 interface IUserAccountDetails {
   balances: {
     dai: string;
@@ -73,23 +68,17 @@
   };
 }
 
->>>>>>> ccda5d8a
 export const loadAccountDetails = createAsyncThunk(
   "account/loadAccountDetails",
   async ({ networkID, provider, address }: IBaseAddressAsyncThunk) => {
     let ohmBalance = BigNumber.from(0);
     let sohmBalance = BigNumber.from(0);
-<<<<<<< HEAD
-    let fsohmBalance = 0;
-    let wsohmBalance = BigNumber.from(0);
-=======
     let fsohmBalance = BigNumber.from(0);
     let fsohmString = "0.0";
     let wsohmBalance = BigNumber.from(0);
     let wsohmAsSohm = BigNumber.from(0);
     let wrapAllowance = BigNumber.from(0);
     let unwrapAllowance = BigNumber.from(0);
->>>>>>> ccda5d8a
     let stakeAllowance = BigNumber.from(0);
     let unstakeAllowance = BigNumber.from(0);
     let lpStaked = 0;
@@ -135,34 +124,20 @@
         const fsohmContract = new ethers.Contract(
           addresses[networkID][fuseAddressKey] as string,
           fuseProxy,
-<<<<<<< HEAD
-          provider,
-        ) as FuseProxy;
-        fsohmContract.signer;
-        const exchangeRate = ethers.utils.formatEther(await fsohmContract.exchangeRateStored());
-        const balance = ethers.utils.formatUnits(await fsohmContract.balanceOf(address), "gwei");
-        fsohmBalance += Number(balance) * Number(exchangeRate);
-=======
           provider.getSigner(),
         ) as FuseProxy;
         // fsohmContract.signer;
         const balanceOfUnderlying = await fsohmContract.callStatic.balanceOfUnderlying(address);
         fsohmBalance = balanceOfUnderlying.add(fsohmBalance);
->>>>>>> ccda5d8a
       }
     }
 
     if (addresses[networkID].WSOHM_ADDRESS) {
       const wsohmContract = new ethers.Contract(addresses[networkID].WSOHM_ADDRESS as string, wsOHM, provider) as WsOHM;
-<<<<<<< HEAD
-      const balance = await wsohmContract.balanceOf(address);
-      wsohmBalance = await wsohmContract.wOHMTosOHM(balance);
-=======
       wsohmBalance = await wsohmContract.balanceOf(address);
       // NOTE (appleseed): wsohmAsSohm is used to calc your next reward amount
       wsohmAsSohm = await wsohmContract.wOHMTosOHM(wsohmBalance);
       unwrapAllowance = await wsohmContract.allowance(address, addresses[networkID].WSOHM_ADDRESS);
->>>>>>> ccda5d8a
     }
 
     return {
@@ -258,6 +233,7 @@
     oldsohm: string;
     fsohm: number;
     wsohm: string;
+    wsohmAsSohm: string;
     pool: string;
   };
   loading: boolean;
@@ -272,7 +248,7 @@
 const initialState: IAccountSlice = {
   loading: false,
   bonds: {},
-  balances: { ohm: "", sohm: "", dai: "", oldsohm: "", fsohm: 0, wsohm: "", pool: "" },
+  balances: { ohm: "", sohm: "", dai: "", oldsohm: "", fsohm: 0, wsohm: "", pool: "", wsohmAsSohm: "" },
   pooling: { sohmPool: 0 },
 };
 
