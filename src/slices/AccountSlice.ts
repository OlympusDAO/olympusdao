import { OHMTokenStackProps } from "@olympusdao/component-library";
import { createAsyncThunk, createSelector, createSlice } from "@reduxjs/toolkit";
import { BigNumber, BigNumberish, ethers } from "ethers";
import {
  GOHM_ADDRESSES,
  MIGRATOR_ADDRESSES,
  OHM_ADDRESSES,
  SOHM_ADDRESSES,
  STAKING_ADDRESSES,
} from "src/constants/addresses";
import { Environment } from "src/helpers/environment/Environment/Environment";
import { Providers } from "src/helpers/providers/Providers/Providers";
import { RootState } from "src/store";
import { FiatDAOContract, FuseProxy, IERC20, IERC20__factory, WsOHM } from "src/typechain";
import { GOHM__factory } from "src/typechain/factories/GOHM__factory";

import { abi as fiatDAO } from "../abi/FiatDAOContract.json";
import { abi as fuseProxy } from "../abi/FuseProxy.json";
import { abi as gOHM } from "../abi/gOHM.json";
import { abi as ierc20Abi } from "../abi/IERC20.json";
import { abi as MockSohm } from "../abi/MockSohm.json";
import { abi as wsOHM } from "../abi/wsOHM.json";
import { addresses, NetworkId } from "../constants";
import { handleContractError, setAll } from "../helpers";
<<<<<<< HEAD
import { GetFirstDonationDate } from "../helpers/GiveGetDonationDate";
import { getTotalYieldSent } from "../helpers/GiveGetTotalDonated";
import { getMockRedemptionBalancesAsync, getRedemptionBalancesAsync } from "../helpers/GiveRedemptionBalanceHelper";
=======
>>>>>>> f9b0ee11
import { IBaseAddressAsyncThunk, ICalcUserBondDetailsAsyncThunk } from "./interfaces";

interface IUserBalances {
  balances: {
    gohm: string;
    gOhmAsSohmBal: string;
    gOhmOnArbitrum: string;
    gOhmOnArbAsSohm: string;
    gOhmOnAvax: string;
    gOhmOnAvaxAsSohm: string;
    gOhmOnPolygon: string;
    gOhmOnPolygonAsSohm: string;
    gOhmOnFantom: string;
    gOhmOnFantomAsSohm: string;
    gOhmOnTokemak: string;
    gOhmOnTokemakAsSohm: string;
    ohm: string;
    ohmV1: string;
    sohm: string;
    sohmV1: string;
    fsohm: string;
    fgohm: string;
    fgOHMAsfsOHM: string;
    wsohm: string;
    fiatDaowsohm: string;
    mockSohm: string;
  };
}

<<<<<<< HEAD
interface IUserGiving {
  giving: {
    sohmGive: number;
    gohmGive: number;
    donationInfo: IUserDonationInfo[];
    loading: boolean;
  };
}

interface IUserMockGiving {
  mockGiving: {
    sohmGive: number;
    gohmGive: number;
    donationInfo: IUserDonationInfo[];
    loading: boolean;
  };
}

interface IUserDonationInfo {
  id: string;
  date: string;
  deposit: string;
  recipient: string;
  yieldDonated: string;
}

interface IUserRecipientInfo {
  totalDebt: string;
  agnosticDebt: string;
}

=======
>>>>>>> f9b0ee11
export const getBalances = createAsyncThunk(
  "account/getBalances",
  async ({ address, networkID, provider }: IBaseAddressAsyncThunk): Promise<IUserBalances> => {
    let gOhmBalance = BigNumber.from("0");
    let gOhmBalAsSohmBal = BigNumber.from("0");
    let gOhmOnArbitrum = BigNumber.from("0");
    let gOhmOnArbAsSohm = BigNumber.from("0");
    let gOhmOnAvax = BigNumber.from("0");
    let gOhmOnAvaxAsSohm = BigNumber.from("0");
    let gOhmOnPolygon = BigNumber.from("0");
    let gOhmOnPolygonAsSohm = BigNumber.from("0");
    let gOhmOnFantom = BigNumber.from("0");
    let gOhmOnFantomAsSohm = BigNumber.from("0");
    let gOhmOnTokemak = BigNumber.from("0");
    let gOhmOnTokemakAsSohm = BigNumber.from("0");
    let ohmBalance = BigNumber.from("0");
    let sohmBalance = BigNumber.from("0");
    let mockSohmBalance = BigNumber.from("0");
    let ohmV2Balance = BigNumber.from("0");
    let sohmV2Balance = BigNumber.from("0");
    let wsohmBalance = BigNumber.from("0");
    let fsohmBalance = BigNumber.from(0);
    let fgohmBalance = BigNumber.from(0);
    let fgOHMAsfsOHMBalance = BigNumber.from(0);
    let fiatDaowsohmBalance = BigNumber.from("0");

    const gOhmContract = GOHM__factory.connect(GOHM_ADDRESSES[networkID as keyof typeof GOHM_ADDRESSES], provider);
    try {
      gOhmBalance = await gOhmContract.balanceOf(address);
      gOhmBalAsSohmBal = await gOhmContract.balanceFrom(gOhmBalance.toString());
    } catch (e) {
      handleContractError(e);
    }
    try {
      const arbProvider = Providers.getStaticProvider(NetworkId.ARBITRUM);
      const gOhmArbContract = GOHM__factory.connect(GOHM_ADDRESSES[NetworkId.ARBITRUM], arbProvider);
      gOhmOnArbitrum = await gOhmArbContract.balanceOf(address);
      gOhmOnArbAsSohm = await gOhmContract.balanceFrom(gOhmOnArbitrum.toString());
    } catch (e) {
      handleContractError(e);
    }
    try {
      const avaxProvider = Providers.getStaticProvider(NetworkId.AVALANCHE);
      const gOhmAvaxContract = GOHM__factory.connect(GOHM_ADDRESSES[NetworkId.AVALANCHE], avaxProvider);
      gOhmOnAvax = await gOhmAvaxContract.balanceOf(address);
      gOhmOnAvaxAsSohm = await gOhmContract.balanceFrom(gOhmOnAvax.toString());
    } catch (e) {
      handleContractError(e);
    }
    try {
      const polygonProvider = Providers.getStaticProvider(NetworkId.POLYGON);
      const gOhmPolygonContract = GOHM__factory.connect(GOHM_ADDRESSES[NetworkId.POLYGON], polygonProvider);
      gOhmOnPolygon = await gOhmPolygonContract.balanceOf(address);
      gOhmOnPolygonAsSohm = await gOhmContract.balanceFrom(gOhmOnPolygon.toString());
    } catch (e) {
      handleContractError(e);
    }
    try {
      const fantomProvider = Providers.getStaticProvider(NetworkId.FANTOM);
      const gOhmFantomContract = GOHM__factory.connect(GOHM_ADDRESSES[NetworkId.FANTOM], fantomProvider);
      gOhmOnFantom = await gOhmFantomContract.balanceOf(address);
      gOhmOnFantomAsSohm = await gOhmContract.balanceFrom(gOhmOnFantom.toString());
    } catch (e) {
      handleContractError(e);
    }
    try {
      const tokemakProvider = Providers.getStaticProvider(NetworkId.MAINNET);
      const gOhmTokemakContract = GOHM__factory.connect(addresses[NetworkId.MAINNET].TOKEMAK_GOHM, tokemakProvider);
      gOhmOnTokemak = await gOhmTokemakContract.balanceOf(address);
      gOhmOnTokemakAsSohm = await gOhmContract.balanceFrom(gOhmOnTokemak.toString());
    } catch (e) {
      handleContractError(e);
    }
    try {
      const wsohmContract = new ethers.Contract(addresses[networkID].WSOHM_ADDRESS as string, wsOHM, provider) as WsOHM;
      wsohmBalance = await wsohmContract.balanceOf(address);
    } catch (e) {
      handleContractError(e);
    }
    try {
      const ohmContract = new ethers.Contract(
        addresses[networkID].OHM_ADDRESS as string,
        ierc20Abi,
        provider,
      ) as IERC20;
      ohmBalance = await ohmContract.balanceOf(address);
    } catch (e) {
      handleContractError(e);
    }
    try {
      const sohmContract = new ethers.Contract(
        addresses[networkID].SOHM_ADDRESS as string,
        ierc20Abi,
        provider,
      ) as IERC20;
      sohmBalance = await sohmContract.balanceOf(address);
    } catch (e) {
      handleContractError(e);
    }
    try {
      const ohmV2Contract = new ethers.Contract(
        OHM_ADDRESSES[networkID as keyof typeof OHM_ADDRESSES] as string,
        ierc20Abi,
        provider,
      ) as IERC20;
      ohmV2Balance = await ohmV2Contract.balanceOf(address);
    } catch (e) {
      handleContractError(e);
    }
    try {
      const sohmV2Contract = new ethers.Contract(
        SOHM_ADDRESSES[networkID as keyof typeof SOHM_ADDRESSES] as string,
        ierc20Abi,
        provider,
      ) as IERC20;
      sohmV2Balance = await sohmV2Contract.balanceOf(address);
    } catch (e) {
      handleContractError(e);
    }
    try {
      for (const fuseAddressKey of ["FUSE_6_SOHM", "FUSE_18_SOHM", "FUSE_36_SOHM"]) {
        if (addresses[networkID][fuseAddressKey]) {
          const fsohmContract = new ethers.Contract(
            addresses[networkID][fuseAddressKey] as string,
            fuseProxy,
            provider.getSigner(),
          ) as FuseProxy;
          const balanceOfUnderlying = await fsohmContract.callStatic.balanceOfUnderlying(address);
          const underlying = await fsohmContract.callStatic.underlying();
          if (underlying == GOHM_ADDRESSES[networkID as keyof typeof GOHM_ADDRESSES]) {
            fgohmBalance = balanceOfUnderlying.add(fgohmBalance);
          } else fsohmBalance = balanceOfUnderlying.add(fsohmBalance);
        }
      }
      const gOhmContract = GOHM__factory.connect(GOHM_ADDRESSES[networkID as keyof typeof GOHM_ADDRESSES], provider);
      if (fgohmBalance.gt(0)) {
        fgOHMAsfsOHMBalance = await gOhmContract.balanceFrom(fgohmBalance.toString());
      }
    } catch (e) {
      handleContractError(e);
    }
    try {
      if (addresses[networkID].FIATDAO_WSOHM_ADDRESS) {
        const fiatDaoContract = new ethers.Contract(
          addresses[networkID].FIATDAO_WSOHM_ADDRESS as string,
          fiatDAO,
          provider,
        ) as FiatDAOContract;
        fiatDaowsohmBalance = await fiatDaoContract.balanceOf(address, addresses[networkID].WSOHM_ADDRESS as string);
      }
    } catch (e) {
      handleContractError(e);
    }
    /*
      Needed a sOHM contract on testnet that could easily
      be manually rebased to test redeem features
    */
    try {
      if (Environment.isGiveEnabled() && addresses[networkID] && addresses[networkID].MOCK_SOHM) {
        const mockSohmContract = new ethers.Contract(
          addresses[networkID].MOCK_SOHM as string,
          MockSohm,
          provider,
        ) as IERC20;
        mockSohmBalance = await mockSohmContract.balanceOf(address);
      } else {
        console.debug("Unable to find MOCK_SOHM contract on chain ID " + networkID);
      }
    } catch (e) {
      handleContractError(e);
    }

    return {
      balances: {
        gohm: ethers.utils.formatEther(gOhmBalance),
        gOhmAsSohmBal: ethers.utils.formatUnits(gOhmBalAsSohmBal, "gwei"),
        gOhmOnArbitrum: ethers.utils.formatEther(gOhmOnArbitrum),
        gOhmOnArbAsSohm: ethers.utils.formatUnits(gOhmOnArbAsSohm, "gwei"),
        gOhmOnAvax: ethers.utils.formatEther(gOhmOnAvax),
        gOhmOnAvaxAsSohm: ethers.utils.formatUnits(gOhmOnAvaxAsSohm, "gwei"),
        gOhmOnPolygon: ethers.utils.formatEther(gOhmOnPolygon),
        gOhmOnPolygonAsSohm: ethers.utils.formatUnits(gOhmOnPolygonAsSohm, "gwei"),
        gOhmOnFantom: ethers.utils.formatEther(gOhmOnFantom),
        gOhmOnFantomAsSohm: ethers.utils.formatUnits(gOhmOnFantomAsSohm, "gwei"),
        gOhmOnTokemak: ethers.utils.formatEther(gOhmOnTokemak),
        gOhmOnTokemakAsSohm: ethers.utils.formatUnits(gOhmOnTokemakAsSohm, "gwei"),
        ohmV1: ethers.utils.formatUnits(ohmBalance, "gwei"),
        sohmV1: ethers.utils.formatUnits(sohmBalance, "gwei"),
        fsohm: ethers.utils.formatUnits(fsohmBalance, "gwei"),
        fgohm: ethers.utils.formatEther(fgohmBalance),
        fgOHMAsfsOHM: ethers.utils.formatUnits(fgOHMAsfsOHMBalance, "gwei"),
        wsohm: ethers.utils.formatEther(wsohmBalance),
        fiatDaowsohm: ethers.utils.formatEther(fiatDaowsohmBalance),
        ohm: ethers.utils.formatUnits(ohmV2Balance, "gwei"),
        sohm: ethers.utils.formatUnits(sohmV2Balance, "gwei"),
        mockSohm: ethers.utils.formatUnits(mockSohmBalance, "gwei"),
      },
    };
  },
);

<<<<<<< HEAD
/**
 * Provides the details of deposits/donations provided by a specific wallet.
 */
export const getDonationBalances = createAsyncThunk(
  "account/getDonationBalances",
  async ({ address, networkID, provider }: IBaseAddressAsyncThunk): Promise<IUserGiving> => {
    let sohmAllowance = 0;
    let gohmAllowance = 0;
    const donationInfo: IUserDonationInfo[] = [];

    if (!(addresses[networkID] && addresses[networkID].GIVING_ADDRESS)) {
      console.log("Unable to find MOCK_SOHM contract on chain ID " + networkID);
    }

    const sohmContract = new ethers.Contract(
      SOHM_ADDRESSES[networkID as keyof typeof SOHM_ADDRESSES] as string,
      ierc20Abi,
      provider,
    );
    const gohmContract = new ethers.Contract(
      GOHM_ADDRESSES[networkID as keyof typeof GOHM_ADDRESSES] as string,
      gOHM,
      provider,
    );
    sohmAllowance = await sohmContract.allowance(address, addresses[networkID].GIVING_ADDRESS);
    gohmAllowance = await gohmContract.allowance(address, addresses[networkID].GIVING_ADDRESS);
    const givingContract = new ethers.Contract(addresses[networkID].GIVING_ADDRESS as string, OlympusGiving, provider);

    try {
      // NOTE: The BigNumber here is from ethers, and is a different implementation of BigNumber used in the rest of the frontend. For that reason, we convert to string in the interim.
      const depositIds: BigNumber[] = await givingContract.getDepositorIds(address);
      const allDeposits: [string[], BigNumber[]] = await givingContract.getAllDeposits(address);

      // ([0x00000...], [0]) is the null return indicating a user has no deposits
      // This confirms that we did not receive back a null deposit
      if (allDeposits[0].length != 1 || allDeposits[1][0] != BigNumber.from(0)) {
        for (let i = 0; i < allDeposits[0].length; i++) {
          // If the deposit is less than 1e9 we ignore it, as it is likely a rounding error
          // since that is 1e-9 of a gOHM
          if (allDeposits[1][i].lte(1000000000)) continue;
          const depositId = depositIds[i];
          const depositAmount = ethers.utils.formatUnits(allDeposits[1][i], 18);
          const recipient = allDeposits[0][i];

          // Create promises to batch together
          const getDatePromise = GetFirstDonationDate({
            address: address,
            recipient: recipient,
            networkID: networkID,
            provider: provider,
          });
          const getYieldPromise = getTotalYieldSent({
            address: address,
            recipient: recipient,
            networkID: networkID,
            provider: provider,
          });

          const [firstDate, yieldSent] = await Promise.all([getDatePromise, getYieldPromise]);

          const formattedYieldSent = ethers.utils.formatUnits(yieldSent, 18);

          donationInfo.push({
            id: depositId.toString(),
            date: firstDate,
            deposit: depositAmount,
            recipient: recipient,
            yieldDonated: formattedYieldSent,
          });
        }
      }
    } catch (e: unknown) {
      console.log(e);
    }

    return {
      giving: {
        sohmGive: +sohmAllowance,
        gohmGive: +gohmAllowance,
        donationInfo: donationInfo,
        loading: false,
      },
    };
  },
);

/**
 * Provides the details of deposits/donations provided by a specific wallet.
 *
 * This differs from the standard `getDonationBalances` function because it uses an alternative
 * sOHM contract that allows for manual rebases, which is helpful during testing of the 'Give' functionality.
 */
export const getMockDonationBalances = createAsyncThunk(
  "account/getMockDonationBalances",
  async ({ address, networkID, provider }: IBaseAddressAsyncThunk): Promise<IUserMockGiving> => {
    let giveAllowance = 0;
    const donationInfo: IUserDonationInfo[] = [];

    if (addresses[networkID] && addresses[networkID].MOCK_SOHM) {
      const mockSohmContract = new ethers.Contract(addresses[networkID].MOCK_SOHM as string, MockSohm, provider);
      giveAllowance = await mockSohmContract._allowedValue(address, addresses[networkID].MOCK_GIVING_ADDRESS);
      const givingContract = new ethers.Contract(
        addresses[networkID].MOCK_GIVING_ADDRESS as string,
        OlympusMockGiving,
        provider,
      );

      try {
        // NOTE: The BigNumber here is from ethers, and is a different implementation of BigNumber used in the rest of the frontend. For that reason, we convert to string in the interim.
        const allDeposits: [string[], BigNumber[]] = await givingContract.getAllDeposits(address);
        for (let i = 0; i < allDeposits[0].length; i++) {
          if (allDeposits[1][i] !== BigNumber.from(0)) {
            const depositAmount = ethers.utils.formatUnits(allDeposits[1][i], "gwei");
            const recipient = allDeposits[0][i];
            const firstDonationDate: string = await GetFirstDonationDate({
              address: address,
              recipient: recipient,
              networkID: networkID,
              provider: provider,
            });
            const yieldSent: BigNumber = await givingContract.donatedTo(address, recipient);
            const formattedYieldSent = ethers.utils.formatUnits(yieldSent, "gwei");

            // ID of 1 is just a placeholder for now since the new YieldDirector contract was not set up with
            // MockSohm
            donationInfo.push({
              id: "1",
              date: firstDonationDate,
              deposit: depositAmount,
              recipient: recipient,
              yieldDonated: formattedYieldSent,
            });
          }
        }
      } catch (e: unknown) {
        console.log(
          "If the following error contains 'user is not donating', then it is an expected error. No need to report it!",
        );
        console.log(e);
      }
    } else {
      console.debug("Unable to find MOCK_SOHM contract on chain ID " + networkID);
    }

    return {
      mockGiving: {
        sohmGive: +giveAllowance,
        gohmGive: +giveAllowance,
        donationInfo: donationInfo,
        loading: false,
      },
    };
  },
);

export const getRedemptionBalances = createAsyncThunk(
  "account/getRedemptionBalances",
  async ({ address, networkID, provider }: IBaseAddressAsyncThunk) => {
    const redeeming = await getRedemptionBalancesAsync({ address, networkID, provider });
    return redeeming;
  },
);

export const getMockRedemptionBalances = createAsyncThunk(
  "account/getMockRedemptionBalances",
  async ({ address, networkID, provider }: IBaseAddressAsyncThunk) => {
    const mockRedeeming = await getMockRedemptionBalancesAsync({ address, networkID, provider });
    return mockRedeeming;
  },
);

=======
>>>>>>> f9b0ee11
interface IUserAccountDetails {
  staking: {
    ohmStake: number;
    ohmUnstake: number;
  };
  wrapping: {
    sohmWrap: number;
    wsohmUnwrap: number;
    gOhmUnwrap: number;
    wsOhmMigrate: number;
  };
}

export const getMigrationAllowances = createAsyncThunk(
  "account/getMigrationAllowances",
  async ({ networkID, provider, address }: IBaseAddressAsyncThunk) => {
    let ohmAllowance = BigNumber.from(0);
    let sOhmAllowance = BigNumber.from(0);
    let wsOhmAllowance = BigNumber.from(0);
    let gOhmAllowance = BigNumber.from(0);

    if (addresses[networkID].OHM_ADDRESS) {
      try {
        const ohmContract = IERC20__factory.connect(addresses[networkID].OHM_ADDRESS, provider);
        ohmAllowance = await ohmContract.allowance(
          address,
          MIGRATOR_ADDRESSES[networkID as keyof typeof MIGRATOR_ADDRESSES],
        );
      } catch (e) {
        handleContractError(e);
      }
    }

    if (addresses[networkID].SOHM_ADDRESS) {
      try {
        const sOhmContract = IERC20__factory.connect(addresses[networkID].SOHM_ADDRESS, provider);
        sOhmAllowance = await sOhmContract.allowance(
          address,
          MIGRATOR_ADDRESSES[networkID as keyof typeof MIGRATOR_ADDRESSES],
        );
      } catch (e) {
        handleContractError(e);
      }
    }

    if (addresses[networkID].WSOHM_ADDRESS) {
      try {
        const wsOhmContract = IERC20__factory.connect(addresses[networkID].WSOHM_ADDRESS, provider);
        wsOhmAllowance = await wsOhmContract.allowance(
          address,
          MIGRATOR_ADDRESSES[networkID as keyof typeof MIGRATOR_ADDRESSES],
        );
      } catch (e) {
        handleContractError(e);
      }
    }

    if (GOHM_ADDRESSES[networkID as keyof typeof GOHM_ADDRESSES]) {
      try {
        const gOhmContract = IERC20__factory.connect(
          GOHM_ADDRESSES[networkID as keyof typeof GOHM_ADDRESSES],
          provider,
        );
        gOhmAllowance = await gOhmContract.allowance(
          address,
          MIGRATOR_ADDRESSES[networkID as keyof typeof MIGRATOR_ADDRESSES],
        );
      } catch (e) {
        handleContractError(e);
      }
    }

    return {
      migration: {
        ohm: +ohmAllowance,
        sohm: +sOhmAllowance,
        wsohm: +wsOhmAllowance,
        gohm: +gOhmAllowance,
      },
      isMigrationComplete: false,
    };
  },
);

export const loadAccountDetails = createAsyncThunk(
  "account/loadAccountDetails",
  async ({ networkID, provider, address }: IBaseAddressAsyncThunk, { dispatch }) => {
    let stakeAllowance = BigNumber.from("0");
    let stakeAllowanceV2 = BigNumber.from("0");
    let unstakeAllowanceV2 = BigNumber.from("0");
    let unstakeAllowance = BigNumber.from("0");
    let wrapAllowance = BigNumber.from("0");
    let gOhmUnwrapAllowance = BigNumber.from("0");
    const ohmToGohmAllowance = BigNumber.from("0");
    let wsOhmMigrateAllowance = BigNumber.from("0");

    try {
      const gOhmContract = GOHM__factory.connect(GOHM_ADDRESSES[networkID as keyof typeof GOHM_ADDRESSES], provider);
      gOhmUnwrapAllowance = await gOhmContract.allowance(
        address,
        STAKING_ADDRESSES[networkID as keyof typeof STAKING_ADDRESSES],
      );

      const wsOhmContract = IERC20__factory.connect(addresses[networkID].WSOHM_ADDRESS, provider);
      wsOhmMigrateAllowance = await wsOhmContract.balanceOf(address);

      const ohmContract = new ethers.Contract(
        addresses[networkID].OHM_ADDRESS as string,
        ierc20Abi,
        provider,
      ) as IERC20;
      stakeAllowance = await ohmContract.allowance(address, addresses[networkID].STAKING_HELPER_ADDRESS);

      const sohmContract = new ethers.Contract(
        addresses[networkID].SOHM_ADDRESS as string,
        ierc20Abi,
        provider,
      ) as IERC20;
      unstakeAllowance = await sohmContract.allowance(address, addresses[networkID].STAKING_ADDRESS);
      wrapAllowance = await sohmContract.allowance(
        address,
        STAKING_ADDRESSES[networkID as keyof typeof STAKING_ADDRESSES],
      );

      const sohmV2Contract = IERC20__factory.connect(
        SOHM_ADDRESSES[networkID as keyof typeof SOHM_ADDRESSES],
        provider,
      );
      unstakeAllowanceV2 = await sohmV2Contract.allowance(
        address,
        STAKING_ADDRESSES[networkID as keyof typeof STAKING_ADDRESSES],
      );

      const ohmV2Contract = IERC20__factory.connect(OHM_ADDRESSES[networkID as keyof typeof OHM_ADDRESSES], provider);
      stakeAllowanceV2 = await ohmV2Contract.allowance(
        address,
        STAKING_ADDRESSES[networkID as keyof typeof STAKING_ADDRESSES],
      );
    } catch (e) {
      handleContractError(e);
    }
    await dispatch(getBalances({ address, networkID, provider }));

    return {
      staking: {
        ohmStakeV1: +stakeAllowance,
        ohmUnstakeV1: +unstakeAllowance,
        ohmStake: +stakeAllowanceV2,
        ohmUnstake: +unstakeAllowanceV2,
        ohmtoGohm: +ohmToGohmAllowance,
      },
      wrapping: {
        sohmWrap: Number(ethers.utils.formatUnits(wrapAllowance, "gwei")),
        gOhmUnwrap: Number(ethers.utils.formatUnits(gOhmUnwrapAllowance, "ether")),
        wsOhmMigrate: Number(ethers.utils.formatUnits(wsOhmMigrateAllowance, "ether")),
      },
    };
  },
);

export interface IUserBondDetails {
  // bond: string;
  readonly bond: string;
  readonly balance: string;
  readonly displayName: string;
  readonly allowance: number;
  readonly interestDue: number;
  readonly bondMaturationBlock: number;
  readonly pendingPayout: string; //Payout formatted in gwei.
  readonly bondIconSvg: OHMTokenStackProps["tokens"]; //Payout formatted in gwei.
}
export const calculateUserBondDetails = createAsyncThunk(
  "account/calculateUserBondDetails",
  async ({ address, bond, networkID, provider }: ICalcUserBondDetailsAsyncThunk) => {
    if (!address) {
      return {
        bond: "",
        displayName: "",
        bondIconSvg: [],
        isLP: false,
        allowance: 0,
        balance: "0",
        interestDue: 0,
        bondMaturationBlock: 0,
        pendingPayout: "",
      };
    }
    // dispatch(fetchBondInProgress());

    // Calculate bond details.
    const bondContract = bond.getContractForBond(networkID, provider);
    const reserveContract = bond.getContractForReserve(networkID, provider);
    const bondDetails = await bondContract.bondInfo(address);
    const interestDue: BigNumberish = Number(bondDetails.payout.toString()) / Math.pow(10, 9);
    const bondMaturationBlock = +bondDetails.vesting + +bondDetails.lastBlock;
    const pendingPayout = await bondContract.pendingPayoutFor(address);

    let balance = BigNumber.from(0);
    const allowance = await reserveContract.allowance(address, bond.getAddressForBond(networkID) || "");
    balance = await reserveContract.balanceOf(address);
    // formatEthers takes BigNumber => String
    const balanceVal = ethers.utils.formatEther(balance);
    // balanceVal should NOT be converted to a number. it loses decimal precision
    return {
      bond: bond.name,
      displayName: bond.displayName,
      bondIconSvg: bond.bondIconSvg,
      isLP: bond.isLP,
      allowance: Number(allowance.toString()),
      balance: balanceVal,
      interestDue,
      bondMaturationBlock,
      pendingPayout: ethers.utils.formatUnits(pendingPayout, "gwei"),
    };
  },
);

export interface IAccountSlice extends IUserAccountDetails, IUserBalances {
<<<<<<< HEAD
  giving: { sohmGive: number; gohmGive: number; donationInfo: IUserDonationInfo[]; loading: boolean };
  mockGiving: { sohmGive: number; gohmGive: number; donationInfo: IUserDonationInfo[]; loading: boolean };
  redeeming: { gohmRedeemable: string; recipientInfo: IUserRecipientInfo };
  mockRedeeming: { sohmRedeemable: string; recipientInfo: IUserRecipientInfo };
=======
>>>>>>> f9b0ee11
  bonds: { [key: string]: IUserBondDetails };
  balances: {
    gohm: string;
    gOhmAsSohmBal: string;
    gOhmOnArbitrum: string;
    gOhmOnArbAsSohm: string;
    gOhmOnAvax: string;
    gOhmOnAvaxAsSohm: string;
    gOhmOnPolygon: string;
    gOhmOnPolygonAsSohm: string;
    gOhmOnFantom: string;
    gOhmOnFantomAsSohm: string;
    gOhmOnTokemak: string;
    gOhmOnTokemakAsSohm: string;
    ohmV1: string;
    ohm: string;
    sohm: string;
    sohmV1: string;
    dai: string;
    oldsohm: string;
    fsohm: string;
    fgohm: string;
    fgOHMAsfsOHM: string;
    wsohm: string;
    fiatDaowsohm: string;
    pool: string;
    mockSohm: string;
  };
  loading: boolean;
  staking: {
    ohmStakeV1: number;
    ohmUnstakeV1: number;
    ohmStake: number;
    ohmUnstake: number;
  };
  migration: {
    ohm: number;
    sohm: number;
    wsohm: number;
    gohm: number;
  };
  pooling: {
    sohmPool: number;
  };
  isMigrationComplete: boolean;
}

const initialState: IAccountSlice = {
  loading: false,
  bonds: {},
  balances: {
    gohm: "",
    gOhmAsSohmBal: "",
    gOhmOnArbitrum: "",
    gOhmOnArbAsSohm: "",
    gOhmOnAvax: "",
    gOhmOnAvaxAsSohm: "",
    gOhmOnPolygon: "",
    gOhmOnPolygonAsSohm: "",
    gOhmOnFantom: "",
    gOhmOnFantomAsSohm: "",
    gOhmOnTokemak: "",
    gOhmOnTokemakAsSohm: "",
    ohmV1: "",
    ohm: "",
    sohm: "",
    sohmV1: "",
    dai: "",
    oldsohm: "",
    fsohm: "",
    fgohm: "",
    fgOHMAsfsOHM: "",
    wsohm: "",
    fiatDaowsohm: "",
    pool: "",
    mockSohm: "",
  },
<<<<<<< HEAD
  giving: { sohmGive: 0, gohmGive: 0, donationInfo: [], loading: true },
  mockGiving: { sohmGive: 0, gohmGive: 0, donationInfo: [], loading: true },
  redeeming: {
    gohmRedeemable: "",
    recipientInfo: {
      totalDebt: "",
      agnosticDebt: "",
    },
  },
  mockRedeeming: {
    sohmRedeemable: "",
    recipientInfo: {
      totalDebt: "",
      agnosticDebt: "",
    },
  },
=======
>>>>>>> f9b0ee11
  staking: { ohmStakeV1: 0, ohmUnstakeV1: 0, ohmStake: 0, ohmUnstake: 0 },
  wrapping: { sohmWrap: 0, wsohmUnwrap: 0, gOhmUnwrap: 0, wsOhmMigrate: 0 },
  pooling: { sohmPool: 0 },
  migration: { ohm: 0, sohm: 0, wsohm: 0, gohm: 0 },
  isMigrationComplete: false,
};

const accountSlice = createSlice({
  name: "account",
  initialState,
  reducers: {
    fetchAccountSuccess(state, action) {
      setAll(state, action.payload);
    },
  },
  extraReducers: builder => {
    builder
      .addCase(loadAccountDetails.pending, state => {
        state.loading = true;
      })
      .addCase(loadAccountDetails.fulfilled, (state, action) => {
        setAll(state, action.payload);
        state.loading = false;
      })
      .addCase(loadAccountDetails.rejected, (state, { error }) => {
        state.loading = false;
        console.log(error);
      })
      .addCase(getBalances.pending, state => {
        state.loading = true;
      })
      .addCase(getBalances.fulfilled, (state, action) => {
        setAll(state, action.payload);
        state.loading = false;
      })
      .addCase(getBalances.rejected, (state, { error }) => {
        state.loading = false;
        console.log(error);
      })
      .addCase(calculateUserBondDetails.pending, state => {
        state.loading = true;
      })
      .addCase(calculateUserBondDetails.fulfilled, (state, action) => {
        if (!action.payload) return;
        const bond = action.payload.bond;
        state.bonds[bond] = action.payload;
        state.loading = false;
      })
      .addCase(calculateUserBondDetails.rejected, (state, { error }) => {
        state.loading = false;
        console.log(error);
      })
      .addCase(getMigrationAllowances.fulfilled, (state, action) => {
        setAll(state, action.payload);
      })
      .addCase(getMigrationAllowances.rejected, (state, { error }) => {
        console.log(error);
      });
  },
});

export default accountSlice.reducer;

export const { fetchAccountSuccess } = accountSlice.actions;

const baseInfo = (state: RootState) => state.account;

export const getAccountState = createSelector(baseInfo, account => account);<|MERGE_RESOLUTION|>--- conflicted
+++ resolved
@@ -16,18 +16,11 @@
 
 import { abi as fiatDAO } from "../abi/FiatDAOContract.json";
 import { abi as fuseProxy } from "../abi/FuseProxy.json";
-import { abi as gOHM } from "../abi/gOHM.json";
 import { abi as ierc20Abi } from "../abi/IERC20.json";
 import { abi as MockSohm } from "../abi/MockSohm.json";
 import { abi as wsOHM } from "../abi/wsOHM.json";
 import { addresses, NetworkId } from "../constants";
 import { handleContractError, setAll } from "../helpers";
-<<<<<<< HEAD
-import { GetFirstDonationDate } from "../helpers/GiveGetDonationDate";
-import { getTotalYieldSent } from "../helpers/GiveGetTotalDonated";
-import { getMockRedemptionBalancesAsync, getRedemptionBalancesAsync } from "../helpers/GiveRedemptionBalanceHelper";
-=======
->>>>>>> f9b0ee11
 import { IBaseAddressAsyncThunk, ICalcUserBondDetailsAsyncThunk } from "./interfaces";
 
 interface IUserBalances {
@@ -57,40 +50,6 @@
   };
 }
 
-<<<<<<< HEAD
-interface IUserGiving {
-  giving: {
-    sohmGive: number;
-    gohmGive: number;
-    donationInfo: IUserDonationInfo[];
-    loading: boolean;
-  };
-}
-
-interface IUserMockGiving {
-  mockGiving: {
-    sohmGive: number;
-    gohmGive: number;
-    donationInfo: IUserDonationInfo[];
-    loading: boolean;
-  };
-}
-
-interface IUserDonationInfo {
-  id: string;
-  date: string;
-  deposit: string;
-  recipient: string;
-  yieldDonated: string;
-}
-
-interface IUserRecipientInfo {
-  totalDebt: string;
-  agnosticDebt: string;
-}
-
-=======
->>>>>>> f9b0ee11
 export const getBalances = createAsyncThunk(
   "account/getBalances",
   async ({ address, networkID, provider }: IBaseAddressAsyncThunk): Promise<IUserBalances> => {
@@ -292,180 +251,6 @@
   },
 );
 
-<<<<<<< HEAD
-/**
- * Provides the details of deposits/donations provided by a specific wallet.
- */
-export const getDonationBalances = createAsyncThunk(
-  "account/getDonationBalances",
-  async ({ address, networkID, provider }: IBaseAddressAsyncThunk): Promise<IUserGiving> => {
-    let sohmAllowance = 0;
-    let gohmAllowance = 0;
-    const donationInfo: IUserDonationInfo[] = [];
-
-    if (!(addresses[networkID] && addresses[networkID].GIVING_ADDRESS)) {
-      console.log("Unable to find MOCK_SOHM contract on chain ID " + networkID);
-    }
-
-    const sohmContract = new ethers.Contract(
-      SOHM_ADDRESSES[networkID as keyof typeof SOHM_ADDRESSES] as string,
-      ierc20Abi,
-      provider,
-    );
-    const gohmContract = new ethers.Contract(
-      GOHM_ADDRESSES[networkID as keyof typeof GOHM_ADDRESSES] as string,
-      gOHM,
-      provider,
-    );
-    sohmAllowance = await sohmContract.allowance(address, addresses[networkID].GIVING_ADDRESS);
-    gohmAllowance = await gohmContract.allowance(address, addresses[networkID].GIVING_ADDRESS);
-    const givingContract = new ethers.Contract(addresses[networkID].GIVING_ADDRESS as string, OlympusGiving, provider);
-
-    try {
-      // NOTE: The BigNumber here is from ethers, and is a different implementation of BigNumber used in the rest of the frontend. For that reason, we convert to string in the interim.
-      const depositIds: BigNumber[] = await givingContract.getDepositorIds(address);
-      const allDeposits: [string[], BigNumber[]] = await givingContract.getAllDeposits(address);
-
-      // ([0x00000...], [0]) is the null return indicating a user has no deposits
-      // This confirms that we did not receive back a null deposit
-      if (allDeposits[0].length != 1 || allDeposits[1][0] != BigNumber.from(0)) {
-        for (let i = 0; i < allDeposits[0].length; i++) {
-          // If the deposit is less than 1e9 we ignore it, as it is likely a rounding error
-          // since that is 1e-9 of a gOHM
-          if (allDeposits[1][i].lte(1000000000)) continue;
-          const depositId = depositIds[i];
-          const depositAmount = ethers.utils.formatUnits(allDeposits[1][i], 18);
-          const recipient = allDeposits[0][i];
-
-          // Create promises to batch together
-          const getDatePromise = GetFirstDonationDate({
-            address: address,
-            recipient: recipient,
-            networkID: networkID,
-            provider: provider,
-          });
-          const getYieldPromise = getTotalYieldSent({
-            address: address,
-            recipient: recipient,
-            networkID: networkID,
-            provider: provider,
-          });
-
-          const [firstDate, yieldSent] = await Promise.all([getDatePromise, getYieldPromise]);
-
-          const formattedYieldSent = ethers.utils.formatUnits(yieldSent, 18);
-
-          donationInfo.push({
-            id: depositId.toString(),
-            date: firstDate,
-            deposit: depositAmount,
-            recipient: recipient,
-            yieldDonated: formattedYieldSent,
-          });
-        }
-      }
-    } catch (e: unknown) {
-      console.log(e);
-    }
-
-    return {
-      giving: {
-        sohmGive: +sohmAllowance,
-        gohmGive: +gohmAllowance,
-        donationInfo: donationInfo,
-        loading: false,
-      },
-    };
-  },
-);
-
-/**
- * Provides the details of deposits/donations provided by a specific wallet.
- *
- * This differs from the standard `getDonationBalances` function because it uses an alternative
- * sOHM contract that allows for manual rebases, which is helpful during testing of the 'Give' functionality.
- */
-export const getMockDonationBalances = createAsyncThunk(
-  "account/getMockDonationBalances",
-  async ({ address, networkID, provider }: IBaseAddressAsyncThunk): Promise<IUserMockGiving> => {
-    let giveAllowance = 0;
-    const donationInfo: IUserDonationInfo[] = [];
-
-    if (addresses[networkID] && addresses[networkID].MOCK_SOHM) {
-      const mockSohmContract = new ethers.Contract(addresses[networkID].MOCK_SOHM as string, MockSohm, provider);
-      giveAllowance = await mockSohmContract._allowedValue(address, addresses[networkID].MOCK_GIVING_ADDRESS);
-      const givingContract = new ethers.Contract(
-        addresses[networkID].MOCK_GIVING_ADDRESS as string,
-        OlympusMockGiving,
-        provider,
-      );
-
-      try {
-        // NOTE: The BigNumber here is from ethers, and is a different implementation of BigNumber used in the rest of the frontend. For that reason, we convert to string in the interim.
-        const allDeposits: [string[], BigNumber[]] = await givingContract.getAllDeposits(address);
-        for (let i = 0; i < allDeposits[0].length; i++) {
-          if (allDeposits[1][i] !== BigNumber.from(0)) {
-            const depositAmount = ethers.utils.formatUnits(allDeposits[1][i], "gwei");
-            const recipient = allDeposits[0][i];
-            const firstDonationDate: string = await GetFirstDonationDate({
-              address: address,
-              recipient: recipient,
-              networkID: networkID,
-              provider: provider,
-            });
-            const yieldSent: BigNumber = await givingContract.donatedTo(address, recipient);
-            const formattedYieldSent = ethers.utils.formatUnits(yieldSent, "gwei");
-
-            // ID of 1 is just a placeholder for now since the new YieldDirector contract was not set up with
-            // MockSohm
-            donationInfo.push({
-              id: "1",
-              date: firstDonationDate,
-              deposit: depositAmount,
-              recipient: recipient,
-              yieldDonated: formattedYieldSent,
-            });
-          }
-        }
-      } catch (e: unknown) {
-        console.log(
-          "If the following error contains 'user is not donating', then it is an expected error. No need to report it!",
-        );
-        console.log(e);
-      }
-    } else {
-      console.debug("Unable to find MOCK_SOHM contract on chain ID " + networkID);
-    }
-
-    return {
-      mockGiving: {
-        sohmGive: +giveAllowance,
-        gohmGive: +giveAllowance,
-        donationInfo: donationInfo,
-        loading: false,
-      },
-    };
-  },
-);
-
-export const getRedemptionBalances = createAsyncThunk(
-  "account/getRedemptionBalances",
-  async ({ address, networkID, provider }: IBaseAddressAsyncThunk) => {
-    const redeeming = await getRedemptionBalancesAsync({ address, networkID, provider });
-    return redeeming;
-  },
-);
-
-export const getMockRedemptionBalances = createAsyncThunk(
-  "account/getMockRedemptionBalances",
-  async ({ address, networkID, provider }: IBaseAddressAsyncThunk) => {
-    const mockRedeeming = await getMockRedemptionBalancesAsync({ address, networkID, provider });
-    return mockRedeeming;
-  },
-);
-
-=======
->>>>>>> f9b0ee11
 interface IUserAccountDetails {
   staking: {
     ohmStake: number;
@@ -684,13 +469,6 @@
 );
 
 export interface IAccountSlice extends IUserAccountDetails, IUserBalances {
-<<<<<<< HEAD
-  giving: { sohmGive: number; gohmGive: number; donationInfo: IUserDonationInfo[]; loading: boolean };
-  mockGiving: { sohmGive: number; gohmGive: number; donationInfo: IUserDonationInfo[]; loading: boolean };
-  redeeming: { gohmRedeemable: string; recipientInfo: IUserRecipientInfo };
-  mockRedeeming: { sohmRedeemable: string; recipientInfo: IUserRecipientInfo };
-=======
->>>>>>> f9b0ee11
   bonds: { [key: string]: IUserBondDetails };
   balances: {
     gohm: string;
@@ -768,25 +546,6 @@
     pool: "",
     mockSohm: "",
   },
-<<<<<<< HEAD
-  giving: { sohmGive: 0, gohmGive: 0, donationInfo: [], loading: true },
-  mockGiving: { sohmGive: 0, gohmGive: 0, donationInfo: [], loading: true },
-  redeeming: {
-    gohmRedeemable: "",
-    recipientInfo: {
-      totalDebt: "",
-      agnosticDebt: "",
-    },
-  },
-  mockRedeeming: {
-    sohmRedeemable: "",
-    recipientInfo: {
-      totalDebt: "",
-      agnosticDebt: "",
-    },
-  },
-=======
->>>>>>> f9b0ee11
   staking: { ohmStakeV1: 0, ohmUnstakeV1: 0, ohmStake: 0, ohmUnstake: 0 },
   wrapping: { sohmWrap: 0, wsohmUnwrap: 0, gOhmUnwrap: 0, wsOhmMigrate: 0 },
   pooling: { sohmPool: 0 },
