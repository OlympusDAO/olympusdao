--- conflicted
+++ resolved
@@ -72,19 +72,23 @@
         provider,
       ) as IERC20;
       sohmBalance = await sohmContract.balanceOf(address);
-<<<<<<< HEAD
-
+    } catch (e) {
+      handleContractError(e);
+    }
+    try {
       const ohmV2Contract = new ethers.Contract(addresses[networkID].OHM_V2 as string, ierc20Abi, provider) as IERC20;
       ohmV2Balance = await ohmV2Contract.balanceOf(address);
+    } catch (e) {
+      handleContractError(e);
+    }
+    try {
       const sohmV2Contract = new ethers.Contract(addresses[networkID].SOHM_V2 as string, ierc20Abi, provider) as IERC20;
       sohmV2Balance = await sohmV2Contract.balanceOf(address);
-
-=======
-    } catch (e) {
-      handleContractError(e);
-    }
-    try {
->>>>>>> 2136af62
+    } catch (e) {
+      handleContractError(e);
+    }
+
+    try {
       const poolTokenContract = new ethers.Contract(
         addresses[networkID].PT_TOKEN_ADDRESS as string,
         ierc20Abi,
