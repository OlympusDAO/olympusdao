import { BigNumber, BigNumberish, ethers } from "ethers";
import { addresses } from "../constants";
import { abi as ierc20Abi } from "../abi/IERC20.json";
import { abi as sOHMv2 } from "../abi/sOhmv2.json";
import { abi as fuseProxy } from "../abi/FuseProxy.json";
import { abi as wsOHM } from "../abi/wsOHM.json";
import { abi as OlympusGiving } from "../abi/OlympusGiving.json";

import { setAll } from "../helpers";

import { createAsyncThunk, createSelector, createSlice } from "@reduxjs/toolkit";
import { RootState } from "src/store";
import { IBaseAddressAsyncThunk, ICalcUserBondDetailsAsyncThunk } from "./interfaces";
import { FuseProxy, IERC20, SOhmv2, WsOHM } from "src/typechain";

interface IUserBalances {
  balances: {
    ohm: string;
    sohm: string;
    fsohm: string;
    wsohm: string;
    wsohmAsSohm: string;
    pool: string;
  };
}

interface IUserDonationInfo {
  [key: string]: number;
}

interface IUserRecipientInfo {
  totalDebt: string;
  carry: string;
  agnosticAmount: string;
  indexAtLastChange: string;
}

export const getBalances = createAsyncThunk(
  "account/getBalances",
  async ({ address, networkID, provider }: IBaseAddressAsyncThunk) => {
    const ohmContract = new ethers.Contract(addresses[networkID].OHM_ADDRESS as string, ierc20Abi, provider) as IERC20;
    const ohmBalance = await ohmContract.balanceOf(address);
    const sohmContract = new ethers.Contract(
      addresses[networkID].SOHM_ADDRESS as string,
      ierc20Abi,
      provider,
    ) as IERC20;
    const sohmBalance = await sohmContract.balanceOf(address);
    const wsohmContract = new ethers.Contract(addresses[networkID].WSOHM_ADDRESS as string, wsOHM, provider) as WsOHM;
    const wsohmBalance = await wsohmContract.balanceOf(address);
    // NOTE (appleseed): wsohmAsSohm is wsOHM given as a quantity of sOHM
    const wsohmAsSohm = await wsohmContract.wOHMTosOHM(wsohmBalance);
    const poolTokenContract = new ethers.Contract(
      addresses[networkID].PT_TOKEN_ADDRESS as string,
      ierc20Abi,
      provider,
    ) as IERC20;
    const poolBalance = await poolTokenContract.balanceOf(address);

    let fsohmBalance = BigNumber.from(0);
    for (const fuseAddressKey of ["FUSE_6_SOHM", "FUSE_18_SOHM", "FUSE_36_SOHM"]) {
      if (addresses[networkID][fuseAddressKey]) {
        const fsohmContract = new ethers.Contract(
          addresses[networkID][fuseAddressKey] as string,
          fuseProxy,
          provider.getSigner(),
        ) as FuseProxy;
        // fsohmContract.signer;
        const balanceOfUnderlying = await fsohmContract.callStatic.balanceOfUnderlying(address);
        fsohmBalance = balanceOfUnderlying.add(fsohmBalance);
      }
    }

    return {
      balances: {
        ohm: ethers.utils.formatUnits(ohmBalance, "gwei"),
        sohm: ethers.utils.formatUnits(sohmBalance, "gwei"),
        fsohm: ethers.utils.formatUnits(fsohmBalance, "gwei"),
        wsohm: ethers.utils.formatEther(wsohmBalance),
        wsohmAsSohm: ethers.utils.formatUnits(wsohmAsSohm, "gwei"),
        pool: ethers.utils.formatUnits(poolBalance, "gwei"),
      },
    };
  },
);

export const getDonationBalances = createAsyncThunk(
  "account/getDonationBalances",
  async ({ address, networkID, provider }: IBaseAddressAsyncThunk) => {
    const sohmContract = new ethers.Contract(addresses[networkID].SOHM_ADDRESS as string, ierc20Abi, provider);
    const giveAllowance = await sohmContract.allowance(address, addresses[networkID].GIVING_ADDRESS);
    const givingContract = new ethers.Contract(addresses[networkID].GIVING_ADDRESS as string, OlympusGiving, provider);
    let donationInfo: IUserDonationInfo = {};
    let i = 0;
    let endOfDonations = false;
    while (!endOfDonations) {
      try {
        let currDonation = await givingContract.donationInfo(address, i);
        if (currDonation.recipient === "0x0000000000000000000000000000000000000000") {
          i += 1;
          continue;
        } else {
          donationInfo[currDonation.recipient] = parseFloat(
            ethers.utils.formatUnits(currDonation.amount.toNumber(), "gwei"),
          );
          i += 1;
        }
      } catch (e: unknown) {
        endOfDonations = true;
      }
    }

    return {
      giving: {
        sohmGive: +giveAllowance,
        donationInfo: donationInfo,
      },
    };
  },
);

export const getRedemptionBalances = createAsyncThunk(
  "account/getRedemptionBalances",
  async ({ address, networkID, provider }: IBaseAddressAsyncThunk) => {
    const givingContract = new ethers.Contract(addresses[networkID].GIVING_ADDRESS as string, OlympusGiving, provider);
    const redeemableBalance = await givingContract.redeemableBalance(address);

    let recipientInfo: IUserRecipientInfo = {
      totalDebt: "",
      carry: "",
      agnosticAmount: "",
      indexAtLastChange: "",
    };
    try {
      let recipientInfoData = await givingContract.recipientInfo(address);
      recipientInfo.totalDebt = ethers.utils.formatUnits(recipientInfoData.totalDebt.toNumber(), "gwei");
      recipientInfo.carry = ethers.utils.formatUnits(recipientInfoData.carry.toNumber(), "gwei");
      recipientInfo.agnosticAmount = ethers.utils.formatUnits(recipientInfoData.agnosticAmount.toNumber(), "gwei");
      recipientInfo.indexAtLastChange = ethers.utils.formatUnits(
        recipientInfoData.indexAtLastChange.toNumber(),
        "gwei",
      );
    } catch (e: unknown) {}

    return {
      redeeming: {
        sohmRedeemable: ethers.utils.formatUnits(redeemableBalance, "gwei"),
        recipientInfo: recipientInfo,
      },
    };
  },
);

interface IUserAccountDetails {
  staking: {
    ohmStake: number;
    ohmUnstake: number;
  };
  wrapping: {
    sohmWrap: number;
    wsohmUnwrap: number;
  };
}

export const loadAccountDetails = createAsyncThunk(
  "account/loadAccountDetails",
  async ({ networkID, provider, address }: IBaseAddressAsyncThunk, { dispatch }) => {
    const ohmContract = new ethers.Contract(addresses[networkID].OHM_ADDRESS as string, ierc20Abi, provider) as IERC20;
    const stakeAllowance = await ohmContract.allowance(address, addresses[networkID].STAKING_HELPER_ADDRESS);

    const sohmContract = new ethers.Contract(addresses[networkID].SOHM_ADDRESS as string, sOHMv2, provider) as SOhmv2;
    const unstakeAllowance = await sohmContract.allowance(address, addresses[networkID].STAKING_ADDRESS);
    const poolAllowance = await sohmContract.allowance(address, addresses[networkID].PT_PRIZE_POOL_ADDRESS);
    const wrapAllowance = await sohmContract.allowance(address, addresses[networkID].WSOHM_ADDRESS);

    const wsohmContract = new ethers.Contract(addresses[networkID].WSOHM_ADDRESS as string, wsOHM, provider) as WsOHM;
    const unwrapAllowance = await wsohmContract.allowance(address, addresses[networkID].WSOHM_ADDRESS);

    await dispatch(getBalances({ address, networkID, provider }));
    await dispatch(getDonationBalances({ address, networkID, provider }));
    await dispatch(getRedemptionBalances({ address, networkID, provider }));

    return {
      staking: {
        ohmStake: +stakeAllowance,
        ohmUnstake: +unstakeAllowance,
      },
      wrapping: {
        ohmWrap: +wrapAllowance,
        ohmUnwrap: +unwrapAllowance,
      },
      pooling: {
        sohmPool: +poolAllowance,
      },
    };
  },
);

export interface IUserBondDetails {
  allowance: number;
  interestDue: number;
  bondMaturationBlock: number;
  pendingPayout: string; //Payout formatted in gwei.
}
export const calculateUserBondDetails = createAsyncThunk(
  "account/calculateUserBondDetails",
  async ({ address, bond, networkID, provider }: ICalcUserBondDetailsAsyncThunk) => {
    if (!address) {
      return {
        bond: "",
        displayName: "",
        bondIconSvg: "",
        isLP: false,
        allowance: 0,
        balance: "0",
        interestDue: 0,
        bondMaturationBlock: 0,
        pendingPayout: "",
      };
    }
    // dispatch(fetchBondInProgress());

    // Calculate bond details.
    const bondContract = bond.getContractForBond(networkID, provider);
    const reserveContract = bond.getContractForReserve(networkID, provider);

    let pendingPayout, bondMaturationBlock;

    const bondDetails = await bondContract.bondInfo(address);
    let interestDue: BigNumberish = Number(bondDetails.payout.toString()) / Math.pow(10, 9);
    bondMaturationBlock = +bondDetails.vesting + +bondDetails.lastBlock;
    pendingPayout = await bondContract.pendingPayoutFor(address);

    let allowance,
      balance = BigNumber.from(0);
    allowance = await reserveContract.allowance(address, bond.getAddressForBond(networkID));
    balance = await reserveContract.balanceOf(address);
    // formatEthers takes BigNumber => String
    const balanceVal = ethers.utils.formatEther(balance);
    // balanceVal should NOT be converted to a number. it loses decimal precision
    return {
      bond: bond.name,
      displayName: bond.displayName,
      bondIconSvg: bond.bondIconSvg,
      isLP: bond.isLP,
      allowance: Number(allowance.toString()),
      balance: balanceVal,
      interestDue,
      bondMaturationBlock,
      pendingPayout: ethers.utils.formatUnits(pendingPayout, "gwei"),
    };
  },
);

export interface IAccountSlice extends IUserAccountDetails, IUserBalances {
  giving: { sohmGive: number; donationInfo: IUserDonationInfo };
  redeeming: { sohmRedeemable: number; recipientInfo: IUserRecipientInfo };
  bonds: { [key: string]: IUserBondDetails };
  balances: {
    ohm: string;
    sohm: string;
    dai: string;
    oldsohm: string;
    fsohm: string;
    wsohm: string;
    wsohmAsSohm: string;
    pool: string;
    mockSohm: string;
  };
  loading: boolean;
  staking: {
    ohmStake: number;
    ohmUnstake: number;
  };
  pooling: {
    sohmPool: number;
  };
}

const initialState: IAccountSlice = {
  loading: false,
  bonds: {},
<<<<<<< HEAD
  balances: { ohm: "", sohm: "", wsohmAsSohm: "", wsohm: "", fsohm: "", pool: "" },
=======
  balances: { ohm: "", sohm: "", dai: "", oldsohm: "", fsohm: "", wsohm: "", pool: "", wsohmAsSohm: "", mockSohm: "" },
>>>>>>> a67424ed
  giving: { sohmGive: 0, donationInfo: {} },
  redeeming: {
    sohmRedeemable: 0,
    recipientInfo: {
      totalDebt: "",
      carry: "",
      agnosticAmount: "",
      indexAtLastChange: "",
    },
  },
  staking: { ohmStake: 0, ohmUnstake: 0 },
  wrapping: { sohmWrap: 0, wsohmUnwrap: 0 },
  pooling: { sohmPool: 0 },
};

const accountSlice = createSlice({
  name: "account",
  initialState,
  reducers: {
    fetchAccountSuccess(state, action) {
      setAll(state, action.payload);
    },
  },
  extraReducers: builder => {
    builder
      .addCase(loadAccountDetails.pending, state => {
        state.loading = true;
      })
      .addCase(loadAccountDetails.fulfilled, (state, action) => {
        setAll(state, action.payload);
        state.loading = false;
      })
      .addCase(loadAccountDetails.rejected, (state, { error }) => {
        state.loading = false;
        console.log(error);
      })
      .addCase(getBalances.pending, state => {
        state.loading = true;
      })
      .addCase(getBalances.fulfilled, (state, action) => {
        setAll(state, action.payload);
        state.loading = false;
      })
      .addCase(getBalances.rejected, (state, { error }) => {
        state.loading = false;
        console.log(error);
      })
      .addCase(getDonationBalances.pending, state => {
        state.loading = true;
      })
      .addCase(getDonationBalances.fulfilled, (state, action) => {
        setAll(state, action.payload);
        state.loading = false;
      })
      .addCase(getDonationBalances.rejected, (state, { error }) => {
        state.loading = false;
        console.log(error);
      })
      .addCase(getRedemptionBalances.pending, state => {
        state.loading = true;
      })
      .addCase(getRedemptionBalances.fulfilled, (state, action) => {
        setAll(state, action.payload);
        state.loading = false;
      })
      .addCase(getRedemptionBalances.rejected, (state, { error }) => {
        state.loading = false;
        console.log(error);
      })
      .addCase(calculateUserBondDetails.pending, state => {
        state.loading = true;
      })
      .addCase(calculateUserBondDetails.fulfilled, (state, action) => {
        if (!action.payload) return;
        const bond = action.payload.bond;
        state.bonds[bond] = action.payload;
        state.loading = false;
      })
      .addCase(calculateUserBondDetails.rejected, (state, { error }) => {
        state.loading = false;
        console.log(error);
      });
  },
});

export default accountSlice.reducer;

export const { fetchAccountSuccess } = accountSlice.actions;

const baseInfo = (state: RootState) => state.account;

export const getAccountState = createSelector(baseInfo, account => account);<|MERGE_RESOLUTION|>--- conflicted
+++ resolved
@@ -280,11 +280,7 @@
 const initialState: IAccountSlice = {
   loading: false,
   bonds: {},
-<<<<<<< HEAD
   balances: { ohm: "", sohm: "", wsohmAsSohm: "", wsohm: "", fsohm: "", pool: "" },
-=======
-  balances: { ohm: "", sohm: "", dai: "", oldsohm: "", fsohm: "", wsohm: "", pool: "", wsohmAsSohm: "", mockSohm: "" },
->>>>>>> a67424ed
   giving: { sohmGive: 0, donationInfo: {} },
   redeeming: {
     sohmRedeemable: 0,
