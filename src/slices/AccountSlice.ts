import { createAsyncThunk, createSelector, createSlice } from "@reduxjs/toolkit";
import { BigNumber, ethers } from "ethers";
<<<<<<< HEAD
import ierc20Abi from "src/abi/IERC20.json";
import wsOHM from "src/abi/wsOHM.json";
import { addresses } from "src/constants";
import { GOHM_ADDRESSES, MIGRATOR_ADDRESSES, STAKING_ADDRESSES } from "src/constants/addresses";
=======
import {
  GOHM_ADDRESSES,
  MIGRATOR_ADDRESSES,
  OHM_ADDRESSES,
  STAKING_ADDRESSES,
  V1_OHM_ADDRESSES,
  V1_SOHM_ADDRESSES,
  V1_STAKING_ADDRESSES,
  V1_STAKING_HELPER_ADDRESSES,
  WSOHM_ADDRESSES,
} from "src/constants/addresses";
>>>>>>> eaf9dc4f
import { handleContractError, setAll } from "src/helpers";
import { IBaseAddressAsyncThunk } from "src/slices/interfaces";
import { RootState } from "src/store";
import { IERC20__factory, WsOHM__factory } from "src/typechain";
import { GOHM__factory } from "src/typechain/factories/GOHM__factory";

interface IUserBalances {
  balances: {
    ohmV1: string;
    sohmV1: string;
    wsohm: string;
  };
}

export const getBalances = createAsyncThunk(
  "account/getBalances",
  async ({ address, networkID, provider }: IBaseAddressAsyncThunk): Promise<IUserBalances> => {
    let ohmBalance = BigNumber.from("0");
    let sohmBalance = BigNumber.from("0");
<<<<<<< HEAD
=======
    const mockSohmBalance = BigNumber.from("0");
>>>>>>> eaf9dc4f
    let wsohmBalance = BigNumber.from("0");
    try {
      const wsohmContract = WsOHM__factory.connect(
        WSOHM_ADDRESSES[networkID as keyof typeof WSOHM_ADDRESSES],
        provider,
      );
      wsohmBalance = await wsohmContract.balanceOf(address);
    } catch (e) {
      handleContractError(e);
    }
    try {
      const ohmContract = IERC20__factory.connect(
        V1_OHM_ADDRESSES[networkID as keyof typeof V1_OHM_ADDRESSES],
        provider,
      );
      ohmBalance = await ohmContract.balanceOf(address);
    } catch (e) {
      handleContractError(e);
    }
    try {
      const sohmContract = IERC20__factory.connect(
        V1_SOHM_ADDRESSES[networkID as keyof typeof V1_SOHM_ADDRESSES],
        provider,
      );
      sohmBalance = await sohmContract.balanceOf(address);
    } catch (e) {
      handleContractError(e);
    }

    return {
      balances: {
        ohmV1: ethers.utils.formatUnits(ohmBalance, "gwei"),
        sohmV1: ethers.utils.formatUnits(sohmBalance, "gwei"),
        wsohm: ethers.utils.formatEther(wsohmBalance),
      },
    };
  },
);

interface IUserAccountDetails {
  staking: {
    ohmStakeV1: number;
    ohmUnstakeV1: number;
  };
  wrapping: {
    sohmWrap: number;
    wsohmUnwrap: number;
    gOhmUnwrap: number;
    wsOhmMigrate: number;
  };
}

export const getMigrationAllowances = createAsyncThunk(
  "account/getMigrationAllowances",
  async ({ networkID, provider, address }: IBaseAddressAsyncThunk) => {
    let ohmAllowance = BigNumber.from(0);
    let sOhmAllowance = BigNumber.from(0);
    let wsOhmAllowance = BigNumber.from(0);
    let gOhmAllowance = BigNumber.from(0);

    if (V1_OHM_ADDRESSES[networkID as keyof typeof V1_OHM_ADDRESSES]) {
      try {
        const ohmContract = IERC20__factory.connect(
          V1_OHM_ADDRESSES[networkID as keyof typeof V1_OHM_ADDRESSES],
          provider,
        );
        ohmAllowance = await ohmContract.allowance(
          address,
          MIGRATOR_ADDRESSES[networkID as keyof typeof MIGRATOR_ADDRESSES],
        );
      } catch (e) {
        handleContractError(e);
      }
    }

    if (V1_SOHM_ADDRESSES[networkID as keyof typeof V1_SOHM_ADDRESSES]) {
      try {
        const sOhmContract = IERC20__factory.connect(
          V1_SOHM_ADDRESSES[networkID as keyof typeof V1_SOHM_ADDRESSES],
          provider,
        );
        sOhmAllowance = await sOhmContract.allowance(
          address,
          MIGRATOR_ADDRESSES[networkID as keyof typeof MIGRATOR_ADDRESSES],
        );
      } catch (e) {
        handleContractError(e);
      }
    }

    if (WSOHM_ADDRESSES[networkID as keyof typeof WSOHM_ADDRESSES]) {
      try {
        const wsOhmContract = IERC20__factory.connect(
          WSOHM_ADDRESSES[networkID as keyof typeof WSOHM_ADDRESSES],
          provider,
        );
        wsOhmAllowance = await wsOhmContract.allowance(
          address,
          MIGRATOR_ADDRESSES[networkID as keyof typeof MIGRATOR_ADDRESSES],
        );
      } catch (e) {
        handleContractError(e);
      }
    }

    if (GOHM_ADDRESSES[networkID as keyof typeof GOHM_ADDRESSES]) {
      try {
        const gOhmContract = IERC20__factory.connect(
          GOHM_ADDRESSES[networkID as keyof typeof GOHM_ADDRESSES],
          provider,
        );
        gOhmAllowance = await gOhmContract.allowance(
          address,
          MIGRATOR_ADDRESSES[networkID as keyof typeof MIGRATOR_ADDRESSES],
        );
      } catch (e) {
        handleContractError(e);
      }
    }

    return {
      migration: {
        ohm: +ohmAllowance,
        sohm: +sOhmAllowance,
        wsohm: +wsOhmAllowance,
        gohm: +gOhmAllowance,
      },
      isMigrationComplete: false,
    };
  },
);

export const loadAccountDetails = createAsyncThunk(
  "account/loadAccountDetails",
  async ({ networkID, provider, address }: IBaseAddressAsyncThunk, { dispatch }) => {
    let stakeAllowance = BigNumber.from("0");
    let unstakeAllowance = BigNumber.from("0");
    let wrapAllowance = BigNumber.from("0");
    let gOhmUnwrapAllowance = BigNumber.from("0");
    let wsOhmMigrateAllowance = BigNumber.from("0");

    try {
      const gOhmContract = GOHM__factory.connect(GOHM_ADDRESSES[networkID as keyof typeof GOHM_ADDRESSES], provider);
      gOhmUnwrapAllowance = await gOhmContract.allowance(
        address,
        STAKING_ADDRESSES[networkID as keyof typeof STAKING_ADDRESSES],
      );

      const wsOhmContract = IERC20__factory.connect(
        WSOHM_ADDRESSES[networkID as keyof typeof WSOHM_ADDRESSES],
        provider,
      );
      wsOhmMigrateAllowance = await wsOhmContract.balanceOf(address);

      const ohmContract = IERC20__factory.connect(OHM_ADDRESSES[networkID as keyof typeof OHM_ADDRESSES], provider);

      stakeAllowance = await ohmContract.allowance(
        address,
        V1_STAKING_HELPER_ADDRESSES[networkID as keyof typeof V1_STAKING_HELPER_ADDRESSES],
      );

      const sohmContract = IERC20__factory.connect(
        V1_SOHM_ADDRESSES[networkID as keyof typeof V1_SOHM_ADDRESSES],
        provider,
      );

      unstakeAllowance = await sohmContract.allowance(
        address,
        V1_STAKING_ADDRESSES[networkID as keyof typeof V1_STAKING_ADDRESSES],
      );
      wrapAllowance = await sohmContract.allowance(
        address,
        STAKING_ADDRESSES[networkID as keyof typeof STAKING_ADDRESSES],
      );
    } catch (e) {
      handleContractError(e);
    }
    await dispatch(getBalances({ address, networkID, provider }));

    return {
      staking: {
        ohmStakeV1: +stakeAllowance,
        ohmUnstakeV1: +unstakeAllowance,
      },
      wrapping: {
        sohmWrap: Number(ethers.utils.formatUnits(wrapAllowance, "gwei")),
        gOhmUnwrap: Number(ethers.utils.formatUnits(gOhmUnwrapAllowance, "ether")),
        wsOhmMigrate: Number(ethers.utils.formatUnits(wsOhmMigrateAllowance, "ether")),
      },
    };
  },
);

export interface IAccountSlice extends IUserAccountDetails, IUserBalances {
  balances: {
    ohmV1: string;
    sohmV1: string;
    dai: string;
    wsohm: string;
  };
  loading: boolean;
  staking: {
    ohmStakeV1: number;
    ohmUnstakeV1: number;
  };
  migration: {
    ohm: number;
    sohm: number;
    wsohm: number;
    gohm: number;
  };
  isMigrationComplete: boolean;
}

const initialState: IAccountSlice = {
  loading: false,
  balances: {
    ohmV1: "",
    sohmV1: "",
    dai: "",
    wsohm: "",
  },
  staking: { ohmStakeV1: 0, ohmUnstakeV1: 0 },
  wrapping: { sohmWrap: 0, wsohmUnwrap: 0, gOhmUnwrap: 0, wsOhmMigrate: 0 },
  migration: { ohm: 0, sohm: 0, wsohm: 0, gohm: 0 },
  isMigrationComplete: false,
};

const accountSlice = createSlice({
  name: "account",
  initialState,
  reducers: {
    fetchAccountSuccess(state, action) {
      setAll(state, action.payload);
    },
  },
  extraReducers: builder => {
    builder
      .addCase(loadAccountDetails.pending, state => {
        state.loading = true;
      })
      .addCase(loadAccountDetails.fulfilled, (state, action) => {
        setAll(state, action.payload);
        state.loading = false;
      })
      .addCase(loadAccountDetails.rejected, (state, { error }) => {
        state.loading = false;
        console.log(error);
      })
      .addCase(getBalances.pending, state => {
        state.loading = true;
      })
      .addCase(getBalances.fulfilled, (state, action) => {
        setAll(state, action.payload);
        state.loading = false;
      })
      .addCase(getBalances.rejected, (state, { error }) => {
        state.loading = false;
        console.log(error);
      })
      .addCase(getMigrationAllowances.fulfilled, (state, action) => {
        setAll(state, action.payload);
      })
      .addCase(getMigrationAllowances.rejected, (state, { error }) => {
        console.log(error);
      });
  },
});

export default accountSlice.reducer;

export const { fetchAccountSuccess } = accountSlice.actions;

const baseInfo = (state: RootState) => state.account;

export const getAccountState = createSelector(baseInfo, account => account);<|MERGE_RESOLUTION|>--- conflicted
+++ resolved
@@ -1,11 +1,5 @@
 import { createAsyncThunk, createSelector, createSlice } from "@reduxjs/toolkit";
 import { BigNumber, ethers } from "ethers";
-<<<<<<< HEAD
-import ierc20Abi from "src/abi/IERC20.json";
-import wsOHM from "src/abi/wsOHM.json";
-import { addresses } from "src/constants";
-import { GOHM_ADDRESSES, MIGRATOR_ADDRESSES, STAKING_ADDRESSES } from "src/constants/addresses";
-=======
 import {
   GOHM_ADDRESSES,
   MIGRATOR_ADDRESSES,
@@ -17,7 +11,6 @@
   V1_STAKING_HELPER_ADDRESSES,
   WSOHM_ADDRESSES,
 } from "src/constants/addresses";
->>>>>>> eaf9dc4f
 import { handleContractError, setAll } from "src/helpers";
 import { IBaseAddressAsyncThunk } from "src/slices/interfaces";
 import { RootState } from "src/store";
@@ -37,10 +30,6 @@
   async ({ address, networkID, provider }: IBaseAddressAsyncThunk): Promise<IUserBalances> => {
     let ohmBalance = BigNumber.from("0");
     let sohmBalance = BigNumber.from("0");
-<<<<<<< HEAD
-=======
-    const mockSohmBalance = BigNumber.from("0");
->>>>>>> eaf9dc4f
     let wsohmBalance = BigNumber.from("0");
     try {
       const wsohmContract = WsOHM__factory.connect(
