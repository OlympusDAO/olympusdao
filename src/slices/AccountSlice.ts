import { BigNumber, BigNumberish, ethers } from "ethers";
import { addresses } from "../constants";
import { abi as ierc20Abi } from "../abi/IERC20.json";
import { abi as sOHMv2 } from "../abi/sOhmv2.json";
import { abi as fuseProxy } from "../abi/FuseProxy.json";
import { abi as wsOHM } from "../abi/wsOHM.json";
import { abi as fiatDAO } from "../abi/FiatDAOContract.json";

import { setAll, handleContractError } from "../helpers";
import { abi as OlympusGiving } from "../abi/OlympusGiving.json";
import { abi as OlympusMockGiving } from "../abi/OlympusMockGiving.json";
import { abi as MockSohm } from "../abi/MockSohm.json";

import { getRedemptionBalancesAsync, getMockRedemptionBalancesAsync } from "../helpers/GiveRedemptionBalanceHelper";

import { createAsyncThunk, createSelector, createSlice } from "@reduxjs/toolkit";
import { RootState } from "src/store";
import { IBaseAddressAsyncThunk, ICalcUserBondDetailsAsyncThunk, IJsonRPCError } from "./interfaces";
import {
  FiatDAOContract,
  FuseProxy,
  IERC20,
  IERC20__factory,
  SOhmv2,
  WsOHM,
  OlympusStakingv2__factory,
} from "src/typechain";
import { GOHM__factory } from "src/typechain/factories/GOHM__factory";
<<<<<<< HEAD
import { NetworkID } from "src/lib/Bond";
=======
import { useLocation } from "react-router-dom";
import { EnvHelper } from "src/helpers/Environment";
>>>>>>> f0deebcd

interface IUserBalances {
  balances: {
    gohm: string;
<<<<<<< HEAD
    gOhmAsSohmBal: string;
    ohm: string;
    ohmV1: string;
    sohm: string;
    sohmV1: string;
    fsohm: string;
    fgohm: string;
    fgOHMAsfsOHM: string;
    wsohm: string;
    fiatDaowsohm: string;
    // wsohmAsSohm: string;
    pool: string;
  };
}
=======
    ohm: string;
    sohm: string;
    fsohm: string;
    wsohm: string;
    fiatDaowsohm: string;
    pool: string;
    mockSohm: string;
  };
}

/**
 * Stores the user donation information in a map.
 * - Key: recipient wallet address
 * - Value: amount deposited by the sender
 *
 * We store the amount as a string, since numbers in Javascript are inaccurate.
 * We later parse the string into BigNumber for performing arithmetic.
 */
interface IUserDonationInfo {
  [key: string]: string;
}

interface IUserRecipientInfo {
  totalDebt: string;
  carry: string;
  agnosticAmount: string;
  indexAtLastChange: string;
}
>>>>>>> f0deebcd

export const getBalances = createAsyncThunk(
  "account/getBalances",
  async ({ address, networkID, provider }: IBaseAddressAsyncThunk): Promise<IUserBalances> => {
    let gOhmBalance = BigNumber.from("0");
    let gOhmBalAsSohmBal = BigNumber.from("0");
    let ohmBalance = BigNumber.from("0");
    let sohmBalance = BigNumber.from("0");
    let ohmV2Balance = BigNumber.from("0");
    let sohmV2Balance = BigNumber.from("0");
    let wsohmBalance = BigNumber.from("0");
    let poolBalance = BigNumber.from("0");
    let fsohmBalance = BigNumber.from(0);
    let fgohmBalance = BigNumber.from(0);
    let fgOHMAsfsOHMBalance = BigNumber.from(0);
    let fiatDaowsohmBalance = BigNumber.from("0");
    try {
      const gOhmContract = GOHM__factory.connect(addresses[networkID].GOHM_ADDRESS, provider);
      gOhmBalance = await gOhmContract.balanceOf(address);
      gOhmBalAsSohmBal = await gOhmContract.balanceFrom(gOhmBalance.toString());
    } catch (e) {
      handleContractError(e);
    }
    try {
      const wsohmContract = new ethers.Contract(addresses[networkID].WSOHM_ADDRESS as string, wsOHM, provider) as WsOHM;
      wsohmBalance = await wsohmContract.balanceOf(address);
    } catch (e) {
      handleContractError(e);
    }
    try {
      const ohmContract = new ethers.Contract(
        addresses[networkID].OHM_ADDRESS as string,
        ierc20Abi,
        provider,
      ) as IERC20;
      ohmBalance = await ohmContract.balanceOf(address);
    } catch (e) {
      handleContractError(e);
    }
    try {
      const sohmContract = new ethers.Contract(
        addresses[networkID].SOHM_ADDRESS as string,
        ierc20Abi,
        provider,
      ) as IERC20;
      sohmBalance = await sohmContract.balanceOf(address);
    } catch (e) {
      handleContractError(e);
    }
    try {
      const ohmV2Contract = new ethers.Contract(addresses[networkID].OHM_V2 as string, ierc20Abi, provider) as IERC20;
      ohmV2Balance = await ohmV2Contract.balanceOf(address);
    } catch (e) {
      handleContractError(e);
    }
    try {
      const sohmV2Contract = new ethers.Contract(addresses[networkID].SOHM_V2 as string, ierc20Abi, provider) as IERC20;
      sohmV2Balance = await sohmV2Contract.balanceOf(address);
    } catch (e) {
      handleContractError(e);
    }

    try {
      const poolTokenContract = new ethers.Contract(
        addresses[networkID].PT_TOKEN_ADDRESS as string,
        ierc20Abi,
        provider,
      ) as IERC20;
      poolBalance = await poolTokenContract.balanceOf(address);
    } catch (e) {
      handleContractError(e);
    }
    try {
      for (const fuseAddressKey of ["FUSE_6_SOHM", "FUSE_18_SOHM", "FUSE_36_SOHM"]) {
        if (addresses[networkID][fuseAddressKey]) {
          const fsohmContract = new ethers.Contract(
            addresses[networkID][fuseAddressKey] as string,
            fuseProxy,
            provider.getSigner(),
          ) as FuseProxy;
          let balanceOfUnderlying = await fsohmContract.callStatic.balanceOfUnderlying(address);
          const underlying = await fsohmContract.callStatic.underlying();
          if (underlying == addresses[networkID].GOHM_ADDRESS) {
            fgohmBalance = balanceOfUnderlying.add(fgohmBalance);
          } else fsohmBalance = balanceOfUnderlying.add(fsohmBalance);
        }
      }
      const gOhmContract = GOHM__factory.connect(addresses[networkID].GOHM_ADDRESS, provider);
      if (fgohmBalance.gt(0)) {
        fgOHMAsfsOHMBalance = await gOhmContract.balanceFrom(fgohmBalance.toString());
      }
    } catch (e) {
      handleContractError(e);
    }
    try {
      if (addresses[networkID].FIATDAO_WSOHM_ADDRESS) {
        const fiatDaoContract = new ethers.Contract(
          addresses[networkID].FIATDAO_WSOHM_ADDRESS as string,
          fiatDAO,
          provider,
        ) as FiatDAOContract;
        fiatDaowsohmBalance = await fiatDaoContract.balanceOf(address, addresses[networkID].WSOHM_ADDRESS as string);
      }
    } catch (e) {
      handleContractError(e);
    }
    /*
      Needed a sOHM contract on testnet that could easily 
      be manually rebased to test redeem features
    */
    let mockSohmBalance = null;
    if (addresses[networkID] && addresses[networkID].MOCK_SOHM) {
      const mockSohmContract = new ethers.Contract(
        addresses[networkID].MOCK_SOHM as string,
        MockSohm,
        provider,
      ) as IERC20;
      mockSohmBalance = await mockSohmContract.balanceOf(address);
    } else {
      console.debug("Unable to find MOCK_SOHM contract on chain ID " + networkID);
    }

    return {
      balances: {
        gohm: ethers.utils.formatEther(gOhmBalance),
        gOhmAsSohmBal: ethers.utils.formatUnits(gOhmBalAsSohmBal, "gwei"),
        ohmV1: ethers.utils.formatUnits(ohmBalance, "gwei"),
        sohmV1: ethers.utils.formatUnits(sohmBalance, "gwei"),
        fsohm: ethers.utils.formatUnits(fsohmBalance, "gwei"),
        fgohm: ethers.utils.formatEther(fgohmBalance),
        fgOHMAsfsOHM: ethers.utils.formatUnits(fgOHMAsfsOHMBalance, "gwei"),
        wsohm: ethers.utils.formatEther(wsohmBalance),
        fiatDaowsohm: ethers.utils.formatEther(fiatDaowsohmBalance),
        pool: ethers.utils.formatUnits(poolBalance, "gwei"),
        ohm: ethers.utils.formatUnits(ohmV2Balance, "gwei"),
        sohm: ethers.utils.formatUnits(sohmV2Balance, "gwei"),
        ...(mockSohmBalance && { mockSohm: ethers.utils.formatUnits(mockSohmBalance, "gwei") }),
      },
    };
  },
);

/**
 * Provides the details of deposits/donations provided by a specific wallet.
 */
export const getDonationBalances = createAsyncThunk(
  "account/getDonationBalances",
  async ({ address, networkID, provider }: IBaseAddressAsyncThunk) => {
    let giveAllowance = 0;
    let donationInfo: IUserDonationInfo = {};

    if (addresses[networkID] && addresses[networkID].GIVING_ADDRESS) {
      const sohmContract = new ethers.Contract(addresses[networkID].SOHM_V2 as string, ierc20Abi, provider);
      giveAllowance = await sohmContract.allowance(address, addresses[networkID].GIVING_ADDRESS);
      const givingContract = new ethers.Contract(
        addresses[networkID].GIVING_ADDRESS as string,
        OlympusGiving,
        provider,
      );

      try {
        // NOTE: The BigNumber here is from ethers, and is a different implementation of BigNumber used in the rest of the frontend. For that reason, we convert to string in the interim.
        let allDeposits: [string[], BigNumber[]] = await givingContract.getAllDeposits(address);
        for (let i = 0; i < allDeposits[0].length; i++) {
          if (allDeposits[1][i].eq(0)) continue;

          // Store as a formatted string
          donationInfo[allDeposits[0][i]] = ethers.utils.formatUnits(allDeposits[1][i], "gwei");
        }
      } catch (e: unknown) {
        console.log(
          "If the following error contains 'user is not donating', then it is an expected error. No need to report it!",
        );
        console.log(e);
      }
    } else {
      console.log("Unable to find GIVING_ADDRESS contract on chain ID " + networkID);
    }

    return {
      giving: {
        sohmGive: +giveAllowance,
        donationInfo: donationInfo,
        loading: false,
      },
    };
  },
);

/**
 * Provides the details of deposits/donations provided by a specific wallet.
 *
 * This differs from the standard `getDonationBalances` function because it uses a alternative
 * sOHM contract that allows for manual rebases, which is helpful during testing of the 'Give' functionality.
 */
export const getMockDonationBalances = createAsyncThunk(
  "account/getMockDonationBalances",
  async ({ address, networkID, provider }: IBaseAddressAsyncThunk) => {
    let giveAllowance = 0;
    let donationInfo: IUserDonationInfo = {};

    if (addresses[networkID] && addresses[networkID].MOCK_SOHM) {
      const mockSohmContract = new ethers.Contract(addresses[networkID].MOCK_SOHM as string, MockSohm, provider);
      giveAllowance = await mockSohmContract._allowedValue(address, addresses[networkID].MOCK_GIVING_ADDRESS);
      const givingContract = new ethers.Contract(
        addresses[networkID].MOCK_GIVING_ADDRESS as string,
        OlympusMockGiving,
        provider,
      );

      try {
        // NOTE: The BigNumber here is from ethers, and is a different implementation of BigNumber used in the rest of the frontend. For that reason, we convert to string in the interim.
        let allDeposits: [string[], BigNumber[]] = await givingContract.getAllDeposits(address);
        for (let i = 0; i < allDeposits[0].length; i++) {
          if (allDeposits[1][i] !== BigNumber.from(0)) {
            // Store as a formatted string
            donationInfo[allDeposits[0][i]] = ethers.utils.formatUnits(allDeposits[1][i], "gwei");
          }
        }
      } catch (e: unknown) {
        console.log(
          "If the following error contains 'user is not donating', then it is an expected error. No need to report it!",
        );
        console.log(e);
      }
    } else {
      console.debug("Unable to find MOCK_SOHM contract on chain ID " + networkID);
    }

    return {
      mockGiving: {
        sohmGive: +giveAllowance,
        donationInfo: donationInfo,
        loading: false,
      },
    };
  },
);

export const getRedemptionBalances = createAsyncThunk(
  "account/getRedemptionBalances",
  async ({ address, networkID, provider }: IBaseAddressAsyncThunk) => {
    const redeeming = await getRedemptionBalancesAsync({ address, networkID, provider });
    return redeeming;
  },
);

export const getMockRedemptionBalances = createAsyncThunk(
  "account/getMockRedemptionBalances",
  async ({ address, networkID, provider }: IBaseAddressAsyncThunk) => {
    const mockRedeeming = await getMockRedemptionBalancesAsync({ address, networkID, provider });
    return mockRedeeming;
  },
);

interface IUserAccountDetails {
  wrapping: {
    sohmWrap: number;
    wsohmUnwrap: number;
    gOhmUnwrap: number;
    wsOhmMigrate: number;
  };
}

export const getMigrationAllowances = createAsyncThunk(
  "account/getMigrationAllowances",
  async ({ networkID, provider, address }: IBaseAddressAsyncThunk) => {
    let ohmAllowance = BigNumber.from(0);
    let sOhmAllowance = BigNumber.from(0);
    let wsOhmAllowance = BigNumber.from(0);
    let gOhmAllowance = BigNumber.from(0);

    if (addresses[networkID].OHM_ADDRESS) {
      try {
        const ohmContract = IERC20__factory.connect(addresses[networkID].OHM_ADDRESS, provider);
        ohmAllowance = await ohmContract.allowance(address, addresses[networkID].MIGRATOR_ADDRESS);
      } catch (e) {
        handleContractError(e);
      }
    }

    if (addresses[networkID].SOHM_ADDRESS) {
      try {
        const sOhmContract = IERC20__factory.connect(addresses[networkID].SOHM_ADDRESS, provider);
        sOhmAllowance = await sOhmContract.allowance(address, addresses[networkID].MIGRATOR_ADDRESS);
      } catch (e) {
        handleContractError(e);
      }
    }

    if (addresses[networkID].WSOHM_ADDRESS) {
      try {
        const wsOhmContract = IERC20__factory.connect(addresses[networkID].WSOHM_ADDRESS, provider);
        wsOhmAllowance = await wsOhmContract.allowance(address, addresses[networkID].MIGRATOR_ADDRESS);
      } catch (e) {
        handleContractError(e);
      }
    }

    if (addresses[networkID].GOHM_ADDRESS) {
      try {
        const gOhmContract = IERC20__factory.connect(addresses[networkID].GOHM_ADDRESS, provider);
        gOhmAllowance = await gOhmContract.allowance(address, addresses[networkID].MIGRATOR_ADDRESS);
      } catch (e) {
        handleContractError(e);
      }
    }

    return {
      migration: {
        ohm: +ohmAllowance,
        sohm: +sOhmAllowance,
        wsohm: +wsOhmAllowance,
        gohm: +gOhmAllowance,
      },
      isMigrationComplete: false,
    };
  },
);

export const loadAccountDetails = createAsyncThunk(
  "account/loadAccountDetails",
  async ({ networkID, provider, address }: IBaseAddressAsyncThunk, { dispatch }) => {
    let stakeAllowance = BigNumber.from("0");
    let stakeAllowanceV2 = BigNumber.from("0");
    let unstakeAllowanceV2 = BigNumber.from("0");
    let unstakeAllowance = BigNumber.from("0");
    let wrapAllowance = BigNumber.from("0");
    let gOhmUnwrapAllowance = BigNumber.from("0");
    let poolAllowance = BigNumber.from("0");
    let ohmToGohmAllowance = BigNumber.from("0");
    let wsOhmMigrateAllowance = BigNumber.from("0");

    try {
      const gOhmContract = GOHM__factory.connect(addresses[networkID].GOHM_ADDRESS, provider);
      gOhmUnwrapAllowance = await gOhmContract.allowance(address, addresses[networkID].STAKING_V2);

      const wsOhmContract = IERC20__factory.connect(addresses[networkID].WSOHM_ADDRESS, provider);
      wsOhmMigrateAllowance = await wsOhmContract.balanceOf(address);

      const ohmContract = new ethers.Contract(
        addresses[networkID].OHM_ADDRESS as string,
        ierc20Abi,
        provider,
      ) as IERC20;
      stakeAllowance = await ohmContract.allowance(address, addresses[networkID].STAKING_HELPER_ADDRESS);

      const sohmContract = new ethers.Contract(addresses[networkID].SOHM_V2 as string, sOHMv2, provider) as SOhmv2;
      unstakeAllowance = await sohmContract.allowance(address, addresses[networkID].STAKING_ADDRESS);
      poolAllowance = await sohmContract.allowance(address, addresses[networkID].PT_PRIZE_POOL_ADDRESS);
      wrapAllowance = await sohmContract.allowance(address, addresses[networkID].STAKING_V2);

      const sohmV2Contract = IERC20__factory.connect(addresses[networkID].SOHM_V2, provider);
      unstakeAllowanceV2 = await sohmV2Contract.allowance(address, addresses[networkID].STAKING_V2);

      const ohmV2Contract = IERC20__factory.connect(addresses[networkID].OHM_V2, provider);
      stakeAllowanceV2 = await ohmV2Contract.allowance(address, addresses[networkID].STAKING_V2);
    } catch (e) {
      console.warn("failed contract calls in slice", e);
    }
    await dispatch(getBalances({ address, networkID, provider }));
    await dispatch(getDonationBalances({ address, networkID, provider }));
    await dispatch(getRedemptionBalances({ address, networkID, provider }));
    if (networkID === 4) {
      await dispatch(getMockDonationBalances({ address, networkID, provider }));
      await dispatch(getMockRedemptionBalances({ address, networkID, provider }));
    } else {
      if (EnvHelper.env.NODE_ENV !== "production") console.log("Give - Contract mocks skipped except on Rinkeby");
    }

    return {
      staking: {
        ohmStakeV1: +stakeAllowance,
        ohmUnstakeV1: +unstakeAllowance,
        ohmStake: +stakeAllowanceV2,
        ohmUnstake: +unstakeAllowanceV2,
        ohmtoGohm: +ohmToGohmAllowance,
      },
      wrapping: {
        sohmWrap: Number(ethers.utils.formatUnits(wrapAllowance, "gwei")),
        gOhmUnwrap: Number(ethers.utils.formatUnits(gOhmUnwrapAllowance, "ether")),
        wsOhmMigrate: Number(ethers.utils.formatUnits(wsOhmMigrateAllowance, "ether")),
      },
    };
  },
);

export interface IUserBondDetails {
  // bond: string;
  allowance: number;
  interestDue: number;
  bondMaturationBlock: number;
  pendingPayout: string; //Payout formatted in gwei.
}
export const calculateUserBondDetails = createAsyncThunk(
  "account/calculateUserBondDetails",
  async ({ address, bond, networkID, provider }: ICalcUserBondDetailsAsyncThunk) => {
    if (!address) {
      return {
        bond: "",
        displayName: "",
        bondIconSvg: "",
        isLP: false,
        allowance: 0,
        balance: "0",
        interestDue: 0,
        bondMaturationBlock: 0,
        pendingPayout: "",
      };
    }
    // dispatch(fetchBondInProgress());

    // Calculate bond details.
    const bondContract = bond.getContractForBond(networkID, provider);
    const reserveContract = bond.getContractForReserve(networkID, provider);

    let pendingPayout, bondMaturationBlock;

    const bondDetails = await bondContract.bondInfo(address);
    let interestDue: BigNumberish = Number(bondDetails.payout.toString()) / Math.pow(10, 9);
    bondMaturationBlock = +bondDetails.vesting + +bondDetails.lastBlock;
    pendingPayout = await bondContract.pendingPayoutFor(address);

    let allowance,
      balance = BigNumber.from(0);
    allowance = await reserveContract.allowance(address, bond.getAddressForBond(networkID) || "");
    balance = await reserveContract.balanceOf(address);
    // formatEthers takes BigNumber => String
    const balanceVal = ethers.utils.formatEther(balance);
    // balanceVal should NOT be converted to a number. it loses decimal precision
    return {
      bond: bond.name,
      displayName: bond.displayName,
      bondIconSvg: bond.bondIconSvg,
      isLP: bond.isLP,
      allowance: Number(allowance.toString()),
      balance: balanceVal,
      interestDue,
      bondMaturationBlock,
      pendingPayout: ethers.utils.formatUnits(pendingPayout, "gwei"),
    };
  },
);

export interface IAccountSlice extends IUserAccountDetails, IUserBalances {
  giving: { sohmGive: number; donationInfo: IUserDonationInfo; loading: boolean };
  mockGiving: { sohmGive: number; donationInfo: IUserDonationInfo; loading: boolean };
  redeeming: { sohmRedeemable: string; recipientInfo: IUserRecipientInfo };
  mockRedeeming: { sohmRedeemable: string; recipientInfo: IUserRecipientInfo };
  bonds: { [key: string]: IUserBondDetails };
  balances: {
    gohm: string;
    gOhmAsSohmBal: string;
    ohmV1: string;
    ohm: string;
    sohm: string;
    sohmV1: string;
    dai: string;
    oldsohm: string;
    fsohm: string;
    fgohm: string;
    fgOHMAsfsOHM: string;
    wsohm: string;
    fiatDaowsohm: string;
    pool: string;
    mockSohm: string;
  };
  loading: boolean;
  staking: {
    ohmStakeV1: number;
    ohmUnstakeV1: number;
    ohmStake: number;
    ohmUnstake: number;
  };
  migration: {
    ohm: number;
    sohm: number;
    wsohm: number;
    gohm: number;
  };
  pooling: {
    sohmPool: number;
  };
  isMigrationComplete: boolean;
}

const initialState: IAccountSlice = {
  loading: false,
  bonds: {},
  balances: {
    gohm: "",
    gOhmAsSohmBal: "",
    ohmV1: "",
    ohm: "",
    sohm: "",
    sohmV1: "",
    dai: "",
    oldsohm: "",
    fsohm: "",
    fgohm: "",
    fgOHMAsfsOHM: "",
    wsohm: "",
    fiatDaowsohm: "",
    pool: "",
    mockSohm: "",
  },
  giving: { sohmGive: 0, donationInfo: {}, loading: true },
  mockGiving: { sohmGive: 0, donationInfo: {}, loading: true },
  redeeming: {
    sohmRedeemable: "",
    recipientInfo: {
      totalDebt: "",
      carry: "",
      agnosticAmount: "",
      indexAtLastChange: "",
    },
  },
  mockRedeeming: {
    sohmRedeemable: "",
    recipientInfo: {
      totalDebt: "",
      carry: "",
      agnosticAmount: "",
      indexAtLastChange: "",
    },
  },
  staking: { ohmStakeV1: 0, ohmUnstakeV1: 0, ohmStake: 0, ohmUnstake: 0 },
  wrapping: { sohmWrap: 0, wsohmUnwrap: 0, gOhmUnwrap: 0, wsOhmMigrate: 0 },
  pooling: { sohmPool: 0 },
  migration: { ohm: 0, sohm: 0, wsohm: 0, gohm: 0 },
  isMigrationComplete: false,
};

const accountSlice = createSlice({
  name: "account",
  initialState,
  reducers: {
    fetchAccountSuccess(state, action) {
      setAll(state, action.payload);
    },
  },
  extraReducers: builder => {
    builder
      .addCase(loadAccountDetails.pending, state => {
        state.loading = true;
      })
      .addCase(loadAccountDetails.fulfilled, (state, action) => {
        setAll(state, action.payload);
        state.loading = false;
      })
      .addCase(loadAccountDetails.rejected, (state, { error }) => {
        state.loading = false;
        console.log(error);
      })
      .addCase(getBalances.pending, state => {
        state.loading = true;
      })
      .addCase(getBalances.fulfilled, (state, action) => {
        setAll(state, action.payload);
        state.loading = false;
      })
      .addCase(getBalances.rejected, (state, { error }) => {
        state.loading = false;
        console.log(error);
      })
      .addCase(getDonationBalances.pending, state => {
        state.loading = true;
      })
      .addCase(getDonationBalances.fulfilled, (state, action) => {
        setAll(state, action.payload);
        state.loading = false;
      })
      .addCase(getDonationBalances.rejected, (state, { error }) => {
        state.loading = false;
        console.log(error);
      })
      .addCase(getMockDonationBalances.pending, state => {
        state.loading = true;
      })
      .addCase(getMockDonationBalances.fulfilled, (state, action) => {
        setAll(state, action.payload);
        state.loading = false;
      })
      .addCase(getMockDonationBalances.rejected, (state, { error }) => {
        state.loading = false;
        console.log(error);
      })
      .addCase(getRedemptionBalances.pending, state => {
        state.loading = true;
      })
      .addCase(getRedemptionBalances.fulfilled, (state, action) => {
        setAll(state, action.payload);
        state.loading = false;
      })
      .addCase(getRedemptionBalances.rejected, (state, { error }) => {
        state.loading = false;
        console.log(error);
      })
      .addCase(getMockRedemptionBalances.pending, state => {
        state.loading = true;
      })
      .addCase(getMockRedemptionBalances.fulfilled, (state, action) => {
        setAll(state, action.payload);
        state.loading = false;
      })
      .addCase(getMockRedemptionBalances.rejected, (state, { error }) => {
        state.loading = false;
        console.log(error);
      })
      .addCase(calculateUserBondDetails.pending, state => {
        state.loading = true;
      })
      .addCase(calculateUserBondDetails.fulfilled, (state, action) => {
        if (!action.payload) return;
        const bond = action.payload.bond;
        state.bonds[bond] = action.payload;
        state.loading = false;
      })
      .addCase(calculateUserBondDetails.rejected, (state, { error }) => {
        state.loading = false;
        console.log(error);
      })
      .addCase(getMigrationAllowances.fulfilled, (state, action) => {
        setAll(state, action.payload);
      })
      .addCase(getMigrationAllowances.rejected, (state, { error }) => {
        console.log(error);
      });
  },
});

export default accountSlice.reducer;

export const { fetchAccountSuccess } = accountSlice.actions;

const baseInfo = (state: RootState) => state.account;

export const getAccountState = createSelector(baseInfo, account => account);<|MERGE_RESOLUTION|>--- conflicted
+++ resolved
@@ -26,17 +26,13 @@
   OlympusStakingv2__factory,
 } from "src/typechain";
 import { GOHM__factory } from "src/typechain/factories/GOHM__factory";
-<<<<<<< HEAD
 import { NetworkID } from "src/lib/Bond";
-=======
 import { useLocation } from "react-router-dom";
 import { EnvHelper } from "src/helpers/Environment";
->>>>>>> f0deebcd
 
 interface IUserBalances {
   balances: {
     gohm: string;
-<<<<<<< HEAD
     gOhmAsSohmBal: string;
     ohm: string;
     ohmV1: string;
@@ -47,18 +43,8 @@
     fgOHMAsfsOHM: string;
     wsohm: string;
     fiatDaowsohm: string;
-    // wsohmAsSohm: string;
+    mockSohm: string;
     pool: string;
-  };
-}
-=======
-    ohm: string;
-    sohm: string;
-    fsohm: string;
-    wsohm: string;
-    fiatDaowsohm: string;
-    pool: string;
-    mockSohm: string;
   };
 }
 
@@ -80,7 +66,6 @@
   agnosticAmount: string;
   indexAtLastChange: string;
 }
->>>>>>> f0deebcd
 
 export const getBalances = createAsyncThunk(
   "account/getBalances",
@@ -89,6 +74,7 @@
     let gOhmBalAsSohmBal = BigNumber.from("0");
     let ohmBalance = BigNumber.from("0");
     let sohmBalance = BigNumber.from("0");
+    let mockSohmBalance = BigNumber.from("0");
     let ohmV2Balance = BigNumber.from("0");
     let sohmV2Balance = BigNumber.from("0");
     let wsohmBalance = BigNumber.from("0");
@@ -191,7 +177,6 @@
       Needed a sOHM contract on testnet that could easily 
       be manually rebased to test redeem features
     */
-    let mockSohmBalance = null;
     if (addresses[networkID] && addresses[networkID].MOCK_SOHM) {
       const mockSohmContract = new ethers.Contract(
         addresses[networkID].MOCK_SOHM as string,
@@ -217,7 +202,7 @@
         pool: ethers.utils.formatUnits(poolBalance, "gwei"),
         ohm: ethers.utils.formatUnits(ohmV2Balance, "gwei"),
         sohm: ethers.utils.formatUnits(sohmV2Balance, "gwei"),
-        ...(mockSohmBalance && { mockSohm: ethers.utils.formatUnits(mockSohmBalance, "gwei") }),
+        mockSohm: ethers.utils.formatUnits(mockSohmBalance, "gwei"),
       },
     };
   },
