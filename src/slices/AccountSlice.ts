import { BigNumber, BigNumberish, ethers } from "ethers";
import { addresses } from "../constants";
import { abi as ierc20Abi } from "../abi/IERC20.json";
import { abi as sOHMv2 } from "../abi/sOhmv2.json";
import { abi as fuseProxy } from "../abi/FuseProxy.json";
import { abi as wsOHM } from "../abi/wsOHM.json";
import { abi as fiatDAO } from "../abi/FiatDAOContract.json";

import { setAll, handleContractError } from "../helpers";
import { abi as OlympusGiving } from "../abi/OlympusGiving.json";
import { abi as OlympusMockGiving } from "../abi/OlympusMockGiving.json";
import { abi as MockSohm } from "../abi/MockSohm.json";

import { getRedemptionBalancesAsync, getMockRedemptionBalancesAsync } from "../helpers/GiveRedemptionBalanceHelper";

import { createAsyncThunk, createSelector, createSlice } from "@reduxjs/toolkit";
import { RootState } from "src/store";
import { IBaseAddressAsyncThunk, ICalcUserBondDetailsAsyncThunk, IJsonRPCError } from "./interfaces";
import {
  FiatDAOContract,
  FuseProxy,
  IERC20,
  IERC20__factory,
  SOhmv2,
  WsOHM,
  OlympusStakingv2__factory,
} from "src/typechain";
import { GOHM__factory } from "src/typechain/factories/GOHM__factory";
import { NetworkID } from "src/lib/Bond";
<<<<<<< HEAD
=======
import { useLocation } from "react-router-dom";
import { EnvHelper } from "src/helpers/Environment";
>>>>>>> e7cade3b

interface IUserBalances {
  balances: {
    gohm: string;
    gOhmAsSohmBal: string;
    ohm: string;
    ohmV1: string;
    sohm: string;
    sohmV1: string;
    fsohm: string;
    fgohm: string;
    fgOHMAsfsOHM: string;
    wsohm: string;
    fiatDaowsohm: string;
<<<<<<< HEAD
    // wsohmAsSohm: string;
    pool: string;
  };
}
=======
    mockSohm: string;
    pool: string;
  };
}

/**
 * Stores the user donation information in a map.
 * - Key: recipient wallet address
 * - Value: amount deposited by the sender
 *
 * We store the amount as a string, since numbers in Javascript are inaccurate.
 * We later parse the string into BigNumber for performing arithmetic.
 */
interface IUserDonationInfo {
  [key: string]: string;
}

interface IUserRecipientInfo {
  totalDebt: string;
  carry: string;
  agnosticAmount: string;
  indexAtLastChange: string;
}
>>>>>>> e7cade3b

export const getBalances = createAsyncThunk(
  "account/getBalances",
  async ({ address, networkID, provider }: IBaseAddressAsyncThunk): Promise<IUserBalances> => {
    let gOhmBalance = BigNumber.from("0");
    let gOhmBalAsSohmBal = BigNumber.from("0");
    let ohmBalance = BigNumber.from("0");
    let sohmBalance = BigNumber.from("0");
    let mockSohmBalance = BigNumber.from("0");
    let ohmV2Balance = BigNumber.from("0");
    let sohmV2Balance = BigNumber.from("0");
    let wsohmBalance = BigNumber.from("0");
    let poolBalance = BigNumber.from("0");
    let fsohmBalance = BigNumber.from(0);
    let fgohmBalance = BigNumber.from(0);
    let fgOHMAsfsOHMBalance = BigNumber.from(0);
    let fiatDaowsohmBalance = BigNumber.from("0");

    try {
      const gOhmContract = GOHM__factory.connect(addresses[networkID].GOHM_ADDRESS, provider);
      gOhmBalance = await gOhmContract.balanceOf(address);
      gOhmBalAsSohmBal = await gOhmContract.balanceFrom(gOhmBalance.toString());
    } catch (e) {
      handleContractError(e);
    }
    try {
      const wsohmContract = new ethers.Contract(addresses[networkID].WSOHM_ADDRESS as string, wsOHM, provider) as WsOHM;
      wsohmBalance = await wsohmContract.balanceOf(address);
    } catch (e) {
      handleContractError(e);
    }
    try {
      const ohmContract = new ethers.Contract(
        addresses[networkID].OHM_ADDRESS as string,
        ierc20Abi,
        provider,
      ) as IERC20;
      ohmBalance = await ohmContract.balanceOf(address);
    } catch (e) {
      handleContractError(e);
    }
    try {
      const sohmContract = new ethers.Contract(
        addresses[networkID].SOHM_ADDRESS as string,
        ierc20Abi,
        provider,
      ) as IERC20;
      sohmBalance = await sohmContract.balanceOf(address);
    } catch (e) {
      handleContractError(e);
    }
    try {
      const ohmV2Contract = new ethers.Contract(addresses[networkID].OHM_V2 as string, ierc20Abi, provider) as IERC20;
      ohmV2Balance = await ohmV2Contract.balanceOf(address);
    } catch (e) {
      handleContractError(e);
    }
    try {
      const sohmV2Contract = new ethers.Contract(addresses[networkID].SOHM_V2 as string, ierc20Abi, provider) as IERC20;
      sohmV2Balance = await sohmV2Contract.balanceOf(address);
    } catch (e) {
      handleContractError(e);
    }

    try {
      const poolTokenContract = new ethers.Contract(
        addresses[networkID].PT_TOKEN_ADDRESS as string,
        ierc20Abi,
        provider,
      ) as IERC20;
      poolBalance = await poolTokenContract.balanceOf(address);
    } catch (e) {
      handleContractError(e);
    }
    try {
      for (const fuseAddressKey of ["FUSE_6_SOHM", "FUSE_18_SOHM", "FUSE_36_SOHM"]) {
        if (addresses[networkID][fuseAddressKey]) {
          const fsohmContract = new ethers.Contract(
            addresses[networkID][fuseAddressKey] as string,
            fuseProxy,
            provider.getSigner(),
          ) as FuseProxy;
          let balanceOfUnderlying = await fsohmContract.callStatic.balanceOfUnderlying(address);
          const underlying = await fsohmContract.callStatic.underlying();
          if (underlying == addresses[networkID].GOHM_ADDRESS) {
            fgohmBalance = balanceOfUnderlying.add(fgohmBalance);
          } else fsohmBalance = balanceOfUnderlying.add(fsohmBalance);
        }
      }
      const gOhmContract = GOHM__factory.connect(addresses[networkID].GOHM_ADDRESS, provider);
      if (fgohmBalance.gt(0)) {
        fgOHMAsfsOHMBalance = await gOhmContract.balanceFrom(fgohmBalance.toString());
      }
    } catch (e) {
      handleContractError(e);
    }
    try {
      if (addresses[networkID].FIATDAO_WSOHM_ADDRESS) {
        const fiatDaoContract = new ethers.Contract(
          addresses[networkID].FIATDAO_WSOHM_ADDRESS as string,
          fiatDAO,
          provider,
        ) as FiatDAOContract;
        fiatDaowsohmBalance = await fiatDaoContract.balanceOf(address, addresses[networkID].WSOHM_ADDRESS as string);
      }
    } catch (e) {
      handleContractError(e);
    }
    /*
      Needed a sOHM contract on testnet that could easily 
      be manually rebased to test redeem features
    */
    if (addresses[networkID] && addresses[networkID].MOCK_SOHM) {
      const mockSohmContract = new ethers.Contract(
        addresses[networkID].MOCK_SOHM as string,
        MockSohm,
        provider,
      ) as IERC20;
      mockSohmBalance = await mockSohmContract.balanceOf(address);
    } else {
      console.debug("Unable to find MOCK_SOHM contract on chain ID " + networkID);
    }

    return {
      balances: {
        gohm: ethers.utils.formatEther(gOhmBalance),
        gOhmAsSohmBal: ethers.utils.formatUnits(gOhmBalAsSohmBal, "gwei"),
        ohmV1: ethers.utils.formatUnits(ohmBalance, "gwei"),
        sohmV1: ethers.utils.formatUnits(sohmBalance, "gwei"),
        fsohm: ethers.utils.formatUnits(fsohmBalance, "gwei"),
        fgohm: ethers.utils.formatEther(fgohmBalance),
        fgOHMAsfsOHM: ethers.utils.formatUnits(fgOHMAsfsOHMBalance, "gwei"),
        wsohm: ethers.utils.formatEther(wsohmBalance),
        fiatDaowsohm: ethers.utils.formatEther(fiatDaowsohmBalance),
        pool: ethers.utils.formatUnits(poolBalance, "gwei"),
        ohm: ethers.utils.formatUnits(ohmV2Balance, "gwei"),
        sohm: ethers.utils.formatUnits(sohmV2Balance, "gwei"),
        mockSohm: ethers.utils.formatUnits(mockSohmBalance, "gwei"),
      },
    };
  },
);

/**
 * Provides the details of deposits/donations provided by a specific wallet.
 */
export const getDonationBalances = createAsyncThunk(
  "account/getDonationBalances",
  async ({ address, networkID, provider }: IBaseAddressAsyncThunk) => {
    let giveAllowance = 0;
    let donationInfo: IUserDonationInfo = {};

    if (addresses[networkID] && addresses[networkID].GIVING_ADDRESS) {
      const sohmContract = new ethers.Contract(addresses[networkID].SOHM_V2 as string, ierc20Abi, provider);
      giveAllowance = await sohmContract.allowance(address, addresses[networkID].GIVING_ADDRESS);
      const givingContract = new ethers.Contract(
        addresses[networkID].GIVING_ADDRESS as string,
        OlympusGiving,
        provider,
      );

      try {
        // NOTE: The BigNumber here is from ethers, and is a different implementation of BigNumber used in the rest of the frontend. For that reason, we convert to string in the interim.
        let allDeposits: [string[], BigNumber[]] = await givingContract.getAllDeposits(address);
        for (let i = 0; i < allDeposits[0].length; i++) {
          if (allDeposits[1][i].eq(0)) continue;

          // Store as a formatted string
          donationInfo[allDeposits[0][i]] = ethers.utils.formatUnits(allDeposits[1][i], "gwei");
        }
      } catch (e: unknown) {
        console.log(
          "If the following error contains 'user is not donating', then it is an expected error. No need to report it!",
        );
        console.log(e);
      }
    } else {
      console.log("Unable to find GIVING_ADDRESS contract on chain ID " + networkID);
    }

    return {
      giving: {
        sohmGive: +giveAllowance,
        donationInfo: donationInfo,
        loading: false,
      },
    };
  },
);

/**
 * Provides the details of deposits/donations provided by a specific wallet.
 *
 * This differs from the standard `getDonationBalances` function because it uses a alternative
 * sOHM contract that allows for manual rebases, which is helpful during testing of the 'Give' functionality.
 */
export const getMockDonationBalances = createAsyncThunk(
  "account/getMockDonationBalances",
  async ({ address, networkID, provider }: IBaseAddressAsyncThunk) => {
    let giveAllowance = 0;
    let donationInfo: IUserDonationInfo = {};

    if (addresses[networkID] && addresses[networkID].MOCK_SOHM) {
      const mockSohmContract = new ethers.Contract(addresses[networkID].MOCK_SOHM as string, MockSohm, provider);
      giveAllowance = await mockSohmContract._allowedValue(address, addresses[networkID].MOCK_GIVING_ADDRESS);
      const givingContract = new ethers.Contract(
        addresses[networkID].MOCK_GIVING_ADDRESS as string,
        OlympusMockGiving,
        provider,
      );

      try {
        // NOTE: The BigNumber here is from ethers, and is a different implementation of BigNumber used in the rest of the frontend. For that reason, we convert to string in the interim.
        let allDeposits: [string[], BigNumber[]] = await givingContract.getAllDeposits(address);
        for (let i = 0; i < allDeposits[0].length; i++) {
          if (allDeposits[1][i] !== BigNumber.from(0)) {
            // Store as a formatted string
            donationInfo[allDeposits[0][i]] = ethers.utils.formatUnits(allDeposits[1][i], "gwei");
          }
        }
      } catch (e: unknown) {
        console.log(
          "If the following error contains 'user is not donating', then it is an expected error. No need to report it!",
        );
        console.log(e);
      }
    } else {
      console.debug("Unable to find MOCK_SOHM contract on chain ID " + networkID);
    }

    return {
      mockGiving: {
        sohmGive: +giveAllowance,
        donationInfo: donationInfo,
        loading: false,
      },
    };
  },
);

export const getRedemptionBalances = createAsyncThunk(
  "account/getRedemptionBalances",
  async ({ address, networkID, provider }: IBaseAddressAsyncThunk) => {
    const redeeming = await getRedemptionBalancesAsync({ address, networkID, provider });
    return redeeming;
  },
);

export const getMockRedemptionBalances = createAsyncThunk(
  "account/getMockRedemptionBalances",
  async ({ address, networkID, provider }: IBaseAddressAsyncThunk) => {
    const mockRedeeming = await getMockRedemptionBalancesAsync({ address, networkID, provider });
    return mockRedeeming;
  },
);

interface IUserAccountDetails {
  wrapping: {
    sohmWrap: number;
    wsohmUnwrap: number;
    gOhmUnwrap: number;
    wsOhmMigrate: number;
  };
}

export const getMigrationAllowances = createAsyncThunk(
  "account/getMigrationAllowances",
  async ({ networkID, provider, address }: IBaseAddressAsyncThunk) => {
    let ohmAllowance = BigNumber.from(0);
    let sOhmAllowance = BigNumber.from(0);
    let wsOhmAllowance = BigNumber.from(0);
    let gOhmAllowance = BigNumber.from(0);

    if (addresses[networkID].OHM_ADDRESS) {
      try {
        const ohmContract = IERC20__factory.connect(addresses[networkID].OHM_ADDRESS, provider);
        ohmAllowance = await ohmContract.allowance(address, addresses[networkID].MIGRATOR_ADDRESS);
      } catch (e) {
        handleContractError(e);
      }
    }

    if (addresses[networkID].SOHM_ADDRESS) {
      try {
        const sOhmContract = IERC20__factory.connect(addresses[networkID].SOHM_ADDRESS, provider);
        sOhmAllowance = await sOhmContract.allowance(address, addresses[networkID].MIGRATOR_ADDRESS);
      } catch (e) {
        handleContractError(e);
      }
    }

    if (addresses[networkID].WSOHM_ADDRESS) {
      try {
        const wsOhmContract = IERC20__factory.connect(addresses[networkID].WSOHM_ADDRESS, provider);
        wsOhmAllowance = await wsOhmContract.allowance(address, addresses[networkID].MIGRATOR_ADDRESS);
      } catch (e) {
        handleContractError(e);
      }
    }

    if (addresses[networkID].GOHM_ADDRESS) {
      try {
        const gOhmContract = IERC20__factory.connect(addresses[networkID].GOHM_ADDRESS, provider);
        gOhmAllowance = await gOhmContract.allowance(address, addresses[networkID].MIGRATOR_ADDRESS);
      } catch (e) {
        handleContractError(e);
      }
    }

    return {
      migration: {
        ohm: +ohmAllowance,
        sohm: +sOhmAllowance,
        wsohm: +wsOhmAllowance,
        gohm: +gOhmAllowance,
      },
      isMigrationComplete: false,
    };
  },
);

export const loadAccountDetails = createAsyncThunk(
  "account/loadAccountDetails",
  async ({ networkID, provider, address }: IBaseAddressAsyncThunk, { dispatch }) => {
    let stakeAllowance = BigNumber.from("0");
    let stakeAllowanceV2 = BigNumber.from("0");
    let unstakeAllowanceV2 = BigNumber.from("0");
    let unstakeAllowance = BigNumber.from("0");
    let wrapAllowance = BigNumber.from("0");
    let gOhmUnwrapAllowance = BigNumber.from("0");
    let poolAllowance = BigNumber.from("0");
    let ohmToGohmAllowance = BigNumber.from("0");
    let wsOhmMigrateAllowance = BigNumber.from("0");

    try {
      const gOhmContract = GOHM__factory.connect(addresses[networkID].GOHM_ADDRESS, provider);
      gOhmUnwrapAllowance = await gOhmContract.allowance(address, addresses[networkID].STAKING_V2);

      const wsOhmContract = IERC20__factory.connect(addresses[networkID].WSOHM_ADDRESS, provider);
      wsOhmMigrateAllowance = await wsOhmContract.balanceOf(address);

      const ohmContract = new ethers.Contract(
        addresses[networkID].OHM_ADDRESS as string,
        ierc20Abi,
        provider,
      ) as IERC20;
      stakeAllowance = await ohmContract.allowance(address, addresses[networkID].STAKING_HELPER_ADDRESS);

      const sohmContract = new ethers.Contract(addresses[networkID].SOHM_V2 as string, sOHMv2, provider) as SOhmv2;
      unstakeAllowance = await sohmContract.allowance(address, addresses[networkID].STAKING_ADDRESS);
      poolAllowance = await sohmContract.allowance(address, addresses[networkID].PT_PRIZE_POOL_ADDRESS);
      wrapAllowance = await sohmContract.allowance(address, addresses[networkID].STAKING_V2);

      const sohmV2Contract = IERC20__factory.connect(addresses[networkID].SOHM_V2, provider);
      unstakeAllowanceV2 = await sohmV2Contract.allowance(address, addresses[networkID].STAKING_V2);

      const ohmV2Contract = IERC20__factory.connect(addresses[networkID].OHM_V2, provider);
      stakeAllowanceV2 = await ohmV2Contract.allowance(address, addresses[networkID].STAKING_V2);
    } catch (e) {
      handleContractError(e);
    }
    await dispatch(getBalances({ address, networkID, provider }));
    await dispatch(getDonationBalances({ address, networkID, provider }));
    await dispatch(getRedemptionBalances({ address, networkID, provider }));
    if (networkID === 4) {
      await dispatch(getMockDonationBalances({ address, networkID, provider }));
      await dispatch(getMockRedemptionBalances({ address, networkID, provider }));
    } else {
      if (EnvHelper.env.NODE_ENV !== "production") console.log("Give - Contract mocks skipped except on Rinkeby");
    }

    return {
      staking: {
        ohmStakeV1: +stakeAllowance,
        ohmUnstakeV1: +unstakeAllowance,
        ohmStake: +stakeAllowanceV2,
        ohmUnstake: +unstakeAllowanceV2,
        ohmtoGohm: +ohmToGohmAllowance,
      },
      wrapping: {
        sohmWrap: Number(ethers.utils.formatUnits(wrapAllowance, "gwei")),
        gOhmUnwrap: Number(ethers.utils.formatUnits(gOhmUnwrapAllowance, "ether")),
        wsOhmMigrate: Number(ethers.utils.formatUnits(wsOhmMigrateAllowance, "ether")),
      },
    };
  },
);

export interface IUserBondDetails {
  // bond: string;
  allowance: number;
  interestDue: number;
  bondMaturationBlock: number;
  pendingPayout: string; //Payout formatted in gwei.
}
export const calculateUserBondDetails = createAsyncThunk(
  "account/calculateUserBondDetails",
  async ({ address, bond, networkID, provider }: ICalcUserBondDetailsAsyncThunk) => {
    if (!address) {
      return {
        bond: "",
        displayName: "",
        bondIconSvg: "",
        isLP: false,
        allowance: 0,
        balance: "0",
        interestDue: 0,
        bondMaturationBlock: 0,
        pendingPayout: "",
      };
    }
    // dispatch(fetchBondInProgress());

    // Calculate bond details.
    const bondContract = bond.getContractForBond(networkID, provider);
    const reserveContract = bond.getContractForReserve(networkID, provider);

    let pendingPayout, bondMaturationBlock;

    const bondDetails = await bondContract.bondInfo(address);
    let interestDue: BigNumberish = Number(bondDetails.payout.toString()) / Math.pow(10, 9);
    bondMaturationBlock = +bondDetails.vesting + +bondDetails.lastBlock;
    pendingPayout = await bondContract.pendingPayoutFor(address);

    let allowance,
      balance = BigNumber.from(0);
    allowance = await reserveContract.allowance(address, bond.getAddressForBond(networkID) || "");
    balance = await reserveContract.balanceOf(address);
    // formatEthers takes BigNumber => String
    const balanceVal = ethers.utils.formatEther(balance);
    // balanceVal should NOT be converted to a number. it loses decimal precision
    return {
      bond: bond.name,
      displayName: bond.displayName,
      bondIconSvg: bond.bondIconSvg,
      isLP: bond.isLP,
      allowance: Number(allowance.toString()),
      balance: balanceVal,
      interestDue,
      bondMaturationBlock,
      pendingPayout: ethers.utils.formatUnits(pendingPayout, "gwei"),
    };
  },
);

export interface IAccountSlice extends IUserAccountDetails, IUserBalances {
  giving: { sohmGive: number; donationInfo: IUserDonationInfo; loading: boolean };
  mockGiving: { sohmGive: number; donationInfo: IUserDonationInfo; loading: boolean };
  redeeming: { sohmRedeemable: string; recipientInfo: IUserRecipientInfo };
  mockRedeeming: { sohmRedeemable: string; recipientInfo: IUserRecipientInfo };
  bonds: { [key: string]: IUserBondDetails };
  balances: {
    gohm: string;
    gOhmAsSohmBal: string;
    ohmV1: string;
    ohm: string;
    sohm: string;
    sohmV1: string;
    dai: string;
    oldsohm: string;
    fsohm: string;
    fgohm: string;
    fgOHMAsfsOHM: string;
    wsohm: string;
    fiatDaowsohm: string;
    pool: string;
    mockSohm: string;
  };
  loading: boolean;
  staking: {
    ohmStakeV1: number;
    ohmUnstakeV1: number;
    ohmStake: number;
    ohmUnstake: number;
  };
  migration: {
    ohm: number;
    sohm: number;
    wsohm: number;
    gohm: number;
  };
  pooling: {
    sohmPool: number;
  };
  isMigrationComplete: boolean;
}

const initialState: IAccountSlice = {
  loading: false,
  bonds: {},
  balances: {
    gohm: "",
    gOhmAsSohmBal: "",
    ohmV1: "",
    ohm: "",
    sohm: "",
    sohmV1: "",
    dai: "",
    oldsohm: "",
    fsohm: "",
    fgohm: "",
    fgOHMAsfsOHM: "",
    wsohm: "",
    fiatDaowsohm: "",
    pool: "",
    mockSohm: "",
  },
  giving: { sohmGive: 0, donationInfo: {}, loading: true },
  mockGiving: { sohmGive: 0, donationInfo: {}, loading: true },
  redeeming: {
    sohmRedeemable: "",
    recipientInfo: {
      totalDebt: "",
      carry: "",
      agnosticAmount: "",
      indexAtLastChange: "",
    },
  },
  mockRedeeming: {
    sohmRedeemable: "",
    recipientInfo: {
      totalDebt: "",
      carry: "",
      agnosticAmount: "",
      indexAtLastChange: "",
    },
  },
  staking: { ohmStakeV1: 0, ohmUnstakeV1: 0, ohmStake: 0, ohmUnstake: 0 },
  wrapping: { sohmWrap: 0, wsohmUnwrap: 0, gOhmUnwrap: 0, wsOhmMigrate: 0 },
  pooling: { sohmPool: 0 },
  migration: { ohm: 0, sohm: 0, wsohm: 0, gohm: 0 },
  isMigrationComplete: false,
};

const accountSlice = createSlice({
  name: "account",
  initialState,
  reducers: {
    fetchAccountSuccess(state, action) {
      setAll(state, action.payload);
    },
  },
  extraReducers: builder => {
    builder
      .addCase(loadAccountDetails.pending, state => {
        state.loading = true;
      })
      .addCase(loadAccountDetails.fulfilled, (state, action) => {
        setAll(state, action.payload);
        state.loading = false;
      })
      .addCase(loadAccountDetails.rejected, (state, { error }) => {
        state.loading = false;
        console.log(error);
      })
      .addCase(getBalances.pending, state => {
        state.loading = true;
      })
      .addCase(getBalances.fulfilled, (state, action) => {
        setAll(state, action.payload);
        state.loading = false;
      })
      .addCase(getBalances.rejected, (state, { error }) => {
        state.loading = false;
        console.log(error);
      })
      .addCase(getDonationBalances.pending, state => {
        state.loading = true;
      })
      .addCase(getDonationBalances.fulfilled, (state, action) => {
        setAll(state, action.payload);
        state.loading = false;
      })
      .addCase(getDonationBalances.rejected, (state, { error }) => {
        state.loading = false;
        console.log(error);
      })
      .addCase(getMockDonationBalances.pending, state => {
        state.loading = true;
      })
      .addCase(getMockDonationBalances.fulfilled, (state, action) => {
        setAll(state, action.payload);
        state.loading = false;
      })
      .addCase(getMockDonationBalances.rejected, (state, { error }) => {
        state.loading = false;
        console.log(error);
      })
      .addCase(getRedemptionBalances.pending, state => {
        state.loading = true;
      })
      .addCase(getRedemptionBalances.fulfilled, (state, action) => {
        setAll(state, action.payload);
        state.loading = false;
      })
      .addCase(getRedemptionBalances.rejected, (state, { error }) => {
        state.loading = false;
        console.log(error);
      })
      .addCase(getMockRedemptionBalances.pending, state => {
        state.loading = true;
      })
      .addCase(getMockRedemptionBalances.fulfilled, (state, action) => {
        setAll(state, action.payload);
        state.loading = false;
      })
      .addCase(getMockRedemptionBalances.rejected, (state, { error }) => {
        state.loading = false;
        console.log(error);
      })
      .addCase(calculateUserBondDetails.pending, state => {
        state.loading = true;
      })
      .addCase(calculateUserBondDetails.fulfilled, (state, action) => {
        if (!action.payload) return;
        const bond = action.payload.bond;
        state.bonds[bond] = action.payload;
        state.loading = false;
      })
      .addCase(calculateUserBondDetails.rejected, (state, { error }) => {
        state.loading = false;
        console.log(error);
      })
      .addCase(getMigrationAllowances.fulfilled, (state, action) => {
        setAll(state, action.payload);
      })
      .addCase(getMigrationAllowances.rejected, (state, { error }) => {
        console.log(error);
      });
  },
});

export default accountSlice.reducer;

export const { fetchAccountSuccess } = accountSlice.actions;

const baseInfo = (state: RootState) => state.account;

export const getAccountState = createSelector(baseInfo, account => account);<|MERGE_RESOLUTION|>--- conflicted
+++ resolved
@@ -27,11 +27,8 @@
 } from "src/typechain";
 import { GOHM__factory } from "src/typechain/factories/GOHM__factory";
 import { NetworkID } from "src/lib/Bond";
-<<<<<<< HEAD
-=======
 import { useLocation } from "react-router-dom";
 import { EnvHelper } from "src/helpers/Environment";
->>>>>>> e7cade3b
 
 interface IUserBalances {
   balances: {
@@ -46,12 +43,6 @@
     fgOHMAsfsOHM: string;
     wsohm: string;
     fiatDaowsohm: string;
-<<<<<<< HEAD
-    // wsohmAsSohm: string;
-    pool: string;
-  };
-}
-=======
     mockSohm: string;
     pool: string;
   };
@@ -75,7 +66,6 @@
   agnosticAmount: string;
   indexAtLastChange: string;
 }
->>>>>>> e7cade3b
 
 export const getBalances = createAsyncThunk(
   "account/getBalances",
