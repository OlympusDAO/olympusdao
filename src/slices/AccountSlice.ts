--- conflicted
+++ resolved
@@ -259,7 +259,6 @@
       handleContractError(e);
     }
 
-    console.log("returning");
     return {
       balances: {
         gohm: ethers.utils.formatEther(gOhmBalance),
@@ -299,27 +298,20 @@
     let gohmAllowance = 0;
     const donationInfo: IUserDonationInfo[] = [];
 
-<<<<<<< HEAD
     if (!(addresses[networkID] && addresses[networkID].GIVING_ADDRESS)) {
       console.log("Unable to find MOCK_SOHM contract on chain ID " + networkID);
     }
-=======
-    if (addresses[networkID] && addresses[networkID].GIVING_ADDRESS) {
-      const sohmContract = new ethers.Contract(
-        SOHM_ADDRESSES[networkID as keyof typeof SOHM_ADDRESSES] as string,
-        ierc20Abi,
-        provider,
-      );
-      giveAllowance = await sohmContract.allowance(address, addresses[networkID].GIVING_ADDRESS);
-      const givingContract = new ethers.Contract(
-        addresses[networkID].GIVING_ADDRESS as string,
-        OlympusGiving,
-        provider,
-      );
->>>>>>> 657d4cbe
-
-    const sohmContract = new ethers.Contract(addresses[networkID].SOHM_V2 as string, ierc20Abi, provider);
-    const gohmContract = new ethers.Contract(addresses[networkID].GOHM_ADDRESS as string, gOHM, provider);
+
+    const sohmContract = new ethers.Contract(
+      SOHM_ADDRESSES[networkID as keyof typeof SOHM_ADDRESSES] as string,
+      ierc20Abi,
+      provider,
+    );
+    const gohmContract = new ethers.Contract(
+      GOHM_ADDRESSES[networkID as keyof typeof GOHM_ADDRESSES] as string,
+      gOHM,
+      provider,
+    );
     sohmAllowance = await sohmContract.allowance(address, addresses[networkID].GIVING_ADDRESS);
     gohmAllowance = await gohmContract.allowance(address, addresses[networkID].GIVING_ADDRESS);
     const givingContract = new ethers.Contract(addresses[networkID].GIVING_ADDRESS as string, OlympusGiving, provider);
