import { OHMTokenStackProps } from "@olympusdao/component-library";
import { createAsyncThunk, createSelector, createSlice } from "@reduxjs/toolkit";
import { BigNumber, BigNumberish, ethers } from "ethers";
import { EnvHelper } from "src/helpers/Environment";
import { NodeHelper } from "src/helpers/NodeHelper";
import { RootState } from "src/store";
<<<<<<< HEAD
import { IBaseAddressAsyncThunk, ICalcUserBondDetailsAsyncThunk, IJsonRPCError } from "./interfaces";
import { FiatDAOContract, FuseProxy, GOHM, IERC20, IERC20__factory, SOhmv2 } from "src/typechain";
import { GOHM__factory } from "src/typechain/factories/GOHM__factory";
import { EnvHelper } from "src/helpers/Environment";

export type MultiChainBalances = { [n in NetworkId]?: string };
import { OHMTokenStackProps } from "@olympusdao/component-library";
=======
import { FiatDAOContract, FuseProxy, IERC20, IERC20__factory, SOhmv2, WsOHM } from "src/typechain";
import { GOHM__factory } from "src/typechain/factories/GOHM__factory";

import { abi as fiatDAO } from "../abi/FiatDAOContract.json";
import { abi as fuseProxy } from "../abi/FuseProxy.json";
import { abi as ierc20Abi } from "../abi/IERC20.json";
import { abi as MockSohm } from "../abi/MockSohm.json";
import { abi as OlympusGiving } from "../abi/OlympusGiving.json";
import { abi as OlympusMockGiving } from "../abi/OlympusMockGiving.json";
import { abi as sOHMv2 } from "../abi/sOhmv2.json";
import { abi as wsOHM } from "../abi/wsOHM.json";
import { addresses, NetworkId } from "../constants";
import { handleContractError, setAll } from "../helpers";
import { getMockRedemptionBalancesAsync, getRedemptionBalancesAsync } from "../helpers/GiveRedemptionBalanceHelper";
import { IBaseAddressAsyncThunk, ICalcUserBondDetailsAsyncThunk } from "./interfaces";
>>>>>>> 8553392e

interface IUserBalances {
  balances: {
    gohm: string;
    gOhmAsSohmBal: string;
<<<<<<< HEAD
    gOhmBalances: MultiChainBalances;
    gOhmAsSohmBalances: MultiChainBalances;
=======
    gOhmOnArbitrum: string;
    gOhmOnArbAsSohm: string;
    gOhmOnAvax: string;
    gOhmOnAvaxAsSohm: string;
    gOhmOnPolygon: string;
    gOhmOnPolygonAsSohm: string;
    gOhmOnFantom: string;
    gOhmOnFantomAsSohm: string;
    gOhmOnTokemak: string;
    gOhmOnTokemakAsSohm: string;
>>>>>>> 8553392e
    ohm: string;
    ohmV1: string;
    sohm: string;
    sohmV1: string;
    fsohm: string;
    fgohm: string;
    fgOHMAsfsOHM: string;
    wsohm: string;
    wsOhmBalances: MultiChainBalances;
    fiatDaowsohm: string;
    mockSohm: string;
    pool: string;
  };
}

/**
 * Stores the user donation information in a map.
 * - Key: recipient wallet address
 * - Value: amount deposited by the sender
 *
 * We store the amount as a string, since numbers in Javascript are inaccurate.
 * We later parse the string into BigNumber for performing arithmetic.
 */
interface IUserDonationInfo {
  [key: string]: string;
}

interface IUserRecipientInfo {
  totalDebt: string;
  carry: string;
  agnosticAmount: string;
  indexAtLastChange: string;
}

const balanceOf = async (
  userAddress: string,
  contractKeyInAddresses: keyof typeof addresses[number],
  networkId: NetworkId,
) => {
  try {
    const provider = NodeHelper.getAnynetStaticProvider(networkId);
    const contract = IERC20__factory.connect(addresses[networkId][contractKeyInAddresses], provider);
    return await contract.balanceOf(userAddress);
  } catch (e) {
    handleContractError(e);
    return BigNumber.from(0);
  }
};

const multichainBalanceOf = async (
  networks: NetworkId[],
  contractKeyInAddresses: keyof typeof addresses[number],
  userAddress: string,
) =>
  (await Promise.all(networks.map(n => balanceOf(userAddress, contractKeyInAddresses, n)))).reduce(
    (balances, balance, i) => ({ ...balances, [networks[i]]: balance }),
    {} as MultiChainBalances,
  );

const formatBalances = (balances: MultiChainBalances, units: BigNumberish) =>
  Object.entries(balances).reduce(
    (balances, [networkId, balance = "0"]) => ({
      ...balances,
      [networkId]: ethers.utils.formatUnits(balance.toString(), units),
    }),
    {},
  );

export const getBalances = createAsyncThunk(
  "account/getBalances",
  async ({ address, networkID, provider }: IBaseAddressAsyncThunk): Promise<IUserBalances> => {
<<<<<<< HEAD
    let mockSohmBalance = BigNumber.from(0);
=======
    let gOhmBalance = BigNumber.from("0");
    let gOhmBalAsSohmBal = BigNumber.from("0");
    let gOhmOnArbitrum = BigNumber.from("0");
    let gOhmOnArbAsSohm = BigNumber.from("0");
    let gOhmOnAvax = BigNumber.from("0");
    let gOhmOnAvaxAsSohm = BigNumber.from("0");
    let gOhmOnPolygon = BigNumber.from("0");
    let gOhmOnPolygonAsSohm = BigNumber.from("0");
    let gOhmOnFantom = BigNumber.from("0");
    let gOhmOnFantomAsSohm = BigNumber.from("0");
    let gOhmOnTokemak = BigNumber.from("0");
    let gOhmOnTokemakAsSohm = BigNumber.from("0");
    let ohmBalance = BigNumber.from("0");
    let sohmBalance = BigNumber.from("0");
    let mockSohmBalance = BigNumber.from("0");
    let ohmV2Balance = BigNumber.from("0");
    let sohmV2Balance = BigNumber.from("0");
    let wsohmBalance = BigNumber.from("0");
    let poolBalance = BigNumber.from("0");
>>>>>>> 8553392e
    let fsohmBalance = BigNumber.from(0);
    let fgohmBalance = BigNumber.from(0);
    let fgOHMAsfsOHMBalance = BigNumber.from(0);
    let fiatDaowsohmBalance = BigNumber.from("0");

<<<<<<< HEAD
    const ethNetwork = networkID === NetworkId.TESTNET_RINKEBY ? NetworkId.TESTNET_RINKEBY : NetworkId.MAINNET;
    const ethProvider = NodeHelper.getAnynetStaticProvider(ethNetwork);
    const gohmContract = GOHM__factory.connect(addresses[ethNetwork].GOHM_ADDRESS, ethProvider);

    const gOhmBalances = await multichainBalanceOf(Object.values(NetworkId) as NetworkId[], "GOHM_ADDRESS", address);

    const gOhmAsSohmBalances = await Object.entries(gOhmBalances).reduce(
      async (acc, [n, b]) => ({
        ...acc,
        [n]: await gohmContract.balanceFrom(b.toString()).catch(e => {
          handleContractError(e);
          return BigNumber.from(0);
        }),
      }),
      {} as Promise<MultiChainBalances>,
    );

    const wsOhmBalances = await multichainBalanceOf(
      [ethNetwork, NetworkId.ARBITRUM, NetworkId.ARBITRUM_TESTNET, NetworkId.AVALANCHE, NetworkId.AVALANCHE_TESTNET],
      "WSOHM_ADDRESS",
      address,
    );

    const [ohmBalance, sohmBalance, ohmV2Balance, sohmV2Balance, poolBalance] = await Promise.all([
      balanceOf(address, "OHM_ADDRESS", ethNetwork),
      balanceOf(address, "SOHM_ADDRESS", ethNetwork),
      balanceOf(address, "OHM_V2", ethNetwork),
      balanceOf(address, "SOHM_V2", ethNetwork),
      balanceOf(address, "PT_TOKEN_ADDRESS", ethNetwork),
    ]);
=======
    const gOhmContract = GOHM__factory.connect(addresses[networkID].GOHM_ADDRESS, provider);
    try {
      gOhmBalance = await gOhmContract.balanceOf(address);
      gOhmBalAsSohmBal = await gOhmContract.balanceFrom(gOhmBalance.toString());
    } catch (e) {
      handleContractError(e);
    }
    try {
      const arbProvider = NodeHelper.getAnynetStaticProvider(NetworkId.ARBITRUM);
      const gOhmArbContract = GOHM__factory.connect(addresses[NetworkId.ARBITRUM].GOHM_ADDRESS, arbProvider);
      gOhmOnArbitrum = await gOhmArbContract.balanceOf(address);
      gOhmOnArbAsSohm = await gOhmContract.balanceFrom(gOhmOnArbitrum.toString());
    } catch (e) {
      handleContractError(e);
    }
    try {
      const avaxProvider = NodeHelper.getAnynetStaticProvider(NetworkId.AVALANCHE);
      const gOhmAvaxContract = GOHM__factory.connect(addresses[NetworkId.AVALANCHE].GOHM_ADDRESS, avaxProvider);
      gOhmOnAvax = await gOhmAvaxContract.balanceOf(address);
      gOhmOnAvaxAsSohm = await gOhmContract.balanceFrom(gOhmOnAvax.toString());
    } catch (e) {
      handleContractError(e);
    }
    try {
      const polygonProvider = NodeHelper.getAnynetStaticProvider(NetworkId.POLYGON);
      const gOhmPolygonContract = GOHM__factory.connect(addresses[NetworkId.POLYGON].GOHM_ADDRESS, polygonProvider);
      gOhmOnPolygon = await gOhmPolygonContract.balanceOf(address);
      gOhmOnPolygonAsSohm = await gOhmContract.balanceFrom(gOhmOnPolygon.toString());
    } catch (e) {
      handleContractError(e);
    }
    try {
      const fantomProvider = NodeHelper.getAnynetStaticProvider(NetworkId.FANTOM);
      const gOhmFantomContract = GOHM__factory.connect(addresses[NetworkId.FANTOM].GOHM_ADDRESS, fantomProvider);
      gOhmOnFantom = await gOhmFantomContract.balanceOf(address);
      gOhmOnFantomAsSohm = await gOhmContract.balanceFrom(gOhmOnFantom.toString());
    } catch (e) {
      handleContractError(e);
    }

    try {
      const tokemakProvider = NodeHelper.getAnynetStaticProvider(NetworkId.MAINNET);
      const gOhmTokemakContract = GOHM__factory.connect(addresses[NetworkId.MAINNET].TOKEMAK_GOHM, tokemakProvider);
      gOhmOnTokemak = await gOhmTokemakContract.balanceOf(address);
      gOhmOnTokemakAsSohm = await gOhmContract.balanceFrom(gOhmOnTokemak.toString());
    } catch (e) {
      handleContractError(e);
    }
    try {
      const wsohmContract = new ethers.Contract(addresses[networkID].WSOHM_ADDRESS as string, wsOHM, provider) as WsOHM;
      wsohmBalance = await wsohmContract.balanceOf(address);
    } catch (e) {
      handleContractError(e);
    }
    try {
      const ohmContract = new ethers.Contract(
        addresses[networkID].OHM_ADDRESS as string,
        ierc20Abi,
        provider,
      ) as IERC20;
      ohmBalance = await ohmContract.balanceOf(address);
    } catch (e) {
      handleContractError(e);
    }
    try {
      const sohmContract = new ethers.Contract(
        addresses[networkID].SOHM_ADDRESS as string,
        ierc20Abi,
        provider,
      ) as IERC20;
      sohmBalance = await sohmContract.balanceOf(address);
    } catch (e) {
      handleContractError(e);
    }
    try {
      const ohmV2Contract = new ethers.Contract(addresses[networkID].OHM_V2 as string, ierc20Abi, provider) as IERC20;
      ohmV2Balance = await ohmV2Contract.balanceOf(address);
    } catch (e) {
      handleContractError(e);
    }
    try {
      const sohmV2Contract = new ethers.Contract(addresses[networkID].SOHM_V2 as string, ierc20Abi, provider) as IERC20;
      sohmV2Balance = await sohmV2Contract.balanceOf(address);
    } catch (e) {
      handleContractError(e);
    }
>>>>>>> 8553392e

    try {
      for (const fuseAddressKey of ["FUSE_6_SOHM", "FUSE_18_SOHM", "FUSE_36_SOHM"]) {
        if (addresses[networkID][fuseAddressKey]) {
          const fsohmContract = new ethers.Contract(
            addresses[networkID][fuseAddressKey] as string,
            fuseProxy,
            provider.getSigner(),
          ) as FuseProxy;
          const balanceOfUnderlying = await fsohmContract.callStatic.balanceOfUnderlying(address);
          const underlying = await fsohmContract.callStatic.underlying();
          if (underlying == addresses[networkID].GOHM_ADDRESS) {
            fgohmBalance = balanceOfUnderlying.add(fgohmBalance);
          } else fsohmBalance = balanceOfUnderlying.add(fsohmBalance);
        }
      }
      const gOhmContract = GOHM__factory.connect(addresses[networkID].GOHM_ADDRESS, provider);
      if (fgohmBalance.gt(0)) {
        fgOHMAsfsOHMBalance = await gOhmContract.balanceFrom(fgohmBalance.toString());
      }
    } catch (e) {
      handleContractError(e);
    }
    try {
      if (addresses[networkID].FIATDAO_WSOHM_ADDRESS) {
        const fiatDaoContract = new ethers.Contract(
          addresses[networkID].FIATDAO_WSOHM_ADDRESS as string,
          fiatDAO,
          provider,
        ) as FiatDAOContract;
        fiatDaowsohmBalance = await fiatDaoContract.balanceOf(address, addresses[networkID].WSOHM_ADDRESS as string);
      }
    } catch (e) {
      handleContractError(e);
    }
    /*
      Needed a sOHM contract on testnet that could easily
      be manually rebased to test redeem features
    */
    if (addresses[networkID] && addresses[networkID].MOCK_SOHM) {
      const mockSohmContract = new ethers.Contract(
        addresses[networkID].MOCK_SOHM as string,
        MockSohm,
        provider,
      ) as IERC20;
      mockSohmBalance = await mockSohmContract.balanceOf(address);
    } else {
      console.debug("Unable to find MOCK_SOHM contract on chain ID " + networkID);
    }

    return {
      balances: {
<<<<<<< HEAD
        gohm: ethers.utils.formatEther(gOhmBalances[networkID] || "0"),
        gOhmAsSohmBal: ethers.utils.formatUnits(gOhmAsSohmBalances[networkID] || "0", "gwei"),
        gOhmBalances: formatBalances(gOhmBalances, "ether"),
        gOhmAsSohmBalances: formatBalances(gOhmAsSohmBalances, "gwei"),
=======
        gohm: ethers.utils.formatEther(gOhmBalance),
        gOhmAsSohmBal: ethers.utils.formatUnits(gOhmBalAsSohmBal, "gwei"),
        gOhmOnArbitrum: ethers.utils.formatEther(gOhmOnArbitrum),
        gOhmOnArbAsSohm: ethers.utils.formatUnits(gOhmOnArbAsSohm, "gwei"),
        gOhmOnAvax: ethers.utils.formatEther(gOhmOnAvax),
        gOhmOnAvaxAsSohm: ethers.utils.formatUnits(gOhmOnAvaxAsSohm, "gwei"),
        gOhmOnPolygon: ethers.utils.formatEther(gOhmOnPolygon),
        gOhmOnPolygonAsSohm: ethers.utils.formatUnits(gOhmOnPolygonAsSohm, "gwei"),
        gOhmOnFantom: ethers.utils.formatEther(gOhmOnFantom),
        gOhmOnFantomAsSohm: ethers.utils.formatUnits(gOhmOnFantomAsSohm, "gwei"),
        gOhmOnTokemak: ethers.utils.formatEther(gOhmOnTokemak),
        gOhmOnTokemakAsSohm: ethers.utils.formatUnits(gOhmOnTokemakAsSohm, "gwei"),
>>>>>>> 8553392e
        ohmV1: ethers.utils.formatUnits(ohmBalance, "gwei"),
        sohmV1: ethers.utils.formatUnits(sohmBalance, "gwei"),
        fsohm: ethers.utils.formatUnits(fsohmBalance, "gwei"),
        fgohm: ethers.utils.formatEther(fgohmBalance),
        fgOHMAsfsOHM: ethers.utils.formatUnits(fgOHMAsfsOHMBalance, "gwei"),
        wsohm: ethers.utils.formatEther(wsOhmBalances[networkID] || "0"),
        wsOhmBalances: formatBalances(wsOhmBalances, "ether"),
        fiatDaowsohm: ethers.utils.formatEther(fiatDaowsohmBalance),
        pool: ethers.utils.formatUnits(poolBalance, "gwei"),
        ohm: ethers.utils.formatUnits(ohmV2Balance, "gwei"),
        sohm: ethers.utils.formatUnits(sohmV2Balance, "gwei"),
        mockSohm: ethers.utils.formatUnits(mockSohmBalance, "gwei"),
      },
    };
  },
);

/**
 * Provides the details of deposits/donations provided by a specific wallet.
 */
export const getDonationBalances = createAsyncThunk(
  "account/getDonationBalances",
  async ({ address, networkID, provider }: IBaseAddressAsyncThunk) => {
    let giveAllowance = 0;
    const donationInfo: IUserDonationInfo = {};

    if (addresses[networkID] && addresses[networkID].GIVING_ADDRESS) {
      const sohmContract = new ethers.Contract(addresses[networkID].SOHM_V2 as string, ierc20Abi, provider);
      giveAllowance = await sohmContract.allowance(address, addresses[networkID].GIVING_ADDRESS);
      const givingContract = new ethers.Contract(
        addresses[networkID].GIVING_ADDRESS as string,
        OlympusGiving,
        provider,
      );

      try {
        // NOTE: The BigNumber here is from ethers, and is a different implementation of BigNumber used in the rest of the frontend. For that reason, we convert to string in the interim.
        const allDeposits: [string[], BigNumber[]] = await givingContract.getAllDeposits(address);
        for (let i = 0; i < allDeposits[0].length; i++) {
          if (allDeposits[1][i].eq(0)) continue;

          // Store as a formatted string
          donationInfo[allDeposits[0][i]] = ethers.utils.formatUnits(allDeposits[1][i], "gwei");
        }
      } catch (e: unknown) {
        console.log(
          "If the following error contains 'user is not donating', then it is an expected error. No need to report it!",
        );
        console.log(e);
      }
    } else {
      console.log("Unable to find GIVING_ADDRESS contract on chain ID " + networkID);
    }

    return {
      giving: {
        sohmGive: +giveAllowance,
        donationInfo: donationInfo,
        loading: false,
      },
    };
  },
);

/**
 * Provides the details of deposits/donations provided by a specific wallet.
 *
 * This differs from the standard `getDonationBalances` function because it uses a alternative
 * sOHM contract that allows for manual rebases, which is helpful during testing of the 'Give' functionality.
 */
export const getMockDonationBalances = createAsyncThunk(
  "account/getMockDonationBalances",
  async ({ address, networkID, provider }: IBaseAddressAsyncThunk) => {
    let giveAllowance = 0;
    const donationInfo: IUserDonationInfo = {};

    if (addresses[networkID] && addresses[networkID].MOCK_SOHM) {
      const mockSohmContract = new ethers.Contract(addresses[networkID].MOCK_SOHM as string, MockSohm, provider);
      giveAllowance = await mockSohmContract._allowedValue(address, addresses[networkID].MOCK_GIVING_ADDRESS);
      const givingContract = new ethers.Contract(
        addresses[networkID].MOCK_GIVING_ADDRESS as string,
        OlympusMockGiving,
        provider,
      );

      try {
        // NOTE: The BigNumber here is from ethers, and is a different implementation of BigNumber used in the rest of the frontend. For that reason, we convert to string in the interim.
        const allDeposits: [string[], BigNumber[]] = await givingContract.getAllDeposits(address);
        for (let i = 0; i < allDeposits[0].length; i++) {
          if (allDeposits[1][i] !== BigNumber.from(0)) {
            // Store as a formatted string
            donationInfo[allDeposits[0][i]] = ethers.utils.formatUnits(allDeposits[1][i], "gwei");
          }
        }
      } catch (e: unknown) {
        console.log(
          "If the following error contains 'user is not donating', then it is an expected error. No need to report it!",
        );
        console.log(e);
      }
    } else {
      console.debug("Unable to find MOCK_SOHM contract on chain ID " + networkID);
    }

    return {
      mockGiving: {
        sohmGive: +giveAllowance,
        donationInfo: donationInfo,
        loading: false,
      },
    };
  },
);

export const getRedemptionBalances = createAsyncThunk(
  "account/getRedemptionBalances",
  async ({ address, networkID, provider }: IBaseAddressAsyncThunk) => {
    const redeeming = await getRedemptionBalancesAsync({ address, networkID, provider });
    return redeeming;
  },
);

export const getMockRedemptionBalances = createAsyncThunk(
  "account/getMockRedemptionBalances",
  async ({ address, networkID, provider }: IBaseAddressAsyncThunk) => {
    const mockRedeeming = await getMockRedemptionBalancesAsync({ address, networkID, provider });
    return mockRedeeming;
  },
);

interface IUserAccountDetails {
  staking: {
    ohmStake: number;
    ohmUnstake: number;
  };
  wrapping: {
    sohmWrap: number;
    wsohmUnwrap: number;
    gOhmUnwrap: number;
    wsOhmMigrate: number;
  };
}

export const getMigrationAllowances = createAsyncThunk(
  "account/getMigrationAllowances",
  async ({ networkID, provider, address }: IBaseAddressAsyncThunk) => {
    let ohmAllowance = BigNumber.from(0);
    let sOhmAllowance = BigNumber.from(0);
    let wsOhmAllowance = BigNumber.from(0);
    let gOhmAllowance = BigNumber.from(0);

    if (addresses[networkID].OHM_ADDRESS) {
      try {
        const ohmContract = IERC20__factory.connect(addresses[networkID].OHM_ADDRESS, provider);
        ohmAllowance = await ohmContract.allowance(address, addresses[networkID].MIGRATOR_ADDRESS);
      } catch (e) {
        handleContractError(e);
      }
    }

    if (addresses[networkID].SOHM_ADDRESS) {
      try {
        const sOhmContract = IERC20__factory.connect(addresses[networkID].SOHM_ADDRESS, provider);
        sOhmAllowance = await sOhmContract.allowance(address, addresses[networkID].MIGRATOR_ADDRESS);
      } catch (e) {
        handleContractError(e);
      }
    }

    if (addresses[networkID].WSOHM_ADDRESS) {
      try {
        const wsOhmContract = IERC20__factory.connect(addresses[networkID].WSOHM_ADDRESS, provider);
        wsOhmAllowance = await wsOhmContract.allowance(address, addresses[networkID].MIGRATOR_ADDRESS);
      } catch (e) {
        handleContractError(e);
      }
    }

    if (addresses[networkID].GOHM_ADDRESS) {
      try {
        const gOhmContract = IERC20__factory.connect(addresses[networkID].GOHM_ADDRESS, provider);
        gOhmAllowance = await gOhmContract.allowance(address, addresses[networkID].MIGRATOR_ADDRESS);
      } catch (e) {
        handleContractError(e);
      }
    }

    return {
      migration: {
        ohm: +ohmAllowance,
        sohm: +sOhmAllowance,
        wsohm: +wsOhmAllowance,
        gohm: +gOhmAllowance,
      },
      isMigrationComplete: false,
    };
  },
);

export const loadAccountDetails = createAsyncThunk(
  "account/loadAccountDetails",
  async ({ networkID, provider, address }: IBaseAddressAsyncThunk, { dispatch }) => {
    let stakeAllowance = BigNumber.from("0");
    let stakeAllowanceV2 = BigNumber.from("0");
    let unstakeAllowanceV2 = BigNumber.from("0");
    let unstakeAllowance = BigNumber.from("0");
    let wrapAllowance = BigNumber.from("0");
    let gOhmUnwrapAllowance = BigNumber.from("0");
    let poolAllowance = BigNumber.from("0");
    const ohmToGohmAllowance = BigNumber.from("0");
    let wsOhmMigrateAllowance = BigNumber.from("0");

    try {
      const gOhmContract = GOHM__factory.connect(addresses[networkID].GOHM_ADDRESS, provider);
      gOhmUnwrapAllowance = await gOhmContract.allowance(address, addresses[networkID].STAKING_V2);

      const wsOhmContract = IERC20__factory.connect(addresses[networkID].WSOHM_ADDRESS, provider);
      wsOhmMigrateAllowance = await wsOhmContract.balanceOf(address);

      const ohmContract = new ethers.Contract(
        addresses[networkID].OHM_ADDRESS as string,
        ierc20Abi,
        provider,
      ) as IERC20;
      stakeAllowance = await ohmContract.allowance(address, addresses[networkID].STAKING_HELPER_ADDRESS);

      const sohmContract = new ethers.Contract(addresses[networkID].SOHM_V2 as string, sOHMv2, provider) as SOhmv2;
      unstakeAllowance = await sohmContract.allowance(address, addresses[networkID].STAKING_ADDRESS);
      poolAllowance = await sohmContract.allowance(address, addresses[networkID].PT_PRIZE_POOL_ADDRESS);
      wrapAllowance = await sohmContract.allowance(address, addresses[networkID].STAKING_V2);

      const sohmV2Contract = IERC20__factory.connect(addresses[networkID].SOHM_V2, provider);
      unstakeAllowanceV2 = await sohmV2Contract.allowance(address, addresses[networkID].STAKING_V2);

      const ohmV2Contract = IERC20__factory.connect(addresses[networkID].OHM_V2, provider);
      stakeAllowanceV2 = await ohmV2Contract.allowance(address, addresses[networkID].STAKING_V2);
    } catch (e) {
      handleContractError(e);
    }
    await dispatch(getBalances({ address, networkID, provider }));
    await dispatch(getDonationBalances({ address, networkID, provider }));
    await dispatch(getRedemptionBalances({ address, networkID, provider }));
    if (networkID === NetworkId.TESTNET_RINKEBY) {
      await dispatch(getMockDonationBalances({ address, networkID, provider }));
      await dispatch(getMockRedemptionBalances({ address, networkID, provider }));
    } else {
      if (EnvHelper.env.NODE_ENV !== "production") console.log("Give - Contract mocks skipped except on Rinkeby");
    }

    return {
      staking: {
        ohmStakeV1: +stakeAllowance,
        ohmUnstakeV1: +unstakeAllowance,
        ohmStake: +stakeAllowanceV2,
        ohmUnstake: +unstakeAllowanceV2,
        ohmtoGohm: +ohmToGohmAllowance,
      },
      wrapping: {
        sohmWrap: Number(ethers.utils.formatUnits(wrapAllowance, "gwei")),
        gOhmUnwrap: Number(ethers.utils.formatUnits(gOhmUnwrapAllowance, "ether")),
        wsOhmMigrate: Number(ethers.utils.formatUnits(wsOhmMigrateAllowance, "ether")),
      },
    };
  },
);

export interface IUserBondDetails {
  // bond: string;
  readonly bond: string;
  readonly balance: string;
  readonly displayName: string;
  readonly allowance: number;
  readonly interestDue: number;
  readonly bondMaturationBlock: number;
  readonly pendingPayout: string; //Payout formatted in gwei.
  readonly bondIconSvg: OHMTokenStackProps["tokens"]; //Payout formatted in gwei.
}
export const calculateUserBondDetails = createAsyncThunk(
  "account/calculateUserBondDetails",
  async ({ address, bond, networkID, provider }: ICalcUserBondDetailsAsyncThunk) => {
    if (!address) {
      return {
        bond: "",
        displayName: "",
        bondIconSvg: [],
        isLP: false,
        allowance: 0,
        balance: "0",
        interestDue: 0,
        bondMaturationBlock: 0,
        pendingPayout: "",
      };
    }
    // dispatch(fetchBondInProgress());

    // Calculate bond details.
    const bondContract = bond.getContractForBond(networkID, provider);
    const reserveContract = bond.getContractForReserve(networkID, provider);
    const bondDetails = await bondContract.bondInfo(address);
    const interestDue: BigNumberish = Number(bondDetails.payout.toString()) / Math.pow(10, 9);
    const bondMaturationBlock = +bondDetails.vesting + +bondDetails.lastBlock;
    const pendingPayout = await bondContract.pendingPayoutFor(address);

    let balance = BigNumber.from(0);
    const allowance = await reserveContract.allowance(address, bond.getAddressForBond(networkID) || "");
    balance = await reserveContract.balanceOf(address);
    // formatEthers takes BigNumber => String
    const balanceVal = ethers.utils.formatEther(balance);
    // balanceVal should NOT be converted to a number. it loses decimal precision
    return {
      bond: bond.name,
      displayName: bond.displayName,
      bondIconSvg: bond.bondIconSvg,
      isLP: bond.isLP,
      allowance: Number(allowance.toString()),
      balance: balanceVal,
      interestDue,
      bondMaturationBlock,
      pendingPayout: ethers.utils.formatUnits(pendingPayout, "gwei"),
    };
  },
);

export interface IAccountSlice extends IUserAccountDetails, IUserBalances {
  giving: { sohmGive: number; donationInfo: IUserDonationInfo; loading: boolean };
  mockGiving: { sohmGive: number; donationInfo: IUserDonationInfo; loading: boolean };
  redeeming: { sohmRedeemable: string; recipientInfo: IUserRecipientInfo };
  mockRedeeming: { sohmRedeemable: string; recipientInfo: IUserRecipientInfo };
  bonds: { [key: string]: IUserBondDetails };
  balances: {
    gohm: string;
    gOhmAsSohmBal: string;
<<<<<<< HEAD
    gOhmBalances: MultiChainBalances;
    gOhmAsSohmBalances: MultiChainBalances;
=======
    gOhmOnArbitrum: string;
    gOhmOnArbAsSohm: string;
    gOhmOnAvax: string;
    gOhmOnAvaxAsSohm: string;
    gOhmOnPolygon: string;
    gOhmOnPolygonAsSohm: string;
    gOhmOnFantom: string;
    gOhmOnFantomAsSohm: string;
    gOhmOnTokemak: string;
    gOhmOnTokemakAsSohm: string;
>>>>>>> 8553392e
    ohmV1: string;
    ohm: string;
    sohm: string;
    sohmV1: string;
    dai: string;
    oldsohm: string;
    fsohm: string;
    fgohm: string;
    fgOHMAsfsOHM: string;
    wsohm: string;
    wsOhmBalances: MultiChainBalances;
    fiatDaowsohm: string;
    pool: string;
    mockSohm: string;
  };
  loading: boolean;
  staking: {
    ohmStakeV1: number;
    ohmUnstakeV1: number;
    ohmStake: number;
    ohmUnstake: number;
  };
  migration: {
    ohm: number;
    sohm: number;
    wsohm: number;
    gohm: number;
  };
  pooling: {
    sohmPool: number;
  };
  isMigrationComplete: boolean;
}

const initialState: IAccountSlice = {
  loading: false,
  bonds: {},
  balances: {
    gohm: "",
    gOhmAsSohmBal: "",
<<<<<<< HEAD
    gOhmBalances: {},
    gOhmAsSohmBalances: {},
=======
    gOhmOnArbitrum: "",
    gOhmOnArbAsSohm: "",
    gOhmOnAvax: "",
    gOhmOnAvaxAsSohm: "",
    gOhmOnPolygon: "",
    gOhmOnPolygonAsSohm: "",
    gOhmOnFantom: "",
    gOhmOnFantomAsSohm: "",
    gOhmOnTokemak: "",
    gOhmOnTokemakAsSohm: "",
>>>>>>> 8553392e
    ohmV1: "",
    ohm: "",
    sohm: "",
    sohmV1: "",
    dai: "",
    oldsohm: "",
    fsohm: "",
    fgohm: "",
    fgOHMAsfsOHM: "",
    wsohm: "",
    wsOhmBalances: {},
    fiatDaowsohm: "",
    pool: "",
    mockSohm: "",
  },
  giving: { sohmGive: 0, donationInfo: {}, loading: true },
  mockGiving: { sohmGive: 0, donationInfo: {}, loading: true },
  redeeming: {
    sohmRedeemable: "",
    recipientInfo: {
      totalDebt: "",
      carry: "",
      agnosticAmount: "",
      indexAtLastChange: "",
    },
  },
  mockRedeeming: {
    sohmRedeemable: "",
    recipientInfo: {
      totalDebt: "",
      carry: "",
      agnosticAmount: "",
      indexAtLastChange: "",
    },
  },
  staking: { ohmStakeV1: 0, ohmUnstakeV1: 0, ohmStake: 0, ohmUnstake: 0 },
  wrapping: { sohmWrap: 0, wsohmUnwrap: 0, gOhmUnwrap: 0, wsOhmMigrate: 0 },
  pooling: { sohmPool: 0 },
  migration: { ohm: 0, sohm: 0, wsohm: 0, gohm: 0 },
  isMigrationComplete: false,
};

const accountSlice = createSlice({
  name: "account",
  initialState,
  reducers: {
    fetchAccountSuccess(state, action) {
      setAll(state, action.payload);
    },
  },
  extraReducers: builder => {
    builder
      .addCase(loadAccountDetails.pending, state => {
        state.loading = true;
      })
      .addCase(loadAccountDetails.fulfilled, (state, action) => {
        setAll(state, action.payload);
        state.loading = false;
      })
      .addCase(loadAccountDetails.rejected, (state, { error }) => {
        state.loading = false;
        console.log(error);
      })
      .addCase(getBalances.pending, state => {
        state.loading = true;
      })
      .addCase(getBalances.fulfilled, (state, action) => {
        setAll(state, action.payload);
        state.loading = false;
      })
      .addCase(getBalances.rejected, (state, { error }) => {
        state.loading = false;
        console.log(error);
      })
      .addCase(getDonationBalances.pending, state => {
        state.loading = true;
      })
      .addCase(getDonationBalances.fulfilled, (state, action) => {
        setAll(state, action.payload);
        state.loading = false;
      })
      .addCase(getDonationBalances.rejected, (state, { error }) => {
        state.loading = false;
        console.log(error);
      })
      .addCase(getMockDonationBalances.pending, state => {
        state.loading = true;
      })
      .addCase(getMockDonationBalances.fulfilled, (state, action) => {
        setAll(state, action.payload);
        state.loading = false;
      })
      .addCase(getMockDonationBalances.rejected, (state, { error }) => {
        state.loading = false;
        console.log(error);
      })
      .addCase(getRedemptionBalances.pending, state => {
        state.loading = true;
      })
      .addCase(getRedemptionBalances.fulfilled, (state, action) => {
        setAll(state, action.payload);
        state.loading = false;
      })
      .addCase(getRedemptionBalances.rejected, (state, { error }) => {
        state.loading = false;
        console.log(error);
      })
      .addCase(getMockRedemptionBalances.pending, state => {
        state.loading = true;
      })
      .addCase(getMockRedemptionBalances.fulfilled, (state, action) => {
        setAll(state, action.payload);
        state.loading = false;
      })
      .addCase(getMockRedemptionBalances.rejected, (state, { error }) => {
        state.loading = false;
        console.log(error);
      })
      .addCase(calculateUserBondDetails.pending, state => {
        state.loading = true;
      })
      .addCase(calculateUserBondDetails.fulfilled, (state, action) => {
        if (!action.payload) return;
        const bond = action.payload.bond;
        state.bonds[bond] = action.payload;
        state.loading = false;
      })
      .addCase(calculateUserBondDetails.rejected, (state, { error }) => {
        state.loading = false;
        console.log(error);
      })
      .addCase(getMigrationAllowances.fulfilled, (state, action) => {
        setAll(state, action.payload);
      })
      .addCase(getMigrationAllowances.rejected, (state, { error }) => {
        console.log(error);
      });
  },
});

export default accountSlice.reducer;

export const { fetchAccountSuccess } = accountSlice.actions;

const baseInfo = (state: RootState) => state.account;

export const getAccountState = createSelector(baseInfo, account => account);<|MERGE_RESOLUTION|>--- conflicted
+++ resolved
@@ -1,19 +1,12 @@
 import { OHMTokenStackProps } from "@olympusdao/component-library";
 import { createAsyncThunk, createSelector, createSlice } from "@reduxjs/toolkit";
 import { BigNumber, BigNumberish, ethers } from "ethers";
+import { addresses, NetworkId } from "src/constants";
+import { handleContractError, setAll } from "src/helpers";
 import { EnvHelper } from "src/helpers/Environment";
 import { NodeHelper } from "src/helpers/NodeHelper";
 import { RootState } from "src/store";
-<<<<<<< HEAD
-import { IBaseAddressAsyncThunk, ICalcUserBondDetailsAsyncThunk, IJsonRPCError } from "./interfaces";
-import { FiatDAOContract, FuseProxy, GOHM, IERC20, IERC20__factory, SOhmv2 } from "src/typechain";
-import { GOHM__factory } from "src/typechain/factories/GOHM__factory";
-import { EnvHelper } from "src/helpers/Environment";
-
-export type MultiChainBalances = { [n in NetworkId]?: string };
-import { OHMTokenStackProps } from "@olympusdao/component-library";
-=======
-import { FiatDAOContract, FuseProxy, IERC20, IERC20__factory, SOhmv2, WsOHM } from "src/typechain";
+import { FiatDAOContract, FuseProxy, IERC20, IERC20__factory, SOhmv2 } from "src/typechain";
 import { GOHM__factory } from "src/typechain/factories/GOHM__factory";
 
 import { abi as fiatDAO } from "../abi/FiatDAOContract.json";
@@ -23,32 +16,19 @@
 import { abi as OlympusGiving } from "../abi/OlympusGiving.json";
 import { abi as OlympusMockGiving } from "../abi/OlympusMockGiving.json";
 import { abi as sOHMv2 } from "../abi/sOhmv2.json";
-import { abi as wsOHM } from "../abi/wsOHM.json";
-import { addresses, NetworkId } from "../constants";
-import { handleContractError, setAll } from "../helpers";
 import { getMockRedemptionBalancesAsync, getRedemptionBalancesAsync } from "../helpers/GiveRedemptionBalanceHelper";
 import { IBaseAddressAsyncThunk, ICalcUserBondDetailsAsyncThunk } from "./interfaces";
->>>>>>> 8553392e
+
+export type MultiChainBalances = { [n in NetworkId]?: string };
 
 interface IUserBalances {
   balances: {
     gohm: string;
     gOhmAsSohmBal: string;
-<<<<<<< HEAD
     gOhmBalances: MultiChainBalances;
     gOhmAsSohmBalances: MultiChainBalances;
-=======
-    gOhmOnArbitrum: string;
-    gOhmOnArbAsSohm: string;
-    gOhmOnAvax: string;
-    gOhmOnAvaxAsSohm: string;
-    gOhmOnPolygon: string;
-    gOhmOnPolygonAsSohm: string;
-    gOhmOnFantom: string;
-    gOhmOnFantomAsSohm: string;
     gOhmOnTokemak: string;
     gOhmOnTokemakAsSohm: string;
->>>>>>> 8553392e
     ohm: string;
     ohmV1: string;
     sohm: string;
@@ -117,38 +97,20 @@
     {},
   );
 
+const catchContractErrorAndReturnZero = (e: Error) => {
+  handleContractError(e);
+  return BigNumber.from(0);
+};
+
 export const getBalances = createAsyncThunk(
   "account/getBalances",
   async ({ address, networkID, provider }: IBaseAddressAsyncThunk): Promise<IUserBalances> => {
-<<<<<<< HEAD
     let mockSohmBalance = BigNumber.from(0);
-=======
-    let gOhmBalance = BigNumber.from("0");
-    let gOhmBalAsSohmBal = BigNumber.from("0");
-    let gOhmOnArbitrum = BigNumber.from("0");
-    let gOhmOnArbAsSohm = BigNumber.from("0");
-    let gOhmOnAvax = BigNumber.from("0");
-    let gOhmOnAvaxAsSohm = BigNumber.from("0");
-    let gOhmOnPolygon = BigNumber.from("0");
-    let gOhmOnPolygonAsSohm = BigNumber.from("0");
-    let gOhmOnFantom = BigNumber.from("0");
-    let gOhmOnFantomAsSohm = BigNumber.from("0");
-    let gOhmOnTokemak = BigNumber.from("0");
-    let gOhmOnTokemakAsSohm = BigNumber.from("0");
-    let ohmBalance = BigNumber.from("0");
-    let sohmBalance = BigNumber.from("0");
-    let mockSohmBalance = BigNumber.from("0");
-    let ohmV2Balance = BigNumber.from("0");
-    let sohmV2Balance = BigNumber.from("0");
-    let wsohmBalance = BigNumber.from("0");
-    let poolBalance = BigNumber.from("0");
->>>>>>> 8553392e
     let fsohmBalance = BigNumber.from(0);
     let fgohmBalance = BigNumber.from(0);
     let fgOHMAsfsOHMBalance = BigNumber.from(0);
     let fiatDaowsohmBalance = BigNumber.from("0");
 
-<<<<<<< HEAD
     const ethNetwork = networkID === NetworkId.TESTNET_RINKEBY ? NetworkId.TESTNET_RINKEBY : NetworkId.MAINNET;
     const ethProvider = NodeHelper.getAnynetStaticProvider(ethNetwork);
     const gohmContract = GOHM__factory.connect(addresses[ethNetwork].GOHM_ADDRESS, ethProvider);
@@ -158,10 +120,7 @@
     const gOhmAsSohmBalances = await Object.entries(gOhmBalances).reduce(
       async (acc, [n, b]) => ({
         ...acc,
-        [n]: await gohmContract.balanceFrom(b.toString()).catch(e => {
-          handleContractError(e);
-          return BigNumber.from(0);
-        }),
+        [n]: await gohmContract.balanceFrom(b.toString()).catch(catchContractErrorAndReturnZero),
       }),
       {} as Promise<MultiChainBalances>,
     );
@@ -172,101 +131,18 @@
       address,
     );
 
-    const [ohmBalance, sohmBalance, ohmV2Balance, sohmV2Balance, poolBalance] = await Promise.all([
+    const [ohmBalance, sohmBalance, ohmV2Balance, sohmV2Balance, poolBalance, gOhmOnTokemak] = await Promise.all([
       balanceOf(address, "OHM_ADDRESS", ethNetwork),
       balanceOf(address, "SOHM_ADDRESS", ethNetwork),
       balanceOf(address, "OHM_V2", ethNetwork),
       balanceOf(address, "SOHM_V2", ethNetwork),
       balanceOf(address, "PT_TOKEN_ADDRESS", ethNetwork),
+      balanceOf(address, "TOKEMAK_GOHM", NetworkId.MAINNET),
     ]);
-=======
-    const gOhmContract = GOHM__factory.connect(addresses[networkID].GOHM_ADDRESS, provider);
-    try {
-      gOhmBalance = await gOhmContract.balanceOf(address);
-      gOhmBalAsSohmBal = await gOhmContract.balanceFrom(gOhmBalance.toString());
-    } catch (e) {
-      handleContractError(e);
-    }
-    try {
-      const arbProvider = NodeHelper.getAnynetStaticProvider(NetworkId.ARBITRUM);
-      const gOhmArbContract = GOHM__factory.connect(addresses[NetworkId.ARBITRUM].GOHM_ADDRESS, arbProvider);
-      gOhmOnArbitrum = await gOhmArbContract.balanceOf(address);
-      gOhmOnArbAsSohm = await gOhmContract.balanceFrom(gOhmOnArbitrum.toString());
-    } catch (e) {
-      handleContractError(e);
-    }
-    try {
-      const avaxProvider = NodeHelper.getAnynetStaticProvider(NetworkId.AVALANCHE);
-      const gOhmAvaxContract = GOHM__factory.connect(addresses[NetworkId.AVALANCHE].GOHM_ADDRESS, avaxProvider);
-      gOhmOnAvax = await gOhmAvaxContract.balanceOf(address);
-      gOhmOnAvaxAsSohm = await gOhmContract.balanceFrom(gOhmOnAvax.toString());
-    } catch (e) {
-      handleContractError(e);
-    }
-    try {
-      const polygonProvider = NodeHelper.getAnynetStaticProvider(NetworkId.POLYGON);
-      const gOhmPolygonContract = GOHM__factory.connect(addresses[NetworkId.POLYGON].GOHM_ADDRESS, polygonProvider);
-      gOhmOnPolygon = await gOhmPolygonContract.balanceOf(address);
-      gOhmOnPolygonAsSohm = await gOhmContract.balanceFrom(gOhmOnPolygon.toString());
-    } catch (e) {
-      handleContractError(e);
-    }
-    try {
-      const fantomProvider = NodeHelper.getAnynetStaticProvider(NetworkId.FANTOM);
-      const gOhmFantomContract = GOHM__factory.connect(addresses[NetworkId.FANTOM].GOHM_ADDRESS, fantomProvider);
-      gOhmOnFantom = await gOhmFantomContract.balanceOf(address);
-      gOhmOnFantomAsSohm = await gOhmContract.balanceFrom(gOhmOnFantom.toString());
-    } catch (e) {
-      handleContractError(e);
-    }
-
-    try {
-      const tokemakProvider = NodeHelper.getAnynetStaticProvider(NetworkId.MAINNET);
-      const gOhmTokemakContract = GOHM__factory.connect(addresses[NetworkId.MAINNET].TOKEMAK_GOHM, tokemakProvider);
-      gOhmOnTokemak = await gOhmTokemakContract.balanceOf(address);
-      gOhmOnTokemakAsSohm = await gOhmContract.balanceFrom(gOhmOnTokemak.toString());
-    } catch (e) {
-      handleContractError(e);
-    }
-    try {
-      const wsohmContract = new ethers.Contract(addresses[networkID].WSOHM_ADDRESS as string, wsOHM, provider) as WsOHM;
-      wsohmBalance = await wsohmContract.balanceOf(address);
-    } catch (e) {
-      handleContractError(e);
-    }
-    try {
-      const ohmContract = new ethers.Contract(
-        addresses[networkID].OHM_ADDRESS as string,
-        ierc20Abi,
-        provider,
-      ) as IERC20;
-      ohmBalance = await ohmContract.balanceOf(address);
-    } catch (e) {
-      handleContractError(e);
-    }
-    try {
-      const sohmContract = new ethers.Contract(
-        addresses[networkID].SOHM_ADDRESS as string,
-        ierc20Abi,
-        provider,
-      ) as IERC20;
-      sohmBalance = await sohmContract.balanceOf(address);
-    } catch (e) {
-      handleContractError(e);
-    }
-    try {
-      const ohmV2Contract = new ethers.Contract(addresses[networkID].OHM_V2 as string, ierc20Abi, provider) as IERC20;
-      ohmV2Balance = await ohmV2Contract.balanceOf(address);
-    } catch (e) {
-      handleContractError(e);
-    }
-    try {
-      const sohmV2Contract = new ethers.Contract(addresses[networkID].SOHM_V2 as string, ierc20Abi, provider) as IERC20;
-      sohmV2Balance = await sohmV2Contract.balanceOf(address);
-    } catch (e) {
-      handleContractError(e);
-    }
->>>>>>> 8553392e
+
+    const gOhmOnTokemakAsSohm = await gohmContract
+      .balanceFrom(gOhmOnTokemak.toString())
+      .catch(catchContractErrorAndReturnZero);
 
     try {
       for (const fuseAddressKey of ["FUSE_6_SOHM", "FUSE_18_SOHM", "FUSE_36_SOHM"]) {
@@ -319,25 +195,12 @@
 
     return {
       balances: {
-<<<<<<< HEAD
         gohm: ethers.utils.formatEther(gOhmBalances[networkID] || "0"),
         gOhmAsSohmBal: ethers.utils.formatUnits(gOhmAsSohmBalances[networkID] || "0", "gwei"),
         gOhmBalances: formatBalances(gOhmBalances, "ether"),
         gOhmAsSohmBalances: formatBalances(gOhmAsSohmBalances, "gwei"),
-=======
-        gohm: ethers.utils.formatEther(gOhmBalance),
-        gOhmAsSohmBal: ethers.utils.formatUnits(gOhmBalAsSohmBal, "gwei"),
-        gOhmOnArbitrum: ethers.utils.formatEther(gOhmOnArbitrum),
-        gOhmOnArbAsSohm: ethers.utils.formatUnits(gOhmOnArbAsSohm, "gwei"),
-        gOhmOnAvax: ethers.utils.formatEther(gOhmOnAvax),
-        gOhmOnAvaxAsSohm: ethers.utils.formatUnits(gOhmOnAvaxAsSohm, "gwei"),
-        gOhmOnPolygon: ethers.utils.formatEther(gOhmOnPolygon),
-        gOhmOnPolygonAsSohm: ethers.utils.formatUnits(gOhmOnPolygonAsSohm, "gwei"),
-        gOhmOnFantom: ethers.utils.formatEther(gOhmOnFantom),
-        gOhmOnFantomAsSohm: ethers.utils.formatUnits(gOhmOnFantomAsSohm, "gwei"),
         gOhmOnTokemak: ethers.utils.formatEther(gOhmOnTokemak),
         gOhmOnTokemakAsSohm: ethers.utils.formatUnits(gOhmOnTokemakAsSohm, "gwei"),
->>>>>>> 8553392e
         ohmV1: ethers.utils.formatUnits(ohmBalance, "gwei"),
         sohmV1: ethers.utils.formatUnits(sohmBalance, "gwei"),
         fsohm: ethers.utils.formatUnits(fsohmBalance, "gwei"),
@@ -670,21 +533,10 @@
   balances: {
     gohm: string;
     gOhmAsSohmBal: string;
-<<<<<<< HEAD
     gOhmBalances: MultiChainBalances;
     gOhmAsSohmBalances: MultiChainBalances;
-=======
-    gOhmOnArbitrum: string;
-    gOhmOnArbAsSohm: string;
-    gOhmOnAvax: string;
-    gOhmOnAvaxAsSohm: string;
-    gOhmOnPolygon: string;
-    gOhmOnPolygonAsSohm: string;
-    gOhmOnFantom: string;
-    gOhmOnFantomAsSohm: string;
     gOhmOnTokemak: string;
     gOhmOnTokemakAsSohm: string;
->>>>>>> 8553392e
     ohmV1: string;
     ohm: string;
     sohm: string;
@@ -725,21 +577,10 @@
   balances: {
     gohm: "",
     gOhmAsSohmBal: "",
-<<<<<<< HEAD
     gOhmBalances: {},
     gOhmAsSohmBalances: {},
-=======
-    gOhmOnArbitrum: "",
-    gOhmOnArbAsSohm: "",
-    gOhmOnAvax: "",
-    gOhmOnAvaxAsSohm: "",
-    gOhmOnPolygon: "",
-    gOhmOnPolygonAsSohm: "",
-    gOhmOnFantom: "",
-    gOhmOnFantomAsSohm: "",
     gOhmOnTokemak: "",
     gOhmOnTokemakAsSohm: "",
->>>>>>> 8553392e
     ohmV1: "",
     ohm: "",
     sohm: "",
