import { BigNumber, BigNumberish, ethers } from "ethers";
import { addresses } from "../constants";
import { abi as ierc20Abi } from "../abi/IERC20.json";
import { abi as sOHMv2 } from "../abi/sOhmv2.json";
import { abi as fuseProxy } from "../abi/FuseProxy.json";
import { abi as wsOHM } from "../abi/wsOHM.json";

import { setAll } from "../helpers";

import { createAsyncThunk, createSelector, createSlice } from "@reduxjs/toolkit";
import { RootState } from "src/store";
import { IBaseAddressAsyncThunk, ICalcUserBondDetailsAsyncThunk } from "./interfaces";
import { FuseProxy, IERC20, SOhmv2, WsOHM } from "src/typechain";

interface IUserBalances {
  balances: {
    ohm: string;
    sohm: string;
    fsohm: string;
    wsohm: string;
    wsohmAsSohm: string;
    pool: string;
  };
}

export const getBalances = createAsyncThunk(
  "account/getBalances",
  async ({ address, networkID, provider }: IBaseAddressAsyncThunk) => {
    const ohmContract = new ethers.Contract(addresses[networkID].OHM_ADDRESS as string, ierc20Abi, provider) as IERC20;
    const ohmBalance = await ohmContract.balanceOf(address);
    const sohmContract = new ethers.Contract(
      addresses[networkID].SOHM_ADDRESS as string,
      ierc20Abi,
      provider,
    ) as IERC20;
    const sohmBalance = await sohmContract.balanceOf(address);
    const wsohmContract = new ethers.Contract(addresses[networkID].WSOHM_ADDRESS as string, wsOHM, provider) as WsOHM;
    const wsohmBalance = await wsohmContract.balanceOf(address);
    // NOTE (appleseed): wsohmAsSohm is wsOHM given as a quantity of sOHM
    const wsohmAsSohm = await wsohmContract.wOHMTosOHM(wsohmBalance);
    const poolTokenContract = new ethers.Contract(
      addresses[networkID].PT_TOKEN_ADDRESS as string,
      ierc20Abi,
      provider,
    ) as IERC20;
    const poolBalance = await poolTokenContract.balanceOf(address);

    let fsohmBalance = BigNumber.from(0);
    for (const fuseAddressKey of ["FUSE_6_SOHM", "FUSE_18_SOHM"]) {
      if (addresses[networkID][fuseAddressKey]) {
        const fsohmContract = new ethers.Contract(
          addresses[networkID][fuseAddressKey] as string,
          fuseProxy,
          provider.getSigner(),
        ) as FuseProxy;
        // fsohmContract.signer;
        const balanceOfUnderlying = await fsohmContract.callStatic.balanceOfUnderlying(address);
        fsohmBalance = balanceOfUnderlying.add(fsohmBalance);
      }
    }

    return {
      balances: {
        ohm: ethers.utils.formatUnits(ohmBalance, "gwei"),
        sohm: ethers.utils.formatUnits(sohmBalance, "gwei"),
        fsohm: ethers.utils.formatUnits(fsohmBalance, "gwei"),
        wsohm: ethers.utils.formatEther(wsohmBalance),
        wsohmAsSohm: ethers.utils.formatUnits(wsohmAsSohm, "gwei"),
        pool: ethers.utils.formatUnits(poolBalance, "gwei"),
      },
    };
  },
);

interface IUserAccountDetails {
  staking: {
    ohmStake: number;
    ohmUnstake: number;
  };
  wrapping: {
    sohmWrap: number;
    wsohmUnwrap: number;
  };
}

export const loadAccountDetails = createAsyncThunk(
  "account/loadAccountDetails",
<<<<<<< HEAD
  async ({ networkID, provider, address }: IBaseAddressAsyncThunk) => {
    let ohmBalance = BigNumber.from(0);
    let sohmBalance = BigNumber.from(0);
    let fsohmBalance = BigNumber.from(0);
    let wsohmBalance = BigNumber.from(0);
    let wsohmAsSohm = BigNumber.from(0);
    let wrapAllowance = BigNumber.from(0);
    let unwrapAllowance = BigNumber.from(0);
    let stakeAllowance = BigNumber.from(0);
    let unstakeAllowance = BigNumber.from(0);
    let lpStaked = 0;
    let pendingRewards = 0;
    let lpBondAllowance = 0;
    let daiBondAllowance = 0;
    let aOHMAbleToClaim = 0;
    let poolBalance = BigNumber.from(0);
    let poolAllowance = BigNumber.from(0);

    const daiContract = new ethers.Contract(addresses[networkID].DAI_ADDRESS as string, ierc20Abi, provider) as IERC20;
    const daiBalance = await daiContract.balanceOf(address);

    if (addresses[networkID].OHM_ADDRESS) {
      const ohmContract = new ethers.Contract(
        addresses[networkID].OHM_ADDRESS as string,
        ierc20Abi,
        provider,
      ) as IERC20;
      ohmBalance = await ohmContract.balanceOf(address);
      stakeAllowance = await ohmContract.allowance(address, addresses[networkID].STAKING_HELPER_ADDRESS);
    }

    if (addresses[networkID].SOHM_ADDRESS) {
      const sohmContract = new ethers.Contract(addresses[networkID].SOHM_ADDRESS as string, sOHMv2, provider) as SOhmv2;
      sohmBalance = await sohmContract.balanceOf(address);
      unstakeAllowance = await sohmContract.allowance(address, addresses[networkID].STAKING_ADDRESS);
      poolAllowance = await sohmContract.allowance(address, addresses[networkID].PT_PRIZE_POOL_ADDRESS);
      wrapAllowance = await sohmContract.allowance(address, addresses[networkID].WSOHM_ADDRESS);
    }
=======
  async ({ networkID, provider, address }: IBaseAddressAsyncThunk, { dispatch }) => {
    const ohmContract = new ethers.Contract(addresses[networkID].OHM_ADDRESS as string, ierc20Abi, provider) as IERC20;
    const stakeAllowance = await ohmContract.allowance(address, addresses[networkID].STAKING_HELPER_ADDRESS);
>>>>>>> 3e6af9d1

    const sohmContract = new ethers.Contract(addresses[networkID].SOHM_ADDRESS as string, sOHMv2, provider) as SOhmv2;
    const unstakeAllowance = await sohmContract.allowance(address, addresses[networkID].STAKING_ADDRESS);
    const poolAllowance = await sohmContract.allowance(address, addresses[networkID].PT_PRIZE_POOL_ADDRESS);
    const wrapAllowance = await sohmContract.allowance(address, addresses[networkID].WSOHM_ADDRESS);

    const wsohmContract = new ethers.Contract(addresses[networkID].WSOHM_ADDRESS as string, wsOHM, provider) as WsOHM;
    const unwrapAllowance = await wsohmContract.allowance(address, addresses[networkID].WSOHM_ADDRESS);

    await dispatch(getBalances({ address, networkID, provider }));

    return {
      staking: {
        ohmStake: +stakeAllowance,
        ohmUnstake: +unstakeAllowance,
      },
      wrapping: {
        ohmWrap: +wrapAllowance,
        ohmUnwrap: +unwrapAllowance,
      },
      pooling: {
        sohmPool: +poolAllowance,
      },
    };
  },
);

export interface IUserBondDetails {
  allowance: number;
  interestDue: number;
  bondMaturationBlock: number;
  pendingPayout: string; //Payout formatted in gwei.
}
export const calculateUserBondDetails = createAsyncThunk(
  "account/calculateUserBondDetails",
  async ({ address, bond, networkID, provider }: ICalcUserBondDetailsAsyncThunk) => {
    if (!address) {
      return {
        bond: "",
        displayName: "",
        bondIconSvg: "",
        isLP: false,
        allowance: 0,
        balance: "0",
        interestDue: 0,
        bondMaturationBlock: 0,
        pendingPayout: "",
      };
    }
    // dispatch(fetchBondInProgress());

    // Calculate bond details.
    const bondContract = bond.getContractForBond(networkID, provider);
    const reserveContract = bond.getContractForReserve(networkID, provider);

    let pendingPayout, bondMaturationBlock;

    const bondDetails = await bondContract.bondInfo(address);
    let interestDue: BigNumberish = Number(bondDetails.payout.toString()) / Math.pow(10, 9);
    bondMaturationBlock = +bondDetails.vesting + +bondDetails.lastBlock;
    pendingPayout = await bondContract.pendingPayoutFor(address);

    let allowance,
      balance = BigNumber.from(0);
    allowance = await reserveContract.allowance(address, bond.getAddressForBond(networkID));
    balance = await reserveContract.balanceOf(address);
    // formatEthers takes BigNumber => String
    const balanceVal = ethers.utils.formatEther(balance);
    // balanceVal should NOT be converted to a number. it loses decimal precision
    return {
      bond: bond.name,
      displayName: bond.displayName,
      bondIconSvg: bond.bondIconSvg,
      isLP: bond.isLP,
      allowance: Number(allowance.toString()),
      balance: balanceVal,
      interestDue,
      bondMaturationBlock,
      pendingPayout: ethers.utils.formatUnits(pendingPayout, "gwei"),
    };
  },
);

interface IAccountSlice extends IUserAccountDetails, IUserBalances {
  bonds: { [key: string]: IUserBondDetails };
  loading: boolean;
}

const initialState: IAccountSlice = {
  loading: false,
  bonds: {},
  balances: { ohm: "", sohm: "", wsohmAsSohm: "", wsohm: "", fsohm: "", pool: "" },
  staking: { ohmStake: 0, ohmUnstake: 0 },
  wrapping: { sohmWrap: 0, wsohmUnwrap: 0 },
};

const accountSlice = createSlice({
  name: "account",
  initialState,
  reducers: {
    fetchAccountSuccess(state, action) {
      setAll(state, action.payload);
    },
  },
  extraReducers: builder => {
    builder
      .addCase(loadAccountDetails.pending, state => {
        state.loading = true;
      })
      .addCase(loadAccountDetails.fulfilled, (state, action) => {
        setAll(state, action.payload);
        state.loading = false;
      })
      .addCase(loadAccountDetails.rejected, (state, { error }) => {
        state.loading = false;
        console.log(error);
      })
      .addCase(getBalances.pending, state => {
        state.loading = true;
      })
      .addCase(getBalances.fulfilled, (state, action) => {
        setAll(state, action.payload);
        state.loading = false;
      })
      .addCase(getBalances.rejected, (state, { error }) => {
        state.loading = false;
        console.log(error);
      })
      .addCase(calculateUserBondDetails.pending, state => {
        state.loading = true;
      })
      .addCase(calculateUserBondDetails.fulfilled, (state, action) => {
        if (!action.payload) return;
        const bond = action.payload.bond;
        state.bonds[bond] = action.payload;
        state.loading = false;
      })
      .addCase(calculateUserBondDetails.rejected, (state, { error }) => {
        state.loading = false;
        console.log(error);
      });
  },
});

export default accountSlice.reducer;

export const { fetchAccountSuccess } = accountSlice.actions;

const baseInfo = (state: RootState) => state.account;

export const getAccountState = createSelector(baseInfo, account => account);<|MERGE_RESOLUTION|>--- conflicted
+++ resolved
@@ -85,50 +85,9 @@
 
 export const loadAccountDetails = createAsyncThunk(
   "account/loadAccountDetails",
-<<<<<<< HEAD
-  async ({ networkID, provider, address }: IBaseAddressAsyncThunk) => {
-    let ohmBalance = BigNumber.from(0);
-    let sohmBalance = BigNumber.from(0);
-    let fsohmBalance = BigNumber.from(0);
-    let wsohmBalance = BigNumber.from(0);
-    let wsohmAsSohm = BigNumber.from(0);
-    let wrapAllowance = BigNumber.from(0);
-    let unwrapAllowance = BigNumber.from(0);
-    let stakeAllowance = BigNumber.from(0);
-    let unstakeAllowance = BigNumber.from(0);
-    let lpStaked = 0;
-    let pendingRewards = 0;
-    let lpBondAllowance = 0;
-    let daiBondAllowance = 0;
-    let aOHMAbleToClaim = 0;
-    let poolBalance = BigNumber.from(0);
-    let poolAllowance = BigNumber.from(0);
-
-    const daiContract = new ethers.Contract(addresses[networkID].DAI_ADDRESS as string, ierc20Abi, provider) as IERC20;
-    const daiBalance = await daiContract.balanceOf(address);
-
-    if (addresses[networkID].OHM_ADDRESS) {
-      const ohmContract = new ethers.Contract(
-        addresses[networkID].OHM_ADDRESS as string,
-        ierc20Abi,
-        provider,
-      ) as IERC20;
-      ohmBalance = await ohmContract.balanceOf(address);
-      stakeAllowance = await ohmContract.allowance(address, addresses[networkID].STAKING_HELPER_ADDRESS);
-    }
-
-    if (addresses[networkID].SOHM_ADDRESS) {
-      const sohmContract = new ethers.Contract(addresses[networkID].SOHM_ADDRESS as string, sOHMv2, provider) as SOhmv2;
-      sohmBalance = await sohmContract.balanceOf(address);
-      unstakeAllowance = await sohmContract.allowance(address, addresses[networkID].STAKING_ADDRESS);
-      poolAllowance = await sohmContract.allowance(address, addresses[networkID].PT_PRIZE_POOL_ADDRESS);
-      wrapAllowance = await sohmContract.allowance(address, addresses[networkID].WSOHM_ADDRESS);
-    }
-=======
   async ({ networkID, provider, address }: IBaseAddressAsyncThunk, { dispatch }) => {
     const ohmContract = new ethers.Contract(addresses[networkID].OHM_ADDRESS as string, ierc20Abi, provider) as IERC20;
     const stakeAllowance = await ohmContract.allowance(address, addresses[networkID].STAKING_HELPER_ADDRESS);
->>>>>>> 3e6af9d1
 
     const sohmContract = new ethers.Contract(addresses[networkID].SOHM_ADDRESS as string, sOHMv2, provider) as SOhmv2;
     const unstakeAllowance = await sohmContract.allowance(address, addresses[networkID].STAKING_ADDRESS);
