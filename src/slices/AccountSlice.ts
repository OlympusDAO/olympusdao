import { BigNumber, BigNumberish, ethers } from "ethers";
import { addresses, NetworkId } from "../constants";
import { abi as ierc20Abi } from "../abi/IERC20.json";
import { abi as sOHMv2 } from "../abi/sOhmv2.json";
import { abi as fuseProxy } from "../abi/FuseProxy.json";
import { abi as wsOHM } from "../abi/wsOHM.json";
import { abi as fiatDAO } from "../abi/FiatDAOContract.json";

import { setAll, handleContractError } from "../helpers";
import { abi as OlympusGiving } from "../abi/OlympusGiving.json";
import { abi as OlympusMockGiving } from "../abi/OlympusMockGiving.json";
import { abi as MockSohm } from "../abi/MockSohm.json";
<<<<<<< HEAD

import { getRedemptionBalancesAsync, getMockRedemptionBalancesAsync } from "../helpers/GiveRedemptionBalanceHelper";
=======
>>>>>>> 7fe5775e

import { getRedemptionBalancesAsync, getMockRedemptionBalancesAsync } from "../helpers/GiveRedemptionBalanceHelper";
import { NodeHelper } from "src/helpers/NodeHelper";
import { createAsyncThunk, createSelector, createSlice } from "@reduxjs/toolkit";
import { RootState } from "src/store";
import { IBaseAddressAsyncThunk, ICalcUserBondDetailsAsyncThunk, IJsonRPCError } from "./interfaces";
import {
  FiatDAOContract,
  FuseProxy,
  IERC20,
  IERC20__factory,
  SOhmv2,
  WsOHM,
  OlympusStakingv2__factory,
} from "src/typechain";
import { GOHM__factory } from "src/typechain/factories/GOHM__factory";
import { useLocation } from "react-router-dom";
import { EnvHelper } from "src/helpers/Environment";

interface IUserBalances {
  balances: {
    gohm: string;
    ohm: string;
    sohm: string;
    fsohm: string;
    wsohm: string;
    fiatDaowsohm: string;
    pool: string;
    mockSohm: string;
  };
}

/**
 * Stores the user donation information in a map.
 * - Key: recipient wallet address
 * - Value: amount deposited by the sender
 *
 * We store the amount as a string, since numbers in Javascript are inaccurate.
 * We later parse the string into BigNumber for performing arithmetic.
 */
interface IUserDonationInfo {
  [key: string]: string;
}

interface IUserRecipientInfo {
  totalDebt: string;
  carry: string;
  agnosticAmount: string;
  indexAtLastChange: string;
}

import { useLocation } from "react-router-dom";
import { EnvHelper } from "src/helpers/Environment";

interface IUserBalances {
  balances: {
    gohm: string;
    gOhmAsSohmBal: string;
    gOhmOnArbitrum: string;
    gOhmOnArbAsSohm: string;
    gOhmOnAvax: string;
    gOhmOnAvaxAsSohm: string;
    gOhmOnPolygon: string;
    gOhmOnPolygonAsSohm: string;
    gOhmOnFantom: string;
    gOhmOnFantomAsSohm: string;
    ohm: string;
    ohmV1: string;
    sohm: string;
    sohmV1: string;
    fsohm: string;
    fgohm: string;
    fgOHMAsfsOHM: string;
    wsohm: string;
    fiatDaowsohm: string;
    mockSohm: string;
    pool: string;
  };
}

/**
 * Stores the user donation information in a map.
 * - Key: recipient wallet address
 * - Value: amount deposited by the sender
 *
 * We store the amount as a string, since numbers in Javascript are inaccurate.
 * We later parse the string into BigNumber for performing arithmetic.
 */
interface IUserDonationInfo {
  [key: string]: string;
}

interface IUserRecipientInfo {
  totalDebt: string;
  carry: string;
  agnosticAmount: string;
  indexAtLastChange: string;
}

export const getBalances = createAsyncThunk(
  "account/getBalances",
  async ({ address, networkID, provider }: IBaseAddressAsyncThunk): Promise<IUserBalances> => {
    let gOhmBalance = BigNumber.from("0");
    let gOhmBalAsSohmBal = BigNumber.from("0");
    let gOhmOnArbitrum = BigNumber.from("0");
    let gOhmOnArbAsSohm = BigNumber.from("0");
    let gOhmOnAvax = BigNumber.from("0");
    let gOhmOnAvaxAsSohm = BigNumber.from("0");
    let gOhmOnPolygon = BigNumber.from("0");
    let gOhmOnPolygonAsSohm = BigNumber.from("0");
    let gOhmOnFantom = BigNumber.from("0");
    let gOhmOnFantomAsSohm = BigNumber.from("0");
    let ohmBalance = BigNumber.from("0");
    let sohmBalance = BigNumber.from("0");
    let mockSohmBalance = BigNumber.from("0");
    let ohmV2Balance = BigNumber.from("0");
    let sohmV2Balance = BigNumber.from("0");
    let wsohmBalance = BigNumber.from("0");
    let poolBalance = BigNumber.from("0");
    let fsohmBalance = BigNumber.from(0);
    let fgohmBalance = BigNumber.from(0);
    let fgOHMAsfsOHMBalance = BigNumber.from(0);
    let fiatDaowsohmBalance = BigNumber.from("0");

    const gOhmContract = GOHM__factory.connect(addresses[networkID].GOHM_ADDRESS, provider);
    try {
      gOhmBalance = await gOhmContract.balanceOf(address);
      gOhmBalAsSohmBal = await gOhmContract.balanceFrom(gOhmBalance.toString());
    } catch (e) {
      handleContractError(e);
    }
    try {
      const arbProvider = NodeHelper.getAnynetStaticProvider(NetworkId.ARBITRUM);
      const gOhmArbContract = GOHM__factory.connect(addresses[NetworkId.ARBITRUM].GOHM_ADDRESS, arbProvider);
      gOhmOnArbitrum = await gOhmArbContract.balanceOf(address);
      gOhmOnArbAsSohm = await gOhmContract.balanceFrom(gOhmOnArbitrum.toString());
    } catch (e) {
      handleContractError(e);
    }
    try {
      const avaxProvider = NodeHelper.getAnynetStaticProvider(NetworkId.AVALANCHE);
      const gOhmAvaxContract = GOHM__factory.connect(addresses[NetworkId.AVALANCHE].GOHM_ADDRESS, avaxProvider);
      gOhmOnAvax = await gOhmAvaxContract.balanceOf(address);
      gOhmOnAvaxAsSohm = await gOhmContract.balanceFrom(gOhmOnAvax.toString());
    } catch (e) {
      handleContractError(e);
    }
    try {
      const polygonProvider = NodeHelper.getAnynetStaticProvider(NetworkId.POLYGON);
      const gOhmPolygonContract = GOHM__factory.connect(addresses[NetworkId.POLYGON].GOHM_ADDRESS, polygonProvider);
      gOhmOnPolygon = await gOhmPolygonContract.balanceOf(address);
      gOhmOnPolygonAsSohm = await gOhmContract.balanceFrom(gOhmOnPolygon.toString());
    } catch (e) {
      handleContractError(e);
    }
    try {
      const fantomProvider = NodeHelper.getAnynetStaticProvider(NetworkId.FANTOM);
      const gOhmFantomContract = GOHM__factory.connect(addresses[NetworkId.FANTOM].GOHM_ADDRESS, fantomProvider);
      gOhmOnFantom = await gOhmFantomContract.balanceOf(address);
      gOhmOnFantomAsSohm = await gOhmContract.balanceFrom(gOhmOnFantom.toString());
    } catch (e) {
      handleContractError(e);
    }
    try {
      const wsohmContract = new ethers.Contract(addresses[networkID].WSOHM_ADDRESS as string, wsOHM, provider) as WsOHM;
      wsohmBalance = await wsohmContract.balanceOf(address);
    } catch (e) {
      handleContractError(e);
    }
    try {
      const ohmContract = new ethers.Contract(
        addresses[networkID].OHM_ADDRESS as string,
        ierc20Abi,
        provider,
      ) as IERC20;
      ohmBalance = await ohmContract.balanceOf(address);
    } catch (e) {
      handleContractError(e);
    }
    try {
      const sohmContract = new ethers.Contract(
        addresses[networkID].SOHM_ADDRESS as string,
        ierc20Abi,
        provider,
      ) as IERC20;
      sohmBalance = await sohmContract.balanceOf(address);
    } catch (e) {
      handleContractError(e);
    }
    try {
      const ohmV2Contract = new ethers.Contract(addresses[networkID].OHM_V2 as string, ierc20Abi, provider) as IERC20;
      ohmV2Balance = await ohmV2Contract.balanceOf(address);
    } catch (e) {
      handleContractError(e);
    }
    try {
      const sohmV2Contract = new ethers.Contract(addresses[networkID].SOHM_V2 as string, ierc20Abi, provider) as IERC20;
      sohmV2Balance = await sohmV2Contract.balanceOf(address);
    } catch (e) {
      handleContractError(e);
    }

    try {
      const poolTokenContract = new ethers.Contract(
        addresses[networkID].PT_TOKEN_ADDRESS as string,
        ierc20Abi,
        provider,
      ) as IERC20;
      poolBalance = await poolTokenContract.balanceOf(address);
    } catch (e) {
      handleContractError(e);
    }
    try {
      for (const fuseAddressKey of ["FUSE_6_SOHM", "FUSE_18_SOHM", "FUSE_36_SOHM"]) {
        if (addresses[networkID][fuseAddressKey]) {
          const fsohmContract = new ethers.Contract(
            addresses[networkID][fuseAddressKey] as string,
            fuseProxy,
            provider.getSigner(),
          ) as FuseProxy;
          let balanceOfUnderlying = await fsohmContract.callStatic.balanceOfUnderlying(address);
          const underlying = await fsohmContract.callStatic.underlying();
          if (underlying == addresses[networkID].GOHM_ADDRESS) {
            fgohmBalance = balanceOfUnderlying.add(fgohmBalance);
          } else fsohmBalance = balanceOfUnderlying.add(fsohmBalance);
        }
      }
      const gOhmContract = GOHM__factory.connect(addresses[networkID].GOHM_ADDRESS, provider);
      if (fgohmBalance.gt(0)) {
        fgOHMAsfsOHMBalance = await gOhmContract.balanceFrom(fgohmBalance.toString());
      }
    } catch (e) {
      handleContractError(e);
    }
    try {
      if (addresses[networkID].FIATDAO_WSOHM_ADDRESS) {
        const fiatDaoContract = new ethers.Contract(
          addresses[networkID].FIATDAO_WSOHM_ADDRESS as string,
          fiatDAO,
          provider,
        ) as FiatDAOContract;
        fiatDaowsohmBalance = await fiatDaoContract.balanceOf(address, addresses[networkID].WSOHM_ADDRESS as string);
      }
    } catch (e) {
      handleContractError(e);
    }
    /*
      Needed a sOHM contract on testnet that could easily 
      be manually rebased to test redeem features
    */
<<<<<<< HEAD
    let mockSohmBalance = null;
=======
>>>>>>> 7fe5775e
    if (addresses[networkID] && addresses[networkID].MOCK_SOHM) {
      const mockSohmContract = new ethers.Contract(
        addresses[networkID].MOCK_SOHM as string,
        MockSohm,
        provider,
      ) as IERC20;
      mockSohmBalance = await mockSohmContract.balanceOf(address);
    } else {
      console.debug("Unable to find MOCK_SOHM contract on chain ID " + networkID);
    }

    return {
      balances: {
        gohm: ethers.utils.formatEther(gOhmBalance),
        gOhmAsSohmBal: ethers.utils.formatUnits(gOhmBalAsSohmBal, "gwei"),
        gOhmOnArbitrum: ethers.utils.formatEther(gOhmOnArbitrum),
        gOhmOnArbAsSohm: ethers.utils.formatUnits(gOhmOnArbAsSohm, "gwei"),
        gOhmOnAvax: ethers.utils.formatEther(gOhmOnAvax),
        gOhmOnAvaxAsSohm: ethers.utils.formatUnits(gOhmOnAvaxAsSohm, "gwei"),
        gOhmOnPolygon: ethers.utils.formatEther(gOhmOnPolygon),
        gOhmOnPolygonAsSohm: ethers.utils.formatUnits(gOhmOnPolygonAsSohm, "gwei"),
        gOhmOnFantom: ethers.utils.formatEther(gOhmOnFantom),
        gOhmOnFantomAsSohm: ethers.utils.formatUnits(gOhmOnFantomAsSohm, "gwei"),
        ohmV1: ethers.utils.formatUnits(ohmBalance, "gwei"),
        sohmV1: ethers.utils.formatUnits(sohmBalance, "gwei"),
        fsohm: ethers.utils.formatUnits(fsohmBalance, "gwei"),
        fgohm: ethers.utils.formatEther(fgohmBalance),
        fgOHMAsfsOHM: ethers.utils.formatUnits(fgOHMAsfsOHMBalance, "gwei"),
        wsohm: ethers.utils.formatEther(wsohmBalance),
        fiatDaowsohm: ethers.utils.formatEther(fiatDaowsohmBalance),
        pool: ethers.utils.formatUnits(poolBalance, "gwei"),
        ohm: ethers.utils.formatUnits(ohmV2Balance, "gwei"),
        sohm: ethers.utils.formatUnits(sohmV2Balance, "gwei"),
<<<<<<< HEAD
        ...(mockSohmBalance && { mockSohm: ethers.utils.formatUnits(mockSohmBalance, "gwei") }),
      },
    };
  },
);

/**
 * Provides the details of deposits/donations provided by a specific wallet.
 */
export const getDonationBalances = createAsyncThunk(
  "account/getDonationBalances",
  async ({ address, networkID, provider }: IBaseAddressAsyncThunk) => {
    let giveAllowance = 0;
    let donationInfo: IUserDonationInfo = {};

    if (addresses[networkID] && addresses[networkID].GIVING_ADDRESS) {
      const sohmContract = new ethers.Contract(addresses[networkID].SOHM_V2 as string, ierc20Abi, provider);
      giveAllowance = await sohmContract.allowance(address, addresses[networkID].GIVING_ADDRESS);
      const givingContract = new ethers.Contract(
        addresses[networkID].GIVING_ADDRESS as string,
        OlympusGiving,
        provider,
      );

      try {
        // NOTE: The BigNumber here is from ethers, and is a different implementation of BigNumber used in the rest of the frontend. For that reason, we convert to string in the interim.
        let allDeposits: [string[], BigNumber[]] = await givingContract.getAllDeposits(address);
        for (let i = 0; i < allDeposits[0].length; i++) {
          if (allDeposits[1][i].eq(0)) continue;

          // Store as a formatted string
          donationInfo[allDeposits[0][i]] = ethers.utils.formatUnits(allDeposits[1][i], "gwei");
        }
      } catch (e: unknown) {
        console.log(
          "If the following error contains 'user is not donating', then it is an expected error. No need to report it!",
        );
        console.log(e);
      }
    } else {
      console.log("Unable to find GIVING_ADDRESS contract on chain ID " + networkID);
    }

    return {
      giving: {
        sohmGive: +giveAllowance,
        donationInfo: donationInfo,
        loading: false,
      },
    };
  },
);

/**
 * Provides the details of deposits/donations provided by a specific wallet.
 *
 * This differs from the standard `getDonationBalances` function because it uses a alternative
 * sOHM contract that allows for manual rebases, which is helpful during testing of the 'Give' functionality.
 */
export const getMockDonationBalances = createAsyncThunk(
  "account/getMockDonationBalances",
  async ({ address, networkID, provider }: IBaseAddressAsyncThunk) => {
    let giveAllowance = 0;
    let donationInfo: IUserDonationInfo = {};

    if (addresses[networkID] && addresses[networkID].MOCK_SOHM) {
      const mockSohmContract = new ethers.Contract(addresses[networkID].MOCK_SOHM as string, MockSohm, provider);
      giveAllowance = await mockSohmContract._allowedValue(address, addresses[networkID].MOCK_GIVING_ADDRESS);
      const givingContract = new ethers.Contract(
        addresses[networkID].MOCK_GIVING_ADDRESS as string,
        OlympusMockGiving,
        provider,
      );

      try {
        // NOTE: The BigNumber here is from ethers, and is a different implementation of BigNumber used in the rest of the frontend. For that reason, we convert to string in the interim.
        let allDeposits: [string[], BigNumber[]] = await givingContract.getAllDeposits(address);
        for (let i = 0; i < allDeposits[0].length; i++) {
          if (allDeposits[1][i] !== BigNumber.from(0)) {
            // Store as a formatted string
            donationInfo[allDeposits[0][i]] = ethers.utils.formatUnits(allDeposits[1][i], "gwei");
          }
        }
      } catch (e: unknown) {
        console.log(
          "If the following error contains 'user is not donating', then it is an expected error. No need to report it!",
        );
        console.log(e);
      }
    } else {
      console.debug("Unable to find MOCK_SOHM contract on chain ID " + networkID);
    }

    return {
      mockGiving: {
        sohmGive: +giveAllowance,
        donationInfo: donationInfo,
        loading: false,
      },
    };
  },
);

=======
        mockSohm: ethers.utils.formatUnits(mockSohmBalance, "gwei"),
      },
    };
  },
);

/**
 * Provides the details of deposits/donations provided by a specific wallet.
 */
export const getDonationBalances = createAsyncThunk(
  "account/getDonationBalances",
  async ({ address, networkID, provider }: IBaseAddressAsyncThunk) => {
    let giveAllowance = 0;
    let donationInfo: IUserDonationInfo = {};

    if (addresses[networkID] && addresses[networkID].GIVING_ADDRESS) {
      const sohmContract = new ethers.Contract(addresses[networkID].SOHM_V2 as string, ierc20Abi, provider);
      giveAllowance = await sohmContract.allowance(address, addresses[networkID].GIVING_ADDRESS);
      const givingContract = new ethers.Contract(
        addresses[networkID].GIVING_ADDRESS as string,
        OlympusGiving,
        provider,
      );

      try {
        // NOTE: The BigNumber here is from ethers, and is a different implementation of BigNumber used in the rest of the frontend. For that reason, we convert to string in the interim.
        let allDeposits: [string[], BigNumber[]] = await givingContract.getAllDeposits(address);
        for (let i = 0; i < allDeposits[0].length; i++) {
          if (allDeposits[1][i].eq(0)) continue;

          // Store as a formatted string
          donationInfo[allDeposits[0][i]] = ethers.utils.formatUnits(allDeposits[1][i], "gwei");
        }
      } catch (e: unknown) {
        console.log(
          "If the following error contains 'user is not donating', then it is an expected error. No need to report it!",
        );
        console.log(e);
      }
    } else {
      console.log("Unable to find GIVING_ADDRESS contract on chain ID " + networkID);
    }

    return {
      giving: {
        sohmGive: +giveAllowance,
        donationInfo: donationInfo,
        loading: false,
      },
    };
  },
);

/**
 * Provides the details of deposits/donations provided by a specific wallet.
 *
 * This differs from the standard `getDonationBalances` function because it uses a alternative
 * sOHM contract that allows for manual rebases, which is helpful during testing of the 'Give' functionality.
 */
export const getMockDonationBalances = createAsyncThunk(
  "account/getMockDonationBalances",
  async ({ address, networkID, provider }: IBaseAddressAsyncThunk) => {
    let giveAllowance = 0;
    let donationInfo: IUserDonationInfo = {};

    if (addresses[networkID] && addresses[networkID].MOCK_SOHM) {
      const mockSohmContract = new ethers.Contract(addresses[networkID].MOCK_SOHM as string, MockSohm, provider);
      giveAllowance = await mockSohmContract._allowedValue(address, addresses[networkID].MOCK_GIVING_ADDRESS);
      const givingContract = new ethers.Contract(
        addresses[networkID].MOCK_GIVING_ADDRESS as string,
        OlympusMockGiving,
        provider,
      );

      try {
        // NOTE: The BigNumber here is from ethers, and is a different implementation of BigNumber used in the rest of the frontend. For that reason, we convert to string in the interim.
        let allDeposits: [string[], BigNumber[]] = await givingContract.getAllDeposits(address);
        for (let i = 0; i < allDeposits[0].length; i++) {
          if (allDeposits[1][i] !== BigNumber.from(0)) {
            // Store as a formatted string
            donationInfo[allDeposits[0][i]] = ethers.utils.formatUnits(allDeposits[1][i], "gwei");
          }
        }
      } catch (e: unknown) {
        console.log(
          "If the following error contains 'user is not donating', then it is an expected error. No need to report it!",
        );
        console.log(e);
      }
    } else {
      console.debug("Unable to find MOCK_SOHM contract on chain ID " + networkID);
    }

    return {
      mockGiving: {
        sohmGive: +giveAllowance,
        donationInfo: donationInfo,
        loading: false,
      },
    };
  },
);

>>>>>>> 7fe5775e
export const getRedemptionBalances = createAsyncThunk(
  "account/getRedemptionBalances",
  async ({ address, networkID, provider }: IBaseAddressAsyncThunk) => {
    const redeeming = await getRedemptionBalancesAsync({ address, networkID, provider });
    return redeeming;
  },
);

export const getMockRedemptionBalances = createAsyncThunk(
  "account/getMockRedemptionBalances",
  async ({ address, networkID, provider }: IBaseAddressAsyncThunk) => {
    const mockRedeeming = await getMockRedemptionBalancesAsync({ address, networkID, provider });
    return mockRedeeming;
  },
);

interface IUserAccountDetails {
  wrapping: {
    sohmWrap: number;
    wsohmUnwrap: number;
    gOhmUnwrap: number;
    wsOhmMigrate: number;
  };
}

export const getMigrationAllowances = createAsyncThunk(
  "account/getMigrationAllowances",
  async ({ networkID, provider, address }: IBaseAddressAsyncThunk) => {
    let ohmAllowance = BigNumber.from(0);
    let sOhmAllowance = BigNumber.from(0);
    let wsOhmAllowance = BigNumber.from(0);
    let gOhmAllowance = BigNumber.from(0);

    if (addresses[networkID].OHM_ADDRESS) {
      try {
        const ohmContract = IERC20__factory.connect(addresses[networkID].OHM_ADDRESS, provider);
        ohmAllowance = await ohmContract.allowance(address, addresses[networkID].MIGRATOR_ADDRESS);
      } catch (e) {
        handleContractError(e);
      }
    }

    if (addresses[networkID].SOHM_ADDRESS) {
      try {
        const sOhmContract = IERC20__factory.connect(addresses[networkID].SOHM_ADDRESS, provider);
        sOhmAllowance = await sOhmContract.allowance(address, addresses[networkID].MIGRATOR_ADDRESS);
      } catch (e) {
        handleContractError(e);
      }
    }

    if (addresses[networkID].WSOHM_ADDRESS) {
      try {
        const wsOhmContract = IERC20__factory.connect(addresses[networkID].WSOHM_ADDRESS, provider);
        wsOhmAllowance = await wsOhmContract.allowance(address, addresses[networkID].MIGRATOR_ADDRESS);
      } catch (e) {
        handleContractError(e);
      }
    }

    if (addresses[networkID].GOHM_ADDRESS) {
      try {
        const gOhmContract = IERC20__factory.connect(addresses[networkID].GOHM_ADDRESS, provider);
        gOhmAllowance = await gOhmContract.allowance(address, addresses[networkID].MIGRATOR_ADDRESS);
      } catch (e) {
        handleContractError(e);
      }
    }

    return {
      migration: {
        ohm: +ohmAllowance,
        sohm: +sOhmAllowance,
        wsohm: +wsOhmAllowance,
        gohm: +gOhmAllowance,
      },
      isMigrationComplete: false,
    };
  },
);

export const loadAccountDetails = createAsyncThunk(
  "account/loadAccountDetails",
  async ({ networkID, provider, address }: IBaseAddressAsyncThunk, { dispatch }) => {
    let stakeAllowance = BigNumber.from("0");
    let stakeAllowanceV2 = BigNumber.from("0");
    let unstakeAllowanceV2 = BigNumber.from("0");
    let unstakeAllowance = BigNumber.from("0");
    let wrapAllowance = BigNumber.from("0");
    let gOhmUnwrapAllowance = BigNumber.from("0");
    let poolAllowance = BigNumber.from("0");
    let ohmToGohmAllowance = BigNumber.from("0");
    let wsOhmMigrateAllowance = BigNumber.from("0");

    try {
      const gOhmContract = GOHM__factory.connect(addresses[networkID].GOHM_ADDRESS, provider);
      gOhmUnwrapAllowance = await gOhmContract.allowance(address, addresses[networkID].STAKING_V2);

      const wsOhmContract = IERC20__factory.connect(addresses[networkID].WSOHM_ADDRESS, provider);
      wsOhmMigrateAllowance = await wsOhmContract.balanceOf(address);

      const ohmContract = new ethers.Contract(
        addresses[networkID].OHM_ADDRESS as string,
        ierc20Abi,
        provider,
      ) as IERC20;
      stakeAllowance = await ohmContract.allowance(address, addresses[networkID].STAKING_HELPER_ADDRESS);

      const sohmContract = new ethers.Contract(addresses[networkID].SOHM_V2 as string, sOHMv2, provider) as SOhmv2;
      unstakeAllowance = await sohmContract.allowance(address, addresses[networkID].STAKING_ADDRESS);
      poolAllowance = await sohmContract.allowance(address, addresses[networkID].PT_PRIZE_POOL_ADDRESS);
      wrapAllowance = await sohmContract.allowance(address, addresses[networkID].STAKING_V2);

      const sohmV2Contract = IERC20__factory.connect(addresses[networkID].SOHM_V2, provider);
      unstakeAllowanceV2 = await sohmV2Contract.allowance(address, addresses[networkID].STAKING_V2);

      const ohmV2Contract = IERC20__factory.connect(addresses[networkID].OHM_V2, provider);
      stakeAllowanceV2 = await ohmV2Contract.allowance(address, addresses[networkID].STAKING_V2);
    } catch (e) {
      handleContractError(e);
    }
    await dispatch(getBalances({ address, networkID, provider }));
    await dispatch(getDonationBalances({ address, networkID, provider }));
    await dispatch(getRedemptionBalances({ address, networkID, provider }));
<<<<<<< HEAD
    if (networkID === 4) {
=======
    if (networkID === NetworkId.TESTNET_RINKEBY) {
>>>>>>> 7fe5775e
      await dispatch(getMockDonationBalances({ address, networkID, provider }));
      await dispatch(getMockRedemptionBalances({ address, networkID, provider }));
    } else {
      if (EnvHelper.env.NODE_ENV !== "production") console.log("Give - Contract mocks skipped except on Rinkeby");
    }

    return {
      staking: {
        ohmStakeV1: +stakeAllowance,
        ohmUnstakeV1: +unstakeAllowance,
        ohmStake: +stakeAllowanceV2,
        ohmUnstake: +unstakeAllowanceV2,
        ohmtoGohm: +ohmToGohmAllowance,
      },
      wrapping: {
        sohmWrap: Number(ethers.utils.formatUnits(wrapAllowance, "gwei")),
        gOhmUnwrap: Number(ethers.utils.formatUnits(gOhmUnwrapAllowance, "ether")),
        wsOhmMigrate: Number(ethers.utils.formatUnits(wsOhmMigrateAllowance, "ether")),
      },
    };
  },
);

export interface IUserBondDetails {
  // bond: string;
  allowance: number;
  interestDue: number;
  bondMaturationBlock: number;
  pendingPayout: string; //Payout formatted in gwei.
}
export const calculateUserBondDetails = createAsyncThunk(
  "account/calculateUserBondDetails",
  async ({ address, bond, networkID, provider }: ICalcUserBondDetailsAsyncThunk) => {
    if (!address) {
      return {
        bond: "",
        displayName: "",
        bondIconSvg: "",
        isLP: false,
        allowance: 0,
        balance: "0",
        interestDue: 0,
        bondMaturationBlock: 0,
        pendingPayout: "",
      };
    }
    // dispatch(fetchBondInProgress());

    // Calculate bond details.
    const bondContract = bond.getContractForBond(networkID, provider);
    const reserveContract = bond.getContractForReserve(networkID, provider);

    let pendingPayout, bondMaturationBlock;

    const bondDetails = await bondContract.bondInfo(address);
    let interestDue: BigNumberish = Number(bondDetails.payout.toString()) / Math.pow(10, 9);
    bondMaturationBlock = +bondDetails.vesting + +bondDetails.lastBlock;
    pendingPayout = await bondContract.pendingPayoutFor(address);

    let allowance,
      balance = BigNumber.from(0);
    allowance = await reserveContract.allowance(address, bond.getAddressForBond(networkID) || "");
    balance = await reserveContract.balanceOf(address);
    // formatEthers takes BigNumber => String
    const balanceVal = ethers.utils.formatEther(balance);
    // balanceVal should NOT be converted to a number. it loses decimal precision
    return {
      bond: bond.name,
      displayName: bond.displayName,
      bondIconSvg: bond.bondIconSvg,
      isLP: bond.isLP,
      allowance: Number(allowance.toString()),
      balance: balanceVal,
      interestDue,
      bondMaturationBlock,
      pendingPayout: ethers.utils.formatUnits(pendingPayout, "gwei"),
    };
  },
);

export interface IAccountSlice extends IUserAccountDetails, IUserBalances {
  giving: { sohmGive: number; donationInfo: IUserDonationInfo; loading: boolean };
  mockGiving: { sohmGive: number; donationInfo: IUserDonationInfo; loading: boolean };
  redeeming: { sohmRedeemable: string; recipientInfo: IUserRecipientInfo };
  mockRedeeming: { sohmRedeemable: string; recipientInfo: IUserRecipientInfo };
  bonds: { [key: string]: IUserBondDetails };
  balances: {
    gohm: string;
    gOhmAsSohmBal: string;
    gOhmOnArbitrum: string;
    gOhmOnArbAsSohm: string;
    gOhmOnAvax: string;
    gOhmOnAvaxAsSohm: string;
    gOhmOnPolygon: string;
    gOhmOnPolygonAsSohm: string;
    gOhmOnFantom: string;
    gOhmOnFantomAsSohm: string;
    ohmV1: string;
    ohm: string;
    sohm: string;
    sohmV1: string;
    dai: string;
    oldsohm: string;
    fsohm: string;
    fgohm: string;
    fgOHMAsfsOHM: string;
    wsohm: string;
    fiatDaowsohm: string;
    pool: string;
    mockSohm: string;
  };
  loading: boolean;
  staking: {
    ohmStakeV1: number;
    ohmUnstakeV1: number;
    ohmStake: number;
    ohmUnstake: number;
  };
  migration: {
    ohm: number;
    sohm: number;
    wsohm: number;
    gohm: number;
  };
  pooling: {
    sohmPool: number;
  };
  isMigrationComplete: boolean;
}

const initialState: IAccountSlice = {
  loading: false,
  bonds: {},
  balances: {
    gohm: "",
    gOhmAsSohmBal: "",
    gOhmOnArbitrum: "",
    gOhmOnArbAsSohm: "",
    gOhmOnAvax: "",
    gOhmOnAvaxAsSohm: "",
    gOhmOnPolygon: "",
    gOhmOnPolygonAsSohm: "",
    gOhmOnFantom: "",
    gOhmOnFantomAsSohm: "",
    ohmV1: "",
    ohm: "",
    sohm: "",
    sohmV1: "",
    dai: "",
    oldsohm: "",
    fsohm: "",
    fgohm: "",
    fgOHMAsfsOHM: "",
    wsohm: "",
    fiatDaowsohm: "",
    pool: "",
    mockSohm: "",
  },
  giving: { sohmGive: 0, donationInfo: {}, loading: true },
  mockGiving: { sohmGive: 0, donationInfo: {}, loading: true },
  redeeming: {
    sohmRedeemable: "",
    recipientInfo: {
      totalDebt: "",
      carry: "",
      agnosticAmount: "",
      indexAtLastChange: "",
    },
  },
  mockRedeeming: {
    sohmRedeemable: "",
    recipientInfo: {
      totalDebt: "",
      carry: "",
      agnosticAmount: "",
      indexAtLastChange: "",
    },
  },
  staking: { ohmStakeV1: 0, ohmUnstakeV1: 0, ohmStake: 0, ohmUnstake: 0 },
  wrapping: { sohmWrap: 0, wsohmUnwrap: 0, gOhmUnwrap: 0, wsOhmMigrate: 0 },
  pooling: { sohmPool: 0 },
  migration: { ohm: 0, sohm: 0, wsohm: 0, gohm: 0 },
  isMigrationComplete: false,
};

const accountSlice = createSlice({
  name: "account",
  initialState,
  reducers: {
    fetchAccountSuccess(state, action) {
      setAll(state, action.payload);
    },
  },
  extraReducers: builder => {
    builder
      .addCase(loadAccountDetails.pending, state => {
        state.loading = true;
      })
      .addCase(loadAccountDetails.fulfilled, (state, action) => {
        setAll(state, action.payload);
        state.loading = false;
      })
      .addCase(loadAccountDetails.rejected, (state, { error }) => {
        state.loading = false;
        console.log(error);
      })
      .addCase(getBalances.pending, state => {
        state.loading = true;
      })
      .addCase(getBalances.fulfilled, (state, action) => {
        setAll(state, action.payload);
        state.loading = false;
      })
      .addCase(getBalances.rejected, (state, { error }) => {
        state.loading = false;
        console.log(error);
      })
      .addCase(getDonationBalances.pending, state => {
        state.loading = true;
      })
      .addCase(getDonationBalances.fulfilled, (state, action) => {
        setAll(state, action.payload);
        state.loading = false;
      })
      .addCase(getDonationBalances.rejected, (state, { error }) => {
        state.loading = false;
        console.log(error);
      })
      .addCase(getMockDonationBalances.pending, state => {
        state.loading = true;
      })
      .addCase(getMockDonationBalances.fulfilled, (state, action) => {
        setAll(state, action.payload);
        state.loading = false;
      })
      .addCase(getMockDonationBalances.rejected, (state, { error }) => {
        state.loading = false;
        console.log(error);
      })
      .addCase(getRedemptionBalances.pending, state => {
        state.loading = true;
      })
      .addCase(getRedemptionBalances.fulfilled, (state, action) => {
        setAll(state, action.payload);
        state.loading = false;
      })
      .addCase(getRedemptionBalances.rejected, (state, { error }) => {
        state.loading = false;
        console.log(error);
      })
      .addCase(getMockRedemptionBalances.pending, state => {
        state.loading = true;
      })
      .addCase(getMockRedemptionBalances.fulfilled, (state, action) => {
        setAll(state, action.payload);
        state.loading = false;
      })
      .addCase(getMockRedemptionBalances.rejected, (state, { error }) => {
        state.loading = false;
        console.log(error);
      })
      .addCase(calculateUserBondDetails.pending, state => {
        state.loading = true;
      })
      .addCase(calculateUserBondDetails.fulfilled, (state, action) => {
        if (!action.payload) return;
        const bond = action.payload.bond;
        state.bonds[bond] = action.payload;
        state.loading = false;
      })
      .addCase(calculateUserBondDetails.rejected, (state, { error }) => {
        state.loading = false;
        console.log(error);
      })
      .addCase(getMigrationAllowances.fulfilled, (state, action) => {
        setAll(state, action.payload);
      })
      .addCase(getMigrationAllowances.rejected, (state, { error }) => {
        console.log(error);
      });
  },
});

export default accountSlice.reducer;

export const { fetchAccountSuccess } = accountSlice.actions;

const baseInfo = (state: RootState) => state.account;

export const getAccountState = createSelector(baseInfo, account => account);<|MERGE_RESOLUTION|>--- conflicted
+++ resolved
@@ -10,11 +10,6 @@
 import { abi as OlympusGiving } from "../abi/OlympusGiving.json";
 import { abi as OlympusMockGiving } from "../abi/OlympusMockGiving.json";
 import { abi as MockSohm } from "../abi/MockSohm.json";
-<<<<<<< HEAD
-
-import { getRedemptionBalancesAsync, getMockRedemptionBalancesAsync } from "../helpers/GiveRedemptionBalanceHelper";
-=======
->>>>>>> 7fe5775e
 
 import { getRedemptionBalancesAsync, getMockRedemptionBalancesAsync } from "../helpers/GiveRedemptionBalanceHelper";
 import { NodeHelper } from "src/helpers/NodeHelper";
@@ -265,10 +260,6 @@
       Needed a sOHM contract on testnet that could easily 
       be manually rebased to test redeem features
     */
-<<<<<<< HEAD
-    let mockSohmBalance = null;
-=======
->>>>>>> 7fe5775e
     if (addresses[networkID] && addresses[networkID].MOCK_SOHM) {
       const mockSohmContract = new ethers.Contract(
         addresses[networkID].MOCK_SOHM as string,
@@ -302,8 +293,7 @@
         pool: ethers.utils.formatUnits(poolBalance, "gwei"),
         ohm: ethers.utils.formatUnits(ohmV2Balance, "gwei"),
         sohm: ethers.utils.formatUnits(sohmV2Balance, "gwei"),
-<<<<<<< HEAD
-        ...(mockSohmBalance && { mockSohm: ethers.utils.formatUnits(mockSohmBalance, "gwei") }),
+        mockSohm: ethers.utils.formatUnits(mockSohmBalance, "gwei"),
       },
     };
   },
@@ -406,111 +396,6 @@
   },
 );
 
-=======
-        mockSohm: ethers.utils.formatUnits(mockSohmBalance, "gwei"),
-      },
-    };
-  },
-);
-
-/**
- * Provides the details of deposits/donations provided by a specific wallet.
- */
-export const getDonationBalances = createAsyncThunk(
-  "account/getDonationBalances",
-  async ({ address, networkID, provider }: IBaseAddressAsyncThunk) => {
-    let giveAllowance = 0;
-    let donationInfo: IUserDonationInfo = {};
-
-    if (addresses[networkID] && addresses[networkID].GIVING_ADDRESS) {
-      const sohmContract = new ethers.Contract(addresses[networkID].SOHM_V2 as string, ierc20Abi, provider);
-      giveAllowance = await sohmContract.allowance(address, addresses[networkID].GIVING_ADDRESS);
-      const givingContract = new ethers.Contract(
-        addresses[networkID].GIVING_ADDRESS as string,
-        OlympusGiving,
-        provider,
-      );
-
-      try {
-        // NOTE: The BigNumber here is from ethers, and is a different implementation of BigNumber used in the rest of the frontend. For that reason, we convert to string in the interim.
-        let allDeposits: [string[], BigNumber[]] = await givingContract.getAllDeposits(address);
-        for (let i = 0; i < allDeposits[0].length; i++) {
-          if (allDeposits[1][i].eq(0)) continue;
-
-          // Store as a formatted string
-          donationInfo[allDeposits[0][i]] = ethers.utils.formatUnits(allDeposits[1][i], "gwei");
-        }
-      } catch (e: unknown) {
-        console.log(
-          "If the following error contains 'user is not donating', then it is an expected error. No need to report it!",
-        );
-        console.log(e);
-      }
-    } else {
-      console.log("Unable to find GIVING_ADDRESS contract on chain ID " + networkID);
-    }
-
-    return {
-      giving: {
-        sohmGive: +giveAllowance,
-        donationInfo: donationInfo,
-        loading: false,
-      },
-    };
-  },
-);
-
-/**
- * Provides the details of deposits/donations provided by a specific wallet.
- *
- * This differs from the standard `getDonationBalances` function because it uses a alternative
- * sOHM contract that allows for manual rebases, which is helpful during testing of the 'Give' functionality.
- */
-export const getMockDonationBalances = createAsyncThunk(
-  "account/getMockDonationBalances",
-  async ({ address, networkID, provider }: IBaseAddressAsyncThunk) => {
-    let giveAllowance = 0;
-    let donationInfo: IUserDonationInfo = {};
-
-    if (addresses[networkID] && addresses[networkID].MOCK_SOHM) {
-      const mockSohmContract = new ethers.Contract(addresses[networkID].MOCK_SOHM as string, MockSohm, provider);
-      giveAllowance = await mockSohmContract._allowedValue(address, addresses[networkID].MOCK_GIVING_ADDRESS);
-      const givingContract = new ethers.Contract(
-        addresses[networkID].MOCK_GIVING_ADDRESS as string,
-        OlympusMockGiving,
-        provider,
-      );
-
-      try {
-        // NOTE: The BigNumber here is from ethers, and is a different implementation of BigNumber used in the rest of the frontend. For that reason, we convert to string in the interim.
-        let allDeposits: [string[], BigNumber[]] = await givingContract.getAllDeposits(address);
-        for (let i = 0; i < allDeposits[0].length; i++) {
-          if (allDeposits[1][i] !== BigNumber.from(0)) {
-            // Store as a formatted string
-            donationInfo[allDeposits[0][i]] = ethers.utils.formatUnits(allDeposits[1][i], "gwei");
-          }
-        }
-      } catch (e: unknown) {
-        console.log(
-          "If the following error contains 'user is not donating', then it is an expected error. No need to report it!",
-        );
-        console.log(e);
-      }
-    } else {
-      console.debug("Unable to find MOCK_SOHM contract on chain ID " + networkID);
-    }
-
-    return {
-      mockGiving: {
-        sohmGive: +giveAllowance,
-        donationInfo: donationInfo,
-        loading: false,
-      },
-    };
-  },
-);
-
->>>>>>> 7fe5775e
 export const getRedemptionBalances = createAsyncThunk(
   "account/getRedemptionBalances",
   async ({ address, networkID, provider }: IBaseAddressAsyncThunk) => {
@@ -635,11 +520,7 @@
     await dispatch(getBalances({ address, networkID, provider }));
     await dispatch(getDonationBalances({ address, networkID, provider }));
     await dispatch(getRedemptionBalances({ address, networkID, provider }));
-<<<<<<< HEAD
-    if (networkID === 4) {
-=======
     if (networkID === NetworkId.TESTNET_RINKEBY) {
->>>>>>> 7fe5775e
       await dispatch(getMockDonationBalances({ address, networkID, provider }));
       await dispatch(getMockRedemptionBalances({ address, networkID, provider }));
     } else {
