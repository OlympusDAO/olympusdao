--- conflicted
+++ resolved
@@ -23,13 +23,10 @@
       provider,
     ) as IERC20;
     const sohmBalance = await sohmContract.balanceOf(address);
-<<<<<<< HEAD
-=======
     const wsohmContract = new ethers.Contract(addresses[networkID].WSOHM_ADDRESS as string, wsOHM, provider) as WsOHM;
     const wsohmBalance = await wsohmContract.balanceOf(address);
     // NOTE (appleseed): wsohmAsSohm is wsOHM given as a quantity of sOHM
     const wsohmAsSohm = await wsohmContract.wOHMTosOHM(wsohmBalance);
->>>>>>> 412636aa
     let poolBalance = BigNumber.from(0);
     const poolTokenContract = new ethers.Contract(
       addresses[networkID].PT_TOKEN_ADDRESS as string,
@@ -76,17 +73,11 @@
   async ({ networkID, provider, address }: IBaseAddressAsyncThunk) => {
     let ohmBalance = BigNumber.from(0);
     let sohmBalance = BigNumber.from(0);
-<<<<<<< HEAD
-    let fsohmBalance = 0;
-    let wsohmBalance = BigNumber.from(0);
-=======
     let fsohmBalance = BigNumber.from(0);
-    let fsohmString = "0.0";
     let wsohmBalance = BigNumber.from(0);
     let wsohmAsSohm = BigNumber.from(0);
     let wrapAllowance = BigNumber.from(0);
     let unwrapAllowance = BigNumber.from(0);
->>>>>>> 412636aa
     let stakeAllowance = BigNumber.from(0);
     let unstakeAllowance = BigNumber.from(0);
     let lpStaked = 0;
@@ -132,34 +123,20 @@
         const fsohmContract = new ethers.Contract(
           addresses[networkID][fuseAddressKey] as string,
           fuseProxy,
-<<<<<<< HEAD
-          provider,
-        ) as FuseProxy;
-        fsohmContract.signer;
-        const exchangeRate = ethers.utils.formatEther(await fsohmContract.exchangeRateStored());
-        const balance = ethers.utils.formatUnits(await fsohmContract.balanceOf(address), "gwei");
-        fsohmBalance += Number(balance) * Number(exchangeRate);
-=======
           provider.getSigner(),
         ) as FuseProxy;
         // fsohmContract.signer;
         const balanceOfUnderlying = await fsohmContract.callStatic.balanceOfUnderlying(address);
         fsohmBalance = balanceOfUnderlying.add(fsohmBalance);
->>>>>>> 412636aa
       }
     }
 
     if (addresses[networkID].WSOHM_ADDRESS) {
       const wsohmContract = new ethers.Contract(addresses[networkID].WSOHM_ADDRESS as string, wsOHM, provider) as WsOHM;
-<<<<<<< HEAD
-      const balance = await wsohmContract.balanceOf(address);
-      wsohmBalance = await wsohmContract.wOHMTosOHM(balance);
-=======
       wsohmBalance = await wsohmContract.balanceOf(address);
       // NOTE (appleseed): wsohmAsSohm is used to calc your next reward amount
       wsohmAsSohm = await wsohmContract.wOHMTosOHM(wsohmBalance);
       unwrapAllowance = await wsohmContract.allowance(address, addresses[networkID].WSOHM_ADDRESS);
->>>>>>> 412636aa
     }
 
     return {
