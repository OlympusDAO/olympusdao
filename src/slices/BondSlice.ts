--- conflicted
+++ resolved
@@ -8,12 +8,9 @@
 import { createSlice, createSelector, createAsyncThunk } from "@reduxjs/toolkit";
 import { StaticJsonRpcProvider, JsonRpcProvider } from "@ethersproject/providers";
 import { getBondCalculator } from "src/helpers/BondCalculator";
-<<<<<<< HEAD
 import { RootState } from "src/store";
 import { IJsonRPCError } from "./interfaces";
-=======
 import { segmentUA } from "../helpers/userAnalyticHelpers";
->>>>>>> a199a517
 
 interface IChangeApproval {
   bond: Bond;
@@ -214,15 +211,9 @@
       // UX preference (show pending after txn complete or after balance updated)
 
       dispatch(calculateUserBondDetails({ address, bond, networkID, provider }));
-<<<<<<< HEAD
     } catch (error: unknown) {
       const rpcError = error as IJsonRPCError;
       if (rpcError.code === -32603 && rpcError.message.indexOf("ds-math-sub-underflow") >= 0) {
-=======
-    } catch (error) {
-      uaData.approved = false;
-      if (error.code === -32603 && error.message.indexOf("ds-math-sub-underflow") >= 0) {
->>>>>>> a199a517
         alert("You may be trying to bond more than your balance! Error code: 32603. Message: ds-math-sub-underflow");
       } else alert(rpcError.message);
     } finally {
@@ -274,14 +265,9 @@
       await dispatch(calculateUserBondDetails({ address, bond, networkID, provider }));
 
       dispatch(getBalances({ address, networkID, provider }));
-<<<<<<< HEAD
     } catch (error: unknown) {
+      uaData.approved = false;
       alert((error as IJsonRPCError).message);
-=======
-    } catch (error) {
-      uaData.approved = false;
-      alert(error.message);
->>>>>>> a199a517
     } finally {
       if (redeemTx) {
         segmentUA(uaData);
