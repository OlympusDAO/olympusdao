--- conflicted
+++ resolved
@@ -9,13 +9,9 @@
 import { createAsyncThunk, createSelector, createSlice } from "@reduxjs/toolkit";
 import { JsonRpcProvider, StaticJsonRpcProvider } from "@ethersproject/providers";
 import { getBondCalculator } from "src/helpers/BondCalculator";
-<<<<<<< HEAD
-import { ErrorResponse } from "@json-rpc-tools/types/dist/cjs/jsonrpc.d";
-=======
 import { RootState } from "src/store";
 import { IJsonRPCError } from "./interfaces";
 import { segmentUA } from "../helpers/userAnalyticHelpers";
->>>>>>> 42fe9f62
 
 interface IChangeApproval {
   bond: Bond;
@@ -46,13 +42,8 @@
         }),
       );
       await approveTx.wait();
-<<<<<<< HEAD
-    } catch (error) {
-      alert((error as Error).message);
-=======
     } catch (e: unknown) {
       dispatch(error((e as IJsonRPCError).message));
->>>>>>> 42fe9f62
     } finally {
       if (approveTx) {
         dispatch(clearPendingTxn(approveTx.hash));
@@ -213,13 +204,6 @@
       // UX preference (show pending after txn complete or after balance updated)
 
       dispatch(calculateUserBondDetails({ address, bond, networkID, provider }));
-<<<<<<< HEAD
-    } catch (e) {
-      let error = e as ErrorResponse;
-      if (error.code === -32603 && error.message.indexOf("ds-math-sub-underflow") >= 0) {
-        alert("You may be trying to bond more than your balance! Error code: 32603. Message: ds-math-sub-underflow");
-      } else alert(error.message);
-=======
     } catch (e: unknown) {
       const rpcError = e as IJsonRPCError;
       if (rpcError.code === -32603 && rpcError.message.indexOf("ds-math-sub-underflow") >= 0) {
@@ -227,7 +211,6 @@
           error("You may be trying to bond more than your balance! Error code: 32603. Message: ds-math-sub-underflow"),
         );
       } else dispatch(error(rpcError.message));
->>>>>>> 42fe9f62
     } finally {
       if (bondTx) {
         segmentUA(uaData);
