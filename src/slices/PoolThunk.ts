--- conflicted
+++ resolved
@@ -19,10 +19,7 @@
   IJsonRPCError,
 } from "./interfaces";
 import { AwardAbi2, PrizePoolAbi, PrizePoolAbi2, SOHM } from "src/typechain";
-<<<<<<< HEAD
-=======
 import { segmentUA } from "../helpers/userAnalyticHelpers";
->>>>>>> 412636aa
 
 export const getPoolValues = createAsyncThunk(
   "pool/getPoolValues",
