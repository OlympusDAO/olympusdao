import { t } from "@lingui/macro";
import { createAsyncThunk } from "@reduxjs/toolkit";
import { ethers } from "ethers";

import { abi as OlympusGiving } from "../abi/OlympusGiving.json";
import { addresses } from "../constants";
import { trackGAEvent } from "../helpers/analytics";
import { getGiveProjectName } from "../helpers/GiveProjectNameHelper";
import { getBalances, getMockRedemptionBalances, getRedemptionBalances } from "./AccountSlice";
import { IJsonRPCError, IRedeemAsyncThunk } from "./interfaces";
import { error } from "./MessagesSlice";
import { clearPendingTxn, fetchPendingTxns } from "./PendingTxnsSlice";

interface IUAData {
  address: string;
  value: string;
  approved: boolean;
  txHash: string | null;
  type: string;
}

<<<<<<< HEAD
/**
 * Redeems a user's redeemable balance from the Give contract
 * @param provider Ethereum network provider object
 * @param address Current user's Ethereum address
 * @param networkID ID number of the network the user is currently connected to
 * @param eventSource Origination point of the call to redeemBalance
 */
=======
const trackGiveEvent = (uaData: IUAData, eventAction?: string) => {
  trackGAEvent({
    category: "Olympus Give",
    action: eventAction ? eventAction : uaData.type ? uaData.type : "unknown",
    label: getGiveProjectName(uaData.address) ?? "unknown",
    value: Math.round(parseFloat(uaData.value)),
    metric1: parseFloat(uaData.value),
    dimension1: uaData.txHash ?? "unknown",
    dimension2: uaData.address,
  });
};

// Redeems a user's redeemable balance from the Give contract
>>>>>>> 657d4cbe
export const redeemBalance = createAsyncThunk(
  "redeem/redeemBalance",
  async ({ provider, address, networkID }: IRedeemAsyncThunk, { dispatch }) => {
    if (!provider) {
      dispatch(error(t`Please connect your wallet!`));
      return;
    }

    const signer = provider.getSigner();
    const giving = new ethers.Contract(addresses[networkID].GIVING_ADDRESS as string, OlympusGiving, signer);
    const redeemableBalance = await giving.totalRedeemableBalance(address);
    let redeemTx;

    const uaData: IUAData = {
      address: address,
      value: redeemableBalance,
      approved: true,
      txHash: null,
      type: "redeem",
    };

    // Before we submit the transaction, record the event.
    // This lets us track if the user rejects/ignores the confirmation dialog.
    trackGiveEvent(uaData, uaData.type + "-before");

    try {
<<<<<<< HEAD
      uaData.type = "redeem";
      redeemTx = await giving.redeemAllYieldAsSohm();
=======
      redeemTx = await giving.redeem();
>>>>>>> 657d4cbe
      const pendingTxnType = "redeeming";
      uaData.txHash = redeemTx.hash;
      dispatch(fetchPendingTxns({ txnHash: redeemTx.hash, text: "Redeeming sOHM", type: pendingTxnType }));
      await redeemTx.wait();
    } catch (e: unknown) {
      uaData.approved = false;
      const rpcError = e as IJsonRPCError;
      if (rpcError.message.indexOf("No redeemable balance") >= 0) {
        dispatch(error(t`You have no yield that can be redeemed.`));
      } else {
        dispatch(error(rpcError.message));
      }
      return;
    } finally {
      if (redeemTx) {
        trackGiveEvent(uaData);

        dispatch(clearPendingTxn(redeemTx.hash));
      }
    }
    dispatch(getBalances({ address, networkID, provider }));
    dispatch(getRedemptionBalances({ address, networkID, provider }));
  },
);

/**
 * Redeems a user's mock redeemable balance from the Mock Give contract on Rinkeby
 * @param provider Ethereum network provider object
 * @param address Current user's Ethereum address
 * @param networkID ID number of the network the user is currently connected to
 * @param eventSource Origination point of the call to redeemBalance
 */
export const redeemMockBalance = createAsyncThunk(
  "redeem/redeemMockBalance",
  async ({ provider, address, networkID }: IRedeemAsyncThunk, { dispatch }) => {
    if (!provider) {
      dispatch(error(t`Please connect your wallet!`));
      return;
    }

    if (!addresses[networkID] || !addresses[networkID].MOCK_GIVING_ADDRESS) {
      dispatch(error(t`Please switch to testnet!`));
      return;
    }

    const signer = provider.getSigner();
    const giving = new ethers.Contract(addresses[networkID].MOCK_GIVING_ADDRESS as string, OlympusGiving, signer);
    const redeemableBalance = await giving.redeemableBalance(address);
    let redeemTx;

    const uaData: IUAData = {
      address: address,
      value: redeemableBalance,
      approved: true,
      txHash: null,
      type: "redeem",
    };

    // Before we submit the transaction, record the event.
    // This lets us track if the user rejects/ignores the confirmation dialog.
    trackGiveEvent(uaData, uaData.type + "-before");

    try {
      redeemTx = await giving.redeem();
      const pendingTxnType = "redeeming";
      uaData.txHash = redeemTx.hash;
      dispatch(fetchPendingTxns({ txnHash: redeemTx.hash, text: "Redeeming sOHM", type: pendingTxnType }));
      await redeemTx.wait();
    } catch (e: unknown) {
      uaData.approved = false;
      const rpcError = e as IJsonRPCError;
      if (rpcError.message.indexOf("No redeemable balance") >= 0) {
        dispatch(error(t`You have no yield that can be redeemed.`));
      } else {
        dispatch(error(rpcError.message));
      }
      return;
    } finally {
      if (redeemTx) {
        trackGiveEvent(uaData);

        dispatch(clearPendingTxn(redeemTx.hash));
      }
    }
    dispatch(getBalances({ address, networkID, provider }));
    dispatch(getMockRedemptionBalances({ address, networkID, provider }));
  },
);<|MERGE_RESOLUTION|>--- conflicted
+++ resolved
@@ -19,15 +19,6 @@
   type: string;
 }
 
-<<<<<<< HEAD
-/**
- * Redeems a user's redeemable balance from the Give contract
- * @param provider Ethereum network provider object
- * @param address Current user's Ethereum address
- * @param networkID ID number of the network the user is currently connected to
- * @param eventSource Origination point of the call to redeemBalance
- */
-=======
 const trackGiveEvent = (uaData: IUAData, eventAction?: string) => {
   trackGAEvent({
     category: "Olympus Give",
@@ -40,8 +31,13 @@
   });
 };
 
-// Redeems a user's redeemable balance from the Give contract
->>>>>>> 657d4cbe
+/**
+ * Redeems a user's redeemable balance from the Give contract
+ * @param provider Ethereum network provider object
+ * @param address Current user's Ethereum address
+ * @param networkID ID number of the network the user is currently connected to
+ * @param eventSource Origination point of the call to redeemBalance
+ */
 export const redeemBalance = createAsyncThunk(
   "redeem/redeemBalance",
   async ({ provider, address, networkID }: IRedeemAsyncThunk, { dispatch }) => {
@@ -68,12 +64,8 @@
     trackGiveEvent(uaData, uaData.type + "-before");
 
     try {
-<<<<<<< HEAD
       uaData.type = "redeem";
       redeemTx = await giving.redeemAllYieldAsSohm();
-=======
-      redeemTx = await giving.redeem();
->>>>>>> 657d4cbe
       const pendingTxnType = "redeeming";
       uaData.txHash = redeemTx.hash;
       dispatch(fetchPendingTxns({ txnHash: redeemTx.hash, text: "Redeeming sOHM", type: pendingTxnType }));
