import { t } from "@lingui/macro";
import { createAsyncThunk } from "@reduxjs/toolkit";
import { ethers } from "ethers";
import ReactGA from "react-ga";

import { abi as OlympusGiving } from "../abi/OlympusGiving.json";
import { addresses } from "../constants";
import { trackGAEvent, trackSegmentEvent } from "../helpers/analytics";
import { getBalances, getMockRedemptionBalances, getRedemptionBalances } from "./AccountSlice";
import { IJsonRPCError, IRedeemAsyncThunk } from "./interfaces";
<<<<<<< HEAD
=======
import { error } from "./MessagesSlice";
>>>>>>> 9f0152b4
import { clearPendingTxn, fetchPendingTxns } from "./PendingTxnsSlice";

interface IUAData {
  address: string;
  value: string;
  approved: boolean;
  txHash: string | null;
  type: string;
}

// Redeems a user's redeemable balance from the Give contract
export const redeemBalance = createAsyncThunk(
  "redeem/redeemBalance",
  async ({ provider, address, networkID, eventSource }: IRedeemAsyncThunk, { dispatch }) => {
    if (!provider) {
      dispatch(error(t`Please connect your wallet!`));
      return;
    }

    const signer = provider.getSigner();
    const giving = new ethers.Contract(addresses[networkID].GIVING_ADDRESS as string, OlympusGiving, signer);
    const redeemableBalance = await giving.redeemableBalance(address);
    let redeemTx;

    const uaData: IUAData = {
      address: address,
      value: redeemableBalance,
      approved: true,
      txHash: null,
      type: "",
    };

    try {
      uaData.type = "redeem";
      redeemTx = await giving.redeem();
      const pendingTxnType = "redeeming";
      uaData.txHash = redeemTx.hash;
      dispatch(fetchPendingTxns({ txnHash: redeemTx.hash, text: "Redeeming sOHM", type: pendingTxnType }));
      await redeemTx.wait();
    } catch (e: unknown) {
      uaData.approved = false;
      const rpcError = e as IJsonRPCError;
      if (rpcError.message.indexOf("No redeemable balance") >= 0) {
        dispatch(error(t`You have no yield that can be redeemed.`));
      } else {
        dispatch(error(rpcError.message));
      }
      return;
    } finally {
      if (redeemTx) {
<<<<<<< HEAD
        segmentUA(uaData);

        ReactGA.event({
          category: "Olympus Give",
          action: uaData.type ?? "unknown",
          value: parseFloat(uaData.value),
          label: uaData.txHash ?? "unknown",
          dimension1: uaData.txHash ?? "unknown",
          dimension2: uaData.address,
          dimension3: eventSource,
        });

=======
        trackSegmentEvent(uaData);
        trackGAEvent({
          category: "Olympus Give",
          action: uaData.type,
          label: uaData.txHash ?? "unknown",
          dimension1: uaData.txHash ?? "unknown",
          dimension2: uaData.address,
          metric1: parseFloat(uaData.value),
        });
>>>>>>> 9f0152b4
        dispatch(clearPendingTxn(redeemTx.hash));
      }
    }
    dispatch(getBalances({ address, networkID, provider }));
    dispatch(getRedemptionBalances({ address, networkID, provider }));
  },
);

// Redeem a user's redeemable balance from the MockGive contract on Rinkeby
export const redeemMockBalance = createAsyncThunk(
  "redeem/redeemMockBalance",
  async ({ provider, address, networkID, eventSource }: IRedeemAsyncThunk, { dispatch }) => {
    if (!provider) {
      dispatch(error(t`Please connect your wallet!`));
      return;
    }

    if (!addresses[networkID] || !addresses[networkID].MOCK_GIVING_ADDRESS) {
      dispatch(error(t`Please switch to testnet!`));
      return;
    }

    const signer = provider.getSigner();
    const giving = new ethers.Contract(addresses[networkID].MOCK_GIVING_ADDRESS as string, OlympusGiving, signer);
    const redeemableBalance = await giving.redeemableBalance(address);
    let redeemTx;

    const uaData: IUAData = {
      address: address,
      value: redeemableBalance,
      approved: true,
      txHash: null,
      type: "",
    };

    try {
      uaData.type = "redeem";
      redeemTx = await giving.redeem();
      const pendingTxnType = "redeeming";
      uaData.txHash = redeemTx.hash;
      dispatch(fetchPendingTxns({ txnHash: redeemTx.hash, text: "Redeeming sOHM", type: pendingTxnType }));
      await redeemTx.wait();
    } catch (e: unknown) {
      uaData.approved = false;
      const rpcError = e as IJsonRPCError;
      if (rpcError.message.indexOf("No redeemable balance") >= 0) {
        dispatch(error(t`You have no yield that can be redeemed.`));
      } else {
        dispatch(error(rpcError.message));
      }
      return;
    } finally {
      if (redeemTx) {
<<<<<<< HEAD
        segmentUA(uaData);

        ReactGA.event({
          category: "Olympus Give",
          action: uaData.type ?? "unknown",
          value: parseFloat(uaData.value),
          label: uaData.txHash ?? "unknown",
          dimension1: uaData.txHash ?? "unknown",
          dimension2: uaData.address,
          dimension3: eventSource,
        });

=======
        trackSegmentEvent(uaData);
        trackGAEvent({
          category: "Olympus Give",
          action: uaData.type,
          label: uaData.txHash ?? "unknown",
          dimension1: uaData.txHash ?? "unknown",
          dimension2: uaData.address,
          metric1: parseFloat(uaData.value),
        });
>>>>>>> 9f0152b4
        dispatch(clearPendingTxn(redeemTx.hash));
      }
    }
    dispatch(getBalances({ address, networkID, provider }));
    dispatch(getMockRedemptionBalances({ address, networkID, provider }));
  },
);<|MERGE_RESOLUTION|>--- conflicted
+++ resolved
@@ -1,17 +1,13 @@
 import { t } from "@lingui/macro";
 import { createAsyncThunk } from "@reduxjs/toolkit";
 import { ethers } from "ethers";
-import ReactGA from "react-ga";
 
 import { abi as OlympusGiving } from "../abi/OlympusGiving.json";
 import { addresses } from "../constants";
 import { trackGAEvent, trackSegmentEvent } from "../helpers/analytics";
 import { getBalances, getMockRedemptionBalances, getRedemptionBalances } from "./AccountSlice";
 import { IJsonRPCError, IRedeemAsyncThunk } from "./interfaces";
-<<<<<<< HEAD
-=======
 import { error } from "./MessagesSlice";
->>>>>>> 9f0152b4
 import { clearPendingTxn, fetchPendingTxns } from "./PendingTxnsSlice";
 
 interface IUAData {
@@ -62,20 +58,6 @@
       return;
     } finally {
       if (redeemTx) {
-<<<<<<< HEAD
-        segmentUA(uaData);
-
-        ReactGA.event({
-          category: "Olympus Give",
-          action: uaData.type ?? "unknown",
-          value: parseFloat(uaData.value),
-          label: uaData.txHash ?? "unknown",
-          dimension1: uaData.txHash ?? "unknown",
-          dimension2: uaData.address,
-          dimension3: eventSource,
-        });
-
-=======
         trackSegmentEvent(uaData);
         trackGAEvent({
           category: "Olympus Give",
@@ -85,7 +67,6 @@
           dimension2: uaData.address,
           metric1: parseFloat(uaData.value),
         });
->>>>>>> 9f0152b4
         dispatch(clearPendingTxn(redeemTx.hash));
       }
     }
@@ -139,20 +120,6 @@
       return;
     } finally {
       if (redeemTx) {
-<<<<<<< HEAD
-        segmentUA(uaData);
-
-        ReactGA.event({
-          category: "Olympus Give",
-          action: uaData.type ?? "unknown",
-          value: parseFloat(uaData.value),
-          label: uaData.txHash ?? "unknown",
-          dimension1: uaData.txHash ?? "unknown",
-          dimension2: uaData.address,
-          dimension3: eventSource,
-        });
-
-=======
         trackSegmentEvent(uaData);
         trackGAEvent({
           category: "Olympus Give",
@@ -162,7 +129,6 @@
           dimension2: uaData.address,
           metric1: parseFloat(uaData.value),
         });
->>>>>>> 9f0152b4
         dispatch(clearPendingTxn(redeemTx.hash));
       }
     }
