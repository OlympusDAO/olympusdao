import { ethers } from "ethers";
import { addresses } from "../constants";
import { abi as OlympusStaking } from "../abi/OlympusStaking.json";
import { abi as OlympusStakingv2 } from "../abi/OlympusStakingv2.json";
import { abi as sOHM } from "../abi/sOHM.json";
import { abi as sOHMv2 } from "../abi/sOhmv2.json";
import { setAll, getTokenPrice, getMarketPrice } from "../helpers";
import { NodeHelper } from "../helpers/NodeHelper";
import apollo from "../lib/apolloClient.js";
import { createSlice, createSelector, createAsyncThunk } from "@reduxjs/toolkit";
import { RootState } from "src/store";
import { IBaseAsyncThunk } from "./interfaces";

const initialState = {
  loading: false,
  loadingMarketPrice: false,
};

export const loadAppDetails = createAsyncThunk(
  "app/loadAppDetails",
  async ({ networkID, provider }: IBaseAsyncThunk, { dispatch }) => {
    const protocolMetricsQuery = `
  query {
    _meta {
      block {
        number
      }
    }
    protocolMetrics(first: 1, orderBy: timestamp, orderDirection: desc) {
      timestamp
      ohmCirculatingSupply
      sOhmCirculatingSupply
      totalSupply
      ohmPrice
      marketCap
      totalValueLocked
      treasuryMarketValue
      nextEpochRebase
      nextDistributedOhm
    }
  }
`;

    const graphData = await apollo(protocolMetricsQuery);

    if (!graphData || graphData == null) {
      console.error("Returned a null response when querying TheGraph");
      return;
    }

    const stakingTVL = parseFloat(graphData.data.protocolMetrics[0].totalValueLocked);
    // NOTE (appleseed): marketPrice from Graph was delayed, so get CoinGecko price
    // const marketPrice = parseFloat(graphData.data.protocolMetrics[0].ohmPrice);
    let marketPrice;
    try {
      const originalPromiseResult = await dispatch(
        loadMarketPrice({ networkID: networkID, provider: provider }),
      ).unwrap();
      marketPrice = originalPromiseResult?.marketPrice;
    } catch (rejectedValueOrSerializedError) {
      // handle error here
      console.error("Returned a null response from dispatch(loadMarketPrice)");
      return;
    }

    const marketCap = parseFloat(graphData.data.protocolMetrics[0].marketCap);
    const circSupply = parseFloat(graphData.data.protocolMetrics[0].ohmCirculatingSupply);
    const totalSupply = parseFloat(graphData.data.protocolMetrics[0].totalSupply);
    const treasuryMarketValue = parseFloat(graphData.data.protocolMetrics[0].treasuryMarketValue);
    // const currentBlock = parseFloat(graphData.data._meta.block.number);

    if (!provider) {
      console.error("failed to connect to provider, please connect your wallet");
      return {
        stakingTVL,
        marketPrice,
        marketCap,
        circSupply,
        totalSupply,
        treasuryMarketValue,
      };
    }
    const currentBlock = await provider.getBlockNumber();

    const stakingContract = new ethers.Contract(
      addresses[networkID].STAKING_ADDRESS as string,
      OlympusStakingv2,
      provider,
    );
    const oldStakingContract = new ethers.Contract(
      addresses[networkID].OLD_STAKING_ADDRESS as string,
      OlympusStaking,
      provider,
    );
    const sohmMainContract = new ethers.Contract(addresses[networkID].SOHM_ADDRESS as string, sOHMv2, provider);
    const sohmOldContract = new ethers.Contract(addresses[networkID].OLD_SOHM_ADDRESS as string, sOHM, provider);

    // Calculating staking
    const epoch = await stakingContract.epoch();
    const stakingReward = epoch.distribute;
    const circ = await sohmMainContract.circulatingSupply();
    const stakingRebase = stakingReward / circ;
    const fiveDayRate = Math.pow(1 + stakingRebase, 5 * 3) - 1;
    const stakingAPY = Math.pow(1 + stakingRebase, 365 * 3) - 1;

    // Current index
    const currentIndex = await stakingContract.index();

    return {
      currentIndex: ethers.utils.formatUnits(currentIndex, "gwei"),
      currentBlock,
      fiveDayRate,
      stakingAPY,
      stakingTVL,
      stakingRebase,
      marketCap,
      marketPrice,
      circSupply,
      totalSupply,
      treasuryMarketValue,
    } as IAppData;
  },
);

/**
 * checks if app.slice has marketPrice already
 * if yes then simply load that state
 * if no then fetches via `loadMarketPrice`
 *
 * `usage`:
 * ```
 * const originalPromiseResult = await dispatch(
 *    findOrLoadMarketPrice({ networkID: networkID, provider: provider }),
 *  ).unwrap();
 * originalPromiseResult?.whateverValue;
 * ```
 */
export const findOrLoadMarketPrice = createAsyncThunk(
  "app/findOrLoadMarketPrice",
  async ({ networkID, provider }: IBaseAsyncThunk, { dispatch, getState }) => {
    const state: any = getState();
    let marketPrice;
    // check if we already have loaded market price
    if (state.app.loadingMarketPrice === false && state.app.marketPrice) {
      // go get marketPrice from app.state
      marketPrice = state.app.marketPrice;
    } else {
      // we don't have marketPrice in app.state, so go get it
      try {
        const originalPromiseResult = await dispatch(
          loadMarketPrice({ networkID: networkID, provider: provider }),
        ).unwrap();
        marketPrice = originalPromiseResult?.marketPrice;
      } catch (rejectedValueOrSerializedError) {
        // handle error here
        console.error("Returned a null response from dispatch(loadMarketPrice)");
        return;
      }
    }
    return { marketPrice };
  },
);

/**
 * - fetches the OHM price from CoinGecko (via getTokenPrice)
 * - falls back to fetch marketPrice from ohm-dai contract
 * - updates the App.slice when it runs
 */
<<<<<<< HEAD
const loadMarketPrice = createAsyncThunk(
  "app/loadMarketPrice",
  async ({ networkID, provider }: { networkID: number; provider: StaticJsonRpcProvider }) => {
    let marketPrice: number | undefined;
    try {
      marketPrice = await getMarketPrice({ networkID, provider });
      // If this is unavailable on the current network
      if (!marketPrice) return;
      marketPrice = marketPrice / Math.pow(10, 9);
    } catch (e) {
      marketPrice = await getTokenPrice("olympus");
    }
    return { marketPrice };
  },
);
=======
const loadMarketPrice = createAsyncThunk("app/loadMarketPrice", async ({ networkID, provider }: IBaseAsyncThunk) => {
  let marketPrice: number;
  try {
    marketPrice = await getMarketPrice({ networkID, provider });
    marketPrice = marketPrice / Math.pow(10, 9);
  } catch (e) {
    marketPrice = await getTokenPrice("olympus");
  }
  return { marketPrice };
});
>>>>>>> f95e183a

interface IAppData {
  readonly circSupply: number;
  readonly currentIndex?: string;
  readonly currentBlock?: number;
  readonly fiveDayRate?: number;
  readonly marketCap: number;
  readonly marketPrice: number;
  readonly stakingAPY?: number;
  readonly stakingRebase?: number;
  readonly stakingTVL: number;
  readonly totalSupply: number;
  readonly treasuryBalance?: number;
  readonly treasuryMarketValue?: number;
}

const appSlice = createSlice({
  name: "app",
  initialState,
  reducers: {
    fetchAppSuccess(state, action) {
      setAll(state, action.payload);
    },
  },
  extraReducers: builder => {
    builder
      .addCase(loadAppDetails.pending, state => {
        state.loading = true;
      })
      .addCase(loadAppDetails.fulfilled, (state, action) => {
        setAll(state, action.payload);
        state.loading = false;
      })
      .addCase(loadAppDetails.rejected, (state, { error }) => {
        state.loading = false;
        console.error(error.name, error.message, error.stack);
      })
      .addCase(loadMarketPrice.pending, (state, action) => {
        state.loadingMarketPrice = true;
      })
      .addCase(loadMarketPrice.fulfilled, (state, action) => {
        setAll(state, action.payload);
        state.loadingMarketPrice = false;
      })
      .addCase(loadMarketPrice.rejected, (state, { error }) => {
        state.loadingMarketPrice = false;
        console.error(error.name, error.message, error.stack);
      });
  },
});

const baseInfo = (state: RootState) => state.app;

export default appSlice.reducer;

export const { fetchAppSuccess } = appSlice.actions;

export const getAppState = createSelector(baseInfo, app => app);<|MERGE_RESOLUTION|>--- conflicted
+++ resolved
@@ -5,7 +5,6 @@
 import { abi as sOHM } from "../abi/sOHM.json";
 import { abi as sOHMv2 } from "../abi/sOhmv2.json";
 import { setAll, getTokenPrice, getMarketPrice } from "../helpers";
-import { NodeHelper } from "../helpers/NodeHelper";
 import apollo from "../lib/apolloClient.js";
 import { createSlice, createSelector, createAsyncThunk } from "@reduxjs/toolkit";
 import { RootState } from "src/store";
@@ -166,34 +165,14 @@
  * - falls back to fetch marketPrice from ohm-dai contract
  * - updates the App.slice when it runs
  */
-<<<<<<< HEAD
-const loadMarketPrice = createAsyncThunk(
-  "app/loadMarketPrice",
-  async ({ networkID, provider }: { networkID: number; provider: StaticJsonRpcProvider }) => {
-    let marketPrice: number | undefined;
-    try {
-      marketPrice = await getMarketPrice({ networkID, provider });
-      // If this is unavailable on the current network
-      if (!marketPrice) return;
-      marketPrice = marketPrice / Math.pow(10, 9);
-    } catch (e) {
-      marketPrice = await getTokenPrice("olympus");
-    }
-    return { marketPrice };
-  },
-);
-=======
 const loadMarketPrice = createAsyncThunk("app/loadMarketPrice", async ({ networkID, provider }: IBaseAsyncThunk) => {
-  let marketPrice: number;
-  try {
-    marketPrice = await getMarketPrice({ networkID, provider });
-    marketPrice = marketPrice / Math.pow(10, 9);
-  } catch (e) {
-    marketPrice = await getTokenPrice("olympus");
-  }
+  let marketPrice: number | undefined;
+  marketPrice = await getMarketPrice({ networkID, provider });
+  if (!marketPrice) marketPrice = await getTokenPrice("olympus");
+  marketPrice = marketPrice / Math.pow(10, 9);
+
   return { marketPrice };
 });
->>>>>>> f95e183a
 
 interface IAppData {
   readonly circSupply: number;
