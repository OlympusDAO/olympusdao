import { ethers } from "ethers";
import { addresses } from "../constants";
import { abi as OlympusStaking } from "../abi/OlympusStaking.json";
import { abi as OlympusStakingv2 } from "../abi/OlympusStakingv2.json";
import { abi as sOHM } from "../abi/sOHM.json";
import { abi as sOHMv2 } from "../abi/sOhmv2.json";
import { setAll, getTokenPrice, getMarketPrice } from "../helpers";
import { NodeHelper } from "../helpers/NodeHelper";
import apollo from "../lib/apolloClient.js";
import { createSlice, createSelector, createAsyncThunk } from "@reduxjs/toolkit";
import { RootState } from "src/store";
import { IBaseAsyncThunk } from "./interfaces";

const initialState = {
  loading: false,
  loadingMarketPrice: false,
};

export const loadAppDetails = createAsyncThunk(
  "app/loadAppDetails",
  async ({ networkID, provider }: IBaseAsyncThunk, { dispatch }) => {
    const protocolMetricsQuery = `
  query {
    _meta {
      block {
        number
      }
    }
    protocolMetrics(first: 1, orderBy: timestamp, orderDirection: desc) {
      timestamp
      ohmCirculatingSupply
      sOhmCirculatingSupply
      totalSupply
      ohmPrice
      marketCap
      totalValueLocked
      nextEpochRebase
      nextDistributedOhm
    }
  }
`;

    const graphData = await apollo(protocolMetricsQuery);

    if (!graphData || graphData == null) {
      console.error("Returned a null response when querying TheGraph");
      return;
    }

    const stakingTVL = parseFloat(graphData.data.protocolMetrics[0].totalValueLocked);
    // NOTE (appleseed): marketPrice from Graph was delayed, so get CoinGecko price
    // const marketPrice = parseFloat(graphData.data.protocolMetrics[0].ohmPrice);
    let marketPrice;
    try {
      const originalPromiseResult = await dispatch(
        loadMarketPrice({ networkID: networkID, provider: provider }),
      ).unwrap();
      marketPrice = originalPromiseResult?.marketPrice;
    } catch (rejectedValueOrSerializedError) {
      // handle error here
      console.error("Returned a null response from dispatch(loadMarketPrice)");
      return;
    }

    const marketCap = parseFloat(graphData.data.protocolMetrics[0].marketCap);
    const circSupply = parseFloat(graphData.data.protocolMetrics[0].ohmCirculatingSupply);
    const totalSupply = parseFloat(graphData.data.protocolMetrics[0].totalSupply);
    // const currentBlock = parseFloat(graphData.data._meta.block.number);

    if (!provider) {
      console.error("failed to connect to provider, please connect your wallet");
      return {
        stakingTVL,
        marketPrice,
        marketCap,
        circSupply,
        totalSupply,
      };
    }
    const currentBlock = await provider.getBlockNumber();

    const stakingContract = new ethers.Contract(
      addresses[networkID].STAKING_ADDRESS as string,
      OlympusStakingv2,
      provider,
    );
    const oldStakingContract = new ethers.Contract(
      addresses[networkID].OLD_STAKING_ADDRESS as string,
      OlympusStaking,
      provider,
    );
    const sohmMainContract = new ethers.Contract(addresses[networkID].SOHM_ADDRESS as string, sOHMv2, provider);
    const sohmOldContract = new ethers.Contract(addresses[networkID].OLD_SOHM_ADDRESS as string, sOHM, provider);

    // Calculating staking
    const epoch = await stakingContract.epoch();
    const stakingReward = epoch.distribute;
    const circ = await sohmMainContract.circulatingSupply();
    const stakingRebase = stakingReward / circ;
    const fiveDayRate = Math.pow(1 + stakingRebase, 5 * 3) - 1;
    const stakingAPY = Math.pow(1 + stakingRebase, 365 * 3) - 1;

    // Current index
    const currentIndex = await stakingContract.index();

    return {
      currentIndex: ethers.utils.formatUnits(currentIndex, "gwei"),
      currentBlock,
      fiveDayRate,
      stakingAPY,
      stakingTVL,
      stakingRebase,
      marketCap,
      marketPrice,
      circSupply,
      totalSupply,
    } as IAppData;
  },
);

/**
 * checks if app.slice has marketPrice already
 * if yes then simply load that state
 * if no then fetches via `loadMarketPrice`
 *
 * `usage`:
 * ```
 * const originalPromiseResult = await dispatch(
 *    findOrLoadMarketPrice({ networkID: networkID, provider: provider }),
 *  ).unwrap();
 * originalPromiseResult?.whateverValue;
 * ```
 */
export const findOrLoadMarketPrice = createAsyncThunk(
  "app/findOrLoadMarketPrice",
  async ({ networkID, provider }: IBaseAsyncThunk, { dispatch, getState }) => {
    const state: any = getState();
    let marketPrice;
    // check if we already have loaded market price
    if (state.app.loadingMarketPrice === false && state.app.marketPrice) {
      // go get marketPrice from app.state
      marketPrice = state.app.marketPrice;
    } else {
      // we don't have marketPrice in app.state, so go get it
      try {
        const originalPromiseResult = await dispatch(
          loadMarketPrice({ networkID: networkID, provider: provider }),
        ).unwrap();
        marketPrice = originalPromiseResult?.marketPrice;
      } catch (rejectedValueOrSerializedError) {
        // handle error here
        console.error("Returned a null response from dispatch(loadMarketPrice)");
        return;
      }
    }
    return { marketPrice };
  },
);

/**
 * - fetches the OHM price from CoinGecko (via getTokenPrice)
 * - falls back to fetch marketPrice from ohm-dai contract
 * - updates the App.slice when it runs
 */
<<<<<<< HEAD
const loadMarketPrice = createAsyncThunk("app/loadMarketPrice", async ({ networkID, provider }: IBaseAsyncThunk) => {
  let marketPrice: number;
  try {
    marketPrice = await getTokenPrice("olympus");
  } catch (e) {
    console.log("Returned a null response when querying CoinGecko");
    marketPrice = await getMarketPrice({ networkID, provider });
    marketPrice = marketPrice / Math.pow(10, 9);
  }
  return { marketPrice };
});
=======
const loadMarketPrice = createAsyncThunk(
  "app/loadMarketPrice",
  async ({ networkID, provider }: { networkID: number; provider: StaticJsonRpcProvider }) => {
    let marketPrice: number;
    try {
      marketPrice = await getMarketPrice({ networkID, provider });
      marketPrice = marketPrice / Math.pow(10, 9);
    } catch (e) {
      marketPrice = await getTokenPrice("olympus");
    }
    return { marketPrice };
  },
);
>>>>>>> a0855ff7

interface IAppData {
  readonly circSupply: number;
  readonly currentIndex?: string;
  readonly currentBlock?: number;
  readonly fiveDayRate?: number;
  readonly marketCap: number;
  readonly marketPrice: number;
  readonly stakingAPY?: number;
  readonly stakingRebase?: number;
  readonly stakingTVL: number;
  readonly totalSupply: number;
  readonly treasuryBalance?: number;
}

const appSlice = createSlice({
  name: "app",
  initialState,
  reducers: {
    fetchAppSuccess(state, action) {
      setAll(state, action.payload);
    },
  },
  extraReducers: builder => {
    builder
      .addCase(loadAppDetails.pending, state => {
        state.loading = true;
      })
      .addCase(loadAppDetails.fulfilled, (state, action) => {
        setAll(state, action.payload);
        state.loading = false;
      })
      .addCase(loadAppDetails.rejected, (state, { error }) => {
        state.loading = false;
        console.error(error.name, error.message, error.stack);
      })
      .addCase(loadMarketPrice.pending, (state, action) => {
        state.loadingMarketPrice = true;
      })
      .addCase(loadMarketPrice.fulfilled, (state, action) => {
        setAll(state, action.payload);
        state.loadingMarketPrice = false;
      })
      .addCase(loadMarketPrice.rejected, (state, { error }) => {
        state.loadingMarketPrice = false;
        console.error(error.name, error.message, error.stack);
      });
  },
});

const baseInfo = (state: RootState) => state.app;

export default appSlice.reducer;

export const { fetchAppSuccess } = appSlice.actions;

export const getAppState = createSelector(baseInfo, app => app);<|MERGE_RESOLUTION|>--- conflicted
+++ resolved
@@ -162,22 +162,9 @@
  * - falls back to fetch marketPrice from ohm-dai contract
  * - updates the App.slice when it runs
  */
-<<<<<<< HEAD
-const loadMarketPrice = createAsyncThunk("app/loadMarketPrice", async ({ networkID, provider }: IBaseAsyncThunk) => {
-  let marketPrice: number;
-  try {
-    marketPrice = await getTokenPrice("olympus");
-  } catch (e) {
-    console.log("Returned a null response when querying CoinGecko");
-    marketPrice = await getMarketPrice({ networkID, provider });
-    marketPrice = marketPrice / Math.pow(10, 9);
-  }
-  return { marketPrice };
-});
-=======
 const loadMarketPrice = createAsyncThunk(
   "app/loadMarketPrice",
-  async ({ networkID, provider }: { networkID: number; provider: StaticJsonRpcProvider }) => {
+  async ({ networkID, provider }: IBaseAsyncThunk) => {
     let marketPrice: number;
     try {
       marketPrice = await getMarketPrice({ networkID, provider });
@@ -188,7 +175,6 @@
     return { marketPrice };
   },
 );
->>>>>>> a0855ff7
 
 interface IAppData {
   readonly circSupply: number;
