--- conflicted
+++ resolved
@@ -1,71 +1,12 @@
-import { ethers } from "ethers";
-<<<<<<< HEAD
-=======
-import { formatEther } from "ethers/lib/utils";
-import { JsonRpcProvider, StaticJsonRpcProvider } from "@ethersproject/providers";
->>>>>>> 42fe9f62
-
-import { addresses } from "../constants";
-import { abi as ierc20Abi } from "../abi/IERC20.json";
-import { abi as OhmLusdCrucible } from "../abi/OhmLusdCrucible.json";
-
 import { setAll } from "../helpers";
 import { createSlice, createSelector, createAsyncThunk } from "@reduxjs/toolkit";
-<<<<<<< HEAD
 import { IBaseAddressAsyncThunk } from "./interfaces";
 
-const pickleApi = "https://api.pickle.finance/prod";
-
-// from pickle: https://github.com/pickle-finance/pickle-ui/blob/4aa4955ec65d75cb8ab13d6237c533bf0de2d441/util/api.js#L90
-const getPoolData = async () => {
-  const resp = await fetch(`${pickleApi}/protocol/pools`).then(response => response.json());
-  return resp;
-};
-=======
-import { NetworkID } from "src/lib/Bond";
-import { ohm_lusd } from "../helpers/AllBonds";
 import { calcAludelDetes } from "../helpers/OhmLusdCrucible";
->>>>>>> 42fe9f62
-
-/**
- * Interface for pickle API objects
- */
-interface IPoolInfo {
-  tokenAddress: string;
-  liquidity_locked: string;
-  apy: string;
-}
 
 export const getLusdData = createAsyncThunk(
   "stake/getLusdData",
-<<<<<<< HEAD
-  async ({ provider, address, networkID }: IBaseAddressAsyncThunk) => {
-    // TODO (appleseed-lusd): use correct address, change out abi
-    const contractAddress = addresses[networkID].PICKLE_OHM_LUSD_ADDRESS as string;
-    const pickleOhmLusdContract = new ethers.Contract(addresses[networkID].SOHM_ADDRESS as string, ierc20Abi, provider);
-    const pickleOhmLusdBalance = await pickleOhmLusdContract.balanceOf(address);
-
-    // PICKLE API DATA
-    const resp = await getPoolData();
-    var poolInfo = resp.filter((pool: IPoolInfo) => {
-      return pool.tokenAddress.toLowerCase() == contractAddress.toLowerCase();
-    });
-
-    const tvlUSD = poolInfo[0]?.liquidity_locked;
-    const jarAPY = poolInfo[0]?.apy;
-
-    // NOTE (appleseed-lusd): for reference:
-    // Pickle also calcs APY another way:
-    // // from pickle https://github.com/pickle-finance/pickle-ui/blob/3074c751cbaf83bae88ada1c63bf8a4a3eeb9860/containers/Farms/useJarFarmApy.ts
-    // // https://github.com/pickle-finance/pickle-ui/blob/4aa4955ec65d75cb8ab13d6237c533bf0de2d441/containers/Jars/useJarsWithTVL.ts#L31
-
-    return {
-      apy: jarAPY,
-      tvl: tvlUSD,
-      balance: ethers.utils.formatUnits(pickleOhmLusdBalance, "gwei"),
-    };
-=======
-  async ({ address, networkID, provider }: IGetBalances) => {
+  async ({ address, networkID, provider }: IBaseAddressAsyncThunk) => {
     // only works on mainnet
     if (networkID !== 1) {
       // we don't have rinkeby contracts
@@ -83,7 +24,6 @@
         // balance: ethers.utils.formatUnits(sushiOhmLusdBalance, "gwei"),
       };
     }
->>>>>>> 42fe9f62
   },
 );
 
