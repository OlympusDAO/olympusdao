--- conflicted
+++ resolved
@@ -7,13 +7,8 @@
 import { abi as OlympusGiving } from "../abi/OlympusGiving.json";
 import { abi as OlympusMockGiving } from "../abi/OlympusMockGiving.json";
 import { addresses, NetworkId } from "../constants";
-<<<<<<< HEAD
+import { trackGAEvent, trackSegmentEvent } from "../helpers/analytics";
 import { getGiveProjectName } from "../helpers/GiveProjectNameHelper";
-import { segmentUA } from "../helpers/userAnalyticHelpers";
-import { error } from "../slices/MessagesSlice";
-=======
-import { trackGAEvent, trackSegmentEvent } from "../helpers/analytics";
->>>>>>> 188d88ca
 import { fetchAccountSuccess, getBalances, getDonationBalances, getMockDonationBalances } from "./AccountSlice";
 import {
   IActionValueRecipientAsyncThunk,
@@ -222,16 +217,10 @@
         trackGAEvent({
           category: "Olympus Give",
           action: uaData.type ?? "unknown",
-          label: uaData.txHash ?? "unknown",
           value: Math.round(parseFloat(uaData.value)),
+          label: getGiveProjectName(uaData.recipient) ?? "unknown",
           dimension1: uaData.txHash ?? "unknown",
           dimension2: uaData.address,
-<<<<<<< HEAD
-          dimension4: getGiveProjectName(uaData.recipient) ?? "unknown",
-=======
-          dimension3: eventSource,
-          metric1: parseFloat(uaData.value),
->>>>>>> 188d88ca
         });
 
         dispatch(clearPendingTxn(giveTx.hash));
@@ -312,8 +301,8 @@
         trackGAEvent({
           category: "Olympus Give",
           action: uaData.type,
-          label: uaData.recipient,
-          metric1: parseFloat(uaData.value),
+          value: Math.round(parseFloat(uaData.value)),
+          label: getGiveProjectName(uaData.recipient) ?? "unknown",
         });
         dispatch(clearPendingTxn(giveTx.hash));
       }
