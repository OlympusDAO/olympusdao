--- conflicted
+++ resolved
@@ -1,19 +1,15 @@
 import { t } from "@lingui/macro";
 import { createAsyncThunk } from "@reduxjs/toolkit";
 import { ethers } from "ethers";
-import { SOHM_ADDRESSES } from "src/constants/addresses";
-
+import { GOHM_ADDRESSES } from "src/constants/addresses";
+
+import { abi as gOHM } from "../abi/gOHM.json";
 import { abi as ierc20Abi } from "../abi/IERC20.json";
 import { abi as MockSohm } from "../abi/MockSohm.json";
 import { abi as OlympusGiving } from "../abi/OlympusGiving.json";
 import { abi as OlympusMockGiving } from "../abi/OlympusMockGiving.json";
 import { addresses, NetworkId } from "../constants";
-<<<<<<< HEAD
-import { getGohmBalFromSohm } from "../helpers";
-import { trackGAEvent, trackSegmentEvent } from "../helpers/analytics";
-=======
 import { trackGAEvent } from "../helpers/analytics";
->>>>>>> 657d4cbe
 import { getGiveProjectName } from "../helpers/GiveProjectNameHelper";
 import { fetchAccountSuccess, getBalances, getDonationBalances, getMockDonationBalances } from "./AccountSlice";
 import {
@@ -72,6 +68,16 @@
   );
 };
 
+const getTypeFromAction = (action: string): string => {
+  if (action === ACTION_GIVE) return ACTION_GIVE;
+
+  if (action === ACTION_GIVE_EDIT) return ACTION_GIVE_EDIT;
+
+  if (action === ACTION_GIVE_WITHDRAW) return ACTION_GIVE_WITHDRAW;
+
+  return "";
+};
+
 /**
  * Approves Give contract to spend user's sOHM
  * @param provider Ethereum network provider object
@@ -93,21 +99,13 @@
       contractAddress = addresses[networkID].SOHM_V2;
       tokenDecimals = 9;
     } else {
-      contractAddress = addresses[networkID].GOHM_ADDRESS;
+      contractAddress = GOHM_ADDRESSES[networkID as keyof typeof GOHM_ADDRESSES];
       tokenDecimals = 18;
     }
 
     const signer = provider.getSigner();
-<<<<<<< HEAD
     const contract = new ethers.Contract(contractAddress, ierc20Abi, signer);
 
-=======
-    const sohmContract = new ethers.Contract(
-      SOHM_ADDRESSES[networkID as keyof typeof SOHM_ADDRESSES] as string,
-      ierc20Abi,
-      signer,
-    );
->>>>>>> 657d4cbe
     let approveTx;
     try {
       approveTx = await contract.approve(
@@ -204,7 +202,6 @@
   },
 );
 
-<<<<<<< HEAD
 /**
  * Submits transactions to deposit, edit, or withdraw donations to the Give contract
  * @param action The action to take on the contract (New deposit, edit deposit, or withdraw deposit)
@@ -220,22 +217,6 @@
     { action, value, token, recipient, id, provider, address, networkID, eventSource }: IGiveAsyncThunk,
     { dispatch },
   ) => {
-=======
-const getTypeFromAction = (action: string): string => {
-  if (action === ACTION_GIVE) return ACTION_GIVE;
-
-  if (action === ACTION_GIVE_EDIT) return ACTION_GIVE_EDIT;
-
-  if (action === ACTION_GIVE_WITHDRAW) return ACTION_GIVE_WITHDRAW;
-
-  return "";
-};
-
-// Submits transactions to deposit, edit or withdraw to Give contract
-export const changeGive = createAsyncThunk(
-  "give/changeGive",
-  async ({ action, value, recipient, provider, address, networkID }: IActionValueRecipientAsyncThunk, { dispatch }) => {
->>>>>>> 657d4cbe
     if (!provider) {
       dispatch(error(t`Please connect your wallet!`));
       return;
@@ -243,6 +224,7 @@
 
     const signer = provider.getSigner();
     const giving = new ethers.Contract(addresses[networkID].GIVING_ADDRESS as string, OlympusGiving, signer);
+    const gohmContract = new ethers.Contract(GOHM_ADDRESSES[networkID as keyof typeof GOHM_ADDRESSES], gOHM, signer);
     let giveTx;
 
     const uaData: IUAData = {
@@ -277,20 +259,25 @@
               ? await giving.addToSohmDeposit(id, ethers.utils.parseUnits(value, "gwei"))
               : await giving.addToDeposit(id, ethers.utils.parseEther(value));
         } else if (parseFloat(value) < 0) {
-          // If th user is decreasing the amount of sOHM directing yield to recipient
+          // If the user is decreasing the amount of sOHM directing yield to recipient
           const reductionAmount = (-1 * parseFloat(value)).toString();
-          const gohmAmount = await getGohmBalFromSohm({ provider, networkID: networkID, sOHMbalance: reductionAmount });
+
+          // Have to use balanceTo instead of useCurrentIndex because useCurrentIndex
+          // only pulls the current index from mainnet, not the one used on testnet
+          const gohmAmount = await gohmContract.balanceTo(reductionAmount);
 
           giveTx =
             token === "sOHM"
-              ? await giving.withdrawPrincipalAsSohm(id, ethers.utils.parseEther(gohmAmount))
+              ? await giving.withdrawPrincipalAsSohm(id, gohmAmount)
               : await giving.withdrawPrincipal(id, ethers.utils.parseEther(reductionAmount));
         }
       } else if (action === ACTION_GIVE_WITHDRAW) {
         // If the desired action is to remove all sOHM from deposit
         pendingTxnType = PENDING_TXN_WITHDRAW;
 
-        const gohmAmount = await getGohmBalFromSohm({ provider, networkID: networkID, sOHMbalance: value });
+        // Have to use balanceTo instead of useCurrentIndex because useCurrentIndex
+        // only pulls the current index from mainnet, not the one used on testnet
+        const gohmAmount = await gohmContract.balanceTo(value);
 
         giveTx =
           token === "sOHM"
