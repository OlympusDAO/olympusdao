--- conflicted
+++ resolved
@@ -213,11 +213,8 @@
           label: uaData.txHash ?? "unknown",
           dimension1: uaData.txHash ?? "unknown",
           dimension2: uaData.address,
-<<<<<<< HEAD
           dimension3: eventSource,
-=======
           metric1: parseFloat(uaData.value),
->>>>>>> f84c6413
         });
 
         dispatch(clearPendingTxn(giveTx.hash));
