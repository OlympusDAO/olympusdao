--- conflicted
+++ resolved
@@ -225,10 +225,7 @@
     isLP: false,
     lpUrl: "",
     marketPrice: ohmPrice,
-<<<<<<< HEAD
     quoteToken: bond.quoteToken.toLowerCase(),
-=======
->>>>>>> 2abdf70a
   };
 }
 
