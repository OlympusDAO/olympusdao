--- conflicted
+++ resolved
@@ -90,13 +90,8 @@
   maxDebt: ethers.BigNumber;
 }
 
-<<<<<<< HEAD
 export interface IDepoNote {
   payout: ethers.BigNumber;
-=======
-export interface IUserNote {
-  payout: number;
->>>>>>> acd9c6d5
   created: number;
   matured: number;
   redeemed: number;
