<<<<<<< HEAD
import { createSlice } from "@reduxjs/toolkit";
=======
import { createSlice, PayloadAction } from "@reduxjs/toolkit";
import { t } from "@lingui/macro";

>>>>>>> 3782ec12
interface IPendingTxn {
  readonly txnHash: string;
  readonly text: string;
  readonly type: string;
}
<<<<<<< HEAD
const initialState: Array<any> = [];
=======

const initialState: Array<IPendingTxn> = [];

>>>>>>> 3782ec12
const pendingTxnsSlice = createSlice({
  name: "pendingTransactions",
  initialState,
  reducers: {
    fetchPendingTxns(state, action: PayloadAction<IPendingTxn>) {
      state.push(action.payload);
    },
    clearPendingTxn(state, action: PayloadAction<string>) {
      const target = state.find(x => x.txnHash === action.payload);
      if (target) {
        state.splice(state.indexOf(target), 1);
      }
    },
  },
});
export const getStakingTypeText = (action: string) => {
  return action.toLowerCase() === "stake" ? t`Staking OHM` : t`Unstaking sOHM`;
};

export const getWrappingTypeText = (action: string) => {
  return action.toLowerCase() === "wrap" ? t`Wrapping OHM` : t`Unwrapping sOHM`;
};
export const isPendingTxn = (pendingTransactions: IPendingTxn[], type: string) => {
  return pendingTransactions.map(x => x.type).includes(type);
};
export const txnButtonText = (pendingTransactions: IPendingTxn[], type: string, defaultText: string) => {
  return isPendingTxn(pendingTransactions, type) ? t`Pending...` : defaultText;
};

export const txnButtonTextMultiType = (pendingTransactions: IPendingTxn[], types: string[], defaultText: string) => {
  return types.map(type => isPendingTxn(pendingTransactions, type)).indexOf(true) != -1 ? t`Pending...` : defaultText;
};

export const txnButtonTextGeneralPending = (pendingTransactions: IPendingTxn[], type: string, defaultText: string) => {
  return pendingTransactions.length >= 1 ? t`Pending...` : defaultText;
};

export const txnButtonTextGeneralPending = (pendingTransactions: IPendingTxn[], type: string, defaultText: string) => {
  return pendingTransactions.length >= 1 ? "Pending..." : defaultText;
};

export const { fetchPendingTxns, clearPendingTxn } = pendingTxnsSlice.actions;

export default pendingTxnsSlice.reducer;<|MERGE_RESOLUTION|>--- conflicted
+++ resolved
@@ -1,22 +1,14 @@
-<<<<<<< HEAD
-import { createSlice } from "@reduxjs/toolkit";
-=======
 import { createSlice, PayloadAction } from "@reduxjs/toolkit";
 import { t } from "@lingui/macro";
 
->>>>>>> 3782ec12
 interface IPendingTxn {
   readonly txnHash: string;
   readonly text: string;
   readonly type: string;
 }
-<<<<<<< HEAD
-const initialState: Array<any> = [];
-=======
 
 const initialState: Array<IPendingTxn> = [];
 
->>>>>>> 3782ec12
 const pendingTxnsSlice = createSlice({
   name: "pendingTransactions",
   initialState,
@@ -54,10 +46,6 @@
   return pendingTransactions.length >= 1 ? t`Pending...` : defaultText;
 };
 
-export const txnButtonTextGeneralPending = (pendingTransactions: IPendingTxn[], type: string, defaultText: string) => {
-  return pendingTransactions.length >= 1 ? "Pending..." : defaultText;
-};
-
 export const { fetchPendingTxns, clearPendingTxn } = pendingTxnsSlice.actions;
 
 export default pendingTxnsSlice.reducer;