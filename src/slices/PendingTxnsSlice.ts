--- conflicted
+++ resolved
@@ -1,8 +1,4 @@
-<<<<<<< HEAD
 import { createSlice, PayloadAction } from "@reduxjs/toolkit";
-=======
-import { createSlice } from "@reduxjs/toolkit";
->>>>>>> cf23e650
 
 interface IPendingTxn {
   readonly txnHash: string;
