import { JsonRpcProvider, StaticJsonRpcProvider } from "@ethersproject/providers";
import { BigNumber } from "ethers";
import { NetworkId } from "src/constants";

export interface IJsonRPCError {
  readonly message: string;
  readonly code: number;
}

export interface IBaseAsyncThunk {
  readonly networkID: NetworkId;
  readonly provider: StaticJsonRpcProvider | JsonRpcProvider;
}

export interface IValueOnlyAsyncThunk extends IBaseAsyncThunk {
  readonly value: BigNumber;
}

export interface IChangeApprovalAsyncThunk extends IBaseAsyncThunk {
  readonly token: string;
  readonly address: string;
}

export interface IChangeApprovalWithVersionAsyncThunk extends IChangeApprovalAsyncThunk {
  readonly version2: boolean;
}

export interface IChangeApprovalWithDisplayNameAsyncThunk extends IChangeApprovalAsyncThunk {
  readonly displayName: string;
  readonly insertName: boolean;
}

export interface IActionAsyncThunk extends IBaseAsyncThunk {
  readonly action: string;
  readonly address: string;
}

export interface IValueAsyncThunk extends IBaseAsyncThunk {
  readonly value: string;
  readonly address: string;
}

export interface IActionValueAsyncThunk extends IValueAsyncThunk {
  readonly action: string;
}

export interface IStakeAsyncThunk extends IActionValueAsyncThunk {
  readonly version2: boolean;
  readonly rebase: boolean;
}

export interface IActionValueGasAsyncThunk extends IActionValueAsyncThunk {
  readonly gas: number;
  readonly version2: boolean;
  readonly rebase: boolean;
}

export interface IBaseAddressAsyncThunk extends IBaseAsyncThunk {
  readonly address: string;
}

export interface IBaseAddressRecipientAsyncThunk extends IBaseAddressAsyncThunk {
  readonly recipient: string;
}

export interface IMigrateAsyncThunk extends IBaseAddressAsyncThunk {
  readonly gOHM: boolean;
}

export interface IMigrateSingleAsyncThunk extends IMigrateAsyncThunk {
  readonly type: number;
  readonly amount: string;
}

export interface IActionValueRecipientAsyncThunk extends IActionValueAsyncThunk {
  readonly recipient: string;
  readonly version2: boolean;
  readonly rebase: boolean;
  readonly eventSource: string;
}

<<<<<<< HEAD
export interface IGiveAsyncThunk extends IActionValueRecipientAsyncThunk {
  readonly id: string;
  readonly token: string;
}

export interface IRedeemAsyncThunk extends IBaseAddressAsyncThunk {
  readonly token: string;
  readonly eventSource: string;
}

=======
>>>>>>> f8ffd72d
export interface IZapAsyncThunk extends IBaseAddressAsyncThunk {
  readonly tokenAddress: string;
  readonly sellAmount: BigNumber;
  readonly slippage: string;
  readonly minimumAmount: string;
  readonly gOHM: boolean;
<<<<<<< HEAD
}

// Account Slice

export interface ICalcUserBondDetailsAsyncThunk extends IBaseAddressAsyncThunk, IBaseBondAsyncThunk {}

// Bond Slice

export interface IBaseBondAsyncThunk extends IBaseAsyncThunk {
  readonly bond: Bond;
}

export interface IBondV2AysncThunk extends IBaseAddressAsyncThunk {
  readonly bond: IBondV2;
}

export interface IBondV2IndexAsyncThunk extends IBaseAddressAsyncThunk {
  readonly bondIndex: number;
}

export interface IBondV2PurchaseAsyncThunk extends IBaseAddressAsyncThunk {
  readonly bond: IBondV2;
  readonly maxPrice: BigNumberish;
  readonly amount: BigNumberish;
}

export interface IBondInversePurchaseAsyncThunk extends IBaseAddressAsyncThunk {
  readonly bond: IBondV2;
  readonly maxPrice: BigNumberish;
  readonly amounts: BigNumberish[];
}

export interface IApproveBondAsyncThunk extends IBaseBondAsyncThunk {
  readonly address: string;
}

export interface ICalcBondDetailsAsyncThunk extends IBaseBondAsyncThunk {
  readonly value: string;
}

export interface IBondAssetAsyncThunk extends IBaseBondAsyncThunk, IValueAsyncThunk {
  readonly slippage: number;
}

export interface IRedeemBondAsyncThunk extends IBaseBondAsyncThunk {
  readonly address: string;
  readonly autostake: boolean;
}

export interface IRedeemAllBondsAsyncThunk extends IBaseAsyncThunk {
  readonly bonds: Bond[];
  readonly address: string;
  readonly autostake: boolean;
}

export interface ChangeAssetType {
  (checked: boolean): void;
=======
>>>>>>> f8ffd72d
}<|MERGE_RESOLUTION|>--- conflicted
+++ resolved
@@ -79,83 +79,14 @@
   readonly eventSource: string;
 }
 
-<<<<<<< HEAD
-export interface IGiveAsyncThunk extends IActionValueRecipientAsyncThunk {
-  readonly id: string;
-  readonly token: string;
-}
-
-export interface IRedeemAsyncThunk extends IBaseAddressAsyncThunk {
-  readonly token: string;
-  readonly eventSource: string;
-}
-
-=======
->>>>>>> f8ffd72d
 export interface IZapAsyncThunk extends IBaseAddressAsyncThunk {
   readonly tokenAddress: string;
   readonly sellAmount: BigNumber;
   readonly slippage: string;
   readonly minimumAmount: string;
   readonly gOHM: boolean;
-<<<<<<< HEAD
-}
-
-// Account Slice
-
-export interface ICalcUserBondDetailsAsyncThunk extends IBaseAddressAsyncThunk, IBaseBondAsyncThunk {}
-
-// Bond Slice
-
-export interface IBaseBondAsyncThunk extends IBaseAsyncThunk {
-  readonly bond: Bond;
-}
-
-export interface IBondV2AysncThunk extends IBaseAddressAsyncThunk {
-  readonly bond: IBondV2;
-}
-
-export interface IBondV2IndexAsyncThunk extends IBaseAddressAsyncThunk {
-  readonly bondIndex: number;
-}
-
-export interface IBondV2PurchaseAsyncThunk extends IBaseAddressAsyncThunk {
-  readonly bond: IBondV2;
-  readonly maxPrice: BigNumberish;
-  readonly amount: BigNumberish;
-}
-
-export interface IBondInversePurchaseAsyncThunk extends IBaseAddressAsyncThunk {
-  readonly bond: IBondV2;
-  readonly maxPrice: BigNumberish;
-  readonly amounts: BigNumberish[];
-}
-
-export interface IApproveBondAsyncThunk extends IBaseBondAsyncThunk {
-  readonly address: string;
-}
-
-export interface ICalcBondDetailsAsyncThunk extends IBaseBondAsyncThunk {
-  readonly value: string;
-}
-
-export interface IBondAssetAsyncThunk extends IBaseBondAsyncThunk, IValueAsyncThunk {
-  readonly slippage: number;
-}
-
-export interface IRedeemBondAsyncThunk extends IBaseBondAsyncThunk {
-  readonly address: string;
-  readonly autostake: boolean;
-}
-
-export interface IRedeemAllBondsAsyncThunk extends IBaseAsyncThunk {
-  readonly bonds: Bond[];
-  readonly address: string;
-  readonly autostake: boolean;
 }
 
 export interface ChangeAssetType {
   (checked: boolean): void;
-=======
->>>>>>> f8ffd72d
 }