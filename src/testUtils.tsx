import { i18n } from "@lingui/core";
import { I18nProvider } from "@lingui/react";
import CssBaseline from "@mui/material/CssBaseline";
import { StyledEngineProvider, ThemeProvider } from "@mui/material/styles";
import { render, RenderOptions, RenderResult } from "@testing-library/react";
import { createMemoryHistory } from "history";
import React, { ReactElement, ReactNode } from "react";
import { Provider } from "react-redux";
import { HashRouter } from "react-router-dom";

import App from "./App";
import { Web3ContextProvider } from "./hooks/web3Context";
import { ReactQueryProvider } from "./lib/react-query";
import defaultStore from "./store";
import { light as lightTheme } from "./themes/light.js";

const customRender = (ui: ReactElement, store = defaultStore, options?: RenderOptions): RenderResult => {
  const ProviderWrapper = ({ children }: { children?: ReactNode }) => (
    <Web3ContextProvider>
      <ReactQueryProvider>
        <Provider store={store}>
          <I18nProvider i18n={i18n}>
<<<<<<< HEAD
            <BrowserRouter basename={"/"}>
              <StyledEngineProvider injectFirst>
                <ThemeProvider theme={lightTheme}>
                  <CssBaseline />
                  {children}
                </ThemeProvider>
              </StyledEngineProvider>
            </BrowserRouter>
=======
            <HashRouter>
              <ThemeProvider theme={lightTheme}>
                <CssBaseline />
                {children}
              </ThemeProvider>
            </HashRouter>
>>>>>>> 726291f9
          </I18nProvider>
        </Provider>
      </ReactQueryProvider>
    </Web3ContextProvider>
  );
  return render(ui, { wrapper: ProviderWrapper, ...options });
};

const renderRoute = function (route: string, store = defaultStore) {
  const history = createMemoryHistory();
  history.push(route);
  return render(
    <Web3ContextProvider>
      <ReactQueryProvider>
        <Provider store={store}>
          <I18nProvider i18n={i18n}>
<<<<<<< HEAD
            <BrowserRouter basename={"/"}>
              <StyledEngineProvider injectFirst>
                <ThemeProvider theme={lightTheme}>
                  <CssBaseline />
                  <App />
                </ThemeProvider>
              </StyledEngineProvider>
            </BrowserRouter>
=======
            <HashRouter>
              <App />
            </HashRouter>
>>>>>>> 726291f9
          </I18nProvider>
        </Provider>
      </ReactQueryProvider>
    </Web3ContextProvider>,
  );
};

// re-export everything
export * from "@testing-library/react";

// override render method
export { customRender as render, renderRoute };<|MERGE_RESOLUTION|>--- conflicted
+++ resolved
@@ -20,23 +20,14 @@
       <ReactQueryProvider>
         <Provider store={store}>
           <I18nProvider i18n={i18n}>
-<<<<<<< HEAD
-            <BrowserRouter basename={"/"}>
+            <HashRouter>
               <StyledEngineProvider injectFirst>
                 <ThemeProvider theme={lightTheme}>
                   <CssBaseline />
                   {children}
                 </ThemeProvider>
               </StyledEngineProvider>
-            </BrowserRouter>
-=======
-            <HashRouter>
-              <ThemeProvider theme={lightTheme}>
-                <CssBaseline />
-                {children}
-              </ThemeProvider>
             </HashRouter>
->>>>>>> 726291f9
           </I18nProvider>
         </Provider>
       </ReactQueryProvider>
@@ -53,20 +44,14 @@
       <ReactQueryProvider>
         <Provider store={store}>
           <I18nProvider i18n={i18n}>
-<<<<<<< HEAD
-            <BrowserRouter basename={"/"}>
+            <HashRouter>
               <StyledEngineProvider injectFirst>
                 <ThemeProvider theme={lightTheme}>
                   <CssBaseline />
                   <App />
                 </ThemeProvider>
               </StyledEngineProvider>
-            </BrowserRouter>
-=======
-            <HashRouter>
-              <App />
             </HashRouter>
->>>>>>> 726291f9
           </I18nProvider>
         </Provider>
       </ReactQueryProvider>
