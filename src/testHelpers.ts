--- conflicted
+++ resolved
@@ -692,7 +692,6 @@
       });
     },
   };
-<<<<<<< HEAD
 };
 
 export const mockCurrentIndex = (data: DecimalBigNumber): UseQueryResult<DecimalBigNumber, Error> => {
@@ -727,6 +726,4 @@
       });
     },
   };
-=======
->>>>>>> f8ffd72d
 };