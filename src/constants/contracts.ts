import {
  BALANCER_VAULT_ADDRESSSES,
  BOND_AGGREGATOR_ADDRESSES,
  BOND_DEPOSITORY_ADDRESSES,
  BOND_FIXED_EXPIRY_TELLER_ADDRESSES,
  BOND_FIXED_TERM_TELLER_ADDRESSES,
  DEV_FAUCET,
<<<<<<< HEAD
  GOV_INSTRUCTIONS_ADDRESSES,
  GOVERNANCE_ADDRESSES,
=======
  DISTRIBUTOR_ADDRESSES,
>>>>>>> 99048fdd
  MIGRATOR_ADDRESSES,
  OP_BOND_DEPOSITORY_ADDRESSES,
  RANGE_ADDRESSES,
  RANGE_OPERATOR_ADDRESSES,
  RANGE_PRICE_ADDRESSES,
  STAKING_ADDRESSES,
  VOTE_ISSUER_ADDRESSES,
  VOTE_TOKEN_ADDRESSES,
  ZAP_ADDRESSES,
} from "src/constants/addresses";
import { Contract } from "src/helpers/contracts/Contract";
import {
  BalancerVault__factory,
  BondDepository__factory,
  BondFixedExpiryTeller__factory,
  BondFixedTermTeller__factory,
  CrossChainMigrator__factory,
  IERC20__factory,
  OlympusGovernance__factory,
  OlympusGovInstructions__factory,
  OlympusProV2__factory,
  OlympusStakingv2__factory,
<<<<<<< HEAD
  OlympusVoteIssuer__factory,
=======
  Range__factory,
  RangeOperator__factory,
  RangePrice__factory,
>>>>>>> 99048fdd
  Zap__factory,
} from "src/typechain";
import { BondAggregator__factory } from "src/typechain/factories/BondAggregator__factory";
import { DevFaucet__factory } from "src/typechain/factories/DevFaucet__factory";
import { OlympusDistributor__factory } from "src/typechain/factories/OlympusDistributor__factory";

export const BOND_DEPOSITORY_CONTRACT = new Contract({
  factory: BondDepository__factory,
  name: "Bond Depository Contract",
  addresses: BOND_DEPOSITORY_ADDRESSES,
});

export const OP_BOND_DEPOSITORY_CONTRACT = new Contract({
  factory: OlympusProV2__factory,
  name: "Olympus Pro Bond Depository Contract",
  addresses: OP_BOND_DEPOSITORY_ADDRESSES,
});

export const STAKING_CONTRACT = new Contract({
  factory: OlympusStakingv2__factory,
  name: "Staking Contract",
  addresses: STAKING_ADDRESSES,
});

export const ZAP_CONTRACT = new Contract({
  factory: Zap__factory,
  name: "Zap Contract",
  addresses: ZAP_ADDRESSES,
});

export const MIGRATOR_CONTRACT = new Contract({
  factory: CrossChainMigrator__factory,
  name: "Cross-chain Migrator Contract",
  addresses: MIGRATOR_ADDRESSES,
});

export const BALANCER_VAULT = new Contract({
  factory: BalancerVault__factory,
  name: "Balancer Vault Contract",
  addresses: BALANCER_VAULT_ADDRESSSES,
});

export const RANGE_OPERATOR_CONTRACT = new Contract({
  factory: RangeOperator__factory,
  name: "Range Operator Contract",
  addresses: RANGE_OPERATOR_ADDRESSES,
});

export const RANGE_PRICE_CONTRACT = new Contract({
  factory: RangePrice__factory,
  name: "Range Price Contract",
  addresses: RANGE_PRICE_ADDRESSES,
});

export const RANGE_CONTRACT = new Contract({
  factory: Range__factory,
  name: "Range Contract",
  addresses: RANGE_ADDRESSES,
});

export const FAUCET = new Contract({
  factory: DevFaucet__factory,
  name: "Goerli Faucet Contract",
  addresses: DEV_FAUCET,
});

<<<<<<< HEAD
export const GOVERNANCE_CONTRACT = new Contract({
  factory: OlympusGovernance__factory,
  name: "Olympus Governance",
  addresses: GOVERNANCE_ADDRESSES,
});

export const GOV_INSTRUCTIONS_CONTRACT = new Contract({
  factory: OlympusGovInstructions__factory,
  name: "Olympus Governance Instructions",
  addresses: GOV_INSTRUCTIONS_ADDRESSES,
});

export const VOTE_ISSUER_CONTRACT = new Contract({
  factory: OlympusVoteIssuer__factory,
  name: "Olympus Vote Issuer",
  addresses: VOTE_ISSUER_ADDRESSES,
});

export const VOTE_TOKEN_CONTRACT = new Contract({
  factory: IERC20__factory,
  name: "Olympus Vote Token",
  addresses: VOTE_TOKEN_ADDRESSES,
=======
export const BOND_AGGREGATOR_CONTRACT = new Contract({
  factory: BondAggregator__factory,
  name: "Bond Aggregator Contract",
  addresses: BOND_AGGREGATOR_ADDRESSES,
});

export const BOND_FIXED_EXPIRY_TELLER = new Contract({
  factory: BondFixedExpiryTeller__factory,
  name: "Bond Teller Contract",
  addresses: BOND_FIXED_EXPIRY_TELLER_ADDRESSES,
});

export const BOND_FIXED_TERM_TELLER = new Contract({
  factory: BondFixedTermTeller__factory,
  name: "Bond Fixed Term Teller Contract",
  addresses: BOND_FIXED_TERM_TELLER_ADDRESSES,
});

export const DISTRIBUTOR_CONTRACT = new Contract({
  factory: OlympusDistributor__factory,
  name: "Distributor Contract",
  addresses: DISTRIBUTOR_ADDRESSES,
>>>>>>> 99048fdd
});<|MERGE_RESOLUTION|>--- conflicted
+++ resolved
@@ -5,12 +5,9 @@
   BOND_FIXED_EXPIRY_TELLER_ADDRESSES,
   BOND_FIXED_TERM_TELLER_ADDRESSES,
   DEV_FAUCET,
-<<<<<<< HEAD
+  DISTRIBUTOR_ADDRESSES,
   GOV_INSTRUCTIONS_ADDRESSES,
   GOVERNANCE_ADDRESSES,
-=======
-  DISTRIBUTOR_ADDRESSES,
->>>>>>> 99048fdd
   MIGRATOR_ADDRESSES,
   OP_BOND_DEPOSITORY_ADDRESSES,
   RANGE_ADDRESSES,
@@ -33,13 +30,10 @@
   OlympusGovInstructions__factory,
   OlympusProV2__factory,
   OlympusStakingv2__factory,
-<<<<<<< HEAD
   OlympusVoteIssuer__factory,
-=======
   Range__factory,
   RangeOperator__factory,
   RangePrice__factory,
->>>>>>> 99048fdd
   Zap__factory,
 } from "src/typechain";
 import { BondAggregator__factory } from "src/typechain/factories/BondAggregator__factory";
@@ -106,7 +100,6 @@
   addresses: DEV_FAUCET,
 });
 
-<<<<<<< HEAD
 export const GOVERNANCE_CONTRACT = new Contract({
   factory: OlympusGovernance__factory,
   name: "Olympus Governance",
@@ -129,7 +122,8 @@
   factory: IERC20__factory,
   name: "Olympus Vote Token",
   addresses: VOTE_TOKEN_ADDRESSES,
-=======
+});
+
 export const BOND_AGGREGATOR_CONTRACT = new Contract({
   factory: BondAggregator__factory,
   name: "Bond Aggregator Contract",
@@ -152,5 +146,4 @@
   factory: OlympusDistributor__factory,
   name: "Distributor Contract",
   addresses: DISTRIBUTOR_ADDRESSES,
->>>>>>> 99048fdd
 });