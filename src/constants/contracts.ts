--- conflicted
+++ resolved
@@ -1,55 +1,29 @@
 import {
   BALANCER_VAULT_ADDRESSSES,
-<<<<<<< HEAD
   BOND_AUCTIONEER_ADDRESSES,
-  BOND_DEPOSITORY_ADDRESSES,
-  DEV_FAUCET,
-  FIATDAO_WSOHM_ADDRESSES,
-  FUSE_POOL_6_ADDRESSES,
-  FUSE_POOL_18_ADDRESSES,
-  FUSE_POOL_36_ADDRESSES,
-  GIVE_ADDRESSES,
-  MIGRATOR_ADDRESSES,
-  OLD_GIVE_ADDRESSES,
-  OP_BOND_DEPOSITORY_ADDRESSES,
-  PT_PRIZE_POOL_ADDRESSES,
-  RANGE_ADDRESSES,
-  RANGE_OPERATOR_ADDRESSES,
-  RANGE_PRICE_ADDRESSES,
-=======
   BOND_DEPOSITORY_ADDRESSES,
   DEV_FAUCET,
   GIVE_ADDRESSES,
   MIGRATOR_ADDRESSES,
   OP_BOND_DEPOSITORY_ADDRESSES,
->>>>>>> 7f1a005f
+  RANGE_ADDRESSES,
+  RANGE_OPERATOR_ADDRESSES,
+  RANGE_PRICE_ADDRESSES,
   STAKING_ADDRESSES,
   ZAP_ADDRESSES,
 } from "src/constants/addresses";
 import { Contract } from "src/helpers/contracts/Contract";
 import {
   BalancerVault__factory,
-<<<<<<< HEAD
   BondAuctioneer__factory,
-  BondDepository__factory,
-  CrossChainMigrator__factory,
-  FiatDAOContract__factory,
-  FuseProxy__factory,
-  OlympusGiving__factory,
-  OlympusGivingOld__factory,
-  OlympusProV2__factory,
-  OlympusStakingv2__factory,
-  PrizePool__factory,
-  Range__factory,
-  RangeOperator__factory,
-  RangePrice__factory,
-=======
   BondDepository__factory,
   CrossChainMigrator__factory,
   OlympusGiving__factory,
   OlympusProV2__factory,
   OlympusStakingv2__factory,
->>>>>>> 7f1a005f
+  Range__factory,
+  RangeOperator__factory,
+  RangePrice__factory,
   Zap__factory,
 } from "src/typechain";
 import { DevFaucet__factory } from "src/typechain/factories/DevFaucet__factory";
