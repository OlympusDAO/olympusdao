import {
  BALANCER_VAULT_ADDRESSSES,
  BOND_AGGREGATOR_ADDRESSES,
  BOND_DEPOSITORY_ADDRESSES,
  BOND_FIXED_EXPIRY_TELLER_ADDRESSES,
  BOND_FIXED_TERM_TELLER_ADDRESSES,
  CROSS_CHAIN_BRIDGE_ADDRESSES,
  DEV_FAUCET,
  DISTRIBUTOR_ADDRESSES,
  LIQUIDITY_REGISTRY_ADDRESSES,
  MIGRATOR_ADDRESSES,
  OP_BOND_DEPOSITORY_ADDRESSES,
  RANGE_ADDRESSES,
  RANGE_OPERATOR_ADDRESSES,
  RANGE_PRICE_ADDRESSES,
  SOHM_ADDRESSES,
  STAKING_ADDRESSES,
  ZAP_ADDRESSES,
} from "src/constants/addresses";
import { Contract } from "src/helpers/contracts/Contract";
import {
  BalancerVault__factory,
  BondDepository__factory,
  BondFixedExpiryTeller__factory,
  BondFixedTermTeller__factory,
  CrossChainBridge__factory,
  CrossChainMigrator__factory,
  OlympusLiquidityRegistry__factory,
  OlympusProV2__factory,
  OlympusStakingv2__factory,
  Range__factory,
  RangeOperator__factory,
  RangePrice__factory,
  SOhmv2__factory,
  Zap__factory,
} from "src/typechain";
import { BondAggregator__factory } from "src/typechain/factories/BondAggregator__factory";
import { DevFaucet__factory } from "src/typechain/factories/DevFaucet__factory";
import { OlympusDistributor__factory } from "src/typechain/factories/OlympusDistributor__factory";

export const BOND_DEPOSITORY_CONTRACT = new Contract({
  factory: BondDepository__factory,
  name: "Bond Depository Contract",
  addresses: BOND_DEPOSITORY_ADDRESSES,
});

export const OP_BOND_DEPOSITORY_CONTRACT = new Contract({
  factory: OlympusProV2__factory,
  name: "Olympus Pro Bond Depository Contract",
  addresses: OP_BOND_DEPOSITORY_ADDRESSES,
});

export const STAKING_CONTRACT = new Contract({
  factory: OlympusStakingv2__factory,
  name: "Staking Contract",
  addresses: STAKING_ADDRESSES,
});

export const SOHM_CONTRACT = new Contract({
  factory: SOhmv2__factory,
  name: "sOHM Contract",
  addresses: SOHM_ADDRESSES,
});

export const ZAP_CONTRACT = new Contract({
  factory: Zap__factory,
  name: "Zap Contract",
  addresses: ZAP_ADDRESSES,
});

export const MIGRATOR_CONTRACT = new Contract({
  factory: CrossChainMigrator__factory,
  name: "Cross-chain Migrator Contract",
  addresses: MIGRATOR_ADDRESSES,
});

export const BALANCER_VAULT = new Contract({
  factory: BalancerVault__factory,
  name: "Balancer Vault Contract",
  addresses: BALANCER_VAULT_ADDRESSSES,
});

export const RANGE_OPERATOR_CONTRACT = new Contract({
  factory: RangeOperator__factory,
  name: "Range Operator Contract",
  addresses: RANGE_OPERATOR_ADDRESSES,
});

export const RANGE_PRICE_CONTRACT = new Contract({
  factory: RangePrice__factory,
  name: "Range Price Contract",
  addresses: RANGE_PRICE_ADDRESSES,
});

export const RANGE_CONTRACT = new Contract({
  factory: Range__factory,
  name: "Range Contract",
  addresses: RANGE_ADDRESSES,
});

export const FAUCET = new Contract({
  factory: DevFaucet__factory,
  name: "Goerli Faucet Contract",
  addresses: DEV_FAUCET,
});

export const BOND_AGGREGATOR_CONTRACT = new Contract({
  factory: BondAggregator__factory,
  name: "Bond Aggregator Contract",
  addresses: BOND_AGGREGATOR_ADDRESSES,
});

export const BOND_FIXED_EXPIRY_TELLER = new Contract({
  factory: BondFixedExpiryTeller__factory,
  name: "Bond Teller Contract",
  addresses: BOND_FIXED_EXPIRY_TELLER_ADDRESSES,
});

export const BOND_FIXED_TERM_TELLER = new Contract({
  factory: BondFixedTermTeller__factory,
  name: "Bond Fixed Term Teller Contract",
  addresses: BOND_FIXED_TERM_TELLER_ADDRESSES,
});

export const DISTRIBUTOR_CONTRACT = new Contract({
  factory: OlympusDistributor__factory,
  name: "Distributor Contract",
  addresses: DISTRIBUTOR_ADDRESSES,
});

<<<<<<< HEAD
export const CROSS_CHAIN_BRIDGE_CONTRACT = new Contract({
  factory: CrossChainBridge__factory,
  name: "Cross Chain Bridge Contract",
  addresses: CROSS_CHAIN_BRIDGE_ADDRESSES,
=======
export const LIQUDITY_REGISTRY_CONTRACT = new Contract({
  factory: OlympusLiquidityRegistry__factory,
  name: "Liquidity Registry Contract",
  addresses: LIQUIDITY_REGISTRY_ADDRESSES,
>>>>>>> 0869e74e
});<|MERGE_RESOLUTION|>--- conflicted
+++ resolved
@@ -128,15 +128,14 @@
   addresses: DISTRIBUTOR_ADDRESSES,
 });
 
-<<<<<<< HEAD
+export const LIQUDITY_REGISTRY_CONTRACT = new Contract({
+  factory: OlympusLiquidityRegistry__factory,
+  name: "Liquidity Registry Contract",
+  addresses: LIQUIDITY_REGISTRY_ADDRESSES,
+});
+
 export const CROSS_CHAIN_BRIDGE_CONTRACT = new Contract({
   factory: CrossChainBridge__factory,
   name: "Cross Chain Bridge Contract",
   addresses: CROSS_CHAIN_BRIDGE_ADDRESSES,
-=======
-export const LIQUDITY_REGISTRY_CONTRACT = new Contract({
-  factory: OlympusLiquidityRegistry__factory,
-  name: "Liquidity Registry Contract",
-  addresses: LIQUIDITY_REGISTRY_ADDRESSES,
->>>>>>> 0869e74e
 });