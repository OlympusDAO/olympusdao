import {
  BALANCER_VAULT_ADDRESSSES,
  BOND_AGGREGATOR_ADDRESSES,
  BOND_DEPOSITORY_ADDRESSES,
  BOND_FIXED_EXPIRY_TELLER_ADDRESSES,
  BOND_FIXED_TERM_TELLER_ADDRESSES,
  COOLER_CLEARING_HOUSE_V1_ADDRESSES,
  COOLER_CLEARING_HOUSE_V2_ADDRESSES,
  COOLER_CONSOLIDATION_ADDRESSES,
  CROSS_CHAIN_BRIDGE_ADDRESSES,
  CROSS_CHAIN_BRIDGE_ADDRESSES_TESTNET,
  DEV_FAUCET,
  DISTRIBUTOR_ADDRESSES,
  LIQUIDITY_REGISTRY_ADDRESSES,
  MIGRATOR_ADDRESSES,
  OLYMPUS_GOVERNANCE_ADDRESSES,
  OP_BOND_DEPOSITORY_ADDRESSES,
  RANGE_ADDRESSES,
  RANGE_OPERATOR_ADDRESSES,
  RANGE_PRICE_ADDRESSES,
  SOHM_ADDRESSES,
  STAKING_ADDRESSES,
  ZAP_ADDRESSES,
} from "src/constants/addresses";
import { Contract } from "src/helpers/contracts/Contract";
import {
  BalancerVault__factory,
  BondDepository__factory,
  BondFixedExpiryTeller__factory,
  BondFixedTermTeller__factory,
  CoolerClearingHouse__factory,
  CoolerConsolidation__factory,
  CrossChainBridge__factory,
  CrossChainBridgeTestnet__factory,
  CrossChainMigrator__factory,
  OlympusGovernorBravo__factory,
  OlympusLiquidityRegistry__factory,
  OlympusProV2__factory,
  OlympusStakingv2__factory,
  Range__factory,
  RangeOperator__factory,
  RangePrice__factory,
  SOhmv2__factory,
  Zap__factory,
} from "src/typechain";
import { BondAggregator__factory } from "src/typechain/factories/BondAggregator__factory";
import { DevFaucet__factory } from "src/typechain/factories/DevFaucet__factory";
import { OlympusDistributor__factory } from "src/typechain/factories/OlympusDistributor__factory";

export const BOND_DEPOSITORY_CONTRACT = new Contract({
  factory: BondDepository__factory,
  name: "Bond Depository Contract",
  addresses: BOND_DEPOSITORY_ADDRESSES,
});

export const OP_BOND_DEPOSITORY_CONTRACT = new Contract({
  factory: OlympusProV2__factory,
  name: "Olympus Pro Bond Depository Contract",
  addresses: OP_BOND_DEPOSITORY_ADDRESSES,
});

export const STAKING_CONTRACT = new Contract({
  factory: OlympusStakingv2__factory,
  name: "Staking Contract",
  addresses: STAKING_ADDRESSES,
});

export const SOHM_CONTRACT = new Contract({
  factory: SOhmv2__factory,
  name: "sOHM Contract",
  addresses: SOHM_ADDRESSES,
});

export const ZAP_CONTRACT = new Contract({
  factory: Zap__factory,
  name: "Zap Contract",
  addresses: ZAP_ADDRESSES,
});

export const MIGRATOR_CONTRACT = new Contract({
  factory: CrossChainMigrator__factory,
  name: "Cross-chain Migrator Contract",
  addresses: MIGRATOR_ADDRESSES,
});

export const BALANCER_VAULT = new Contract({
  factory: BalancerVault__factory,
  name: "Balancer Vault Contract",
  addresses: BALANCER_VAULT_ADDRESSSES,
});

export const RANGE_OPERATOR_CONTRACT = new Contract({
  factory: RangeOperator__factory,
  name: "Range Operator Contract",
  addresses: RANGE_OPERATOR_ADDRESSES,
});

export const RANGE_PRICE_CONTRACT = new Contract({
  factory: RangePrice__factory,
  name: "Range Price Contract",
  addresses: RANGE_PRICE_ADDRESSES,
});

export const RANGE_CONTRACT = new Contract({
  factory: Range__factory,
  name: "Range Contract",
  addresses: RANGE_ADDRESSES,
});

export const FAUCET = new Contract({
  factory: DevFaucet__factory,
  name: "Goerli Faucet Contract",
  addresses: DEV_FAUCET,
});

export const BOND_AGGREGATOR_CONTRACT = new Contract({
  factory: BondAggregator__factory,
  name: "Bond Aggregator Contract",
  addresses: BOND_AGGREGATOR_ADDRESSES,
});

export const BOND_FIXED_EXPIRY_TELLER = new Contract({
  factory: BondFixedExpiryTeller__factory,
  name: "Bond Teller Contract",
  addresses: BOND_FIXED_EXPIRY_TELLER_ADDRESSES,
});

export const BOND_FIXED_TERM_TELLER = new Contract({
  factory: BondFixedTermTeller__factory,
  name: "Bond Fixed Term Teller Contract",
  addresses: BOND_FIXED_TERM_TELLER_ADDRESSES,
});

export const DISTRIBUTOR_CONTRACT = new Contract({
  factory: OlympusDistributor__factory,
  name: "Distributor Contract",
  addresses: DISTRIBUTOR_ADDRESSES,
});

export const LIQUDITY_REGISTRY_CONTRACT = new Contract({
  factory: OlympusLiquidityRegistry__factory,
  name: "Liquidity Registry Contract",
  addresses: LIQUIDITY_REGISTRY_ADDRESSES,
});

export const CROSS_CHAIN_BRIDGE_CONTRACT = new Contract({
  factory: CrossChainBridge__factory,
  name: "Cross Chain Bridge Contract",
  addresses: CROSS_CHAIN_BRIDGE_ADDRESSES,
});

export const CROSS_CHAIN_BRIDGE_CONTRACT_TESTNET = new Contract({
  factory: CrossChainBridgeTestnet__factory,
  name: "Cross Chain Bridge Contract",
  addresses: CROSS_CHAIN_BRIDGE_ADDRESSES_TESTNET,
});

export const COOLER_CLEARING_HOUSE_CONTRACT_V1 = new Contract({
  factory: CoolerClearingHouse__factory,
  name: "Cooler Clearing House Contract V1",
  addresses: COOLER_CLEARING_HOUSE_V1_ADDRESSES,
});

export const COOLER_CLEARING_HOUSE_CONTRACT_V2 = new Contract({
  factory: CoolerClearingHouse__factory,
  name: "Cooler Clearing House Contract V2",
  addresses: COOLER_CLEARING_HOUSE_V2_ADDRESSES,
});

<<<<<<< HEAD
export const GOVERNANCE_CONTRACT = new Contract({
  factory: OlympusGovernorBravo__factory,
  name: "Governance Contract",
  addresses: OLYMPUS_GOVERNANCE_ADDRESSES,
=======
export const COOLER_CONSOLIDATION_CONTRACT = new Contract({
  factory: CoolerConsolidation__factory,
  name: "Cooler Consolidation Utils",
  addresses: COOLER_CONSOLIDATION_ADDRESSES,
>>>>>>> 9263ef37
});<|MERGE_RESOLUTION|>--- conflicted
+++ resolved
@@ -167,15 +167,14 @@
   addresses: COOLER_CLEARING_HOUSE_V2_ADDRESSES,
 });
 
-<<<<<<< HEAD
 export const GOVERNANCE_CONTRACT = new Contract({
   factory: OlympusGovernorBravo__factory,
   name: "Governance Contract",
   addresses: OLYMPUS_GOVERNANCE_ADDRESSES,
-=======
+});
+
 export const COOLER_CONSOLIDATION_CONTRACT = new Contract({
   factory: CoolerConsolidation__factory,
   name: "Cooler Consolidation Utils",
   addresses: COOLER_CONSOLIDATION_ADDRESSES,
->>>>>>> 9263ef37
 });