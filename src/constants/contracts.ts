import {
  BALANCER_VAULT_ADDRESSSES,
  BOND_DEPOSITORY_ADDRESSES,
  DEV_FAUCET,
<<<<<<< HEAD
  FIATDAO_WSOHM_ADDRESSES,
  FUSE_POOL_6_ADDRESSES,
  FUSE_POOL_18_ADDRESSES,
  FUSE_POOL_36_ADDRESSES,
  GIVE_ADDRESSES,
  GOV_INSTRUCTIONS_ADDRESSES,
  GOVERNANCE_ADDRESSES,
=======
>>>>>>> 55a61232
  MIGRATOR_ADDRESSES,
  OP_BOND_DEPOSITORY_ADDRESSES,
  STAKING_ADDRESSES,
  VOTE_ISSUER_ADDRESSES,
  VOTE_TOKEN_ADDRESSES,
  ZAP_ADDRESSES,
} from "src/constants/addresses";
import { Contract } from "src/helpers/contracts/Contract";
import {
  BalancerVault__factory,
  BondDepository__factory,
  CrossChainMigrator__factory,
<<<<<<< HEAD
  FiatDAOContract__factory,
  FuseProxy__factory,
  IERC20__factory,
  OlympusGiving__factory,
  OlympusGivingOld__factory,
  OlympusGovernance__factory,
  OlympusGovInstructions__factory,
  OlympusProV2__factory,
  OlympusStakingv2__factory,
  OlympusVoteIssuer__factory,
  PrizePool__factory,
=======
  OlympusProV2__factory,
  OlympusStakingv2__factory,
>>>>>>> 55a61232
  Zap__factory,
} from "src/typechain";
import { DevFaucet__factory } from "src/typechain/factories/DevFaucet__factory";

export const BOND_DEPOSITORY_CONTRACT = new Contract({
  factory: BondDepository__factory,
  name: "Bond Depository Contract",
  addresses: BOND_DEPOSITORY_ADDRESSES,
});

export const OP_BOND_DEPOSITORY_CONTRACT = new Contract({
  factory: OlympusProV2__factory,
  name: "Olympus Pro Bond Depository Contract",
  addresses: OP_BOND_DEPOSITORY_ADDRESSES,
});

export const STAKING_CONTRACT = new Contract({
  factory: OlympusStakingv2__factory,
  name: "Staking Contract",
  addresses: STAKING_ADDRESSES,
});

export const ZAP_CONTRACT = new Contract({
  factory: Zap__factory,
  name: "Zap Contract",
  addresses: ZAP_ADDRESSES,
});

export const MIGRATOR_CONTRACT = new Contract({
  factory: CrossChainMigrator__factory,
  name: "Cross-chain Migrator Contract",
  addresses: MIGRATOR_ADDRESSES,
});

export const BALANCER_VAULT = new Contract({
  factory: BalancerVault__factory,
  name: "Balancer Vault Contract",
  addresses: BALANCER_VAULT_ADDRESSSES,
});

export const FAUCET = new Contract({
  factory: DevFaucet__factory,
  name: "Goerli Faucet Contract",
  addresses: DEV_FAUCET,
<<<<<<< HEAD
});

export const GIVE_CONTRACT = new Contract({
  factory: OlympusGiving__factory,
  name: "Olympus Give Contract",
  addresses: GIVE_ADDRESSES,
});

export const OLD_GIVE_CONTRACT = new Contract({
  factory: OlympusGivingOld__factory,
  name: "Olympus Give Contract V1",
  addresses: OLD_GIVE_ADDRESSES,
});

export const GOVERNANCE_CONTRACT = new Contract({
  factory: OlympusGovernance__factory,
  name: "Olympus Governance",
  addresses: GOVERNANCE_ADDRESSES,
});

export const GOV_INSTRUCTIONS_CONTRACT = new Contract({
  factory: OlympusGovInstructions__factory,
  name: "Olympus Governance Instructions",
  addresses: GOV_INSTRUCTIONS_ADDRESSES,
});

export const VOTE_ISSUER_CONTRACT = new Contract({
  factory: OlympusVoteIssuer__factory,
  name: "Olympus Vote Issuer",
  addresses: VOTE_ISSUER_ADDRESSES,
});

export const VOTE_TOKEN_CONTRACT = new Contract({
  factory: IERC20__factory,
  name: "Olympus Vote Token",
  addresses: VOTE_TOKEN_ADDRESSES,
=======
>>>>>>> 55a61232
});<|MERGE_RESOLUTION|>--- conflicted
+++ resolved
@@ -2,16 +2,8 @@
   BALANCER_VAULT_ADDRESSSES,
   BOND_DEPOSITORY_ADDRESSES,
   DEV_FAUCET,
-<<<<<<< HEAD
-  FIATDAO_WSOHM_ADDRESSES,
-  FUSE_POOL_6_ADDRESSES,
-  FUSE_POOL_18_ADDRESSES,
-  FUSE_POOL_36_ADDRESSES,
-  GIVE_ADDRESSES,
   GOV_INSTRUCTIONS_ADDRESSES,
   GOVERNANCE_ADDRESSES,
-=======
->>>>>>> 55a61232
   MIGRATOR_ADDRESSES,
   OP_BOND_DEPOSITORY_ADDRESSES,
   STAKING_ADDRESSES,
@@ -24,22 +16,12 @@
   BalancerVault__factory,
   BondDepository__factory,
   CrossChainMigrator__factory,
-<<<<<<< HEAD
-  FiatDAOContract__factory,
-  FuseProxy__factory,
   IERC20__factory,
-  OlympusGiving__factory,
-  OlympusGivingOld__factory,
   OlympusGovernance__factory,
   OlympusGovInstructions__factory,
   OlympusProV2__factory,
   OlympusStakingv2__factory,
   OlympusVoteIssuer__factory,
-  PrizePool__factory,
-=======
-  OlympusProV2__factory,
-  OlympusStakingv2__factory,
->>>>>>> 55a61232
   Zap__factory,
 } from "src/typechain";
 import { DevFaucet__factory } from "src/typechain/factories/DevFaucet__factory";
@@ -84,19 +66,6 @@
   factory: DevFaucet__factory,
   name: "Goerli Faucet Contract",
   addresses: DEV_FAUCET,
-<<<<<<< HEAD
-});
-
-export const GIVE_CONTRACT = new Contract({
-  factory: OlympusGiving__factory,
-  name: "Olympus Give Contract",
-  addresses: GIVE_ADDRESSES,
-});
-
-export const OLD_GIVE_CONTRACT = new Contract({
-  factory: OlympusGivingOld__factory,
-  name: "Olympus Give Contract V1",
-  addresses: OLD_GIVE_ADDRESSES,
 });
 
 export const GOVERNANCE_CONTRACT = new Contract({
@@ -121,6 +90,4 @@
   factory: IERC20__factory,
   name: "Olympus Vote Token",
   addresses: VOTE_TOKEN_ADDRESSES,
-=======
->>>>>>> 55a61232
 });