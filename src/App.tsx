// eslint-disable-next-line simple-import-sort/imports
import "./style.scss";

// @ts-ignore
import { extendTheme, MultifarmProvider, olympusDarkTheme, olympusTheme } from "@multifarm/widget";

import { ThemeProvider } from "@material-ui/core/styles";
import { useEffect, useState, useCallback } from "react";
import { Route, Redirect, Switch, useLocation } from "react-router-dom";
import { useDispatch } from "react-redux";
import { useMediaQuery } from "@material-ui/core";
import { makeStyles } from "@material-ui/core/styles";
import CssBaseline from "@material-ui/core/CssBaseline";
import useTheme from "./hooks/useTheme";
import useBonds from "./hooks/useBonds";
import { useWeb3Context, useAppSelector } from "./hooks";
import useSegmentAnalytics from "./hooks/useSegmentAnalytics";
import { EnvHelper } from "./helpers/Environment";
import { shouldTriggerSafetyCheck } from "./helpers";

import { calcBondDetails } from "./slices/BondSlice";
import { loadAppDetails } from "./slices/AppSlice";
import { loadAccountDetails, calculateUserBondDetails, getMigrationAllowances } from "./slices/AccountSlice";
import { getZapTokenBalances } from "./slices/ZapSlice";
import { error, info } from "./slices/MessagesSlice";

import { Stake, TreasuryDashboard, Zap, Wrap, V1Stake, Give, BondV2, ChooseBondV2 } from "./views";
import Sidebar from "./components/Sidebar/Sidebar";
import TopBar from "./components/TopBar/TopBar";
import CallToAction from "./components/CallToAction/CallToAction";
import NavDrawer from "./components/Sidebar/NavDrawer";
import Messages from "./components/Messages/Messages";
import NotFound from "./views/404/NotFound";
import MigrationModal from "src/components/Migration/MigrationModal";
import { dark as darkTheme } from "./themes/dark.js";
import { light as lightTheme } from "./themes/light.js";
import { girth as gTheme } from "./themes/girth.js";
import { useGoogleAnalytics } from "./hooks/useGoogleAnalytics";
import projectData from "src/views/Give/projects.json";
import { getAllBonds, getUserNotes } from "./slices/BondSliceV2";
import { NetworkId } from "./constants";
import MigrationModalSingle from "./components/Migration/MigrationModalSingle";
import ProjectInfo from "./views/Give/ProjectInfo";
import { trackGAEvent, trackSegmentEvent } from "./helpers/analytics";
import { getAllInverseBonds } from "./slices/InverseBondSlice";

const customDarkTheme = extendTheme(olympusDarkTheme, {
  text: {
    highlight: "#fff",
  },
});

// 😬 Sorry for all the console logging
const DEBUG = false;

// 🛰 providers
if (DEBUG) console.log("📡 Connecting to Mainnet Ethereum");
// 🔭 block explorer URL
// const blockExplorer = targetNetwork.blockExplorer;

const drawerWidth = 280;
const transitionDuration = 969;

const useStyles = makeStyles(theme => ({
  drawer: {
    [theme.breakpoints.up("md")]: {
      width: drawerWidth,
      flexShrink: 0,
    },
  },
  content: {
    flexGrow: 1,
    padding: theme.spacing(1),
    transition: theme.transitions.create("margin", {
      easing: theme.transitions.easing.sharp,
      duration: transitionDuration,
    }),
    height: "100%",
    overflow: "auto",
    marginLeft: drawerWidth,
  },
  contentShift: {
    transition: theme.transitions.create("margin", {
      easing: theme.transitions.easing.easeOut,
      duration: transitionDuration,
    }),
    marginLeft: 0,
  },
  // necessary for content to be below app bar
  toolbar: theme.mixins.toolbar,
  drawerPaper: {
    width: drawerWidth,
  },
}));

const MULTIFARM_API_KEY = EnvHelper.getMultiFarmApiKey();

function App() {
  useSegmentAnalytics();
  useGoogleAnalytics();
  const location = useLocation();
  const dispatch = useDispatch();
  const [theme, toggleTheme] = useTheme();
  const currentPath = location.pathname + location.hash + location.search;
  const trimmedPath = location.pathname + location.hash;
  const classes = useStyles();
  const [isSidebarExpanded, setIsSidebarExpanded] = useState(false);
  const [mobileOpen, setMobileOpen] = useState(false);

  const { address, connect, connectionError, hasCachedProvider, provider, connected, networkId, providerInitialized } =
    useWeb3Context();

  const [migrationModalOpen, setMigrationModalOpen] = useState(false);
  const migModalClose = () => {
    dispatch(loadAccountDetails({ networkID: networkId, address, provider }));
    setMigrationModalOpen(false);
  };

  const isSmallerScreen = useMediaQuery("(max-width: 980px)");
  const isSmallScreen = useMediaQuery("(max-width: 600px)");

  const [walletChecked, setWalletChecked] = useState(false);

  const { projects } = projectData;

  // TODO (appleseed-expiredBonds): there may be a smarter way to refactor this
  const { bonds, expiredBonds } = useBonds(networkId);

  const bondIndexes = useAppSelector(state => state.bondingV2.indexes);
  const inverseBondIndexes = useAppSelector(state => state.inverseBonds.indexes);

  async function loadDetails(whichDetails: string) {
    // NOTE (unbanksy): If you encounter the following error:
    // Unhandled Rejection (Error): call revert exception (method="balanceOf(address)", errorArgs=null, errorName=null, errorSignature=null, reason=null, code=CALL_EXCEPTION, version=abi/5.4.0)
    // it's because the initial provider loaded always starts with networkID=1. This causes
    // address lookup on the wrong chain which then throws the error. To properly resolve this,
    // we shouldn't be initializing to networkID=1 in web3Context without first listening for the
    // network. To actually test rinkeby, change setnetworkID equal to 4 before testing.
    const loadProvider = provider;

    if (whichDetails === "app") {
      loadApp(loadProvider);
    }

    // don't run unless provider is a Wallet...
    if (whichDetails === "account" && address && connected) {
      loadAccount(loadProvider);
    }
  }

  const loadApp = useCallback(
    loadProvider => {
      dispatch(loadAppDetails({ networkID: networkId, provider: loadProvider }));
      if (networkId === NetworkId.MAINNET || networkId === NetworkId.TESTNET_RINKEBY) {
        bonds.map(bond => {
          // NOTE (appleseed): getBondability & getLOLability control which bonds are active in the view for Bonds V1
          // ... getClaimability is the analogue for claiming bonds
          if (bond.getBondability(networkId) || bond.getLOLability(networkId)) {
            dispatch(calcBondDetails({ bond, value: "", provider: loadProvider, networkID: networkId }));
          }
        });
        dispatch(getAllBonds({ provider: loadProvider, networkID: networkId, address }));
        dispatch(getAllInverseBonds({ provider: loadProvider, networkID: networkId, address }));
      }
    },
    [networkId, address],
  );

  const loadAccount = useCallback(
    loadProvider => {
      if (!providerInitialized) {
        return;
      }
      dispatch(getUserNotes({ networkID: networkId, address, provider: loadProvider }));
      dispatch(loadAccountDetails({ networkID: networkId, address, provider: loadProvider }));
      dispatch(getMigrationAllowances({ address, provider: loadProvider, networkID: networkId }));
      bonds.map(bond => {
        // NOTE: get any Claimable bonds, they may not be bondable
        if (bond.getClaimability(networkId)) {
          dispatch(calculateUserBondDetails({ address, bond, provider: loadProvider, networkID: networkId }));
        }
      });
      dispatch(getZapTokenBalances({ address, networkID: networkId, provider: loadProvider }));
      expiredBonds.map(bond => {
        if (bond.getClaimability(networkId)) {
          dispatch(calculateUserBondDetails({ address, bond, provider: loadProvider, networkID: networkId }));
        }
      });
    },
    [networkId, address, providerInitialized],
  );

  const oldAssetsDetected = useAppSelector(state => {
    if (networkId && (networkId === NetworkId.MAINNET || networkId === NetworkId.TESTNET_RINKEBY)) {
      return (
        state.account.balances &&
        (Number(state.account.balances.sohmV1) ||
        Number(state.account.balances.ohmV1) ||
        Number(state.account.balances.wsohm)
          ? true
          : false)
      );
    } else {
      return false;
    }
  });

  const oldAssetsEnoughToMigrate = useAppSelector(state => {
    if (!state.app.currentIndex || !state.app.marketPrice) {
      return true;
    }
    const wrappedBalance = Number(state.account.balances.wsohm) * Number(state.app.currentIndex!);
    const allAssetsBalance =
      Number(state.account.balances.sohmV1) + Number(state.account.balances.ohmV1) + wrappedBalance;
    return state.app.marketPrice * allAssetsBalance >= 10;
  });

  const hasDust = useAppSelector(state => {
    if (!state.app.currentIndex || !state.app.marketPrice) {
      return true;
    }
    const wrappedBalance = Number(state.account.balances.wsohm) * Number(state.app.currentIndex!);
    const ohmBalance = Number(state.account.balances.ohmV1);
    const sOhmbalance = Number(state.account.balances.sohmV1);
    if (ohmBalance > 0 && ohmBalance * state.app.marketPrice < 10) {
      return true;
    }
    if (sOhmbalance > 0 && sOhmbalance * state.app.marketPrice < 10) {
      return true;
    }
    if (wrappedBalance > 0 && wrappedBalance * state.app.marketPrice < 10) {
      return true;
    }
    return false;
  });

  const newAssetsDetected = useAppSelector(state => {
    return (
      state.account.balances &&
      (Number(state.account.balances.gohm) || Number(state.account.balances.sohm) || Number(state.account.balances.ohm)
        ? true
        : false)
    );
  });

  // The next 3 useEffects handle initializing API Loads AFTER wallet is checked
  //
  // this useEffect checks Wallet Connection & then sets State for reload...
  // ... we don't try to fire Api Calls on initial load because web3Context is not set yet
  // ... if we don't wait we'll ALWAYS fire API calls via JsonRpc because provider has not
  // ... been reloaded within App.
  useEffect(() => {
    if (hasCachedProvider()) {
      // then user DOES have a wallet
      connect().then(() => {
        setWalletChecked(true);
        trackSegmentEvent({
          type: "connect",
          context: currentPath,
        });
        trackGAEvent({
          category: "App",
          action: "connect",
        });
      });
    } else {
      // then user DOES NOT have a wallet
      setWalletChecked(true);
    }
    if (shouldTriggerSafetyCheck()) {
      dispatch(info("Safety Check: Always verify you're on app.olympusdao.finance!"));
    }
  }, []);

  // this useEffect fires on state change from above. It will ALWAYS fire AFTER
  useEffect(() => {
    // don't load ANY details until wallet is Checked
    if (walletChecked) {
      if (networkId !== -1) {
        loadDetails("account");
        loadDetails("app");
      }
    }
  }, [walletChecked, networkId]);

  // this useEffect picks up any time a user Connects via the button
  useEffect(() => {
    // don't load ANY details until wallet is Connected
    if (connected && providerInitialized) {
      loadDetails("account");
    }
  }, [connected, networkId, providerInitialized]);

  useEffect(() => {
    if (connectionError) dispatch(error(connectionError.text));
  }, [connectionError]);

  const handleDrawerToggle = () => {
    setMobileOpen(!mobileOpen);
  };

  const handleSidebarClose = () => {
    setIsSidebarExpanded(false);
  };

  let themeMode = theme === "light" ? lightTheme : theme === "dark" ? darkTheme : gTheme;

  useEffect(() => {
    themeMode = theme === "light" ? lightTheme : darkTheme;
  }, [theme]);

  useEffect(() => {
    if (isSidebarExpanded) handleSidebarClose();
  }, [location]);

  const accountBonds = useAppSelector(state => {
    const withInterestDue = [];
    for (const bond in state.account.bonds) {
      if (state.account.bonds[bond].interestDue > 0) {
        withInterestDue.push(state.account.bonds[bond]);
      }
    }
    return withInterestDue;
  });
  const hasActiveV1Bonds = accountBonds.length > 0;

  return (
    <ThemeProvider theme={themeMode}>
      <MultifarmProvider
        token={MULTIFARM_API_KEY}
        provider="olympus"
        themeColors={theme}
        theme={theme === "light" ? olympusTheme : customDarkTheme}
      >
        <CssBaseline />
        <div className={`app ${isSmallerScreen && "tablet"} ${isSmallScreen && "mobile"} ${theme}`}>
          <Messages />
          <TopBar theme={theme} toggleTheme={toggleTheme} handleDrawerToggle={handleDrawerToggle} />
          <nav className={classes.drawer}>
            {isSmallerScreen ? (
              <NavDrawer mobileOpen={mobileOpen} handleDrawerToggle={handleDrawerToggle} />
            ) : (
              <Sidebar />
            )}
          </nav>

          <div className={`${classes.content} ${isSmallerScreen && classes.contentShift}`}>
            {oldAssetsDetected &&
              !hasActiveV1Bonds &&
              trimmedPath.indexOf("dashboard") === -1 &&
              oldAssetsEnoughToMigrate && <CallToAction setMigrationModalOpen={setMigrationModalOpen} />}

            <Switch>
              {/* (keith): leave this route here temporarily to 
              be able to reference the old dashboard */}
              <Route exact path="/dashboard">
                <TreasuryDashboard />
              </Route>

              <Route exact path="/">
                <Redirect to="/stake" />
              </Route>

              <Route path="/stake">
                {/* if newAssets or 0 assets */}
                {newAssetsDetected || (!newAssetsDetected && !oldAssetsDetected) || !oldAssetsEnoughToMigrate ? (
                  <Stake />
                ) : (
                  <V1Stake
                    hasActiveV1Bonds={hasActiveV1Bonds}
                    oldAssetsDetected={oldAssetsDetected}
                    setMigrationModalOpen={setMigrationModalOpen}
                  />
                )}
              </Route>

              <Route path="/v1-stake">
                <V1Stake
                  hasActiveV1Bonds={hasActiveV1Bonds}
                  oldAssetsDetected={oldAssetsDetected}
                  setMigrationModalOpen={setMigrationModalOpen}
                />
              </Route>

              <Route exact path="/give">
                <Give />
              </Route>
              <Redirect from="/olympusgive" to="/give" />
              <Redirect from="/tyche" to="/give" />
              <Redirect from="/olygive" to="/give" />
              <Redirect from="/olympusdaogive" to="/give" />
              <Redirect from="/ohmgive" to="/give" />

              <Route path="/give/projects">
                {projects.map(project => {
                  return (
                    <Route exact key={project.slug} path={`/give/projects/${project.slug}`}>
                      <ProjectInfo project={project} />
                    </Route>
                  );
                })}
              </Route>

              <Route exact path="/give/donations">
                <Give selectedIndex={1} />
              </Route>

              <Route exact path="/give/redeem">
                <Give selectedIndex={2} />
              </Route>

              <Route path="/wrap">
                <Route exact path={`/wrap`}>
                  <Wrap />
                </Route>
              </Route>

              <Route path="/zap">
                <Route exact path={`/zap`}>
                  <Zap />
                </Route>
              </Route>

              {/* <Route path="/33-together">
              <PoolTogether />
            </Route> */}

<<<<<<< HEAD
              <Redirect from="/bonds-v1" to="/bonds" />

              <Route path="/bonds">
                {bondIndexes.map(index => {
                  return (
                    <Route exact key={index} path={`/bonds/${index}`}>
                      <BondV2 index={index} />
                    </Route>
                  );
                })}
                <ChooseBondV2 />
              </Route>
              <Route component={NotFound} />
            </Switch>
          </div>
          {hasDust ? (
            <MigrationModalSingle open={migrationModalOpen} handleClose={migModalClose} />
          ) : (
            <MigrationModal open={migrationModalOpen} handleClose={migModalClose} />
          )}
=======
            <Redirect from="/bonds-v1" to="/bonds" />

            <Route path="/bonds">
              {bondIndexes.map(index => {
                return (
                  <Route exact key={index} path={`/bonds/${index}`}>
                    <BondV2 index={index} inverseBond={false} />
                  </Route>
                );
              })}
              {inverseBondIndexes.map(index => {
                return (
                  <Route exact key={index} path={`/bonds/inverse/${index}`}>
                    <BondV2 index={index} inverseBond={true} />
                  </Route>
                );
              })}
              <ChooseBondV2 />
            </Route>
            <Route component={NotFound} />
          </Switch>
>>>>>>> 00493bc2
        </div>
      </MultifarmProvider>
    </ThemeProvider>
  );
}

export default App;<|MERGE_RESOLUTION|>--- conflicted
+++ resolved
@@ -31,7 +31,6 @@
 import NavDrawer from "./components/Sidebar/NavDrawer";
 import Messages from "./components/Messages/Messages";
 import NotFound from "./views/404/NotFound";
-import MigrationModal from "src/components/Migration/MigrationModal";
 import { dark as darkTheme } from "./themes/dark.js";
 import { light as lightTheme } from "./themes/light.js";
 import { girth as gTheme } from "./themes/girth.js";
@@ -39,7 +38,6 @@
 import projectData from "src/views/Give/projects.json";
 import { getAllBonds, getUserNotes } from "./slices/BondSliceV2";
 import { NetworkId } from "./constants";
-import MigrationModalSingle from "./components/Migration/MigrationModalSingle";
 import ProjectInfo from "./views/Give/ProjectInfo";
 import { trackGAEvent, trackSegmentEvent } from "./helpers/analytics";
 import { getAllInverseBonds } from "./slices/InverseBondSlice";
@@ -425,14 +423,20 @@
               <PoolTogether />
             </Route> */}
 
-<<<<<<< HEAD
               <Redirect from="/bonds-v1" to="/bonds" />
 
               <Route path="/bonds">
                 {bondIndexes.map(index => {
                   return (
                     <Route exact key={index} path={`/bonds/${index}`}>
-                      <BondV2 index={index} />
+                      <BondV2 index={index} inverseBond={false} />
+                    </Route>
+                  );
+                })}
+                {inverseBondIndexes.map(index => {
+                  return (
+                    <Route exact key={index} path={`/bonds/inverse/${index}`}>
+                      <BondV2 index={index} inverseBond={true} />
                     </Route>
                   );
                 })}
@@ -441,34 +445,6 @@
               <Route component={NotFound} />
             </Switch>
           </div>
-          {hasDust ? (
-            <MigrationModalSingle open={migrationModalOpen} handleClose={migModalClose} />
-          ) : (
-            <MigrationModal open={migrationModalOpen} handleClose={migModalClose} />
-          )}
-=======
-            <Redirect from="/bonds-v1" to="/bonds" />
-
-            <Route path="/bonds">
-              {bondIndexes.map(index => {
-                return (
-                  <Route exact key={index} path={`/bonds/${index}`}>
-                    <BondV2 index={index} inverseBond={false} />
-                  </Route>
-                );
-              })}
-              {inverseBondIndexes.map(index => {
-                return (
-                  <Route exact key={index} path={`/bonds/inverse/${index}`}>
-                    <BondV2 index={index} inverseBond={true} />
-                  </Route>
-                );
-              })}
-              <ChooseBondV2 />
-            </Route>
-            <Route component={NotFound} />
-          </Switch>
->>>>>>> 00493bc2
         </div>
       </MultifarmProvider>
     </ThemeProvider>
