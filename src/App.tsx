import "./style.scss";

import { i18n } from "@lingui/core";
import { useMediaQuery } from "@material-ui/core";
import CssBaseline from "@material-ui/core/CssBaseline";
import { ThemeProvider } from "@material-ui/core/styles";
import { makeStyles } from "@material-ui/core/styles";
import { MultifarmProvider } from "@multifarm/widget";
import { useCallback, useEffect, useState } from "react";
import { useDispatch } from "react-redux";
import { Redirect, Route, Switch, useLocation } from "react-router-dom";
import grantData from "src/views/Give/grants.json";
import projectData from "src/views/Give/projects.json";

import CallToAction from "./components/CallToAction/CallToAction";
import Messages from "./components/Messages/Messages";
import MigrationModal from "./components/Migration/MigrationModal";
import MigrationModalSingle from "./components/Migration/MigrationModalSingle";
import NavDrawer from "./components/Sidebar/NavDrawer";
import Sidebar from "./components/Sidebar/Sidebar";
import TopBar from "./components/TopBar/TopBar";
import Wallet from "./components/TopBar/Wallet";
import { NetworkId } from "./constants";
import { shouldTriggerSafetyCheck } from "./helpers";
import { trackGAEvent } from "./helpers/analytics";
import { getMultiFarmApiKey } from "./helpers/multifarm";
import { categoryTypesConfig, strategyTypesConfig } from "./helpers/multifarm";
import { useAppSelector, useWeb3Context } from "./hooks";
import useBonds from "./hooks/useBonds";
import { useGoogleAnalytics } from "./hooks/useGoogleAnalytics";
import useTheme from "./hooks/useTheme";
import { calculateUserBondDetails, getMigrationAllowances, loadAccountDetails } from "./slices/AccountSlice";
import { loadAppDetails } from "./slices/AppSlice";
import { calcBondDetails } from "./slices/BondSlice";
import { getAllBonds, getUserNotes } from "./slices/BondSliceV2";
import { getAllInverseBonds } from "./slices/InverseBondSlice";
import { error, info } from "./slices/MessagesSlice";
import { getZapTokenBalances } from "./slices/ZapSlice";
import { dark as darkTheme } from "./themes/dark.js";
import { girth as gTheme } from "./themes/girth.js";
import { light as lightTheme } from "./themes/light.js";
import { multifarmDarkTheme, multifarmLightTheme } from "./themes/multifarm";
import { ChooseBondV2, Give, Stake, TreasuryDashboard, V1Stake, Wrap, Zap } from "./views";
import NotFound from "./views/404/NotFound";
import { BondModalContainer } from "./views/Bond/components/BondModal/BondModal";
import GrantInfo from "./views/Give/GrantInfo";
import ProjectInfo from "./views/Give/ProjectInfo";

// 😬 Sorry for all the console logging
const DEBUG = false;

// 🛰 providers
if (DEBUG) console.log("📡 Connecting to Mainnet Ethereum");
// 🔭 block explorer URL
// const blockExplorer = targetNetwork.blockExplorer;

const drawerWidth = 280;
const transitionDuration = 969;

const useStyles = makeStyles(theme => ({
  drawer: {
    [theme.breakpoints.up("md")]: {
      width: drawerWidth,
      flexShrink: 0,
    },
  },
  content: {
    flexGrow: 1,
    padding: theme.spacing(1),
    transition: theme.transitions.create("margin", {
      easing: theme.transitions.easing.sharp,
      duration: transitionDuration,
    }),
    height: "100%",
    overflow: "auto",
    marginLeft: drawerWidth,
  },
  contentShift: {
    transition: theme.transitions.create("margin", {
      easing: theme.transitions.easing.easeOut,
      duration: transitionDuration,
    }),
    marginLeft: 0,
  },
  // necessary for content to be below app bar
  toolbar: theme.mixins.toolbar,
  drawerPaper: {
    width: drawerWidth,
  },
}));

const MULTIFARM_API_KEY = getMultiFarmApiKey();

function App() {
  useGoogleAnalytics();
  const location = useLocation();
  const dispatch = useDispatch();
  const [theme, toggleTheme] = useTheme();
  const trimmedPath = location.pathname + location.hash;
  const classes = useStyles();
  const [isSidebarExpanded, setIsSidebarExpanded] = useState(false);
  const [mobileOpen, setMobileOpen] = useState(false);

  const { address, connect, connectionError, hasCachedProvider, provider, connected, networkId, providerInitialized } =
    useWeb3Context();

  const [migrationModalOpen, setMigrationModalOpen] = useState(false);
  const migModalClose = () => {
    dispatch(loadAccountDetails({ networkID: networkId, address, provider }));
    setMigrationModalOpen(false);
  };

  const isSmallerScreen = useMediaQuery("(max-width: 980px)");
  const isSmallScreen = useMediaQuery("(max-width: 600px)");

  const [walletChecked, setWalletChecked] = useState(false);

  const { grants } = grantData;
  const { projects } = projectData;

  // TODO (appleseed-expiredBonds): there may be a smarter way to refactor this
  const { bonds, expiredBonds } = useBonds(networkId);

  async function loadDetails(whichDetails: string) {
    // NOTE (unbanksy): If you encounter the following error:
    // Unhandled Rejection (Error): call revert exception (method="balanceOf(address)", errorArgs=null, errorName=null, errorSignature=null, reason=null, code=CALL_EXCEPTION, version=abi/5.4.0)
    // it's because the initial provider loaded always starts with networkID=1. This causes
    // address lookup on the wrong chain which then throws the error. To properly resolve this,
    // we shouldn't be initializing to networkID=1 in web3Context without first listening for the
    // network. To actually test rinkeby, change setnetworkID equal to 4 before testing.
    const loadProvider = provider;

    if (whichDetails === "app") {
      loadApp(loadProvider);
    }

    // don't run unless provider is a Wallet...
    if (whichDetails === "account" && address && connected) {
      loadAccount(loadProvider);
    }
  }

  const loadApp = useCallback(
    loadProvider => {
      dispatch(loadAppDetails({ networkID: networkId, provider: loadProvider }));
      if (networkId === NetworkId.MAINNET || networkId === NetworkId.TESTNET_RINKEBY) {
        bonds.map(bond => {
          // NOTE (appleseed): getBondability & getLOLability control which bonds are active in the view for Bonds V1
          // ... getClaimability is the analogue for claiming bonds
          if (bond.getBondability(networkId) || bond.getLOLability(networkId)) {
            dispatch(calcBondDetails({ bond, value: "", provider: loadProvider, networkID: networkId }));
          }
        });
        dispatch(getAllBonds({ provider: loadProvider, networkID: networkId, address }));
        dispatch(getAllInverseBonds({ provider: loadProvider, networkID: networkId, address }));
      }
    },
    [networkId, address],
  );

  const loadAccount = useCallback(
    loadProvider => {
      if (!providerInitialized) {
        return;
      }
      dispatch(getUserNotes({ networkID: networkId, address, provider: loadProvider }));
      dispatch(loadAccountDetails({ networkID: networkId, address, provider: loadProvider }));
      dispatch(getMigrationAllowances({ address, provider: loadProvider, networkID: networkId }));
      bonds.map(bond => {
        // NOTE: get any Claimable bonds, they may not be bondable
        if (bond.getClaimability(networkId)) {
          dispatch(calculateUserBondDetails({ address, bond, provider: loadProvider, networkID: networkId }));
        }
      });
      dispatch(getZapTokenBalances({ address, networkID: networkId, provider: loadProvider }));
      expiredBonds.map(bond => {
        if (bond.getClaimability(networkId)) {
          dispatch(calculateUserBondDetails({ address, bond, provider: loadProvider, networkID: networkId }));
        }
      });
    },
    [networkId, address, providerInitialized],
  );

  const oldAssetsDetected = useAppSelector(state => {
    if (networkId && (networkId === NetworkId.MAINNET || networkId === NetworkId.TESTNET_RINKEBY)) {
      return (
        state.account.balances &&
        (Number(state.account.balances.sohmV1) ||
        Number(state.account.balances.ohmV1) ||
        Number(state.account.balances.wsohm)
          ? true
          : false)
      );
    } else {
      return false;
    }
  });

  const oldAssetsEnoughToMigrate = useAppSelector(state => {
    if (!state.app.currentIndex || !state.app.marketPrice) {
      return true;
    }
    const wrappedBalance = Number(state.account.balances.wsohm) * Number(state.app.currentIndex!);
    const allAssetsBalance =
      Number(state.account.balances.sohmV1) + Number(state.account.balances.ohmV1) + wrappedBalance;
    return state.app.marketPrice * allAssetsBalance >= 10;
  });

  const hasDust = useAppSelector(state => {
    if (!state.app.currentIndex || !state.app.marketPrice) {
      return true;
    }
    const wrappedBalance = Number(state.account.balances.wsohm) * Number(state.app.currentIndex!);
    const ohmBalance = Number(state.account.balances.ohmV1);
    const sOhmbalance = Number(state.account.balances.sohmV1);
    if (ohmBalance > 0 && ohmBalance * state.app.marketPrice < 10) {
      return true;
    }
    if (sOhmbalance > 0 && sOhmbalance * state.app.marketPrice < 10) {
      return true;
    }
    if (wrappedBalance > 0 && wrappedBalance * state.app.marketPrice < 10) {
      return true;
    }
    return false;
  });

  const newAssetsDetected = useAppSelector(state => {
    return (
      state.account.balances &&
      (Number(state.account.balances.gohm) || Number(state.account.balances.sohm) || Number(state.account.balances.ohm)
        ? true
        : false)
    );
  });

  // The next 3 useEffects handle initializing API Loads AFTER wallet is checked
  //
  // this useEffect checks Wallet Connection & then sets State for reload...
  // ... we don't try to fire Api Calls on initial load because web3Context is not set yet
  // ... if we don't wait we'll ALWAYS fire API calls via JsonRpc because provider has not
  // ... been reloaded within App.
  useEffect(() => {
    if (hasCachedProvider()) {
      // then user DOES have a wallet
      connect().then(() => {
        setWalletChecked(true);
        trackGAEvent({
          category: "App",
          action: "connect",
        });
      });
    } else {
      // then user DOES NOT have a wallet
      setWalletChecked(true);
    }
    if (shouldTriggerSafetyCheck()) {
      dispatch(info("Safety Check: Always verify you're on app.olympusdao.finance!"));
    }
  }, []);

  // this useEffect fires on state change from above. It will ALWAYS fire AFTER
  useEffect(() => {
    // don't load ANY details until wallet is Checked
    if (walletChecked) {
      if (networkId !== -1) {
        loadDetails("account");
        loadDetails("app");
      }
    }
  }, [walletChecked, networkId]);

  // this useEffect picks up any time a user Connects via the button
  useEffect(() => {
    // don't load ANY details until wallet is Connected
    if (connected && providerInitialized) {
      loadDetails("account");
    }
  }, [connected, networkId, providerInitialized]);

  useEffect(() => {
    if (connectionError) dispatch(error(connectionError.text));
  }, [connectionError]);

  const handleDrawerToggle = () => {
    setMobileOpen(!mobileOpen);
  };

  const handleSidebarClose = () => {
    setIsSidebarExpanded(false);
  };

  const themeMode = theme === "light" ? lightTheme : theme === "dark" ? darkTheme : gTheme;

  useEffect(() => {
    if (isSidebarExpanded) handleSidebarClose();
  }, [location]);

  const accountBonds = useAppSelector(state => {
    const withInterestDue = [];
    for (const bond in state.account.bonds) {
      if (state.account.bonds[bond].interestDue > 0) {
        withInterestDue.push(state.account.bonds[bond]);
      }
    }
    return withInterestDue;
  });
  const hasActiveV1Bonds = accountBonds.length > 0;

  return (
    <ThemeProvider theme={themeMode}>
      <MultifarmProvider
        token={MULTIFARM_API_KEY}
        provider="olympus"
        lng={i18n.locale}
        themeColors={theme}
        badgePlacement="bottom"
        theme={theme === "light" ? multifarmLightTheme : multifarmDarkTheme}
        categoryTypesConfig={categoryTypesConfig}
        strategyTypesConfig={strategyTypesConfig}
      >
        <CssBaseline />
        <div className={`app ${isSmallerScreen && "tablet"} ${isSmallScreen && "mobile"} ${theme}`}>
          <Messages />
          <TopBar theme={theme} toggleTheme={toggleTheme} handleDrawerToggle={handleDrawerToggle} />
          <nav className={classes.drawer}>
            {isSmallerScreen ? (
              <NavDrawer mobileOpen={mobileOpen} handleDrawerToggle={handleDrawerToggle} />
            ) : (
              <Sidebar />
            )}
          </nav>

          <div className={`${classes.content} ${isSmallerScreen && classes.contentShift}`}>
            {oldAssetsDetected &&
              !hasActiveV1Bonds &&
              trimmedPath.indexOf("dashboard") === -1 &&
              oldAssetsEnoughToMigrate && <CallToAction setMigrationModalOpen={setMigrationModalOpen} />}

            <Switch>
              <Route exact path="/">
                <Redirect to="/stake" />
              </Route>

              <Route path="/stake">
                {/* if newAssets or 0 assets */}
                {newAssetsDetected || (!newAssetsDetected && !oldAssetsDetected) || !oldAssetsEnoughToMigrate ? (
                  <Stake />
                ) : (
                  <V1Stake
                    hasActiveV1Bonds={hasActiveV1Bonds}
                    oldAssetsDetected={oldAssetsDetected}
                    setMigrationModalOpen={setMigrationModalOpen}
                  />
                )}
              </Route>

              <Route path="/v1-stake">
                <V1Stake
                  hasActiveV1Bonds={hasActiveV1Bonds}
                  oldAssetsDetected={oldAssetsDetected}
                  setMigrationModalOpen={setMigrationModalOpen}
                />
              </Route>

              <Route exact path="/give">
                <Give />
              </Route>
              <Redirect from="/olympusgive" to="/give" />
              <Redirect from="/tyche" to="/give" />
              <Redirect from="/olygive" to="/give" />
              <Redirect from="/olympusdaogive" to="/give" />
              <Redirect from="/ohmgive" to="/give" />

              <Route path="/give/projects">
                {projects.map(project => {
                  return (
                    <Route exact key={project.slug} path={`/give/projects/${project.slug}`}>
                      <ProjectInfo project={project} />
                    </Route>
                  );
                })}
              </Route>

              <Route exact path="/give/grants">
                <Give selectedIndex={1} />
              </Route>

              <Route path="/give/grants">
                {grants.map(grant => {
                  return (
                    <Route exact key={grant.slug} path={`/give/grants/${grant.slug}`}>
                      <GrantInfo grant={grant} />
                    </Route>
                  );
                })}
              </Route>

              <Route exact path="/give/donations">
                <Give selectedIndex={2} />
              </Route>

              <Route exact path="/give/redeem">
                <Give selectedIndex={3} />
              </Route>

              <Route path="/wrap">
                <Route exact path={`/wrap`}>
                  <Wrap />
                </Route>
              </Route>

              <Route path="/zap">
                <Route exact path={`/zap`}>
                  <Zap />
                </Route>
              </Route>

              {/* <Route path="/33-together">
              <PoolTogether />
            </Route> */}

              <Redirect from="/bonds-v1" to="/bonds" />

              <Route path="/bonds">
                <ChooseBondV2 />
                <Route path="/bonds/:id" component={BondModalContainer} />
                <Route path="/bonds/inverse/:id" component={BondModalContainer} />
              </Route>

<<<<<<< HEAD
=======
              <Route exact path="/dashboard">
                <TreasuryDashboard activeView={0} />
              </Route>
              <Route path="/dashboard/treasury">
                <TreasuryDashboard activeView={1} />
              </Route>
              <Route path="/dashboard/revenue">
                <TreasuryDashboard activeView={2} />
              </Route>
              <Route path="/dashboard/olympuspro">
                <TreasuryDashboard activeView={3} />
              </Route>
              <Route path="/dashboard/proteus">
                <TreasuryDashboard activeView={4} />
              </Route>

>>>>>>> ef98e7c2
              <Route exact path="/calculator">
                <Wallet open={true} component="calculator" />
              </Route>
              <Route path={"/info/:id"}>
                <Wallet open={true} component="info" />
              </Route>
              <Route path={"/info"}>
                <Wallet open={true} component="info" />
              </Route>
              <Route path={"/utility"}>
                <Wallet open={true} component="utility" />
              </Route>
              <Route path={"/wallet/history"}>
                <Wallet open={true} component="wallet/history" />
              </Route>
              <Route path="/wallet">
                <Wallet open={true} component="wallet" />
              </Route>

              <Route component={NotFound} />
            </Switch>
          </div>
        </div>
        {hasDust ? (
          <MigrationModalSingle open={migrationModalOpen} handleClose={migModalClose} />
        ) : (
          <MigrationModal open={migrationModalOpen} handleClose={migModalClose} />
        )}
      </MultifarmProvider>
    </ThemeProvider>
  );
}

export default App;<|MERGE_RESOLUTION|>--- conflicted
+++ resolved
@@ -429,8 +429,6 @@
                 <Route path="/bonds/inverse/:id" component={BondModalContainer} />
               </Route>
 
-<<<<<<< HEAD
-=======
               <Route exact path="/dashboard">
                 <TreasuryDashboard activeView={0} />
               </Route>
@@ -447,7 +445,6 @@
                 <TreasuryDashboard activeView={4} />
               </Route>
 
->>>>>>> ef98e7c2
               <Route exact path="/calculator">
                 <Wallet open={true} component="calculator" />
               </Route>
