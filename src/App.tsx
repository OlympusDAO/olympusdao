import { ThemeProvider } from "@material-ui/core/styles";
import { useEffect, useState, useCallback } from "react";
import { Route, Redirect, Switch, useLocation } from "react-router-dom";
import { useDispatch, useSelector } from "react-redux";
import { useMediaQuery } from "@material-ui/core";
import { makeStyles } from "@material-ui/core/styles";
import CssBaseline from "@material-ui/core/CssBaseline";
import useTheme from "./hooks/useTheme";
import useBonds, { IAllBondData } from "./hooks/Bonds";
import { useWeb3Context } from "./hooks/web3Context";
import useSegmentAnalytics from "./hooks/useSegmentAnalytics";
import { segmentUA } from "./helpers/userAnalyticHelpers";
import { shouldTriggerSafetyCheck } from "./helpers";

import { calcBondDetails } from "./slices/BondSlice";
import { loadAppDetails } from "./slices/AppSlice";
import { loadAccountDetails, calculateUserBondDetails, getMigrationAllowances } from "./slices/AccountSlice";
import { getZapTokenBalances } from "./slices/ZapSlice";
import { info } from "./slices/MessagesSlice";

import {
  Stake,
  ChooseBond,
  Bond,
  TreasuryDashboard,
  PoolTogether,
  Zap,
  Wrap,
  V1Stake,
  CausesDashboard,
  DepositYield,
  RedeemYield,
  BondV2,
  ChooseBondV2,
} from "./views";
import Sidebar from "./components/Sidebar/Sidebar.jsx";
import TopBar from "./components/TopBar/TopBar.jsx";
import CallToAction from "./components/CallToAction/CallToAction";
import NavDrawer from "./components/Sidebar/NavDrawer.jsx";
import Messages from "./components/Messages/Messages";
import NotFound from "./views/404/NotFound";
import MigrationModal from "src/components/Migration/MigrationModal";
import ChangeNetwork from "./views/ChangeNetwork/ChangeNetwork";
import { dark as darkTheme } from "./themes/dark.js";
import { light as lightTheme } from "./themes/light.js";
import { girth as gTheme } from "./themes/girth.js";
import { v4 as uuidv4 } from "uuid";
import "./style.scss";
import { useGoogleAnalytics } from "./hooks/useGoogleAnalytics";
import { useAppSelector } from "./hooks";
import { Project } from "src/components/GiveProject/project.type";
import ProjectInfo from "./views/Give/ProjectInfo";
import projectData from "src/views/Give/projects.json";
import Announcement from "./components/Announcement/Announcement";
import { getAllBonds, getUserNotes } from "./slices/BondSliceV2";
import { NetworkId } from "./constants";
import { useEagerConnect } from "./hooks/useEagerConnect";
import { useProviderEventListeners } from "./hooks/useProviderEventListeners";

// 😬 Sorry for all the console logging
const DEBUG = false;

// 🛰 providers
if (DEBUG) console.log("📡 Connecting to Mainnet Ethereum");
// 🔭 block explorer URL
// const blockExplorer = targetNetwork.blockExplorer;

const drawerWidth = 280;
const transitionDuration = 969;

const useStyles = makeStyles(theme => ({
  drawer: {
    [theme.breakpoints.up("md")]: {
      width: drawerWidth,
      flexShrink: 0,
    },
  },
  content: {
    flexGrow: 1,
    padding: theme.spacing(1),
    transition: theme.transitions.create("margin", {
      easing: theme.transitions.easing.sharp,
      duration: transitionDuration,
    }),
    height: "100%",
    overflow: "auto",
    marginLeft: drawerWidth,
  },
  contentShift: {
    transition: theme.transitions.create("margin", {
      easing: theme.transitions.easing.easeOut,
      duration: transitionDuration,
    }),
    marginLeft: 0,
  },
  // necessary for content to be below app bar
  toolbar: theme.mixins.toolbar,
  drawerPaper: {
    width: drawerWidth,
  },
}));

function App() {
  useEagerConnect();
  useProviderEventListeners();
  useSegmentAnalytics();
  useGoogleAnalytics();
  const location = useLocation();
  const dispatch = useDispatch();
  const [theme, toggleTheme, mounted] = useTheme();
  const currentPath = location.pathname + location.hash + location.search;
  const trimmedPath = location.pathname + location.hash;
  const classes = useStyles();
  const [isSidebarExpanded, setIsSidebarExpanded] = useState(false);
  const [mobileOpen, setMobileOpen] = useState(false);

  const { address, connect, hasCachedProvider, provider, connected, networkId, providerInitialized } = useWeb3Context();

  const [migrationModalOpen, setMigrationModalOpen] = useState(false);
  const migModalOpen = () => {
    setMigrationModalOpen(true);
  };
  const migModalClose = () => {
    dispatch(loadAccountDetails({ networkID: networkId, address, provider }));
    setMigrationModalOpen(false);
  };

  const isSmallerScreen = useMediaQuery("(max-width: 980px)");
  const isSmallScreen = useMediaQuery("(max-width: 600px)");

  const [walletChecked, setWalletChecked] = useState(false);

  const { projects } = projectData;

  // TODO (appleseed-expiredBonds): there may be a smarter way to refactor this
  const { bonds, expiredBonds } = useBonds(networkId);

  const bondIndexes = useAppSelector(state => state.bondingV2.indexes);

  async function loadDetails(whichDetails: string) {
    // NOTE (unbanksy): If you encounter the following error:
    // Unhandled Rejection (Error): call revert exception (method="balanceOf(address)", errorArgs=null, errorName=null, errorSignature=null, reason=null, code=CALL_EXCEPTION, version=abi/5.4.0)
    // it's because the initial provider loaded always starts with networkID=1. This causes
    // address lookup on the wrong chain which then throws the error. To properly resolve this,
    // we shouldn't be initializing to networkID=1 in web3Context without first listening for the
    // network. To actually test rinkeby, change setnetworkID equal to 4 before testing.
    let loadProvider = provider;

    if (whichDetails === "app") {
      loadApp(loadProvider);
    }

    // don't run unless provider is a Wallet...
    if (whichDetails === "account" && address && connected) {
      loadAccount(loadProvider);
    }
  }

  const loadApp = useCallback(
    loadProvider => {
      dispatch(loadAppDetails({ networkID: networkId, provider: loadProvider }));
      // NOTE (appleseed) - tech debt - better network filtering for active bonds
      if (networkId === NetworkId.MAINNET || networkId === NetworkId.TESTNET_RINKEBY) {
        bonds.map(bond => {
          dispatch(calcBondDetails({ bond, value: "", provider: loadProvider, networkID: networkId }));
        });
        dispatch(getAllBonds({ provider: loadProvider, networkID: networkId, address }));
      }
    },
    [networkId, address],
  );

  const loadAccount = useCallback(
    loadProvider => {
      if (!providerInitialized) {
        return;
      }
      dispatch(getUserNotes({ networkID: networkId, address, provider: loadProvider }));
      dispatch(loadAccountDetails({ networkID: networkId, address, provider: loadProvider }));
      dispatch(getMigrationAllowances({ address, provider: loadProvider, networkID: networkId }));
      bonds.map(bond => {
        // NOTE: get any Claimable bonds, they may not be bondable
        if (bond.getClaimability(networkId)) {
          dispatch(calculateUserBondDetails({ address, bond, provider: loadProvider, networkID: networkId }));
        }
      });
      dispatch(getZapTokenBalances({ address, networkID: networkId, provider: loadProvider }));
      expiredBonds.map(bond => {
        if (bond.getClaimability(networkId)) {
          dispatch(calculateUserBondDetails({ address, bond, provider: loadProvider, networkID: networkId }));
        }
      });
    },
    [networkId, address, providerInitialized],
  );

  const oldAssetsDetected = useAppSelector(state => {
    if (networkId && (networkId === NetworkId.MAINNET || networkId === NetworkId.TESTNET_RINKEBY)) {
      return (
        state.account.balances &&
        (Number(state.account.balances.sohmV1) ||
        Number(state.account.balances.ohmV1) ||
        Number(state.account.balances.wsohm)
          ? true
          : false)
      );
    } else {
      return false;
    }
  });

  const oldAssetsEnoughToMigrate = useAppSelector(state => {
    if (!state.app.currentIndex || !state.app.marketPrice) {
      return true;
    }
    const wrappedBalance = Number(state.account.balances.wsohm) * Number(state.app.currentIndex!);
    const allAssetsBalance =
      Number(state.account.balances.sohmV1) + Number(state.account.balances.ohmV1) + wrappedBalance;
    return state.app.marketPrice * allAssetsBalance >= 10;
  });

  const newAssetsDetected = useAppSelector(state => {
    return (
      state.account.balances &&
      (Number(state.account.balances.gohm) || Number(state.account.balances.sohm) || Number(state.account.balances.ohm)
        ? true
        : false)
    );
  });

  // The next 3 useEffects handle initializing API Loads AFTER wallet is checked
  //
  // this useEffect checks Wallet Connection & then sets State for reload...
  // ... we don't try to fire Api Calls on initial load because web3Context is not set yet
  // ... if we don't wait we'll ALWAYS fire API calls via JsonRpc because provider has not
  // ... been reloaded within App.
  useEffect(() => {
    if (hasCachedProvider()) {
      // then user DOES have a wallet
      connect().then(() => {
        setWalletChecked(true);
        segmentUA({
          type: "connect",
          provider: provider,
          context: currentPath,
        });
      });
    } else {
      // then user DOES NOT have a wallet
      setWalletChecked(true);
    }
    if (shouldTriggerSafetyCheck()) {
      dispatch(info("Safety Check: Always verify you're on app.olympusdao.finance!"));
    }
  }, []);

  // this useEffect fires on state change from above. It will ALWAYS fire AFTER
  useEffect(() => {
    // don't load ANY details until wallet is Checked
    if (walletChecked) {
      if (networkId !== -1) {
        loadDetails("account");
        loadDetails("app");
      }
    }
  }, [walletChecked, networkId]);

  // this useEffect picks up any time a user Connects via the button
  useEffect(() => {
    // don't load ANY details until wallet is Connected
    if (connected && providerInitialized) {
      loadDetails("account");
    }
  }, [connected, networkId, providerInitialized]);

  const handleDrawerToggle = () => {
    setMobileOpen(!mobileOpen);
  };

  const handleSidebarClose = () => {
    setIsSidebarExpanded(false);
  };

  let themeMode = theme === "light" ? lightTheme : theme === "dark" ? darkTheme : gTheme;

  useEffect(() => {
    themeMode = theme === "light" ? lightTheme : darkTheme;
  }, [theme]);

  useEffect(() => {
    if (isSidebarExpanded) handleSidebarClose();
  }, [location]);

  const accountBonds = useAppSelector(state => {
    const withInterestDue = [];
    for (const bond in state.account.bonds) {
      if (state.account.bonds[bond].interestDue > 0) {
        withInterestDue.push(state.account.bonds[bond]);
      }
    }
    return withInterestDue;
  });
  const hasActiveV1Bonds = accountBonds.length > 0;

  return (
    <ThemeProvider theme={themeMode}>
      <CssBaseline />
      {/* {isAppLoading && <LoadingSplash />} */}
      <div className={`app ${isSmallerScreen && "tablet"} ${isSmallScreen && "mobile"} ${theme}`}>
        <Messages />
        <TopBar theme={theme} toggleTheme={toggleTheme} handleDrawerToggle={handleDrawerToggle} />

        <nav className={classes.drawer}>
          {isSmallerScreen ? (
            <NavDrawer mobileOpen={mobileOpen} handleDrawerToggle={handleDrawerToggle} />
          ) : (
            <Sidebar />
          )}
        </nav>

        <div className={`${classes.content} ${isSmallerScreen && classes.contentShift}`}>
          {oldAssetsDetected &&
            !hasActiveV1Bonds &&
            trimmedPath.indexOf("dashboard") === -1 &&
            oldAssetsEnoughToMigrate && <CallToAction setMigrationModalOpen={setMigrationModalOpen} />}
          {trimmedPath.indexOf("dashboard") === -1 && <Announcement />}

          <Switch>
            <Route exact path="/dashboard">
              <TreasuryDashboard />
            </Route>

            <Route exact path="/">
              <Redirect to="/stake" />
            </Route>

            <Route path="/stake">
              {/* if newAssets or 0 assets */}
              {newAssetsDetected || (!newAssetsDetected && !oldAssetsDetected) || !oldAssetsEnoughToMigrate ? (
                <Stake />
              ) : (
                <V1Stake
                  hasActiveV1Bonds={hasActiveV1Bonds}
                  oldAssetsDetected={oldAssetsDetected}
                  setMigrationModalOpen={setMigrationModalOpen}
                />
              )}
            </Route>

            <Route path="/v1-stake">
              <V1Stake
                hasActiveV1Bonds={hasActiveV1Bonds}
                oldAssetsDetected={oldAssetsDetected}
                setMigrationModalOpen={setMigrationModalOpen}
              />
            </Route>

            <Route exact path="/give">
              <CausesDashboard />
            </Route>
            <Redirect from="/olympusgive" to="/give" />
            <Redirect from="/tyche" to="/give" />
            <Redirect from="/olygive" to="/give" />
            <Redirect from="/olympusdaogive" to="/give" />
            <Redirect from="/ohmgive" to="/give" />

            <Route path="/give/projects">
              {projects.map(project => {
                return (
                  <Route exact key={project.slug} path={`/give/projects/${project.slug}`}>
                    <ProjectInfo project={project} />
                  </Route>
                );
              })}
            </Route>

            <Route exact path="/give/donations">
              <DepositYield />
            </Route>

            <Route exact path="/give/redeem">
              <RedeemYield />
            </Route>

            <Route path="/wrap">
              <Route exact path={`/wrap`}>
                <Wrap />
              </Route>
            </Route>

            <Route path="/zap">
              <Route exact path={`/zap`}>
                <Zap />
              </Route>
            </Route>

            {/* <Route path="/33-together">
              <PoolTogether />
            </Route> */}

<<<<<<< HEAD
            <Route path="/bonds">
              {(bonds as IAllBondData[]).map(bond => {
                return (
                  <Route exact key={bond.name} path={`/bonds/${bond.name}`}>
                    <Bond bond={bond} />
                  </Route>
                );
              })}
              <ChooseBond />
            </Route>

            <Route path="/network">
              <ChangeNetwork />
            </Route>

            <Route component={NotFound} />
          </Switch>
=======
              <Route path="/bonds-v1">
                {(bonds as IAllBondData[]).map(bond => {
                  return (
                    <Route exact key={bond.name} path={`/bonds-v1/${bond.name}`}>
                      <Bond bond={bond} />
                    </Route>
                  );
                })}
                <ChooseBond />
              </Route>

              <Route path="/bonds">
                {bondIndexes.map(index => {
                  return (
                    <Route exact key={index} path={`/bonds/${index}`}>
                      <BondV2 index={index} />
                    </Route>
                  );
                })}
                <ChooseBondV2 />
              </Route>

              <Route path="/network">
                <ChangeNetwork />
              </Route>

              <Route component={NotFound} />
            </Switch>
          </div>

          <MigrationModal open={migrationModalOpen} handleClose={migModalClose} />
>>>>>>> 92e7328f
        </div>

        <MigrationModal open={migrationModalOpen} handleClose={migModalClose} />
      </div>
    </ThemeProvider>
  );
}

export default App;<|MERGE_RESOLUTION|>--- conflicted
+++ resolved
@@ -398,11 +398,10 @@
               <PoolTogether />
             </Route> */}
 
-<<<<<<< HEAD
-            <Route path="/bonds">
+            <Route path="/bonds-v1">
               {(bonds as IAllBondData[]).map(bond => {
                 return (
-                  <Route exact key={bond.name} path={`/bonds/${bond.name}`}>
+                  <Route exact key={bond.name} path={`/bonds-v1/${bond.name}`}>
                     <Bond bond={bond} />
                   </Route>
                 );
@@ -410,45 +409,23 @@
               <ChooseBond />
             </Route>
 
+            <Route path="/bonds">
+              {bondIndexes.map(index => {
+                return (
+                  <Route exact key={index} path={`/bonds/${index}`}>
+                    <BondV2 index={index} />
+                  </Route>
+                );
+              })}
+              <ChooseBondV2 />
+            </Route>
+
             <Route path="/network">
               <ChangeNetwork />
             </Route>
 
             <Route component={NotFound} />
           </Switch>
-=======
-              <Route path="/bonds-v1">
-                {(bonds as IAllBondData[]).map(bond => {
-                  return (
-                    <Route exact key={bond.name} path={`/bonds-v1/${bond.name}`}>
-                      <Bond bond={bond} />
-                    </Route>
-                  );
-                })}
-                <ChooseBond />
-              </Route>
-
-              <Route path="/bonds">
-                {bondIndexes.map(index => {
-                  return (
-                    <Route exact key={index} path={`/bonds/${index}`}>
-                      <BondV2 index={index} />
-                    </Route>
-                  );
-                })}
-                <ChooseBondV2 />
-              </Route>
-
-              <Route path="/network">
-                <ChangeNetwork />
-              </Route>
-
-              <Route component={NotFound} />
-            </Switch>
-          </div>
-
-          <MigrationModal open={migrationModalOpen} handleClose={migModalClose} />
->>>>>>> 92e7328f
         </div>
 
         <MigrationModal open={migrationModalOpen} handleClose={migModalClose} />
