// eslint-disable-next-line simple-import-sort/imports
import "./style.scss";

import { ThemeProvider } from "@material-ui/core/styles";
import { useEffect, useState, useCallback } from "react";
import { Route, Redirect, Switch, useLocation } from "react-router-dom";
import { useDispatch } from "react-redux";
import { useMediaQuery } from "@material-ui/core";
import { makeStyles } from "@material-ui/core/styles";
import CssBaseline from "@material-ui/core/CssBaseline";
import useTheme from "./hooks/useTheme";
import useBonds from "./hooks/useBonds";
import { useWeb3Context, useAppSelector } from "./hooks";
import useSegmentAnalytics from "./hooks/useSegmentAnalytics";
import { shouldTriggerSafetyCheck } from "./helpers";

import { calcBondDetails } from "./slices/BondSlice";
import { loadAppDetails } from "./slices/AppSlice";
import { loadAccountDetails, calculateUserBondDetails, getMigrationAllowances } from "./slices/AccountSlice";
import { getZapTokenBalances } from "./slices/ZapSlice";
import { info } from "./slices/MessagesSlice";

import { Stake, TreasuryDashboard, Zap, Wrap, V1Stake, Give, BondV2, ChooseBondV2 } from "./views";
import Sidebar from "./components/Sidebar/Sidebar";
import TopBar from "./components/TopBar/TopBar";
import CallToAction from "./components/CallToAction/CallToAction";
import NavDrawer from "./components/Sidebar/NavDrawer";
import Messages from "./components/Messages/Messages";
import NotFound from "./views/404/NotFound";
import MigrationModal from "src/components/Migration/MigrationModal";
import { dark as darkTheme } from "./themes/dark.js";
import { light as lightTheme } from "./themes/light.js";
import { girth as gTheme } from "./themes/girth.js";
import { useGoogleAnalytics } from "./hooks/useGoogleAnalytics";
import projectData from "src/views/Give/projects.json";
import { getAllBonds, getUserNotes } from "./slices/BondSliceV2";
import { NetworkId } from "./constants";
import MigrationModalSingle from "./components/Migration/MigrationModalSingle";
<<<<<<< HEAD
import ProjectInfo from "./views/Give/ProjectInfo";
=======
import { trackGAEvent, trackSegmentEvent } from "./helpers/analytics";
>>>>>>> df58efd0

// 😬 Sorry for all the console logging
const DEBUG = false;

// 🛰 providers
if (DEBUG) console.log("📡 Connecting to Mainnet Ethereum");
// 🔭 block explorer URL
// const blockExplorer = targetNetwork.blockExplorer;

const drawerWidth = 280;
const transitionDuration = 969;

const useStyles = makeStyles(theme => ({
  drawer: {
    [theme.breakpoints.up("md")]: {
      width: drawerWidth,
      flexShrink: 0,
    },
  },
  content: {
    flexGrow: 1,
    padding: theme.spacing(1),
    transition: theme.transitions.create("margin", {
      easing: theme.transitions.easing.sharp,
      duration: transitionDuration,
    }),
    height: "100%",
    overflow: "auto",
    marginLeft: drawerWidth,
  },
  contentShift: {
    transition: theme.transitions.create("margin", {
      easing: theme.transitions.easing.easeOut,
      duration: transitionDuration,
    }),
    marginLeft: 0,
  },
  // necessary for content to be below app bar
  toolbar: theme.mixins.toolbar,
  drawerPaper: {
    width: drawerWidth,
  },
}));

function App() {
  useSegmentAnalytics();
  useGoogleAnalytics();
  const location = useLocation();
  const dispatch = useDispatch();
  const [theme, toggleTheme] = useTheme();
  const currentPath = location.pathname + location.hash + location.search;
  const trimmedPath = location.pathname + location.hash;
  const classes = useStyles();
  const [isSidebarExpanded, setIsSidebarExpanded] = useState(false);
  const [mobileOpen, setMobileOpen] = useState(false);

  const { address, connect, hasCachedProvider, provider, connected, networkId, providerInitialized } = useWeb3Context();

  const [migrationModalOpen, setMigrationModalOpen] = useState(false);
  const migModalClose = () => {
    dispatch(loadAccountDetails({ networkID: networkId, address, provider }));
    setMigrationModalOpen(false);
  };

  const isSmallerScreen = useMediaQuery("(max-width: 980px)");
  const isSmallScreen = useMediaQuery("(max-width: 600px)");

  const [walletChecked, setWalletChecked] = useState(false);

  const { projects } = projectData;

  // TODO (appleseed-expiredBonds): there may be a smarter way to refactor this
  const { bonds, expiredBonds } = useBonds(networkId);

  const bondIndexes = useAppSelector(state => state.bondingV2.indexes);

  async function loadDetails(whichDetails: string) {
    // NOTE (unbanksy): If you encounter the following error:
    // Unhandled Rejection (Error): call revert exception (method="balanceOf(address)", errorArgs=null, errorName=null, errorSignature=null, reason=null, code=CALL_EXCEPTION, version=abi/5.4.0)
    // it's because the initial provider loaded always starts with networkID=1. This causes
    // address lookup on the wrong chain which then throws the error. To properly resolve this,
    // we shouldn't be initializing to networkID=1 in web3Context without first listening for the
    // network. To actually test rinkeby, change setnetworkID equal to 4 before testing.
    const loadProvider = provider;

    if (whichDetails === "app") {
      loadApp(loadProvider);
    }

    // don't run unless provider is a Wallet...
    if (whichDetails === "account" && address && connected) {
      loadAccount(loadProvider);
    }
  }

  const loadApp = useCallback(
    loadProvider => {
      dispatch(loadAppDetails({ networkID: networkId, provider: loadProvider }));
      if (networkId === NetworkId.MAINNET || networkId === NetworkId.TESTNET_RINKEBY) {
        bonds.map(bond => {
          // NOTE (appleseed): getBondability & getLOLability control which bonds are active in the view for Bonds V1
          // ... getClaimability is the analogue for claiming bonds
          if (bond.getBondability(networkId) || bond.getLOLability(networkId)) {
            dispatch(calcBondDetails({ bond, value: "", provider: loadProvider, networkID: networkId }));
          }
        });
        dispatch(getAllBonds({ provider: loadProvider, networkID: networkId, address }));
      }
    },
    [networkId, address],
  );

  const loadAccount = useCallback(
    loadProvider => {
      if (!providerInitialized) {
        return;
      }
      dispatch(getUserNotes({ networkID: networkId, address, provider: loadProvider }));
      dispatch(loadAccountDetails({ networkID: networkId, address, provider: loadProvider }));
      dispatch(getMigrationAllowances({ address, provider: loadProvider, networkID: networkId }));
      bonds.map(bond => {
        // NOTE: get any Claimable bonds, they may not be bondable
        if (bond.getClaimability(networkId)) {
          dispatch(calculateUserBondDetails({ address, bond, provider: loadProvider, networkID: networkId }));
        }
      });
      dispatch(getZapTokenBalances({ address, networkID: networkId, provider: loadProvider }));
      expiredBonds.map(bond => {
        if (bond.getClaimability(networkId)) {
          dispatch(calculateUserBondDetails({ address, bond, provider: loadProvider, networkID: networkId }));
        }
      });
    },
    [networkId, address, providerInitialized],
  );

  const oldAssetsDetected = useAppSelector(state => {
    if (networkId && (networkId === NetworkId.MAINNET || networkId === NetworkId.TESTNET_RINKEBY)) {
      return (
        state.account.balances &&
        (Number(state.account.balances.sohmV1) ||
        Number(state.account.balances.ohmV1) ||
        Number(state.account.balances.wsohm)
          ? true
          : false)
      );
    } else {
      return false;
    }
  });

  const oldAssetsEnoughToMigrate = useAppSelector(state => {
    if (!state.app.currentIndex || !state.app.marketPrice) {
      return true;
    }
    const wrappedBalance = Number(state.account.balances.wsohm) * Number(state.app.currentIndex!);
    const allAssetsBalance =
      Number(state.account.balances.sohmV1) + Number(state.account.balances.ohmV1) + wrappedBalance;
    return state.app.marketPrice * allAssetsBalance >= 10;
  });

  const hasDust = useAppSelector(state => {
    if (!state.app.currentIndex || !state.app.marketPrice) {
      return true;
    }
    const wrappedBalance = Number(state.account.balances.wsohm) * Number(state.app.currentIndex!);
    const ohmBalance = Number(state.account.balances.ohmV1);
    const sOhmbalance = Number(state.account.balances.sohmV1);
    if (ohmBalance > 0 && ohmBalance * state.app.marketPrice < 10) {
      return true;
    }
    if (sOhmbalance > 0 && sOhmbalance * state.app.marketPrice < 10) {
      return true;
    }
    if (wrappedBalance > 0 && wrappedBalance * state.app.marketPrice < 10) {
      return true;
    }
    return false;
  });

  const newAssetsDetected = useAppSelector(state => {
    return (
      state.account.balances &&
      (Number(state.account.balances.gohm) || Number(state.account.balances.sohm) || Number(state.account.balances.ohm)
        ? true
        : false)
    );
  });

  // The next 3 useEffects handle initializing API Loads AFTER wallet is checked
  //
  // this useEffect checks Wallet Connection & then sets State for reload...
  // ... we don't try to fire Api Calls on initial load because web3Context is not set yet
  // ... if we don't wait we'll ALWAYS fire API calls via JsonRpc because provider has not
  // ... been reloaded within App.
  useEffect(() => {
    if (hasCachedProvider()) {
      // then user DOES have a wallet
      connect().then(() => {
        setWalletChecked(true);
        trackSegmentEvent({
          type: "connect",
          context: currentPath,
        });
        trackGAEvent({
          category: "App",
          action: "connect",
        });
      });
    } else {
      // then user DOES NOT have a wallet
      setWalletChecked(true);
    }
    if (shouldTriggerSafetyCheck()) {
      dispatch(info("Safety Check: Always verify you're on app.olympusdao.finance!"));
    }
  }, []);

  // this useEffect fires on state change from above. It will ALWAYS fire AFTER
  useEffect(() => {
    // don't load ANY details until wallet is Checked
    if (walletChecked) {
      if (networkId !== -1) {
        loadDetails("account");
        loadDetails("app");
      }
    }
  }, [walletChecked, networkId]);

  // this useEffect picks up any time a user Connects via the button
  useEffect(() => {
    // don't load ANY details until wallet is Connected
    if (connected && providerInitialized) {
      loadDetails("account");
    }
  }, [connected, networkId, providerInitialized]);

  const handleDrawerToggle = () => {
    setMobileOpen(!mobileOpen);
  };

  const handleSidebarClose = () => {
    setIsSidebarExpanded(false);
  };

  let themeMode = theme === "light" ? lightTheme : theme === "dark" ? darkTheme : gTheme;

  useEffect(() => {
    themeMode = theme === "light" ? lightTheme : darkTheme;
  }, [theme]);

  useEffect(() => {
    if (isSidebarExpanded) handleSidebarClose();
  }, [location]);

  const accountBonds = useAppSelector(state => {
    const withInterestDue = [];
    for (const bond in state.account.bonds) {
      if (state.account.bonds[bond].interestDue > 0) {
        withInterestDue.push(state.account.bonds[bond]);
      }
    }
    return withInterestDue;
  });
  const hasActiveV1Bonds = accountBonds.length > 0;

  return (
    <ThemeProvider theme={themeMode}>
      <CssBaseline />
      <div className={`app ${isSmallerScreen && "tablet"} ${isSmallScreen && "mobile"} ${theme}`}>
        <Messages />
        <TopBar theme={theme} toggleTheme={toggleTheme} handleDrawerToggle={handleDrawerToggle} />
        <nav className={classes.drawer}>
          {isSmallerScreen ? (
            <NavDrawer mobileOpen={mobileOpen} handleDrawerToggle={handleDrawerToggle} />
          ) : (
            <Sidebar />
          )}
        </nav>

        <div className={`${classes.content} ${isSmallerScreen && classes.contentShift}`}>
          {oldAssetsDetected &&
            !hasActiveV1Bonds &&
            trimmedPath.indexOf("dashboard") === -1 &&
            oldAssetsEnoughToMigrate && <CallToAction setMigrationModalOpen={setMigrationModalOpen} />}

          <Switch>
            <Route exact path="/dashboard">
              <TreasuryDashboard />
            </Route>

            <Route exact path="/">
              <Redirect to="/stake" />
            </Route>

            <Route path="/stake">
              {/* if newAssets or 0 assets */}
              {newAssetsDetected || (!newAssetsDetected && !oldAssetsDetected) || !oldAssetsEnoughToMigrate ? (
                <Stake />
              ) : (
                <V1Stake
                  hasActiveV1Bonds={hasActiveV1Bonds}
                  oldAssetsDetected={oldAssetsDetected}
                  setMigrationModalOpen={setMigrationModalOpen}
                />
              )}
            </Route>

            <Route path="/v1-stake">
              <V1Stake
                hasActiveV1Bonds={hasActiveV1Bonds}
                oldAssetsDetected={oldAssetsDetected}
                setMigrationModalOpen={setMigrationModalOpen}
              />
            </Route>

            <Route exact path="/give">
              <Give />
            </Route>
            <Redirect from="/olympusgive" to="/give" />
            <Redirect from="/tyche" to="/give" />
            <Redirect from="/olygive" to="/give" />
            <Redirect from="/olympusdaogive" to="/give" />
            <Redirect from="/ohmgive" to="/give" />

            <Route path="/give/projects">
              {projects.map(project => {
                return (
                  <Route exact key={project.slug} path={`/give/projects/${project.slug}`}>
                    <ProjectInfo project={project} />
                  </Route>
                );
              })}
            </Route>

            <Route exact path="/give/donations">
              <Give selectedIndex={1} />
            </Route>

            <Route exact path="/give/redeem">
              <Give selectedIndex={2} />
            </Route>

            <Route path="/wrap">
              <Route exact path={`/wrap`}>
                <Wrap />
              </Route>
            </Route>

            <Route path="/zap">
              <Route exact path={`/zap`}>
                <Zap />
              </Route>
            </Route>

            {/* <Route path="/33-together">
              <PoolTogether />
            </Route> */}

            <Redirect from="/bonds-v1" to="/bonds" />

            <Route path="/bonds">
              {bondIndexes.map(index => {
                return (
                  <Route exact key={index} path={`/bonds/${index}`}>
                    <BondV2 index={index} />
                  </Route>
                );
              })}
              <ChooseBondV2 />
            </Route>
            <Route component={NotFound} />
          </Switch>
        </div>
        {hasDust ? (
          <MigrationModalSingle open={migrationModalOpen} handleClose={migModalClose} />
        ) : (
          <MigrationModal open={migrationModalOpen} handleClose={migModalClose} />
        )}
      </div>
    </ThemeProvider>
  );
}

export default App;<|MERGE_RESOLUTION|>--- conflicted
+++ resolved
@@ -36,11 +36,8 @@
 import { getAllBonds, getUserNotes } from "./slices/BondSliceV2";
 import { NetworkId } from "./constants";
 import MigrationModalSingle from "./components/Migration/MigrationModalSingle";
-<<<<<<< HEAD
 import ProjectInfo from "./views/Give/ProjectInfo";
-=======
 import { trackGAEvent, trackSegmentEvent } from "./helpers/analytics";
->>>>>>> df58efd0
 
 // 😬 Sorry for all the console logging
 const DEBUG = false;
