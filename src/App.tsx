// eslint-disable-next-line simple-import-sort/imports
import "./style.scss";

import { ThemeProvider } from "@material-ui/core/styles";
import { useEffect, useState, useCallback } from "react";
import { Route, Redirect, Switch, useLocation } from "react-router-dom";
<<<<<<< HEAD
import { useDispatch, useSelector } from "react-redux";
=======
import { QueryClient, QueryClientProvider } from "react-query";
import { useDispatch } from "react-redux";
>>>>>>> 2b69877c
import { useMediaQuery } from "@material-ui/core";
import { makeStyles } from "@material-ui/core/styles";
import CssBaseline from "@material-ui/core/CssBaseline";
import useTheme from "./hooks/useTheme";
import useBonds, { IAllBondData } from "./hooks/Bonds";
import { useWeb3Context, useAppSelector } from "./hooks";
import useSegmentAnalytics from "./hooks/useSegmentAnalytics";
import { segmentUA } from "./helpers/userAnalyticHelpers";
import { shouldTriggerSafetyCheck } from "./helpers";

import { calcBondDetails } from "./slices/BondSlice";
import { loadAppDetails } from "./slices/AppSlice";
import { loadAccountDetails, calculateUserBondDetails, getMigrationAllowances } from "./slices/AccountSlice";
import { getZapTokenBalances } from "./slices/ZapSlice";
import { info } from "./slices/MessagesSlice";

import {
  Stake,
  ChooseBond,
  Bond,
  TreasuryDashboard,
  Zap,
  Wrap,
  V1Stake,
  CausesDashboard,
  DepositYield,
  RedeemYield,
  BondV2,
  ChooseBondV2,
} from "./views";
import Sidebar from "./components/Sidebar/Sidebar.jsx";
import TopBar from "./components/TopBar/TopBar";
import CallToAction from "./components/CallToAction/CallToAction";
import NavDrawer from "./components/Sidebar/NavDrawer.jsx";
import Messages from "./components/Messages/Messages";
import NotFound from "./views/404/NotFound";
import MigrationModal from "src/components/Migration/MigrationModal";
import ChangeNetwork from "./views/ChangeNetwork/ChangeNetwork";
import { dark as darkTheme } from "./themes/dark.js";
import { light as lightTheme } from "./themes/light.js";
import { girth as gTheme } from "./themes/girth.js";
import { useGoogleAnalytics } from "./hooks/useGoogleAnalytics";
import ProjectInfo from "./views/Give/ProjectInfo";
import projectData from "src/views/Give/projects.json";
import { getAllBonds, getUserNotes } from "./slices/BondSliceV2";
import { NetworkId } from "./constants";
import MigrationModalSingle from "./components/Migration/MigrationModalSingle";
import { useEagerConnect } from "./hooks/useEagerConnect";
import { useProviderEventListeners } from "./hooks/useProviderEventListeners";

// 😬 Sorry for all the console logging
const DEBUG = false;

// 🛰 providers
if (DEBUG) console.log("📡 Connecting to Mainnet Ethereum");
// 🔭 block explorer URL
// const blockExplorer = targetNetwork.blockExplorer;

const drawerWidth = 280;
const transitionDuration = 969;

const useStyles = makeStyles(theme => ({
  drawer: {
    [theme.breakpoints.up("md")]: {
      width: drawerWidth,
      flexShrink: 0,
    },
  },
  content: {
    flexGrow: 1,
    padding: theme.spacing(1),
    transition: theme.transitions.create("margin", {
      easing: theme.transitions.easing.sharp,
      duration: transitionDuration,
    }),
    height: "100%",
    overflow: "auto",
    marginLeft: drawerWidth,
  },
  contentShift: {
    transition: theme.transitions.create("margin", {
      easing: theme.transitions.easing.easeOut,
      duration: transitionDuration,
    }),
    marginLeft: 0,
  },
  // necessary for content to be below app bar
  toolbar: theme.mixins.toolbar,
  drawerPaper: {
    width: drawerWidth,
  },
}));

function App() {
  useEagerConnect();
  useProviderEventListeners();
  useSegmentAnalytics();
  useGoogleAnalytics();
  const location = useLocation();
  const dispatch = useDispatch();
  const [theme, toggleTheme] = useTheme();
  const currentPath = location.pathname + location.hash + location.search;
  const trimmedPath = location.pathname + location.hash;
  const classes = useStyles();
  const [isSidebarExpanded, setIsSidebarExpanded] = useState(false);
  const [mobileOpen, setMobileOpen] = useState(false);

  const { address, connect, hasCachedProvider, provider, connected, networkId, providerInitialized } = useWeb3Context();

  const [migrationModalOpen, setMigrationModalOpen] = useState(false);
  const migModalClose = () => {
    dispatch(loadAccountDetails({ networkID: networkId, address, provider }));
    setMigrationModalOpen(false);
  };

  const isSmallerScreen = useMediaQuery("(max-width: 980px)");
  const isSmallScreen = useMediaQuery("(max-width: 600px)");

  const [walletChecked, setWalletChecked] = useState(false);

  const { projects } = projectData;

  // TODO (appleseed-expiredBonds): there may be a smarter way to refactor this
  const { bonds, expiredBonds } = useBonds(networkId);

  const bondIndexes = useAppSelector(state => state.bondingV2.indexes);

  async function loadDetails(whichDetails: string) {
    // NOTE (unbanksy): If you encounter the following error:
    // Unhandled Rejection (Error): call revert exception (method="balanceOf(address)", errorArgs=null, errorName=null, errorSignature=null, reason=null, code=CALL_EXCEPTION, version=abi/5.4.0)
    // it's because the initial provider loaded always starts with networkID=1. This causes
    // address lookup on the wrong chain which then throws the error. To properly resolve this,
    // we shouldn't be initializing to networkID=1 in web3Context without first listening for the
    // network. To actually test rinkeby, change setnetworkID equal to 4 before testing.
    const loadProvider = provider;

    if (whichDetails === "app") {
      loadApp(loadProvider);
    }

    // don't run unless provider is a Wallet...
    if (whichDetails === "account" && address && connected) {
      loadAccount(loadProvider);
    }
  }

  const loadApp = useCallback(
    loadProvider => {
      dispatch(loadAppDetails({ networkID: networkId, provider: loadProvider }));
      if (networkId === NetworkId.MAINNET || networkId === NetworkId.TESTNET_RINKEBY) {
        bonds.map(bond => {
          // NOTE (appleseed): getBondability & getLOLability control which bonds are active in the view for Bonds V1
          // ... getClaimability is the analogue for claiming bonds
          if (bond.getBondability(networkId) || bond.getLOLability(networkId)) {
            dispatch(calcBondDetails({ bond, value: "", provider: loadProvider, networkID: networkId }));
          }
        });
        dispatch(getAllBonds({ provider: loadProvider, networkID: networkId, address }));
      }
    },
    [networkId, address],
  );

  const loadAccount = useCallback(
    loadProvider => {
      if (!providerInitialized) {
        return;
      }
      dispatch(getUserNotes({ networkID: networkId, address, provider: loadProvider }));
      dispatch(loadAccountDetails({ networkID: networkId, address, provider: loadProvider }));
      dispatch(getMigrationAllowances({ address, provider: loadProvider, networkID: networkId }));
      bonds.map(bond => {
        // NOTE: get any Claimable bonds, they may not be bondable
        if (bond.getClaimability(networkId)) {
          dispatch(calculateUserBondDetails({ address, bond, provider: loadProvider, networkID: networkId }));
        }
      });
      dispatch(getZapTokenBalances({ address, networkID: networkId, provider: loadProvider }));
      expiredBonds.map(bond => {
        if (bond.getClaimability(networkId)) {
          dispatch(calculateUserBondDetails({ address, bond, provider: loadProvider, networkID: networkId }));
        }
      });
    },
    [networkId, address, providerInitialized],
  );

  const oldAssetsDetected = useAppSelector(state => {
    if (networkId && (networkId === NetworkId.MAINNET || networkId === NetworkId.TESTNET_RINKEBY)) {
      return (
        state.account.balances &&
        (Number(state.account.balances.sohmV1) ||
        Number(state.account.balances.ohmV1) ||
        Number(state.account.balances.wsohm)
          ? true
          : false)
      );
    } else {
      return false;
    }
  });

  const oldAssetsEnoughToMigrate = useAppSelector(state => {
    if (!state.app.currentIndex || !state.app.marketPrice) {
      return true;
    }
    const wrappedBalance = Number(state.account.balances.wsohm) * Number(state.app.currentIndex!);
    const allAssetsBalance =
      Number(state.account.balances.sohmV1) + Number(state.account.balances.ohmV1) + wrappedBalance;
    return state.app.marketPrice * allAssetsBalance >= 10;
  });

  const hasDust = useAppSelector(state => {
    if (!state.app.currentIndex || !state.app.marketPrice) {
      return true;
    }
    const wrappedBalance = Number(state.account.balances.wsohm) * Number(state.app.currentIndex!);
    const ohmBalance = Number(state.account.balances.ohmV1);
    const sOhmbalance = Number(state.account.balances.sohmV1);
    if (ohmBalance > 0 && ohmBalance * state.app.marketPrice < 10) {
      return true;
    }
    if (sOhmbalance > 0 && sOhmbalance * state.app.marketPrice < 10) {
      return true;
    }
    if (wrappedBalance > 0 && wrappedBalance * state.app.marketPrice < 10) {
      return true;
    }
    return false;
  });

  const newAssetsDetected = useAppSelector(state => {
    return (
      state.account.balances &&
      (Number(state.account.balances.gohm) || Number(state.account.balances.sohm) || Number(state.account.balances.ohm)
        ? true
        : false)
    );
  });

  // The next 3 useEffects handle initializing API Loads AFTER wallet is checked
  //
  // this useEffect checks Wallet Connection & then sets State for reload...
  // ... we don't try to fire Api Calls on initial load because web3Context is not set yet
  // ... if we don't wait we'll ALWAYS fire API calls via JsonRpc because provider has not
  // ... been reloaded within App.
  useEffect(() => {
    if (hasCachedProvider()) {
      // then user DOES have a wallet
      connect().then(() => {
        setWalletChecked(true);
        segmentUA({
          type: "connect",
          provider: provider,
          context: currentPath,
        });
      });
    } else {
      // then user DOES NOT have a wallet
      setWalletChecked(true);
    }
    if (shouldTriggerSafetyCheck()) {
      dispatch(info("Safety Check: Always verify you're on app.olympusdao.finance!"));
    }
  }, []);

  // this useEffect fires on state change from above. It will ALWAYS fire AFTER
  useEffect(() => {
    // don't load ANY details until wallet is Checked
    if (walletChecked) {
      if (networkId !== -1) {
        loadDetails("account");
        loadDetails("app");
      }
    }
  }, [walletChecked, networkId]);

  // this useEffect picks up any time a user Connects via the button
  useEffect(() => {
    // don't load ANY details until wallet is Connected
    if (connected && providerInitialized) {
      loadDetails("account");
    }
  }, [connected, networkId, providerInitialized]);

  const handleDrawerToggle = () => {
    setMobileOpen(!mobileOpen);
  };

  const handleSidebarClose = () => {
    setIsSidebarExpanded(false);
  };

  let themeMode = theme === "light" ? lightTheme : theme === "dark" ? darkTheme : gTheme;

  useEffect(() => {
    themeMode = theme === "light" ? lightTheme : darkTheme;
  }, [theme]);

  useEffect(() => {
    if (isSidebarExpanded) handleSidebarClose();
  }, [location]);

  const accountBonds = useAppSelector(state => {
    const withInterestDue = [];
    for (const bond in state.account.bonds) {
      if (state.account.bonds[bond].interestDue > 0) {
        withInterestDue.push(state.account.bonds[bond]);
      }
    }
    return withInterestDue;
  });
  const hasActiveV1Bonds = accountBonds.length > 0;

  return (
<<<<<<< HEAD
    <ThemeProvider theme={themeMode}>
      <CssBaseline />
      <div className={`app ${isSmallerScreen && "tablet"} ${isSmallScreen && "mobile"} ${theme}`}>
        <Messages />
        <TopBar theme={theme} toggleTheme={toggleTheme} handleDrawerToggle={handleDrawerToggle} />
        <nav className={classes.drawer}>
          {isSmallerScreen ? (
            <NavDrawer mobileOpen={mobileOpen} handleDrawerToggle={handleDrawerToggle} />
          ) : (
            <Sidebar />
          )}
        </nav>

        <div className={`${classes.content} ${isSmallerScreen && classes.contentShift}`}>
          {oldAssetsDetected &&
            !hasActiveV1Bonds &&
            trimmedPath.indexOf("dashboard") === -1 &&
            oldAssetsEnoughToMigrate && <CallToAction setMigrationModalOpen={setMigrationModalOpen} />}

          {trimmedPath.indexOf("dashboard") === -1 && <Announcement />}

          <Switch>
            <Route exact path="/dashboard">
              <TreasuryDashboard />
            </Route>

            <Route exact path="/">
              <Redirect to="/stake" />
            </Route>

            <Route path="/stake">
              {/* if newAssets or 0 assets */}
              {newAssetsDetected || (!newAssetsDetected && !oldAssetsDetected) || !oldAssetsEnoughToMigrate ? (
                <Stake />
              ) : (
=======
    <QueryClientProvider client={queryClient}>
      <ThemeProvider theme={themeMode}>
        <CssBaseline />
        <div className={`app ${isSmallerScreen && "tablet"} ${isSmallScreen && "mobile"} ${theme}`}>
          <Messages />
          <TopBar theme={theme} toggleTheme={toggleTheme} handleDrawerToggle={handleDrawerToggle} />
          <nav className={classes.drawer}>
            {isSmallerScreen ? (
              <NavDrawer mobileOpen={mobileOpen} handleDrawerToggle={handleDrawerToggle} />
            ) : (
              <Sidebar />
            )}
          </nav>

          <div className={`${classes.content} ${isSmallerScreen && classes.contentShift}`}>
            {oldAssetsDetected &&
              !hasActiveV1Bonds &&
              trimmedPath.indexOf("dashboard") === -1 &&
              oldAssetsEnoughToMigrate && <CallToAction setMigrationModalOpen={setMigrationModalOpen} />}

            <Switch>
              <Route exact path="/dashboard">
                <TreasuryDashboard />
              </Route>

              <Route exact path="/">
                <Redirect to="/stake" />
              </Route>

              <Route path="/stake">
                {/* if newAssets or 0 assets */}
                {newAssetsDetected || (!newAssetsDetected && !oldAssetsDetected) || !oldAssetsEnoughToMigrate ? (
                  <Stake />
                ) : (
                  <V1Stake
                    hasActiveV1Bonds={hasActiveV1Bonds}
                    oldAssetsDetected={oldAssetsDetected}
                    setMigrationModalOpen={setMigrationModalOpen}
                  />
                )}
              </Route>

              <Route path="/v1-stake">
>>>>>>> 2b69877c
                <V1Stake
                  hasActiveV1Bonds={hasActiveV1Bonds}
                  oldAssetsDetected={oldAssetsDetected}
                  setMigrationModalOpen={setMigrationModalOpen}
                />
              )}
            </Route>

            <Route path="/v1-stake">
              <V1Stake
                hasActiveV1Bonds={hasActiveV1Bonds}
                oldAssetsDetected={oldAssetsDetected}
                setMigrationModalOpen={setMigrationModalOpen}
              />
            </Route>

            <Route exact path="/give">
              <CausesDashboard />
            </Route>
            <Redirect from="/olympusgive" to="/give" />
            <Redirect from="/tyche" to="/give" />
            <Redirect from="/olygive" to="/give" />
            <Redirect from="/olympusdaogive" to="/give" />
            <Redirect from="/ohmgive" to="/give" />

            <Route path="/give/projects">
              {projects.map(project => {
                return (
                  <Route exact key={project.slug} path={`/give/projects/${project.slug}`}>
                    <ProjectInfo project={project} />
                  </Route>
                );
              })}
            </Route>

            <Route exact path="/give/donations">
              <DepositYield />
            </Route>

            <Route exact path="/give/redeem">
              <RedeemYield />
            </Route>

            <Route path="/wrap">
              <Route exact path={`/wrap`}>
                <Wrap />
              </Route>
            </Route>

            <Route path="/zap">
              <Route exact path={`/zap`}>
                <Zap />
              </Route>
            </Route>

            {/* <Route path="/33-together">
              <PoolTogether />
            </Route> */}

            <Route path="/bonds-v1">
              {(bonds as IAllBondData[]).map(bond => {
                return (
                  <Route exact key={bond.name} path={`/bonds-v1/${bond.name}`}>
                    <Bond bond={bond} />
                  </Route>
                );
              })}
              <ChooseBond />
            </Route>

            <Route path="/bonds">
              {bondIndexes.map(index => {
                return (
                  <Route exact key={index} path={`/bonds/${index}`}>
                    <BondV2 index={index} />
                  </Route>
                );
              })}
              <ChooseBondV2 />
            </Route>

            <Route path="/network">
              <ChangeNetwork />
            </Route>

            <Route component={NotFound} />
          </Switch>
        </div>
        {hasDust ? (
          <MigrationModalSingle open={migrationModalOpen} handleClose={migModalClose} />
        ) : (
          <MigrationModal open={migrationModalOpen} handleClose={migModalClose} />
        )}
      </div>
    </ThemeProvider>
  );
}

export default App;<|MERGE_RESOLUTION|>--- conflicted
+++ resolved
@@ -4,12 +4,7 @@
 import { ThemeProvider } from "@material-ui/core/styles";
 import { useEffect, useState, useCallback } from "react";
 import { Route, Redirect, Switch, useLocation } from "react-router-dom";
-<<<<<<< HEAD
-import { useDispatch, useSelector } from "react-redux";
-=======
-import { QueryClient, QueryClientProvider } from "react-query";
 import { useDispatch } from "react-redux";
->>>>>>> 2b69877c
 import { useMediaQuery } from "@material-ui/core";
 import { makeStyles } from "@material-ui/core/styles";
 import CssBaseline from "@material-ui/core/CssBaseline";
@@ -325,7 +320,6 @@
   const hasActiveV1Bonds = accountBonds.length > 0;
 
   return (
-<<<<<<< HEAD
     <ThemeProvider theme={themeMode}>
       <CssBaseline />
       <div className={`app ${isSmallerScreen && "tablet"} ${isSmallScreen && "mobile"} ${theme}`}>
@@ -345,8 +339,6 @@
             trimmedPath.indexOf("dashboard") === -1 &&
             oldAssetsEnoughToMigrate && <CallToAction setMigrationModalOpen={setMigrationModalOpen} />}
 
-          {trimmedPath.indexOf("dashboard") === -1 && <Announcement />}
-
           <Switch>
             <Route exact path="/dashboard">
               <TreasuryDashboard />
@@ -361,51 +353,6 @@
               {newAssetsDetected || (!newAssetsDetected && !oldAssetsDetected) || !oldAssetsEnoughToMigrate ? (
                 <Stake />
               ) : (
-=======
-    <QueryClientProvider client={queryClient}>
-      <ThemeProvider theme={themeMode}>
-        <CssBaseline />
-        <div className={`app ${isSmallerScreen && "tablet"} ${isSmallScreen && "mobile"} ${theme}`}>
-          <Messages />
-          <TopBar theme={theme} toggleTheme={toggleTheme} handleDrawerToggle={handleDrawerToggle} />
-          <nav className={classes.drawer}>
-            {isSmallerScreen ? (
-              <NavDrawer mobileOpen={mobileOpen} handleDrawerToggle={handleDrawerToggle} />
-            ) : (
-              <Sidebar />
-            )}
-          </nav>
-
-          <div className={`${classes.content} ${isSmallerScreen && classes.contentShift}`}>
-            {oldAssetsDetected &&
-              !hasActiveV1Bonds &&
-              trimmedPath.indexOf("dashboard") === -1 &&
-              oldAssetsEnoughToMigrate && <CallToAction setMigrationModalOpen={setMigrationModalOpen} />}
-
-            <Switch>
-              <Route exact path="/dashboard">
-                <TreasuryDashboard />
-              </Route>
-
-              <Route exact path="/">
-                <Redirect to="/stake" />
-              </Route>
-
-              <Route path="/stake">
-                {/* if newAssets or 0 assets */}
-                {newAssetsDetected || (!newAssetsDetected && !oldAssetsDetected) || !oldAssetsEnoughToMigrate ? (
-                  <Stake />
-                ) : (
-                  <V1Stake
-                    hasActiveV1Bonds={hasActiveV1Bonds}
-                    oldAssetsDetected={oldAssetsDetected}
-                    setMigrationModalOpen={setMigrationModalOpen}
-                  />
-                )}
-              </Route>
-
-              <Route path="/v1-stake">
->>>>>>> 2b69877c
                 <V1Stake
                   hasActiveV1Bonds={hasActiveV1Bonds}
                   oldAssetsDetected={oldAssetsDetected}
