--- conflicted
+++ resolved
@@ -241,11 +241,7 @@
             </Route>
 
             <Route path="/bonds">
-<<<<<<< HEAD
               {(bonds as IAllBondData[]).map(bond => {
-=======
-              {bonds.map(bond => {
->>>>>>> 12cabadb
                 return (
                   <Route exact key={bond.name} path={`/bonds/${bond.name}`}>
                     <Bond bond={bond} />
