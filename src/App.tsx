--- conflicted
+++ resolved
@@ -206,13 +206,7 @@
   const newAssetsDetected = useAppSelector(state => {
     return (
       state.account.balances &&
-<<<<<<< HEAD
-      (Number(state.account.balances.sohmV1) ||
-      Number(state.account.balances.ohmV1) ||
-      Number(state.account.balances.wsohm)
-=======
       (Number(state.account.balances.gohm) || Number(state.account.balances.sohm) || Number(state.account.balances.ohm)
->>>>>>> b65738e7
         ? true
         : false)
     );
@@ -328,11 +322,7 @@
 
             <Route path="/stake">
               {/* if newAssets or 0 assets */}
-<<<<<<< HEAD
-              {newAssetsDetected || (!newAssetsDetected && !oldAssetsDetected) ? (
-=======
               {newAssetsDetected || (!newAssetsDetected && !oldAssetsDetected) || !oldAssetsEnoughToMigrate ? (
->>>>>>> b65738e7
                 <Stake />
               ) : (
                 <V1Stake
