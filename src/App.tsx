--- conflicted
+++ resolved
@@ -233,19 +233,13 @@
                     element={<StakeVersionContainer setMigrationModalOpen={setMigrationModalOpen} />}
                   />
                   <Route path="/v1-stake" element={<V1Stake setMigrationModalOpen={setMigrationModalOpen} />} />
-<<<<<<< HEAD
-                  <Route path="/give/*" element={<Give />} />
-                  <Route path="/olympusgive" element={<Navigate to="/give" />} />
-                  <Route path="/olygive" element={<Navigate to="/give" />} />
-                  <Route path="/tyche" element={<Navigate to="/give" />} />
-                  <Route path="/olympusdaogive" element={<Navigate to="/give" />} />
-                  <Route path="/ohmgive" element={<Navigate to="/give" />} />
                   <Route path="/bonds" element={<Bond />} />
                   <Route path="/bonds/:id" element={<BondModalContainer />} />
                   <Route path="/bonds/inverse" element={<Bond />} />
                   <Route path="/bonds/inverse/:id" element={<BondModalContainer />} />
                   <Route path="/bridge" element={<Bridge />} />
                   <Route path="/dashboard/*" element={<TreasuryDashboard />} />
+                  <Route path="/range/*" element={<Range />} />
                   <Route
                     path={"/info/*"}
                     element={<Wallet open={true} component="info" theme={theme} toggleTheme={toggleTheme} />}
@@ -262,16 +256,6 @@
                     path="/wallet"
                     element={<Wallet open={true} component="wallet" theme={theme} toggleTheme={toggleTheme} />}
                   ></Route>
-=======
-                  <Route path="/bonds/*" element={<Bond />} />
-                  <Route path="/bridge" element={<Bridge />} />
-                  <Route path="/dashboard/*" element={<TreasuryDashboard />} />
-                  <Route path="/range/*" element={<Range />} />
-                  <Route path={"/info/*"} element={<Wallet open={true} component="info" />} />
-                  <Route path={"/utility"} element={<Wallet open={true} component="utility" />} />
-                  <Route path={"/wallet/history"} element={<Wallet open={true} component="wallet/history" />} />
-                  <Route path="/wallet" element={<Wallet open={true} component="wallet" />}></Route>
->>>>>>> f97a4673
                   <Route path="*" element={<NotFound />} />
                 </Routes>
               </Suspense>
