--- conflicted
+++ resolved
@@ -13,11 +13,7 @@
 import useTheme from "./hooks/useTheme";
 import useBonds from "./hooks/useBonds";
 import { useWeb3Context, useAppSelector } from "./hooks";
-<<<<<<< HEAD
-import useSegmentAnalytics from "./hooks/useSegmentAnalytics";
-import { EnvHelper } from "./helpers/Environment";
-=======
->>>>>>> df9a2a24
+import { Environment } from "./helpers/environment/Environment/Environment";
 import { shouldTriggerSafetyCheck } from "./helpers";
 
 import { calcBondDetails } from "./slices/BondSlice";
@@ -89,7 +85,7 @@
   },
 }));
 
-const MULTIFARM_API_KEY = EnvHelper.getMultiFarmApiKey();
+const MULTIFARM_API_KEY = Environment.getMultiFarmApiKey();
 
 function App() {
   useGoogleAnalytics();
