import "src/style.scss";

import { useMediaQuery } from "@mui/material";
import CssBaseline from "@mui/material/CssBaseline";
import { styled, ThemeProvider } from "@mui/material/styles";
import {
  darkTheme as rainbowDarkTheme,
  lightTheme as rainbowLightTheme,
  RainbowKitProvider,
} from "@rainbow-me/rainbowkit";
import { lazy, Suspense, useCallback, useEffect, useState } from "react";
import { useDispatch } from "react-redux";
import { Navigate, Route, Routes, useLocation } from "react-router-dom";
import Messages from "src/components/Messages/Messages";
import { MigrationCallToAction } from "src/components/MigrationCallToAction";
import { MigrationNotification } from "src/components/MigrationNotification";
import NavDrawer from "src/components/Sidebar/NavDrawer";
import Sidebar from "src/components/Sidebar/Sidebar";
import StagingNotification from "src/components/StagingNotification";
import { StakeVersionContainer } from "src/components/StakeVersionContainer";
import TopBar from "src/components/TopBar/TopBar";
import Wallet from "src/components/TopBar/Wallet";
import { shouldTriggerSafetyCheck } from "src/helpers";
import { useGoogleAnalytics } from "src/hooks/useGoogleAnalytics";
import useTheme from "src/hooks/useTheme";
import { chains } from "src/hooks/wagmi";
import { getMigrationAllowances, loadAccountDetails } from "src/slices/AccountSlice";
import { loadAppDetails } from "src/slices/AppSlice";
import { error, info } from "src/slices/MessagesSlice";
import { AppDispatch } from "src/store";
import { dark as darkTheme } from "src/themes/dark.js";
import { girth as gTheme } from "src/themes/girth.js";
import { light as lightTheme } from "src/themes/light.js";
import { useAccount, useConnect, useNetwork, useProvider } from "wagmi";

<<<<<<< HEAD
import Messages from "./components/Messages/Messages";
import { MigrationCallToAction } from "./components/MigrationCallToAction";
import { MigrationNotification } from "./components/MigrationNotification";
import NavDrawer from "./components/Sidebar/NavDrawer";
import Sidebar from "./components/Sidebar/Sidebar";
import StagingNotification from "./components/StagingNotification";
import { StakeVersionContainer } from "./components/StakeVersionContainer";
import TopBar from "./components/TopBar/TopBar";
import Wallet from "./components/TopBar/Wallet";
import { shouldTriggerSafetyCheck } from "./helpers";
import { getMultiFarmApiKey } from "./helpers/multifarm";
import { categoryTypesConfig, strategyTypesConfig } from "./helpers/multifarm";
import { useGoogleAnalytics } from "./hooks/useGoogleAnalytics";
import useTheme from "./hooks/useTheme";
import { chains } from "./hooks/wagmi";
import { getMigrationAllowances, loadAccountDetails } from "./slices/AccountSlice";
import { loadAppDetails } from "./slices/AppSlice";
import { error, info } from "./slices/MessagesSlice";
import { AppDispatch } from "./store";
import { dark as darkTheme } from "./themes/dark.js";
import { girth as gTheme } from "./themes/girth.js";
import { light as lightTheme } from "./themes/light.js";
import { multifarmDarkTheme, multifarmLightTheme } from "./themes/multifarm";
import { Governance } from "./views/Governance/Governance";

=======
>>>>>>> c37974df
// Dynamic Imports for code splitting
const Bond = lazy(() => import("./views/Bond"));
const Bridge = lazy(() => import("./views/Bridge"));
const Give = lazy(() => import("./views/Give/Give"));
const TreasuryDashboard = lazy(() => import("./views/TreasuryDashboard/TreasuryDashboard"));
const NotFound = lazy(() => import("./views/404/NotFound"));
const V1Stake = lazy(() => import("./views/V1-Stake/V1-Stake"));
const Wrap = lazy(() => import("./views/Wrap/Wrap"));
const Zap = lazy(() => import("./views/Zap/Zap"));

const PREFIX = "App";

const classes = {
  drawer: `${PREFIX}-drawer`,
  content: `${PREFIX}-content`,
  contentShift: `${PREFIX}-contentShift`,
  toolbar: `${PREFIX}-toolbar`,
  drawerPaper: `${PREFIX}-drawerPaper`,
  notification: `${PREFIX}-notification`,
};

const StyledDiv = styled("div")(({ theme }) => ({
  [`& .${classes.drawer}`]: {
    [theme.breakpoints.up("md")]: {
      width: drawerWidth,
      flexShrink: 0,
    },
  },

  [`& .${classes.content}`]: {
    flexGrow: 1,
    padding: theme.spacing(1),
    transition: theme.transitions.create("margin", {
      easing: theme.transitions.easing.sharp,
      duration: transitionDuration,
    }),
    height: "100%",
    overflow: "auto",
    marginLeft: drawerWidth,
  },

  [`& .${classes.contentShift}`]: {
    transition: theme.transitions.create("margin", {
      easing: theme.transitions.easing.easeOut,
      duration: transitionDuration,
    }),
    marginLeft: 0,
  },

  // necessary for content to be below app bar
  [`& .${classes.toolbar}`]: theme.mixins.toolbar,

  [`& .${classes.drawerPaper}`]: {
    width: drawerWidth,
  },

  [`& .${classes.notification}`]: {
    marginLeft: "264px",
  },
}));

// 😬 Sorry for all the console logging
const DEBUG = false;

// 🛰 providers
if (DEBUG) console.log("📡 Connecting to Mainnet Ethereum");
// 🔭 block explorer URL
// const blockExplorer = targetNetwork.blockExplorer;

const drawerWidth = 264;
const transitionDuration = 969;

function App() {
  useGoogleAnalytics();
  const location = useLocation();
  const dispatch: AppDispatch = useDispatch();
  const [theme, toggleTheme] = useTheme();

  const [isSidebarExpanded, setIsSidebarExpanded] = useState(false);
  const [mobileOpen, setMobileOpen] = useState(false);

  const { address = "", isConnected, isReconnecting } = useAccount();
  const { error: errorMessage } = useConnect();

  const provider = useProvider();
  const { chain = { id: 1 } } = useNetwork();

  const [migrationModalOpen, setMigrationModalOpen] = useState(false);
  const migModalClose = () => {
    setMigrationModalOpen(false);
  };

  const isSmallerScreen = useMediaQuery("(max-width: 1047px)");
  const isSmallScreen = useMediaQuery("(max-width: 600px)");

  async function loadDetails(whichDetails: string) {
    // NOTE (unbanksy): If you encounter the following error:
    // Unhandled Rejection (Error): call revert exception (method="balanceOf(address)", errorArgs=null, errorName=null, errorSignature=null, reason=null, code=CALL_EXCEPTION, version=abi/5.4.0)
    // it's because the initial provider loaded always starts with networkID=1. This causes
    // address lookup on the wrong chain which then throws the error. To properly resolve this,
    // we shouldn't be initializing to networkID=1 in web3Context without first listening for the
    // network. To actually test rinkeby, change setnetworkID equal to 4 before testing.
    const loadProvider = provider;

    if (whichDetails === "app") {
      loadApp(loadProvider);
    }

    // don't run unless provider is a Wallet...
    if (whichDetails === "account" && address && isConnected) {
      loadAccount(loadProvider);
    }
  }

  const loadApp = useCallback(
    loadProvider => {
      dispatch(loadAppDetails({ networkID: chain.id, provider: loadProvider }));
    },
    [chain.id, address],
  );

  const loadAccount = useCallback(
    loadProvider => {
      dispatch(loadAccountDetails({ networkID: chain.id, provider, address }));
      dispatch(getMigrationAllowances({ address, provider, networkID: chain.id }));
    },
    [chain.id, address],
  );

  // The next 3 useEffects handle initializing API Loads AFTER wallet is checked
  //
  // this useEffect checks Wallet Connection & then sets State for reload...
  // ... we don't try to fire Api Calls on initial load because web3Context is not set yet
  // ... if we don't wait we'll ALWAYS fire API calls via JsonRpc because provider has not
  // ... been reloaded within App.
  useEffect(() => {
    if (shouldTriggerSafetyCheck()) {
      dispatch(info("Safety Check: Always verify you're on app.olympusdao.finance!"));
    }
    loadDetails("app");
  }, []);

  // this useEffect picks up any time a user Connects via the button
  useEffect(() => {
    // don't load ANY details until wallet is Connected
    if (isConnected && provider) {
      loadDetails("account");
    }
  }, [isConnected, chain.id, provider]);

  useEffect(() => {
    if (errorMessage) dispatch(error(errorMessage.message));
  }, [errorMessage]);

  const handleDrawerToggle = () => {
    setMobileOpen(!mobileOpen);
  };

  const handleSidebarClose = () => {
    setIsSidebarExpanded(false);
  };

  const themeMode = theme === "light" ? lightTheme : theme === "dark" ? darkTheme : gTheme;

  useEffect(() => {
    if (isSidebarExpanded) handleSidebarClose();
  }, [location]);

  return (
    <StyledDiv>
      <RainbowKitProvider
        chains={chains}
        theme={
          theme === "dark"
            ? rainbowDarkTheme({ accentColor: "#676B74" })
            : rainbowLightTheme({ accentColor: "#E0E2E3", accentColorForeground: "#181A1D" })
        }
      >
        <ThemeProvider theme={themeMode}>
<<<<<<< HEAD
          <MultifarmProvider
            token={MULTIFARM_API_KEY}
            provider="olympus"
            lng={i18n.locale}
            themeColors={theme}
            badgePlacement="bottom"
            theme={theme === "light" ? multifarmLightTheme : multifarmDarkTheme}
            categoryTypesConfig={categoryTypesConfig}
            strategyTypesConfig={strategyTypesConfig}
          >
            <CssBaseline />
            <div className={`app ${isSmallerScreen && "tablet"} ${isSmallScreen && "mobile"} ${theme}`}>
              <StagingNotification />
              <Messages />
              <TopBar theme={theme} toggleTheme={toggleTheme} handleDrawerToggle={handleDrawerToggle} />
              <nav className={classes.drawer}>
                {isSmallerScreen ? (
                  <NavDrawer mobileOpen={mobileOpen} handleDrawerToggle={handleDrawerToggle} />
                ) : (
                  <Sidebar />
                )}
              </nav>

              <div className={`${classes.content} ${isSmallerScreen && classes.contentShift}`}>
                <MigrationCallToAction setMigrationModalOpen={setMigrationModalOpen} />
                <Suspense fallback={<div></div>}>
                  <Routes>
                    <Route path="/" element={<Navigate to="/stake" />} />
                    <Route
                      path="/stake"
                      element={<StakeVersionContainer setMigrationModalOpen={setMigrationModalOpen} />}
                    />
                    <Route path="/v1-stake" element={<V1Stake setMigrationModalOpen={setMigrationModalOpen} />} />
                    <Route path="/give/*" element={<Give />} />

                    <Route path="/olympusgive" element={<Navigate to="/give" />} />
                    <Route path="/olygive" element={<Navigate to="/give" />} />
                    <Route path="/tyche" element={<Navigate to="/give" />} />
                    <Route path="/olympusdaogive" element={<Navigate to="/give" />} />
                    <Route path="/ohmgive" element={<Navigate to="/give" />} />

                    <Route path="/wrap" element={<Wrap />} />
                    <Route path="/zap" element={<Zap />} />
                    <Route path="/bonds/*" element={<Bond />} />
                    <Route path="/bridge" element={<Bridge />} />
                    <Route path="/dashboard/*" element={<TreasuryDashboard />} />

                    <Route path={"/info/*"} element={<Wallet open={true} component="info" />} />
                    <Route path={"/utility"} element={<Wallet open={true} component="utility" />} />
                    <Route path={"/wallet/history"} element={<Wallet open={true} component="wallet/history" />} />
                    <Route path="/wallet" element={<Wallet open={true} component="wallet" />}></Route>
                    <Route path="*" element={<NotFound />} />

                    <Route path="/governance/*" element={<Governance />} />
                  </Routes>
                </Suspense>
              </div>
=======
          <CssBaseline />
          <div className={`app ${isSmallerScreen && "tablet"} ${isSmallScreen && "mobile"} ${theme}`}>
            <StagingNotification />
            <Messages />
            <TopBar theme={theme} toggleTheme={toggleTheme} handleDrawerToggle={handleDrawerToggle} />
            <nav className={classes.drawer}>
              {isSmallerScreen ? (
                <NavDrawer mobileOpen={mobileOpen} handleDrawerToggle={handleDrawerToggle} />
              ) : (
                <Sidebar />
              )}
            </nav>

            <div className={`${classes.content} ${isSmallerScreen && classes.contentShift}`}>
              <MigrationCallToAction setMigrationModalOpen={setMigrationModalOpen} />
              <Suspense fallback={<div></div>}>
                <Routes>
                  <Route path="/" element={<Navigate to="/stake" />} />
                  <Route
                    path="/stake"
                    element={<StakeVersionContainer setMigrationModalOpen={setMigrationModalOpen} />}
                  />
                  <Route path="/v1-stake" element={<V1Stake setMigrationModalOpen={setMigrationModalOpen} />} />
                  <Route path="/give/*" element={<Give />} />

                  <Route path="/olympusgive" element={<Navigate to="/give" />} />
                  <Route path="/olygive" element={<Navigate to="/give" />} />
                  <Route path="/tyche" element={<Navigate to="/give" />} />
                  <Route path="/olympusdaogive" element={<Navigate to="/give" />} />
                  <Route path="/ohmgive" element={<Navigate to="/give" />} />

                  <Route path="/wrap" element={<Wrap />} />
                  <Route path="/zap" element={<Zap />} />
                  <Route path="/bonds/*" element={<Bond />} />
                  <Route path="/bridge" element={<Bridge />} />
                  <Route path="/dashboard/*" element={<TreasuryDashboard />} />

                  <Route path={"/info/*"} element={<Wallet open={true} component="info" />} />
                  <Route path={"/utility"} element={<Wallet open={true} component="utility" />} />
                  <Route path={"/wallet/history"} element={<Wallet open={true} component="wallet/history" />} />
                  <Route path="/wallet" element={<Wallet open={true} component="wallet" />}></Route>
                  <Route path="*" element={<NotFound />} />
                </Routes>
              </Suspense>
>>>>>>> c37974df
            </div>
          </div>

          <MigrationNotification isModalOpen={migrationModalOpen} onClose={migModalClose} />
        </ThemeProvider>
      </RainbowKitProvider>
    </StyledDiv>
  );
}

export default App;<|MERGE_RESOLUTION|>--- conflicted
+++ resolved
@@ -31,36 +31,9 @@
 import { dark as darkTheme } from "src/themes/dark.js";
 import { girth as gTheme } from "src/themes/girth.js";
 import { light as lightTheme } from "src/themes/light.js";
+import { Governance } from "src/views/Governance/Governance";
 import { useAccount, useConnect, useNetwork, useProvider } from "wagmi";
 
-<<<<<<< HEAD
-import Messages from "./components/Messages/Messages";
-import { MigrationCallToAction } from "./components/MigrationCallToAction";
-import { MigrationNotification } from "./components/MigrationNotification";
-import NavDrawer from "./components/Sidebar/NavDrawer";
-import Sidebar from "./components/Sidebar/Sidebar";
-import StagingNotification from "./components/StagingNotification";
-import { StakeVersionContainer } from "./components/StakeVersionContainer";
-import TopBar from "./components/TopBar/TopBar";
-import Wallet from "./components/TopBar/Wallet";
-import { shouldTriggerSafetyCheck } from "./helpers";
-import { getMultiFarmApiKey } from "./helpers/multifarm";
-import { categoryTypesConfig, strategyTypesConfig } from "./helpers/multifarm";
-import { useGoogleAnalytics } from "./hooks/useGoogleAnalytics";
-import useTheme from "./hooks/useTheme";
-import { chains } from "./hooks/wagmi";
-import { getMigrationAllowances, loadAccountDetails } from "./slices/AccountSlice";
-import { loadAppDetails } from "./slices/AppSlice";
-import { error, info } from "./slices/MessagesSlice";
-import { AppDispatch } from "./store";
-import { dark as darkTheme } from "./themes/dark.js";
-import { girth as gTheme } from "./themes/girth.js";
-import { light as lightTheme } from "./themes/light.js";
-import { multifarmDarkTheme, multifarmLightTheme } from "./themes/multifarm";
-import { Governance } from "./views/Governance/Governance";
-
-=======
->>>>>>> c37974df
 // Dynamic Imports for code splitting
 const Bond = lazy(() => import("./views/Bond"));
 const Bridge = lazy(() => import("./views/Bridge"));
@@ -240,65 +213,6 @@
         }
       >
         <ThemeProvider theme={themeMode}>
-<<<<<<< HEAD
-          <MultifarmProvider
-            token={MULTIFARM_API_KEY}
-            provider="olympus"
-            lng={i18n.locale}
-            themeColors={theme}
-            badgePlacement="bottom"
-            theme={theme === "light" ? multifarmLightTheme : multifarmDarkTheme}
-            categoryTypesConfig={categoryTypesConfig}
-            strategyTypesConfig={strategyTypesConfig}
-          >
-            <CssBaseline />
-            <div className={`app ${isSmallerScreen && "tablet"} ${isSmallScreen && "mobile"} ${theme}`}>
-              <StagingNotification />
-              <Messages />
-              <TopBar theme={theme} toggleTheme={toggleTheme} handleDrawerToggle={handleDrawerToggle} />
-              <nav className={classes.drawer}>
-                {isSmallerScreen ? (
-                  <NavDrawer mobileOpen={mobileOpen} handleDrawerToggle={handleDrawerToggle} />
-                ) : (
-                  <Sidebar />
-                )}
-              </nav>
-
-              <div className={`${classes.content} ${isSmallerScreen && classes.contentShift}`}>
-                <MigrationCallToAction setMigrationModalOpen={setMigrationModalOpen} />
-                <Suspense fallback={<div></div>}>
-                  <Routes>
-                    <Route path="/" element={<Navigate to="/stake" />} />
-                    <Route
-                      path="/stake"
-                      element={<StakeVersionContainer setMigrationModalOpen={setMigrationModalOpen} />}
-                    />
-                    <Route path="/v1-stake" element={<V1Stake setMigrationModalOpen={setMigrationModalOpen} />} />
-                    <Route path="/give/*" element={<Give />} />
-
-                    <Route path="/olympusgive" element={<Navigate to="/give" />} />
-                    <Route path="/olygive" element={<Navigate to="/give" />} />
-                    <Route path="/tyche" element={<Navigate to="/give" />} />
-                    <Route path="/olympusdaogive" element={<Navigate to="/give" />} />
-                    <Route path="/ohmgive" element={<Navigate to="/give" />} />
-
-                    <Route path="/wrap" element={<Wrap />} />
-                    <Route path="/zap" element={<Zap />} />
-                    <Route path="/bonds/*" element={<Bond />} />
-                    <Route path="/bridge" element={<Bridge />} />
-                    <Route path="/dashboard/*" element={<TreasuryDashboard />} />
-
-                    <Route path={"/info/*"} element={<Wallet open={true} component="info" />} />
-                    <Route path={"/utility"} element={<Wallet open={true} component="utility" />} />
-                    <Route path={"/wallet/history"} element={<Wallet open={true} component="wallet/history" />} />
-                    <Route path="/wallet" element={<Wallet open={true} component="wallet" />}></Route>
-                    <Route path="*" element={<NotFound />} />
-
-                    <Route path="/governance/*" element={<Governance />} />
-                  </Routes>
-                </Suspense>
-              </div>
-=======
           <CssBaseline />
           <div className={`app ${isSmallerScreen && "tablet"} ${isSmallScreen && "mobile"} ${theme}`}>
             <StagingNotification />
@@ -341,9 +255,10 @@
                   <Route path={"/wallet/history"} element={<Wallet open={true} component="wallet/history" />} />
                   <Route path="/wallet" element={<Wallet open={true} component="wallet" />}></Route>
                   <Route path="*" element={<NotFound />} />
+
+                  <Route path="/governance/*" element={<Governance />} />
                 </Routes>
               </Suspense>
->>>>>>> c37974df
             </div>
           </div>
 
