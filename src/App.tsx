// eslint-disable-next-line simple-import-sort/imports
import "./style.scss";

import { i18n } from "@lingui/core";
import { ThemeProvider } from "@material-ui/core/styles";
import { MultifarmProvider } from "@multifarm/widget";
import { useEffect, useState, useCallback } from "react";
import { Route, Redirect, Switch, useLocation } from "react-router-dom";
import { useDispatch } from "react-redux";
import { useMediaQuery } from "@material-ui/core";
import { makeStyles } from "@material-ui/core/styles";
import CssBaseline from "@material-ui/core/CssBaseline";
import useTheme from "./hooks/useTheme";
import useBonds from "./hooks/useBonds";
import { useWeb3Context, useAppSelector } from "./hooks";
import { getMultiFarmApiKey } from "./helpers/multifarm";
import { shouldTriggerSafetyCheck } from "./helpers";
import MigrationModal from "./components/Migration/MigrationModal";
import MigrationModalSingle from "./components/Migration/MigrationModalSingle";
import { calcBondDetails } from "./slices/BondSlice";
import { loadAppDetails } from "./slices/AppSlice";
import { loadAccountDetails, calculateUserBondDetails, getMigrationAllowances } from "./slices/AccountSlice";
import { getZapTokenBalances } from "./slices/ZapSlice";
import { error, info } from "./slices/MessagesSlice";

import { Stake, TreasuryDashboard, Zap, Wrap, V1Stake, Give, BondV2, ChooseBondV2 } from "./views";
import Sidebar from "./components/Sidebar/Sidebar";
import TopBar from "./components/TopBar/TopBar";
import CallToAction from "./components/CallToAction/CallToAction";
import NavDrawer from "./components/Sidebar/NavDrawer";
import Messages from "./components/Messages/Messages";
import NotFound from "./views/404/NotFound";
import { dark as darkTheme } from "./themes/dark.js";
import { light as lightTheme } from "./themes/light.js";
import { girth as gTheme } from "./themes/girth.js";
import { multifarmLightTheme, multifarmDarkTheme } from "./themes/multifarm";
import { useGoogleAnalytics } from "./hooks/useGoogleAnalytics";
import grantData from "src/views/Give/grants.json";
import projectData from "src/views/Give/projects.json";
import { getAllBonds, getUserNotes } from "./slices/BondSliceV2";
import { NetworkId } from "./constants";
import GrantInfo from "./views/Give/GrantInfo";
import ProjectInfo from "./views/Give/ProjectInfo";
import { trackGAEvent } from "./helpers/analytics";
import Wallet from "./components/TopBar/Wallet";
import { getAllInverseBonds } from "./slices/InverseBondSlice";
import { categoryTypesConfig, strategyTypesConfig } from "./helpers/multifarm";

// 😬 Sorry for all the console logging
const DEBUG = false;

// 🛰 providers
if (DEBUG) console.log("📡 Connecting to Mainnet Ethereum");
// 🔭 block explorer URL
// const blockExplorer = targetNetwork.blockExplorer;

const drawerWidth = 280;
const transitionDuration = 969;

const useStyles = makeStyles(theme => ({
  drawer: {
    [theme.breakpoints.up("md")]: {
      width: drawerWidth,
      flexShrink: 0,
    },
  },
  content: {
    flexGrow: 1,
    padding: theme.spacing(1),
    transition: theme.transitions.create("margin", {
      easing: theme.transitions.easing.sharp,
      duration: transitionDuration,
    }),
    height: "100%",
    overflow: "auto",
    marginLeft: drawerWidth,
  },
  contentShift: {
    transition: theme.transitions.create("margin", {
      easing: theme.transitions.easing.easeOut,
      duration: transitionDuration,
    }),
    marginLeft: 0,
  },
  // necessary for content to be below app bar
  toolbar: theme.mixins.toolbar,
  drawerPaper: {
    width: drawerWidth,
  },
}));

const MULTIFARM_API_KEY = getMultiFarmApiKey();

function App() {
  useGoogleAnalytics();
  const location = useLocation();
  const dispatch = useDispatch();
  const [theme, toggleTheme] = useTheme();
  const currentPath = location.pathname + location.hash + location.search;
  const trimmedPath = location.pathname + location.hash;
  const classes = useStyles();
  const [isSidebarExpanded, setIsSidebarExpanded] = useState(false);
  const [mobileOpen, setMobileOpen] = useState(false);

  const { address, connect, connectionError, hasCachedProvider, provider, connected, networkId, providerInitialized } =
    useWeb3Context();

  const [migrationModalOpen, setMigrationModalOpen] = useState(false);
  const migModalClose = () => {
    dispatch(loadAccountDetails({ networkID: networkId, address, provider }));
    setMigrationModalOpen(false);
  };

  const isSmallerScreen = useMediaQuery("(max-width: 980px)");
  const isSmallScreen = useMediaQuery("(max-width: 600px)");

  const [walletChecked, setWalletChecked] = useState(false);

  const { grants } = grantData;
  const { projects } = projectData;

  // TODO (appleseed-expiredBonds): there may be a smarter way to refactor this
  const { bonds, expiredBonds } = useBonds(networkId);

  const bondIndexes = useAppSelector(state => state.bondingV2.indexes);
  const inverseBondIndexes = useAppSelector(state => state.inverseBonds.indexes);

  async function loadDetails(whichDetails: string) {
    // NOTE (unbanksy): If you encounter the following error:
    // Unhandled Rejection (Error): call revert exception (method="balanceOf(address)", errorArgs=null, errorName=null, errorSignature=null, reason=null, code=CALL_EXCEPTION, version=abi/5.4.0)
    // it's because the initial provider loaded always starts with networkID=1. This causes
    // address lookup on the wrong chain which then throws the error. To properly resolve this,
    // we shouldn't be initializing to networkID=1 in web3Context without first listening for the
    // network. To actually test rinkeby, change setnetworkID equal to 4 before testing.
    const loadProvider = provider;

    if (whichDetails === "app") {
      loadApp(loadProvider);
    }

    // don't run unless provider is a Wallet...
    if (whichDetails === "account" && address && connected) {
      loadAccount(loadProvider);
    }
  }

  const loadApp = useCallback(
    loadProvider => {
      dispatch(loadAppDetails({ networkID: networkId, provider: loadProvider }));
      if (networkId === NetworkId.MAINNET || networkId === NetworkId.TESTNET_RINKEBY) {
        bonds.map(bond => {
          // NOTE (appleseed): getBondability & getLOLability control which bonds are active in the view for Bonds V1
          // ... getClaimability is the analogue for claiming bonds
          if (bond.getBondability(networkId) || bond.getLOLability(networkId)) {
            dispatch(calcBondDetails({ bond, value: "", provider: loadProvider, networkID: networkId }));
          }
        });
        dispatch(getAllBonds({ provider: loadProvider, networkID: networkId, address }));
        dispatch(getAllInverseBonds({ provider: loadProvider, networkID: networkId, address }));
      }
    },
    [networkId, address],
  );

  const loadAccount = useCallback(
    loadProvider => {
      if (!providerInitialized) {
        return;
      }
      dispatch(getUserNotes({ networkID: networkId, address, provider: loadProvider }));
      dispatch(loadAccountDetails({ networkID: networkId, address, provider: loadProvider }));
      dispatch(getMigrationAllowances({ address, provider: loadProvider, networkID: networkId }));
      bonds.map(bond => {
        // NOTE: get any Claimable bonds, they may not be bondable
        if (bond.getClaimability(networkId)) {
          dispatch(calculateUserBondDetails({ address, bond, provider: loadProvider, networkID: networkId }));
        }
      });
      dispatch(getZapTokenBalances({ address, networkID: networkId, provider: loadProvider }));
      expiredBonds.map(bond => {
        if (bond.getClaimability(networkId)) {
          dispatch(calculateUserBondDetails({ address, bond, provider: loadProvider, networkID: networkId }));
        }
      });
    },
    [networkId, address, providerInitialized],
  );

  const oldAssetsDetected = useAppSelector(state => {
    if (networkId && (networkId === NetworkId.MAINNET || networkId === NetworkId.TESTNET_RINKEBY)) {
      return (
        state.account.balances &&
        (Number(state.account.balances.sohmV1) ||
        Number(state.account.balances.ohmV1) ||
        Number(state.account.balances.wsohm)
          ? true
          : false)
      );
    } else {
      return false;
    }
  });

  const oldAssetsEnoughToMigrate = useAppSelector(state => {
    if (!state.app.currentIndex || !state.app.marketPrice) {
      return true;
    }
    const wrappedBalance = Number(state.account.balances.wsohm) * Number(state.app.currentIndex!);
    const allAssetsBalance =
      Number(state.account.balances.sohmV1) + Number(state.account.balances.ohmV1) + wrappedBalance;
    return state.app.marketPrice * allAssetsBalance >= 10;
  });

  const hasDust = useAppSelector(state => {
    if (!state.app.currentIndex || !state.app.marketPrice) {
      return true;
    }
    const wrappedBalance = Number(state.account.balances.wsohm) * Number(state.app.currentIndex!);
    const ohmBalance = Number(state.account.balances.ohmV1);
    const sOhmbalance = Number(state.account.balances.sohmV1);
    if (ohmBalance > 0 && ohmBalance * state.app.marketPrice < 10) {
      return true;
    }
    if (sOhmbalance > 0 && sOhmbalance * state.app.marketPrice < 10) {
      return true;
    }
    if (wrappedBalance > 0 && wrappedBalance * state.app.marketPrice < 10) {
      return true;
    }
    return false;
  });

  const newAssetsDetected = useAppSelector(state => {
    return (
      state.account.balances &&
      (Number(state.account.balances.gohm) || Number(state.account.balances.sohm) || Number(state.account.balances.ohm)
        ? true
        : false)
    );
  });

  // The next 3 useEffects handle initializing API Loads AFTER wallet is checked
  //
  // this useEffect checks Wallet Connection & then sets State for reload...
  // ... we don't try to fire Api Calls on initial load because web3Context is not set yet
  // ... if we don't wait we'll ALWAYS fire API calls via JsonRpc because provider has not
  // ... been reloaded within App.
  useEffect(() => {
    if (hasCachedProvider()) {
      // then user DOES have a wallet
      connect().then(() => {
        setWalletChecked(true);
        trackGAEvent({
          category: "App",
          action: "connect",
        });
      });
    } else {
      // then user DOES NOT have a wallet
      setWalletChecked(true);
    }
    if (shouldTriggerSafetyCheck()) {
      dispatch(info("Safety Check: Always verify you're on app.olympusdao.finance!"));
    }
  }, []);

  // this useEffect fires on state change from above. It will ALWAYS fire AFTER
  useEffect(() => {
    // don't load ANY details until wallet is Checked
    if (walletChecked) {
      if (networkId !== -1) {
        loadDetails("account");
        loadDetails("app");
      }
    }
  }, [walletChecked, networkId]);

  // this useEffect picks up any time a user Connects via the button
  useEffect(() => {
    // don't load ANY details until wallet is Connected
    if (connected && providerInitialized) {
      loadDetails("account");
    }
  }, [connected, networkId, providerInitialized]);

  useEffect(() => {
    if (connectionError) dispatch(error(connectionError.text));
  }, [connectionError]);

  const handleDrawerToggle = () => {
    setMobileOpen(!mobileOpen);
  };

  const handleSidebarClose = () => {
    setIsSidebarExpanded(false);
  };

  let themeMode = theme === "light" ? lightTheme : theme === "dark" ? darkTheme : gTheme;

  useEffect(() => {
    themeMode = theme === "light" ? lightTheme : darkTheme;
  }, [theme]);

  useEffect(() => {
    if (isSidebarExpanded) handleSidebarClose();
  }, [location]);

  const accountBonds = useAppSelector(state => {
    const withInterestDue = [];
    for (const bond in state.account.bonds) {
      if (state.account.bonds[bond].interestDue > 0) {
        withInterestDue.push(state.account.bonds[bond]);
      }
    }
    return withInterestDue;
  });
  const hasActiveV1Bonds = accountBonds.length > 0;

  return (
    <ThemeProvider theme={themeMode}>
      <MultifarmProvider
        token={MULTIFARM_API_KEY}
        provider="olympus"
        lng={i18n.locale}
        themeColors={theme}
        badgePlacement="bottom"
        theme={theme === "light" ? multifarmLightTheme : multifarmDarkTheme}
        categoryTypesConfig={categoryTypesConfig}
        strategyTypesConfig={strategyTypesConfig}
      >
        <CssBaseline />
        <div className={`app ${isSmallerScreen && "tablet"} ${isSmallScreen && "mobile"} ${theme}`}>
          <Messages />
          <TopBar theme={theme} toggleTheme={toggleTheme} handleDrawerToggle={handleDrawerToggle} />
          <nav className={classes.drawer}>
            {isSmallerScreen ? (
              <NavDrawer mobileOpen={mobileOpen} handleDrawerToggle={handleDrawerToggle} />
            ) : (
              <Sidebar />
            )}
          </nav>

          <div className={`${classes.content} ${isSmallerScreen && classes.contentShift}`}>
            {oldAssetsDetected &&
              !hasActiveV1Bonds &&
              trimmedPath.indexOf("dashboard") === -1 &&
              oldAssetsEnoughToMigrate && <CallToAction setMigrationModalOpen={setMigrationModalOpen} />}

            <Switch>
              {/* (keith): leave this route here temporarily to 
              be able to reference the old dashboard */}
              <Route exact path="/dashboard">
                <TreasuryDashboard />
              </Route>

              <Route exact path="/">
                <Redirect to="/stake" />
              </Route>

              <Route path="/stake">
                {/* if newAssets or 0 assets */}
                {newAssetsDetected || (!newAssetsDetected && !oldAssetsDetected) || !oldAssetsEnoughToMigrate ? (
                  <Stake />
                ) : (
                  <V1Stake
                    hasActiveV1Bonds={hasActiveV1Bonds}
                    oldAssetsDetected={oldAssetsDetected}
                    setMigrationModalOpen={setMigrationModalOpen}
                  />
                )}
              </Route>

              <Route path="/v1-stake">
                <V1Stake
                  hasActiveV1Bonds={hasActiveV1Bonds}
                  oldAssetsDetected={oldAssetsDetected}
                  setMigrationModalOpen={setMigrationModalOpen}
                />
              </Route>

              <Route exact path="/give">
                <Give />
              </Route>
              <Redirect from="/olympusgive" to="/give" />
              <Redirect from="/tyche" to="/give" />
              <Redirect from="/olygive" to="/give" />
              <Redirect from="/olympusdaogive" to="/give" />
              <Redirect from="/ohmgive" to="/give" />

              <Route path="/give/projects">
                {projects.map(project => {
                  return (
                    <Route exact key={project.slug} path={`/give/projects/${project.slug}`}>
                      <ProjectInfo project={project} />
                    </Route>
                  );
                })}
              </Route>

              <Route exact path="/give/grants">
<<<<<<< HEAD
                <Give selectedIndex={1} />
              </Route>

              <Route path="/give/grants">
                {grants.map(grant => {
                  return (
                    <Route exact key={grant.slug} path={`/give/grants/${grant.slug}`}>
                      <GrantInfo grant={grant} />
                    </Route>
                  );
                })}
              </Route>

              <Route exact path="/give/donations">
=======
>>>>>>> 779dc1e0
                <Give selectedIndex={1} />
              </Route>

              <Route path="/give/grants">
                {grants.map(grant => {
                  return (
                    <Route exact key={grant.slug} path={`/give/grants/${grant.slug}`}>
                      <GrantInfo grant={grant} />
                    </Route>
                  );
                })}
              </Route>

              <Route exact path="/give/donations">
                <Give selectedIndex={2} />
              </Route>

              <Route exact path="/give/redeem">
                <Give selectedIndex={3} />
              </Route>

              <Route path="/wrap">
                <Route exact path={`/wrap`}>
                  <Wrap />
                </Route>
              </Route>

              <Route path="/zap">
                <Route exact path={`/zap`}>
                  <Zap />
                </Route>
              </Route>

              {/* <Route path="/33-together">
              <PoolTogether />
            </Route> */}

              <Redirect from="/bonds-v1" to="/bonds" />

              <Route path="/bonds">
                {bondIndexes.map(index => {
                  return (
                    <Route exact key={index} path={`/bonds/${index}`}>
                      <BondV2 index={index} inverseBond={false} />
                    </Route>
                  );
                })}
                {inverseBondIndexes.map(index => {
                  return (
                    <Route exact key={index} path={`/bonds/inverse/${index}`}>
                      <BondV2 index={index} inverseBond={true} />
                    </Route>
                  );
                })}
                <ChooseBondV2 />
              </Route>
              <Route exact path="/calculator">
                <Wallet open={true} component="calculator" />
              </Route>
              <Route path={"/info/:id"}>
                <Wallet open={true} component="info" />
              </Route>
              <Route path={"/info"}>
                <Wallet open={true} component="info" />
              </Route>
              <Route path={"/utility"}>
                <Wallet open={true} component="utility" />
              </Route>
              <Route path={"/wallet/history"}>
                <Wallet open={true} component="wallet/history" />
              </Route>
              <Route path="/wallet">
                <Wallet open={true} component="wallet" />
              </Route>

              <Route component={NotFound} />
            </Switch>
          </div>
        </div>
        {hasDust ? (
          <MigrationModalSingle open={migrationModalOpen} handleClose={migModalClose} />
        ) : (
          <MigrationModal open={migrationModalOpen} handleClose={migModalClose} />
        )}
      </MultifarmProvider>
    </ThemeProvider>
  );
}

export default App;<|MERGE_RESOLUTION|>--- conflicted
+++ resolved
@@ -398,23 +398,6 @@
               </Route>
 
               <Route exact path="/give/grants">
-<<<<<<< HEAD
-                <Give selectedIndex={1} />
-              </Route>
-
-              <Route path="/give/grants">
-                {grants.map(grant => {
-                  return (
-                    <Route exact key={grant.slug} path={`/give/grants/${grant.slug}`}>
-                      <GrantInfo grant={grant} />
-                    </Route>
-                  );
-                })}
-              </Route>
-
-              <Route exact path="/give/donations">
-=======
->>>>>>> 779dc1e0
                 <Give selectedIndex={1} />
               </Route>
 
