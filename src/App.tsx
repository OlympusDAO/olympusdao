import "src/style.scss";

import { useMediaQuery } from "@mui/material";
import CssBaseline from "@mui/material/CssBaseline";
import { styled, ThemeProvider } from "@mui/material/styles";
import {
  darkTheme as rainbowDarkTheme,
  lightTheme as rainbowLightTheme,
  RainbowKitProvider,
} from "@rainbow-me/rainbowkit";
import { lazy, Suspense, useCallback, useEffect, useState } from "react";
import { useDispatch } from "react-redux";
import { Navigate, Route, Routes, useLocation } from "react-router-dom";
import Messages from "src/components/Messages/Messages";
import { MigrationCallToAction } from "src/components/MigrationCallToAction";
import { MigrationNotification } from "src/components/MigrationNotification";
import NavDrawer from "src/components/Sidebar/NavDrawer";
import Sidebar from "src/components/Sidebar/Sidebar";
import StagingNotification from "src/components/StagingNotification";
import { StakeVersionContainer } from "src/components/StakeVersionContainer";
import TopBar from "src/components/TopBar/TopBar";
import Wallet from "src/components/TopBar/Wallet";
import { shouldTriggerSafetyCheck } from "src/helpers";
import { useGoogleAnalytics } from "src/hooks/useGoogleAnalytics";
import useTheme from "src/hooks/useTheme";
import { chains } from "src/hooks/wagmi";
import { getMigrationAllowances, loadAccountDetails } from "src/slices/AccountSlice";
import { loadAppDetails } from "src/slices/AppSlice";
import { error, info } from "src/slices/MessagesSlice";
import { AppDispatch } from "src/store";
import { dark as darkTheme } from "src/themes/dark.js";
import { girth as gTheme } from "src/themes/girth.js";
import { light as lightTheme } from "src/themes/light.js";
import { useAccount, useConnect, useNetwork, useProvider } from "wagmi";

// Dynamic Imports for code splitting
const Bond = lazy(() => import("./views/Bond"));
const Bridge = lazy(() => import("./views/Bridge"));
const TreasuryDashboard = lazy(() => import("./views/TreasuryDashboard/TreasuryDashboard"));
const NotFound = lazy(() => import("./views/404/NotFound"));
const V1Stake = lazy(() => import("./views/V1-Stake/V1-Stake"));
const Range = lazy(() => import("./views/Range"));

const PREFIX = "App";

const classes = {
  drawer: `${PREFIX}-drawer`,
  content: `${PREFIX}-content`,
  contentShift: `${PREFIX}-contentShift`,
  toolbar: `${PREFIX}-toolbar`,
  drawerPaper: `${PREFIX}-drawerPaper`,
  notification: `${PREFIX}-notification`,
};

const StyledDiv = styled("div")(({ theme }) => ({
  [`& .${classes.drawer}`]: {
    [theme.breakpoints.up("md")]: {
      width: drawerWidth,
      flexShrink: 0,
    },
  },

  [`& .${classes.content}`]: {
    flexGrow: 1,
    padding: theme.spacing(1),
    transition: theme.transitions.create("margin", {
      easing: theme.transitions.easing.sharp,
      duration: transitionDuration,
    }),
    marginLeft: drawerWidth,
    marginTop: "-48.5px",
  },

  [`& .${classes.contentShift}`]: {
    transition: theme.transitions.create("margin", {
      easing: theme.transitions.easing.easeOut,
      duration: transitionDuration,
    }),
    marginLeft: 0,
  },

  // necessary for content to be below app bar
  [`& .${classes.toolbar}`]: theme.mixins.toolbar,

  [`& .${classes.drawerPaper}`]: {
    width: drawerWidth,
  },

  [`& .${classes.notification}`]: {
    marginLeft: "264px",
  },
}));

// 😬 Sorry for all the console logging
const DEBUG = false;

// 🛰 providers
if (DEBUG) console.log("📡 Connecting to Mainnet Ethereum");
// 🔭 block explorer URL
// const blockExplorer = targetNetwork.blockExplorer;

const drawerWidth = 264;
const transitionDuration = 969;

function App() {
  useGoogleAnalytics();
  const location = useLocation();
  const dispatch: AppDispatch = useDispatch();
  const [theme, toggleTheme] = useTheme();

  const [isSidebarExpanded, setIsSidebarExpanded] = useState(false);
  const [mobileOpen, setMobileOpen] = useState(false);

  const { address = "", isConnected, isReconnecting } = useAccount();
  const { error: errorMessage } = useConnect();

  const provider = useProvider();
  const { chain = { id: 1 } } = useNetwork();

  const [migrationModalOpen, setMigrationModalOpen] = useState(false);
  const migModalClose = () => {
    setMigrationModalOpen(false);
  };

  const isSmallerScreen = useMediaQuery("(max-width: 1047px)");
  const isSmallScreen = useMediaQuery("(max-width: 600px)");

  async function loadDetails(whichDetails: string) {
    // NOTE (unbanksy): If you encounter the following error:
    // Unhandled Rejection (Error): call revert exception (method="balanceOf(address)", errorArgs=null, errorName=null, errorSignature=null, reason=null, code=CALL_EXCEPTION, version=abi/5.4.0)
    // it's because the initial provider loaded always starts with networkID=1. This causes
    // address lookup on the wrong chain which then throws the error. To properly resolve this,
    // we shouldn't be initializing to networkID=1 in web3Context without first listening for the
    // network. To actually test rinkeby, change setnetworkID equal to 4 before testing.
    const loadProvider = provider;

    if (whichDetails === "app") {
      loadApp(loadProvider);
    }

    // don't run unless provider is a Wallet...
    if (whichDetails === "account" && address && isConnected) {
      loadAccount(loadProvider);
    }
  }

  const loadApp = useCallback(
    loadProvider => {
      dispatch(loadAppDetails({ networkID: chain.id, provider: loadProvider }));
    },
    [chain.id, address],
  );

  const loadAccount = useCallback(
    loadProvider => {
      dispatch(loadAccountDetails({ networkID: chain.id, provider, address }));
      dispatch(getMigrationAllowances({ address, provider, networkID: chain.id }));
    },
    [chain.id, address],
  );

  // The next 3 useEffects handle initializing API Loads AFTER wallet is checked
  //
  // this useEffect checks Wallet Connection & then sets State for reload...
  // ... we don't try to fire Api Calls on initial load because web3Context is not set yet
  // ... if we don't wait we'll ALWAYS fire API calls via JsonRpc because provider has not
  // ... been reloaded within App.
  useEffect(() => {
    if (shouldTriggerSafetyCheck()) {
      dispatch(info("Safety Check: Always verify you're on app.olympusdao.finance!"));
    }
    loadDetails("app");
  }, []);

  // this useEffect picks up any time a user Connects via the button
  useEffect(() => {
    // don't load ANY details until wallet is Connected
    if (isConnected && provider) {
      loadDetails("account");
    }
  }, [isConnected, chain.id, provider]);

  useEffect(() => {
    if (errorMessage) dispatch(error(errorMessage.message));
  }, [errorMessage]);

  const handleDrawerToggle = () => {
    setMobileOpen(!mobileOpen);
  };

  const handleSidebarClose = () => {
    setIsSidebarExpanded(false);
  };

  const themeMode = theme === "light" ? lightTheme : theme === "dark" ? darkTheme : gTheme;

  useEffect(() => {
    if (isSidebarExpanded) handleSidebarClose();
  }, [location]);

  return (
    <StyledDiv>
      <RainbowKitProvider
        chains={chains}
        theme={
          theme === "dark"
            ? rainbowDarkTheme({ accentColor: "#676B74" })
            : rainbowLightTheme({ accentColor: "#E0E2E3", accentColorForeground: "#181A1D" })
        }
      >
        <ThemeProvider theme={themeMode}>
          <CssBaseline />
          <div className={`app ${isSmallerScreen && "tablet"} ${isSmallScreen && "mobile"} ${theme}`}>
            <StagingNotification />
            <Messages />
            <TopBar theme={theme} toggleTheme={toggleTheme} handleDrawerToggle={handleDrawerToggle} />
            <nav className={classes.drawer}>
              {isSmallerScreen ? (
                <NavDrawer mobileOpen={mobileOpen} handleDrawerToggle={handleDrawerToggle} />
              ) : (
                <Sidebar />
              )}
            </nav>

            <div className={`${classes.content} ${isSmallerScreen && classes.contentShift}`}>
              <MigrationCallToAction setMigrationModalOpen={setMigrationModalOpen} />
              <Suspense fallback={<div></div>}>
                <Routes>
                  <Route path="/" element={<Navigate to="/stake" />} />
                  <Route
                    path="/stake"
                    element={<StakeVersionContainer setMigrationModalOpen={setMigrationModalOpen} />}
                  />
                  <Route path="/v1-stake" element={<V1Stake setMigrationModalOpen={setMigrationModalOpen} />} />
                  <Route path="/bonds/*" element={<Bond />} />
                  <Route path="/bridge" element={<Bridge />} />
                  <Route path="/dashboard/*" element={<TreasuryDashboard />} />
<<<<<<< HEAD
                  <Route
                    path={"/info/*"}
                    element={<Wallet open={true} component="info" theme={theme} toggleTheme={toggleTheme} />}
                  />
                  <Route
                    path={"/utility"}
                    element={<Wallet open={true} component="utility" theme={theme} toggleTheme={toggleTheme} />}
                  />
                  <Route
                    path={"/wallet/history"}
                    element={<Wallet open={true} component="wallet/history" theme={theme} toggleTheme={toggleTheme} />}
                  />
                  <Route
                    path="/wallet"
                    element={<Wallet open={true} component="wallet" theme={theme} toggleTheme={toggleTheme} />}
                  ></Route>
=======
                  <Route path="/range/*" element={<Range />} />
                  <Route path={"/info/*"} element={<Wallet open={true} component="info" />} />
                  <Route path={"/utility"} element={<Wallet open={true} component="utility" />} />
                  <Route path={"/wallet/history"} element={<Wallet open={true} component="wallet/history" />} />
                  <Route path="/wallet" element={<Wallet open={true} component="wallet" />}></Route>
>>>>>>> f97a4673
                  <Route path="*" element={<NotFound />} />
                </Routes>
              </Suspense>
            </div>
          </div>

          <MigrationNotification isModalOpen={migrationModalOpen} onClose={migModalClose} />
        </ThemeProvider>
      </RainbowKitProvider>
    </StyledDiv>
  );
}

export default App;<|MERGE_RESOLUTION|>--- conflicted
+++ resolved
@@ -235,7 +235,7 @@
                   <Route path="/bonds/*" element={<Bond />} />
                   <Route path="/bridge" element={<Bridge />} />
                   <Route path="/dashboard/*" element={<TreasuryDashboard />} />
-<<<<<<< HEAD
+                  <Route path="/range/*" element={<Range />} />
                   <Route
                     path={"/info/*"}
                     element={<Wallet open={true} component="info" theme={theme} toggleTheme={toggleTheme} />}
@@ -252,13 +252,6 @@
                     path="/wallet"
                     element={<Wallet open={true} component="wallet" theme={theme} toggleTheme={toggleTheme} />}
                   ></Route>
-=======
-                  <Route path="/range/*" element={<Range />} />
-                  <Route path={"/info/*"} element={<Wallet open={true} component="info" />} />
-                  <Route path={"/utility"} element={<Wallet open={true} component="utility" />} />
-                  <Route path={"/wallet/history"} element={<Wallet open={true} component="wallet/history" />} />
-                  <Route path="/wallet" element={<Wallet open={true} component="wallet" />}></Route>
->>>>>>> f97a4673
                   <Route path="*" element={<NotFound />} />
                 </Routes>
               </Suspense>
