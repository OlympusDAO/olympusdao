--- conflicted
+++ resolved
@@ -18,11 +18,7 @@
 import { getZapTokenBalances } from "./slices/ZapSlice";
 import { info } from "./slices/MessagesSlice";
 
-<<<<<<< HEAD
-import { Stake, ChooseBond, Bond, Wrap, TreasuryDashboard, PoolTogether, Give } from "./views";
-=======
-import { Stake, ChooseBond, Bond, TreasuryDashboard, PoolTogether, Zap, Wrap } from "./views";
->>>>>>> d3adc444
+import { Stake, ChooseBond, Bond, TreasuryDashboard, PoolTogether, Zap, Wrap, Give } from "./views";
 import Sidebar from "./components/Sidebar/Sidebar.jsx";
 import TopBar from "./components/TopBar/TopBar.jsx";
 import NavDrawer from "./components/Sidebar/NavDrawer.jsx";
@@ -232,18 +228,16 @@
               <Stake />
             </Route>
 
-<<<<<<< HEAD
             <Route path="/give">
               <Give />
             </Route>
 
-=======
             <Route path="/zap">
               <Route exact path={`/zap`}>
                 <Zap />
               </Route>
             </Route>
->>>>>>> d3adc444
+
             <Route path="/wrap">
               <Wrap />
             </Route>
