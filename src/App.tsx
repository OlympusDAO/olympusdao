--- conflicted
+++ resolved
@@ -16,16 +16,7 @@
 import Messages from "./components/Messages/Messages";
 import MigrationModal from "./components/Migration/MigrationModal";
 import MigrationModalSingle from "./components/Migration/MigrationModalSingle";
-<<<<<<< HEAD
 import NavDrawer from "./components/Sidebar/NavDrawer";
-=======
-import { calcBondDetails } from "./slices/BondSlice";
-import { loadAppDetails } from "./slices/AppSlice";
-import { loadAccountDetails, calculateUserBondDetails, getMigrationAllowances } from "./slices/AccountSlice";
-import { error, info } from "./slices/MessagesSlice";
-
-import { Stake, TreasuryDashboard, Zap, Wrap, V1Stake, Give, BondV2, ChooseBondV2 } from "./views";
->>>>>>> bda07540
 import Sidebar from "./components/Sidebar/Sidebar";
 import TopBar from "./components/TopBar/TopBar";
 import Wallet from "./components/TopBar/Wallet";
@@ -42,7 +33,6 @@
 import { loadAppDetails } from "./slices/AppSlice";
 import { calcBondDetails } from "./slices/BondSlice";
 import { error, info } from "./slices/MessagesSlice";
-import { getZapTokenBalances } from "./slices/ZapSlice";
 import { dark as darkTheme } from "./themes/dark.js";
 import { girth as gTheme } from "./themes/girth.js";
 import { light as lightTheme } from "./themes/light.js";
