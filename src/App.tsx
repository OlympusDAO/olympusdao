--- conflicted
+++ resolved
@@ -33,14 +33,10 @@
 import { light as lightTheme } from "src/themes/light.js";
 import { BondModalContainer } from "src/views/Bond/components/BondModal/BondModal";
 import { BondModalContainerV3 } from "src/views/Bond/components/BondModal/BondModalContainerV3";
-<<<<<<< HEAD
 import { Liquidity } from "src/views/Liquidity";
 import { ExternalStakePools } from "src/views/Liquidity/ExternalStakePools/ExternalStakePools";
 import { Vault } from "src/views/Liquidity/Vault";
 import { Vaults } from "src/views/Liquidity/Vaults";
-=======
-import { ExternalStakePools } from "src/views/Liquidity/ExternalStakePools/ExternalStakePools";
->>>>>>> 183ba8c0
 import { useAccount, useConnect, useNetwork, useProvider } from "wagmi";
 
 // Dynamic Imports for code splitting
@@ -250,15 +246,11 @@
                   <Route path="/bridge" element={<Bridge />} />
                   <Route path="/dashboard/*" element={<TreasuryDashboard />} />
                   <Route path="/range/*" element={<Range />} />
-<<<<<<< HEAD
                   <Route path="/liquidity" element={<Liquidity />} />
                   <Route path="/liquidity/pools" element={<ExternalStakePools />} />
                   <Route path="/liquidity/vaults" element={<Vaults />} />
                   <Route path="/liquidity/vaults/:id" element={<Vault />} />
 
-=======
-                  <Route path="/liquidity/pools" element={<ExternalStakePools />} />
->>>>>>> 183ba8c0
                   <Route
                     path={"/info/*"}
                     element={<Wallet open={true} component="info" theme={theme} toggleTheme={toggleTheme} />}
