// eslint-disable-next-line simple-import-sort/imports
import "./style.scss";

import { i18n } from "@lingui/core";
import { ThemeProvider } from "@material-ui/core/styles";
import { MultifarmProvider } from "@multifarm/widget";
import { useEffect, useState, useCallback } from "react";
import { Route, Redirect, Switch, useLocation } from "react-router-dom";
import { useDispatch } from "react-redux";
import { useMediaQuery } from "@material-ui/core";
import { makeStyles } from "@material-ui/core/styles";
import CssBaseline from "@material-ui/core/CssBaseline";
import useTheme from "./hooks/useTheme";
import useBonds from "./hooks/useBonds";
import { useWeb3Context, useAppSelector } from "./hooks";
import { getMultiFarmApiKey } from "./helpers/multifarm";
import { shouldTriggerSafetyCheck } from "./helpers";
import MigrationModal from "./components/Migration/MigrationModal";
import MigrationModalSingle from "./components/Migration/MigrationModalSingle";
import { calcBondDetails } from "./slices/BondSlice";
import { loadAppDetails } from "./slices/AppSlice";
import { loadAccountDetails, calculateUserBondDetails, getMigrationAllowances } from "./slices/AccountSlice";
import { getZapTokenBalances } from "./slices/ZapSlice";
import { error, info } from "./slices/MessagesSlice";

import { Stake, TreasuryDashboard, Zap, Wrap, V1Stake, Give, BondV2, ChooseBondV2 } from "./views";
import Sidebar from "./components/Sidebar/Sidebar";
import TopBar from "./components/TopBar/TopBar";
import CallToAction from "./components/CallToAction/CallToAction";
import NavDrawer from "./components/Sidebar/NavDrawer";
import Messages from "./components/Messages/Messages";
import NotFound from "./views/404/NotFound";
import { dark as darkTheme } from "./themes/dark.js";
import { light as lightTheme } from "./themes/light.js";
import { girth as gTheme } from "./themes/girth.js";
import { multifarmLightTheme, multifarmDarkTheme } from "./themes/multifarm";
import { useGoogleAnalytics } from "./hooks/useGoogleAnalytics";
import grantData from "src/views/Give/grants.json";
import projectData from "src/views/Give/projects.json";
import { getAllBonds, getUserNotes } from "./slices/BondSliceV2";
import { NetworkId } from "./constants";
<<<<<<< HEAD
import MigrationModalSingle from "./components/Migration/MigrationModalSingle";
=======
>>>>>>> 657d4cbe
import GrantInfo from "./views/Give/GrantInfo";
import ProjectInfo from "./views/Give/ProjectInfo";
import { trackGAEvent } from "./helpers/analytics";
import Wallet from "./components/TopBar/Wallet";
import { getAllInverseBonds } from "./slices/InverseBondSlice";
import { categoryTypesConfig, strategyTypesConfig } from "./helpers/multifarm";

// 😬 Sorry for all the console logging
const DEBUG = false;

// 🛰 providers
if (DEBUG) console.log("📡 Connecting to Mainnet Ethereum");
// 🔭 block explorer URL
// const blockExplorer = targetNetwork.blockExplorer;

const drawerWidth = 280;
const transitionDuration = 969;

const useStyles = makeStyles(theme => ({
  drawer: {
    [theme.breakpoints.up("md")]: {
      width: drawerWidth,
      flexShrink: 0,
    },
  },
  content: {
    flexGrow: 1,
    padding: theme.spacing(1),
    transition: theme.transitions.create("margin", {
      easing: theme.transitions.easing.sharp,
      duration: transitionDuration,
    }),
    height: "100%",
    overflow: "auto",
    marginLeft: drawerWidth,
  },
  contentShift: {
    transition: theme.transitions.create("margin", {
      easing: theme.transitions.easing.easeOut,
      duration: transitionDuration,
    }),
    marginLeft: 0,
  },
  // necessary for content to be below app bar
  toolbar: theme.mixins.toolbar,
  drawerPaper: {
    width: drawerWidth,
  },
}));

const MULTIFARM_API_KEY = getMultiFarmApiKey();

function App() {
  useGoogleAnalytics();
  const location = useLocation();
  const dispatch = useDispatch();
  const [theme, toggleTheme] = useTheme();
  const trimmedPath = location.pathname + location.hash;
  const classes = useStyles();
  const [isSidebarExpanded, setIsSidebarExpanded] = useState(false);
  const [mobileOpen, setMobileOpen] = useState(false);

  const { address, connect, connectionError, hasCachedProvider, provider, connected, networkId, providerInitialized } =
    useWeb3Context();

  const [migrationModalOpen, setMigrationModalOpen] = useState(false);
  const migModalClose = () => {
    dispatch(loadAccountDetails({ networkID: networkId, address, provider }));
    setMigrationModalOpen(false);
  };

  const isSmallerScreen = useMediaQuery("(max-width: 980px)");
  const isSmallScreen = useMediaQuery("(max-width: 600px)");

  const [walletChecked, setWalletChecked] = useState(false);

  const { grants } = grantData;
  const { projects } = projectData;
  const [giveAssetType, setGiveAssetType] = useState<"sOHM" | "gOHM">("sOHM");

  const changeGiveAssetType = (checked: boolean) => {
    setGiveAssetType(checked ? "gOHM" : "sOHM");
  };

  // TODO (appleseed-expiredBonds): there may be a smarter way to refactor this
  const { bonds, expiredBonds } = useBonds(networkId);

  const bondIndexes = useAppSelector(state => state.bondingV2.indexes);
  const inverseBondIndexes = useAppSelector(state => state.inverseBonds.indexes);

  async function loadDetails(whichDetails: string) {
    // NOTE (unbanksy): If you encounter the following error:
    // Unhandled Rejection (Error): call revert exception (method="balanceOf(address)", errorArgs=null, errorName=null, errorSignature=null, reason=null, code=CALL_EXCEPTION, version=abi/5.4.0)
    // it's because the initial provider loaded always starts with networkID=1. This causes
    // address lookup on the wrong chain which then throws the error. To properly resolve this,
    // we shouldn't be initializing to networkID=1 in web3Context without first listening for the
    // network. To actually test rinkeby, change setnetworkID equal to 4 before testing.
    const loadProvider = provider;

    if (whichDetails === "app") {
      loadApp(loadProvider);
    }

    // don't run unless provider is a Wallet...
    if (whichDetails === "account" && address && connected) {
      loadAccount(loadProvider);
    }
  }

  const loadApp = useCallback(
    loadProvider => {
      dispatch(loadAppDetails({ networkID: networkId, provider: loadProvider }));
      if (networkId === NetworkId.MAINNET || networkId === NetworkId.TESTNET_RINKEBY) {
        bonds.map(bond => {
          // NOTE (appleseed): getBondability & getLOLability control which bonds are active in the view for Bonds V1
          // ... getClaimability is the analogue for claiming bonds
          if (bond.getBondability(networkId) || bond.getLOLability(networkId)) {
            dispatch(calcBondDetails({ bond, value: "", provider: loadProvider, networkID: networkId }));
          }
        });
        dispatch(getAllBonds({ provider: loadProvider, networkID: networkId, address }));
        dispatch(getAllInverseBonds({ provider: loadProvider, networkID: networkId, address }));
      }
    },
    [networkId, address],
  );

  const loadAccount = useCallback(
    loadProvider => {
      if (!providerInitialized) {
        return;
      }
      dispatch(getUserNotes({ networkID: networkId, address, provider: loadProvider }));
      dispatch(loadAccountDetails({ networkID: networkId, address, provider: loadProvider }));
      dispatch(getMigrationAllowances({ address, provider: loadProvider, networkID: networkId }));
      bonds.map(bond => {
        // NOTE: get any Claimable bonds, they may not be bondable
        if (bond.getClaimability(networkId)) {
          dispatch(calculateUserBondDetails({ address, bond, provider: loadProvider, networkID: networkId }));
        }
      });
      dispatch(getZapTokenBalances({ address, networkID: networkId, provider: loadProvider }));
      expiredBonds.map(bond => {
        if (bond.getClaimability(networkId)) {
          dispatch(calculateUserBondDetails({ address, bond, provider: loadProvider, networkID: networkId }));
        }
      });
    },
    [networkId, address, providerInitialized],
  );

  const oldAssetsDetected = useAppSelector(state => {
    if (networkId && (networkId === NetworkId.MAINNET || networkId === NetworkId.TESTNET_RINKEBY)) {
      return (
        state.account.balances &&
        (Number(state.account.balances.sohmV1) ||
        Number(state.account.balances.ohmV1) ||
        Number(state.account.balances.wsohm)
          ? true
          : false)
      );
    } else {
      return false;
    }
  });

  const oldAssetsEnoughToMigrate = useAppSelector(state => {
    if (!state.app.currentIndex || !state.app.marketPrice) {
      return true;
    }
    const wrappedBalance = Number(state.account.balances.wsohm) * Number(state.app.currentIndex!);
    const allAssetsBalance =
      Number(state.account.balances.sohmV1) + Number(state.account.balances.ohmV1) + wrappedBalance;
    return state.app.marketPrice * allAssetsBalance >= 10;
  });

  const hasDust = useAppSelector(state => {
    if (!state.app.currentIndex || !state.app.marketPrice) {
      return true;
    }
    const wrappedBalance = Number(state.account.balances.wsohm) * Number(state.app.currentIndex!);
    const ohmBalance = Number(state.account.balances.ohmV1);
    const sOhmbalance = Number(state.account.balances.sohmV1);
    if (ohmBalance > 0 && ohmBalance * state.app.marketPrice < 10) {
      return true;
    }
    if (sOhmbalance > 0 && sOhmbalance * state.app.marketPrice < 10) {
      return true;
    }
    if (wrappedBalance > 0 && wrappedBalance * state.app.marketPrice < 10) {
      return true;
    }
    return false;
  });

  const newAssetsDetected = useAppSelector(state => {
    return (
      state.account.balances &&
      (Number(state.account.balances.gohm) || Number(state.account.balances.sohm) || Number(state.account.balances.ohm)
        ? true
        : false)
    );
  });

  // The next 3 useEffects handle initializing API Loads AFTER wallet is checked
  //
  // this useEffect checks Wallet Connection & then sets State for reload...
  // ... we don't try to fire Api Calls on initial load because web3Context is not set yet
  // ... if we don't wait we'll ALWAYS fire API calls via JsonRpc because provider has not
  // ... been reloaded within App.
  useEffect(() => {
    if (hasCachedProvider()) {
      // then user DOES have a wallet
      connect().then(() => {
        setWalletChecked(true);
        trackGAEvent({
          category: "App",
          action: "connect",
        });
      });
    } else {
      // then user DOES NOT have a wallet
      setWalletChecked(true);
    }
    if (shouldTriggerSafetyCheck()) {
      dispatch(info("Safety Check: Always verify you're on app.olympusdao.finance!"));
    }
  }, []);

  // this useEffect fires on state change from above. It will ALWAYS fire AFTER
  useEffect(() => {
    // don't load ANY details until wallet is Checked
    if (walletChecked) {
      if (networkId !== -1) {
        loadDetails("account");
        loadDetails("app");
      }
    }
  }, [walletChecked, networkId]);

  // this useEffect picks up any time a user Connects via the button
  useEffect(() => {
    // don't load ANY details until wallet is Connected
    if (connected && providerInitialized) {
      loadDetails("account");
    }
  }, [connected, networkId, providerInitialized]);

  useEffect(() => {
    if (connectionError) dispatch(error(connectionError.text));
  }, [connectionError]);

  const handleDrawerToggle = () => {
    setMobileOpen(!mobileOpen);
  };

  const handleSidebarClose = () => {
    setIsSidebarExpanded(false);
  };

  const themeMode = theme === "light" ? lightTheme : theme === "dark" ? darkTheme : gTheme;

  useEffect(() => {
    if (isSidebarExpanded) handleSidebarClose();
  }, [location]);

  const accountBonds = useAppSelector(state => {
    const withInterestDue = [];
    for (const bond in state.account.bonds) {
      if (state.account.bonds[bond].interestDue > 0) {
        withInterestDue.push(state.account.bonds[bond]);
      }
    }
    return withInterestDue;
  });
  const hasActiveV1Bonds = accountBonds.length > 0;

  return (
    <ThemeProvider theme={themeMode}>
      <MultifarmProvider
        token={MULTIFARM_API_KEY}
        provider="olympus"
        lng={i18n.locale}
        themeColors={theme}
        badgePlacement="bottom"
        theme={theme === "light" ? multifarmLightTheme : multifarmDarkTheme}
        categoryTypesConfig={categoryTypesConfig}
        strategyTypesConfig={strategyTypesConfig}
      >
        <CssBaseline />
        <div className={`app ${isSmallerScreen && "tablet"} ${isSmallScreen && "mobile"} ${theme}`}>
          <Messages />
          <TopBar theme={theme} toggleTheme={toggleTheme} handleDrawerToggle={handleDrawerToggle} />
          <nav className={classes.drawer}>
            {isSmallerScreen ? (
              <NavDrawer mobileOpen={mobileOpen} handleDrawerToggle={handleDrawerToggle} />
            ) : (
              <Sidebar />
            )}
          </nav>

          <div className={`${classes.content} ${isSmallerScreen && classes.contentShift}`}>
            {oldAssetsDetected &&
              !hasActiveV1Bonds &&
              trimmedPath.indexOf("dashboard") === -1 &&
              oldAssetsEnoughToMigrate && <CallToAction setMigrationModalOpen={setMigrationModalOpen} />}

            <Switch>
              <Route exact path="/">
                <Redirect to="/stake" />
              </Route>

              <Route path="/stake">
                {/* if newAssets or 0 assets */}
                {newAssetsDetected || (!newAssetsDetected && !oldAssetsDetected) || !oldAssetsEnoughToMigrate ? (
                  <Stake />
                ) : (
                  <V1Stake
                    hasActiveV1Bonds={hasActiveV1Bonds}
                    oldAssetsDetected={oldAssetsDetected}
                    setMigrationModalOpen={setMigrationModalOpen}
                  />
                )}
              </Route>

              <Route path="/v1-stake">
                <V1Stake
                  hasActiveV1Bonds={hasActiveV1Bonds}
                  oldAssetsDetected={oldAssetsDetected}
                  setMigrationModalOpen={setMigrationModalOpen}
                />
<<<<<<< HEAD
              )}
            </Route>

            <Route path="/v1-stake">
              <V1Stake
                hasActiveV1Bonds={hasActiveV1Bonds}
                oldAssetsDetected={oldAssetsDetected}
                setMigrationModalOpen={setMigrationModalOpen}
              />
            </Route>

            <Route exact path="/give">
              <Give giveAssetType={giveAssetType} changeAssetType={changeGiveAssetType} />
            </Route>
            <Redirect from="/olympusgive" to="/give" />
            <Redirect from="/tyche" to="/give" />
            <Redirect from="/olygive" to="/give" />
            <Redirect from="/olympusdaogive" to="/give" />
            <Redirect from="/ohmgive" to="/give" />

            <Route path="/give/projects">
              {projects.map(project => {
                return (
                  <Route exact key={project.slug} path={`/give/projects/${project.slug}`}>
                    <ProjectInfo
                      project={project}
                      giveAssetType={giveAssetType}
                      changeAssetType={changeGiveAssetType}
                    />
                  </Route>
                );
              })}
            </Route>

            <Route exact path="/give/grants">
              <Give selectedIndex={1} giveAssetType={giveAssetType} changeAssetType={changeGiveAssetType} />
            </Route>

            <Route path="/give/grants">
              {grants.map(grant => {
                return (
                  <Route exact key={grant.slug} path={`/give/grants/${grant.slug}`}>
                    <GrantInfo grant={grant} giveAssetType={giveAssetType} changeAssetType={changeGiveAssetType} />
                  </Route>
                );
              })}
            </Route>

            <Route exact path="/give/donations">
              <Give selectedIndex={2} giveAssetType={giveAssetType} changeAssetType={changeGiveAssetType} />
            </Route>

            <Route exact path="/give/redeem">
              <Give selectedIndex={3} giveAssetType={giveAssetType} changeAssetType={changeGiveAssetType} />
            </Route>

            <Route path="/wrap">
              <Route exact path={`/wrap`}>
                <Wrap />
=======
>>>>>>> 657d4cbe
              </Route>

              <Route exact path="/give">
                <Give />
              </Route>
              <Redirect from="/olympusgive" to="/give" />
              <Redirect from="/tyche" to="/give" />
              <Redirect from="/olygive" to="/give" />
              <Redirect from="/olympusdaogive" to="/give" />
              <Redirect from="/ohmgive" to="/give" />

              <Route path="/give/projects">
                {projects.map(project => {
                  return (
                    <Route exact key={project.slug} path={`/give/projects/${project.slug}`}>
                      <ProjectInfo project={project} />
                    </Route>
                  );
                })}
              </Route>

              <Route exact path="/give/grants">
                <Give selectedIndex={1} />
              </Route>

              <Route path="/give/grants">
                {grants.map(grant => {
                  return (
                    <Route exact key={grant.slug} path={`/give/grants/${grant.slug}`}>
                      <GrantInfo grant={grant} />
                    </Route>
                  );
                })}
              </Route>

              <Route exact path="/give/donations">
                <Give selectedIndex={2} />
              </Route>

              <Route exact path="/give/redeem">
                <Give selectedIndex={3} />
              </Route>

              <Route path="/wrap">
                <Route exact path={`/wrap`}>
                  <Wrap />
                </Route>
              </Route>

              <Route path="/zap">
                <Route exact path={`/zap`}>
                  <Zap />
                </Route>
              </Route>

              {/* <Route path="/33-together">
              <PoolTogether />
            </Route> */}

              <Redirect from="/bonds-v1" to="/bonds" />

              <Route path="/bonds">
                {bondIndexes.map(index => {
                  return (
                    <Route exact key={index} path={`/bonds/${index}`}>
                      <BondV2 index={index} inverseBond={false} />
                    </Route>
                  );
                })}
                {inverseBondIndexes.map(index => {
                  return (
                    <Route exact key={index} path={`/bonds/inverse/${index}`}>
                      <BondV2 index={index} inverseBond={true} />
                    </Route>
                  );
                })}
                <ChooseBondV2 />
              </Route>

              <Route exact path="/dashboard">
                <TreasuryDashboard activeView={0} />
              </Route>
              <Route path="/dashboard/treasury">
                <TreasuryDashboard activeView={1} />
              </Route>
              <Route path="/dashboard/revenue">
                <TreasuryDashboard activeView={2} />
              </Route>
              <Route path="/dashboard/olympuspro">
                <TreasuryDashboard activeView={3} />
              </Route>
              <Route path="/dashboard/proteus">
                <TreasuryDashboard activeView={4} />
              </Route>

              <Route exact path="/calculator">
                <Wallet open={true} component="calculator" />
              </Route>
              <Route path={"/info/:id"}>
                <Wallet open={true} component="info" />
              </Route>
              <Route path={"/info"}>
                <Wallet open={true} component="info" />
              </Route>
              <Route path={"/utility"}>
                <Wallet open={true} component="utility" />
              </Route>
              <Route path={"/wallet/history"}>
                <Wallet open={true} component="wallet/history" />
              </Route>
              <Route path="/wallet">
                <Wallet open={true} component="wallet" />
              </Route>

              <Route component={NotFound} />
            </Switch>
          </div>
        </div>
        {hasDust ? (
          <MigrationModalSingle open={migrationModalOpen} handleClose={migModalClose} />
        ) : (
          <MigrationModal open={migrationModalOpen} handleClose={migModalClose} />
        )}
      </MultifarmProvider>
    </ThemeProvider>
  );
}

export default App;<|MERGE_RESOLUTION|>--- conflicted
+++ resolved
@@ -39,10 +39,6 @@
 import projectData from "src/views/Give/projects.json";
 import { getAllBonds, getUserNotes } from "./slices/BondSliceV2";
 import { NetworkId } from "./constants";
-<<<<<<< HEAD
-import MigrationModalSingle from "./components/Migration/MigrationModalSingle";
-=======
->>>>>>> 657d4cbe
 import GrantInfo from "./views/Give/GrantInfo";
 import ProjectInfo from "./views/Give/ProjectInfo";
 import { trackGAEvent } from "./helpers/analytics";
@@ -374,72 +370,10 @@
                   oldAssetsDetected={oldAssetsDetected}
                   setMigrationModalOpen={setMigrationModalOpen}
                 />
-<<<<<<< HEAD
-              )}
-            </Route>
-
-            <Route path="/v1-stake">
-              <V1Stake
-                hasActiveV1Bonds={hasActiveV1Bonds}
-                oldAssetsDetected={oldAssetsDetected}
-                setMigrationModalOpen={setMigrationModalOpen}
-              />
-            </Route>
-
-            <Route exact path="/give">
-              <Give giveAssetType={giveAssetType} changeAssetType={changeGiveAssetType} />
-            </Route>
-            <Redirect from="/olympusgive" to="/give" />
-            <Redirect from="/tyche" to="/give" />
-            <Redirect from="/olygive" to="/give" />
-            <Redirect from="/olympusdaogive" to="/give" />
-            <Redirect from="/ohmgive" to="/give" />
-
-            <Route path="/give/projects">
-              {projects.map(project => {
-                return (
-                  <Route exact key={project.slug} path={`/give/projects/${project.slug}`}>
-                    <ProjectInfo
-                      project={project}
-                      giveAssetType={giveAssetType}
-                      changeAssetType={changeGiveAssetType}
-                    />
-                  </Route>
-                );
-              })}
-            </Route>
-
-            <Route exact path="/give/grants">
-              <Give selectedIndex={1} giveAssetType={giveAssetType} changeAssetType={changeGiveAssetType} />
-            </Route>
-
-            <Route path="/give/grants">
-              {grants.map(grant => {
-                return (
-                  <Route exact key={grant.slug} path={`/give/grants/${grant.slug}`}>
-                    <GrantInfo grant={grant} giveAssetType={giveAssetType} changeAssetType={changeGiveAssetType} />
-                  </Route>
-                );
-              })}
-            </Route>
-
-            <Route exact path="/give/donations">
-              <Give selectedIndex={2} giveAssetType={giveAssetType} changeAssetType={changeGiveAssetType} />
-            </Route>
-
-            <Route exact path="/give/redeem">
-              <Give selectedIndex={3} giveAssetType={giveAssetType} changeAssetType={changeGiveAssetType} />
-            </Route>
-
-            <Route path="/wrap">
-              <Route exact path={`/wrap`}>
-                <Wrap />
-=======
->>>>>>> 657d4cbe
               </Route>
 
               <Route exact path="/give">
-                <Give />
+                <Give giveAssetType={giveAssetType} changeAssetType={changeGiveAssetType} />
               </Route>
               <Redirect from="/olympusgive" to="/give" />
               <Redirect from="/tyche" to="/give" />
@@ -451,32 +385,36 @@
                 {projects.map(project => {
                   return (
                     <Route exact key={project.slug} path={`/give/projects/${project.slug}`}>
-                      <ProjectInfo project={project} />
+                      <ProjectInfo
+                        project={project}
+                        giveAssetType={giveAssetType}
+                        changeAssetType={changeGiveAssetType}
+                      />
                     </Route>
                   );
                 })}
               </Route>
 
               <Route exact path="/give/grants">
-                <Give selectedIndex={1} />
+                <Give selectedIndex={1} giveAssetType={giveAssetType} changeAssetType={changeGiveAssetType} />
               </Route>
 
               <Route path="/give/grants">
                 {grants.map(grant => {
                   return (
                     <Route exact key={grant.slug} path={`/give/grants/${grant.slug}`}>
-                      <GrantInfo grant={grant} />
+                      <GrantInfo grant={grant} giveAssetType={giveAssetType} changeAssetType={changeGiveAssetType} />
                     </Route>
                   );
                 })}
               </Route>
 
               <Route exact path="/give/donations">
-                <Give selectedIndex={2} />
+                <Give selectedIndex={2} giveAssetType={giveAssetType} changeAssetType={changeGiveAssetType} />
               </Route>
 
               <Route exact path="/give/redeem">
-                <Give selectedIndex={3} />
+                <Give selectedIndex={3} giveAssetType={giveAssetType} changeAssetType={changeGiveAssetType} />
               </Route>
 
               <Route path="/wrap">
