import "src/style.scss";

import { useMediaQuery } from "@mui/material";
import CssBaseline from "@mui/material/CssBaseline";
import { styled, ThemeProvider } from "@mui/material/styles";
import {
  darkTheme as rainbowDarkTheme,
  lightTheme as rainbowLightTheme,
  RainbowKitProvider,
} from "@rainbow-me/rainbowkit";
import { lazy, Suspense, useCallback, useEffect, useState } from "react";
import { useDispatch } from "react-redux";
import { Navigate, Route, Routes, useLocation } from "react-router-dom";
import Messages from "src/components/Messages/Messages";
import { MigrationCallToAction } from "src/components/MigrationCallToAction";
import { MigrationNotification } from "src/components/MigrationNotification";
import NavDrawer from "src/components/Sidebar/NavDrawer";
import Sidebar from "src/components/Sidebar/Sidebar";
import StagingNotification from "src/components/StagingNotification";
import { StakeVersionContainer } from "src/components/StakeVersionContainer";
import TopBar from "src/components/TopBar/TopBar";
import Wallet from "src/components/TopBar/Wallet";
import { shouldTriggerSafetyCheck } from "src/helpers";
import { useGoogleAnalytics } from "src/hooks/useGoogleAnalytics";
import useTheme from "src/hooks/useTheme";
import { chains } from "src/hooks/wagmi";
import { getMigrationAllowances, loadAccountDetails } from "src/slices/AccountSlice";
import { loadAppDetails } from "src/slices/AppSlice";
import { error, info } from "src/slices/MessagesSlice";
import { AppDispatch } from "src/store";
import { dark as darkTheme } from "src/themes/dark.js";
import { girth as gTheme } from "src/themes/girth.js";
import { light as lightTheme } from "src/themes/light.js";
import { useAccount, useConnect, useNetwork, useProvider } from "wagmi";

// Dynamic Imports for code splitting
const Bond = lazy(() => import("./views/Bond"));
const Bridge = lazy(() => import("./views/Bridge"));
const Give = lazy(() => import("./views/Give/Give"));
const TreasuryDashboard = lazy(() => import("./views/TreasuryDashboard/TreasuryDashboard"));
const NotFound = lazy(() => import("./views/404/NotFound"));
const V1Stake = lazy(() => import("./views/V1-Stake/V1-Stake"));

const PREFIX = "App";

const classes = {
  drawer: `${PREFIX}-drawer`,
  content: `${PREFIX}-content`,
  contentShift: `${PREFIX}-contentShift`,
  toolbar: `${PREFIX}-toolbar`,
  drawerPaper: `${PREFIX}-drawerPaper`,
  notification: `${PREFIX}-notification`,
};

const StyledDiv = styled("div")(({ theme }) => ({
  [`& .${classes.drawer}`]: {
    [theme.breakpoints.up("md")]: {
      width: drawerWidth,
      flexShrink: 0,
    },
  },

  [`& .${classes.content}`]: {
    flexGrow: 1,
    padding: theme.spacing(1),
    transition: theme.transitions.create("margin", {
      easing: theme.transitions.easing.sharp,
      duration: transitionDuration,
    }),
    height: "100%",
    overflow: "auto",
    marginLeft: drawerWidth,
  },

  [`& .${classes.contentShift}`]: {
    transition: theme.transitions.create("margin", {
      easing: theme.transitions.easing.easeOut,
      duration: transitionDuration,
    }),
    marginLeft: 0,
  },

  // necessary for content to be below app bar
  [`& .${classes.toolbar}`]: theme.mixins.toolbar,

  [`& .${classes.drawerPaper}`]: {
    width: drawerWidth,
  },

  [`& .${classes.notification}`]: {
    marginLeft: "264px",
  },
}));

// 😬 Sorry for all the console logging
const DEBUG = false;

// 🛰 providers
if (DEBUG) console.log("📡 Connecting to Mainnet Ethereum");
// 🔭 block explorer URL
// const blockExplorer = targetNetwork.blockExplorer;

const drawerWidth = 264;
const transitionDuration = 969;

function App() {
  useGoogleAnalytics();
  const location = useLocation();
  const dispatch: AppDispatch = useDispatch();
  const [theme, toggleTheme] = useTheme();

  const [isSidebarExpanded, setIsSidebarExpanded] = useState(false);
  const [mobileOpen, setMobileOpen] = useState(false);

  const { address = "", isConnected, isReconnecting } = useAccount();
  const { error: errorMessage } = useConnect();

  const provider = useProvider();
  const { chain = { id: 1 } } = useNetwork();

  const [migrationModalOpen, setMigrationModalOpen] = useState(false);
  const migModalClose = () => {
    setMigrationModalOpen(false);
  };

  const isSmallerScreen = useMediaQuery("(max-width: 1047px)");
  const isSmallScreen = useMediaQuery("(max-width: 600px)");

  async function loadDetails(whichDetails: string) {
    // NOTE (unbanksy): If you encounter the following error:
    // Unhandled Rejection (Error): call revert exception (method="balanceOf(address)", errorArgs=null, errorName=null, errorSignature=null, reason=null, code=CALL_EXCEPTION, version=abi/5.4.0)
    // it's because the initial provider loaded always starts with networkID=1. This causes
    // address lookup on the wrong chain which then throws the error. To properly resolve this,
    // we shouldn't be initializing to networkID=1 in web3Context without first listening for the
    // network. To actually test rinkeby, change setnetworkID equal to 4 before testing.
    const loadProvider = provider;

    if (whichDetails === "app") {
      loadApp(loadProvider);
    }

    // don't run unless provider is a Wallet...
    if (whichDetails === "account" && address && isConnected) {
      loadAccount(loadProvider);
    }
  }

  const loadApp = useCallback(
    loadProvider => {
      dispatch(loadAppDetails({ networkID: chain.id, provider: loadProvider }));
    },
    [chain.id, address],
  );

  const loadAccount = useCallback(
    loadProvider => {
      dispatch(loadAccountDetails({ networkID: chain.id, provider, address }));
      dispatch(getMigrationAllowances({ address, provider, networkID: chain.id }));
    },
    [chain.id, address],
  );

  // The next 3 useEffects handle initializing API Loads AFTER wallet is checked
  //
  // this useEffect checks Wallet Connection & then sets State for reload...
  // ... we don't try to fire Api Calls on initial load because web3Context is not set yet
  // ... if we don't wait we'll ALWAYS fire API calls via JsonRpc because provider has not
  // ... been reloaded within App.
  useEffect(() => {
    if (shouldTriggerSafetyCheck()) {
      dispatch(info("Safety Check: Always verify you're on app.olympusdao.finance!"));
    }
    loadDetails("app");
  }, []);

  // this useEffect picks up any time a user Connects via the button
  useEffect(() => {
    // don't load ANY details until wallet is Connected
    if (isConnected && provider) {
      loadDetails("account");
    }
  }, [isConnected, chain.id, provider]);

  useEffect(() => {
    if (errorMessage) dispatch(error(errorMessage.message));
  }, [errorMessage]);

  const handleDrawerToggle = () => {
    setMobileOpen(!mobileOpen);
  };

  const handleSidebarClose = () => {
    setIsSidebarExpanded(false);
  };

  const themeMode = theme === "light" ? lightTheme : theme === "dark" ? darkTheme : gTheme;

  useEffect(() => {
    if (isSidebarExpanded) handleSidebarClose();
  }, [location]);

  return (
    <StyledDiv>
      <RainbowKitProvider
        chains={chains}
        theme={
          theme === "dark"
            ? rainbowDarkTheme({ accentColor: "#676B74" })
            : rainbowLightTheme({ accentColor: "#E0E2E3", accentColorForeground: "#181A1D" })
        }
      >
        <ThemeProvider theme={themeMode}>
          <CssBaseline />
          <div className={`app ${isSmallerScreen && "tablet"} ${isSmallScreen && "mobile"} ${theme}`}>
            <StagingNotification />
            <Messages />
            <TopBar theme={theme} toggleTheme={toggleTheme} handleDrawerToggle={handleDrawerToggle} />
            <nav className={classes.drawer}>
              {isSmallerScreen ? (
                <NavDrawer mobileOpen={mobileOpen} handleDrawerToggle={handleDrawerToggle} />
              ) : (
                <Sidebar />
              )}
            </nav>

            <div className={`${classes.content} ${isSmallerScreen && classes.contentShift}`}>
              <MigrationCallToAction setMigrationModalOpen={setMigrationModalOpen} />
              <Suspense fallback={<div></div>}>
                <Routes>
                  <Route path="/" element={<Navigate to="/stake" />} />
                  <Route
                    path="/stake"
                    element={<StakeVersionContainer setMigrationModalOpen={setMigrationModalOpen} />}
                  />
                  <Route path="/v1-stake" element={<V1Stake setMigrationModalOpen={setMigrationModalOpen} />} />
                  <Route path="/give/*" element={<Give />} />
                  <Route path="/olympusgive" element={<Navigate to="/give" />} />
                  <Route path="/olygive" element={<Navigate to="/give" />} />
                  <Route path="/tyche" element={<Navigate to="/give" />} />
                  <Route path="/olympusdaogive" element={<Navigate to="/give" />} />
                  <Route path="/ohmgive" element={<Navigate to="/give" />} />
                  <Route path="/bonds/*" element={<Bond />} />
                  <Route path="/bridge" element={<Bridge />} />
                  <Route path="/dashboard/*" element={<TreasuryDashboard />} />
<<<<<<< HEAD

                  <Route
                    path={"/info/*"}
                    element={<Wallet open={true} component="info" theme={theme} toggleTheme={toggleTheme} />}
                  />
                  <Route
                    path={"/utility"}
                    element={<Wallet open={true} component="utility" theme={theme} toggleTheme={toggleTheme} />}
                  />
                  <Route
                    path={"/wallet/history"}
                    element={<Wallet open={true} component="wallet/history" theme={theme} toggleTheme={toggleTheme} />}
                  />
                  <Route
                    path="/wallet"
                    element={<Wallet open={true} component="wallet" theme={theme} toggleTheme={toggleTheme} />}
                  ></Route>
=======
                  <Route path={"/info/*"} element={<Wallet open={true} component="info" />} />
                  <Route path={"/utility"} element={<Wallet open={true} component="utility" />} />
                  <Route path={"/wallet/history"} element={<Wallet open={true} component="wallet/history" />} />
                  <Route path="/wallet" element={<Wallet open={true} component="wallet" />}></Route>
>>>>>>> ce708d0c
                  <Route path="*" element={<NotFound />} />
                </Routes>
              </Suspense>
            </div>
          </div>

          <MigrationNotification isModalOpen={migrationModalOpen} onClose={migModalClose} />
        </ThemeProvider>
      </RainbowKitProvider>
    </StyledDiv>
  );
}

export default App;<|MERGE_RESOLUTION|>--- conflicted
+++ resolved
@@ -242,8 +242,6 @@
                   <Route path="/bonds/*" element={<Bond />} />
                   <Route path="/bridge" element={<Bridge />} />
                   <Route path="/dashboard/*" element={<TreasuryDashboard />} />
-<<<<<<< HEAD
-
                   <Route
                     path={"/info/*"}
                     element={<Wallet open={true} component="info" theme={theme} toggleTheme={toggleTheme} />}
@@ -260,12 +258,6 @@
                     path="/wallet"
                     element={<Wallet open={true} component="wallet" theme={theme} toggleTheme={toggleTheme} />}
                   ></Route>
-=======
-                  <Route path={"/info/*"} element={<Wallet open={true} component="info" />} />
-                  <Route path={"/utility"} element={<Wallet open={true} component="utility" />} />
-                  <Route path={"/wallet/history"} element={<Wallet open={true} component="wallet/history" />} />
-                  <Route path="/wallet" element={<Wallet open={true} component="wallet" />}></Route>
->>>>>>> ce708d0c
                   <Route path="*" element={<NotFound />} />
                 </Routes>
               </Suspense>
