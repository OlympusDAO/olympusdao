--- conflicted
+++ resolved
@@ -348,12 +348,11 @@
             <Route component={NotFound} />
           </Switch>
         </div>
-<<<<<<< HEAD
+
         <MigrationModal open={migrationModalOpen} handleOpen={migModalOpen} handleClose={migModalClose} />
-=======
 
         <Announcement />
->>>>>>> 95ccfa2e
+
       </div>
     </ThemeProvider>
   );
