--- conflicted
+++ resolved
@@ -53,11 +53,7 @@
 import ProjectInfo from "./views/Give/ProjectInfo";
 import projectData from "src/views/Give/projects.json";
 import Announcement from "./components/Announcement/Announcement";
-<<<<<<< HEAD
 import { getAllBonds, getUserNotes } from "./slices/BondSliceV2";
-=======
-import { NetworkId } from "./constants";
->>>>>>> d2d23d6d
 
 // 😬 Sorry for all the console logging
 const DEBUG = false;
