--- conflicted
+++ resolved
@@ -46,13 +46,7 @@
 import { multifarmDarkTheme, multifarmLightTheme } from "./themes/multifarm";
 import { Bond, Give, Stake, TreasuryDashboard, V1Stake, Wrap, Zap } from "./views";
 import NotFound from "./views/404/NotFound";
-<<<<<<< HEAD
-import { BondModalContainer } from "./views/Bond/components/BondModal/BondModal";
 import Bridge from "./views/Bridge";
-import GrantInfo from "./views/Give/GrantInfo";
-import ProjectInfo from "./views/Give/ProjectInfo";
-=======
->>>>>>> 2da31a78
 
 // 😬 Sorry for all the console logging
 const DEBUG = false;
@@ -335,115 +329,9 @@
                 path="/v1-stake"
                 element={
                   <V1Stake oldAssetsDetected={oldAssetsDetected} setMigrationModalOpen={setMigrationModalOpen} />
-<<<<<<< HEAD
-                )}
-              </Route>
-
-              <Route path="/v1-stake">
-                <V1Stake oldAssetsDetected={oldAssetsDetected} setMigrationModalOpen={setMigrationModalOpen} />
-              </Route>
-
-              <Route exact path="/give">
-                <Give />
-              </Route>
-              <Redirect from="/olympusgive" to="/give" />
-              <Redirect from="/tyche" to="/give" />
-              <Redirect from="/olygive" to="/give" />
-              <Redirect from="/olympusdaogive" to="/give" />
-              <Redirect from="/ohmgive" to="/give" />
-
-              <Route path="/give/projects">
-                {projects.map(project => {
-                  return (
-                    <Route exact key={project.slug} path={`/give/projects/${project.slug}`}>
-                      <ProjectInfo project={project} />
-                    </Route>
-                  );
-                })}
-              </Route>
-
-              <Route exact path="/give/grants">
-                <Give selectedIndex={1} />
-              </Route>
-
-              <Route path="/give/grants">
-                {grants.map(grant => {
-                  return (
-                    <Route exact key={grant.slug} path={`/give/grants/${grant.slug}`}>
-                      <GrantInfo grant={grant} />
-                    </Route>
-                  );
-                })}
-              </Route>
-
-              <Route exact path="/give/donations">
-                <Give selectedIndex={2} />
-              </Route>
-
-              <Route exact path="/give/redeem">
-                <Give selectedIndex={3} />
-              </Route>
-
-              <Route path="/wrap">
-                <Route exact path={`/wrap`}>
-                  <Wrap />
-                </Route>
-              </Route>
-
-              <Route path="/zap">
-                <Route exact path={`/zap`}>
-                  <Zap />
-                </Route>
-              </Route>
-
-              <Route path="/bonds">
-                <Bond />
-
-                <Route path="/bonds/:id" component={BondModalContainer} />
-                <Route path="/bonds/inverse/:id" component={BondModalContainer} />
-              </Route>
-
-              <Route exact path="/dashboard">
-                <TreasuryDashboard activeView={0} />
-              </Route>
-              <Route path="/dashboard/treasury">
-                <TreasuryDashboard activeView={1} />
-              </Route>
-              <Route path="/dashboard/revenue">
-                <TreasuryDashboard activeView={2} />
-              </Route>
-              <Route path="/dashboard/olympuspro">
-                <TreasuryDashboard activeView={3} />
-              </Route>
-              <Route path="/dashboard/proteus">
-                <TreasuryDashboard activeView={4} />
-              </Route>
-              <Route path="/bridge" component={Bridge}></Route>
-
-              <Route exact path="/calculator">
-                <Wallet open={true} component="calculator" />
-              </Route>
-              <Route path={"/info/:id"}>
-                <Wallet open={true} component="info" />
-              </Route>
-              <Route path={"/info"}>
-                <Wallet open={true} component="info" />
-              </Route>
-              <Route path={"/utility"}>
-                <Wallet open={true} component="utility" />
-              </Route>
-              <Route path={"/wallet/history"}>
-                <Wallet open={true} component="wallet/history" />
-              </Route>
-              <Route path="/wallet">
-                <Wallet open={true} component="wallet" />
-              </Route>
-
-              <Route component={NotFound} />
-            </Switch>
-=======
                 }
               />
+              <Route path="/bridge" element={<Bridge />} />
               <Route path="/give/*" element={<Give />} />
 
               <Route path="/olympusgive" element={<Navigate to="/give" />} />
@@ -467,7 +355,6 @@
               <Route path="/wallet" element={<Wallet open={true} component="wallet" />}></Route>
               <Route path="*" element={<NotFound />} />
             </Routes>
->>>>>>> 2da31a78
           </div>
         </div>
         {hasDust ? (
