--- conflicted
+++ resolved
@@ -240,13 +240,8 @@
               <PoolTogether />
             </Route>
 
-<<<<<<< HEAD
-            {/* <Route path="/bonds">
-              {bonds.map(bond => {
-=======
             <Route path="/bonds">
               {(bonds as IAllBondData[]).map(bond => {
->>>>>>> 71094dc2
                 return (
                   <Route exact key={bond.name} path={`/bonds/${bond.name}`}>
                     <Bond bond={bond} />
@@ -254,7 +249,7 @@
                 );
               })}
               <ChooseBond />
-            </Route> */}
+            </Route>
 
             <Route component={NotFound} />
           </Switch>
