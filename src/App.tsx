--- conflicted
+++ resolved
@@ -379,21 +379,10 @@
               </Routes>
             </div>
           </div>
-<<<<<<< HEAD
-          {hasDust ? (
-            <MigrationModalSingle open={migrationModalOpen} handleClose={migModalClose} />
-          ) : (
-            <MigrationModal open={migrationModalOpen} handleClose={migModalClose} />
-          )}
+          {oldAssetsDetected && <MigrationNotification />}
         </MultifarmProvider>
       </ThemeProvider>
     </StyledDiv>
-=======
-        </div>
-        {oldAssetsDetected && <MigrationNotification />}
-      </MultifarmProvider>
-    </ThemeProvider>
->>>>>>> 9bd674b7
   );
 }
 
