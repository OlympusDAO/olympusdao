import { ThemeProvider } from "@material-ui/core/styles";
import { useEffect, useState, useCallback } from "react";
import { Route, Redirect, Switch, useLocation } from "react-router-dom";
<<<<<<< HEAD
import { useDispatch } from "react-redux";
import { QueryClient, QueryClientProvider } from "react-query";
=======
import { QueryClient, QueryClientProvider } from "react-query";
import { useDispatch, useSelector } from "react-redux";
>>>>>>> e7cade3b
import { useMediaQuery } from "@material-ui/core";
import { makeStyles } from "@material-ui/core/styles";
import CssBaseline from "@material-ui/core/CssBaseline";
import useTheme from "./hooks/useTheme";
import useBonds, { IAllBondData } from "./hooks/Bonds";
import { useAddress, useWeb3Context } from "./hooks/web3Context";
import useSegmentAnalytics from "./hooks/useSegmentAnalytics";
import { segmentUA } from "./helpers/userAnalyticHelpers";
import { shouldTriggerSafetyCheck } from "./helpers";

import { calcBondDetails } from "./slices/BondSlice";
import { loadAppDetails } from "./slices/AppSlice";
import { loadAccountDetails, calculateUserBondDetails, getMigrationAllowances } from "./slices/AccountSlice";
import { getZapTokenBalances } from "./slices/ZapSlice";
import { info } from "./slices/MessagesSlice";

import {
  Stake,
  ChooseBond,
  Bond,
  TreasuryDashboard,
  PoolTogether,
  Zap,
  Wrap,
  V1Stake,
  CausesDashboard,
  DepositYield,
  RedeemYield,
} from "./views";
import Sidebar from "./components/Sidebar/Sidebar.jsx";
import TopBar from "./components/TopBar/TopBar.jsx";
import CallToAction from "./components/CallToAction/CallToAction";
import NavDrawer from "./components/Sidebar/NavDrawer.jsx";
import Messages from "./components/Messages/Messages";
import NotFound from "./views/404/NotFound";
import MigrationModal from "src/components/Migration/MigrationModal";
import ChangeNetwork from "./views/ChangeNetwork/ChangeNetwork";
import { dark as darkTheme } from "./themes/dark.js";
import { light as lightTheme } from "./themes/light.js";
import { girth as gTheme } from "./themes/girth.js";
import { v4 as uuidv4 } from "uuid";
import "./style.scss";
import { useGoogleAnalytics } from "./hooks/useGoogleAnalytics";
import { initializeNetwork } from "./slices/NetworkSlice";
import { useAppSelector } from "./hooks";
import { Project } from "src/components/GiveProject/project.type";
import ProjectInfo from "./views/Give/ProjectInfo";
import projectData from "src/views/Give/projects.json";
import Announcement from "./components/Announcement/Announcement";

// 😬 Sorry for all the console logging
const DEBUG = false;

// 🛰 providers
if (DEBUG) console.log("📡 Connecting to Mainnet Ethereum");
// 🔭 block explorer URL
// const blockExplorer = targetNetwork.blockExplorer;

const queryClient = new QueryClient();

const drawerWidth = 280;
const transitionDuration = 969;

const useStyles = makeStyles(theme => ({
  drawer: {
    [theme.breakpoints.up("md")]: {
      width: drawerWidth,
      flexShrink: 0,
    },
  },
  content: {
    flexGrow: 1,
    padding: theme.spacing(1),
    transition: theme.transitions.create("margin", {
      easing: theme.transitions.easing.sharp,
      duration: transitionDuration,
    }),
    height: "100%",
    overflow: "auto",
    marginLeft: drawerWidth,
    paddingBottom: "10rem",
  },
  contentShift: {
    transition: theme.transitions.create("margin", {
      easing: theme.transitions.easing.easeOut,
      duration: transitionDuration,
    }),
    marginLeft: 0,
  },
  // necessary for content to be below app bar
  toolbar: theme.mixins.toolbar,
  drawerPaper: {
    width: drawerWidth,
  },
}));

function App() {
  useSegmentAnalytics();
  useGoogleAnalytics();
  const location = useLocation();
  const dispatch = useDispatch();
  const [theme, toggleTheme, mounted] = useTheme();
  const currentPath = location.pathname + location.hash + location.search;
  const trimmedPath = location.pathname + location.hash;
  const classes = useStyles();
  const [isSidebarExpanded, setIsSidebarExpanded] = useState(false);
  const [mobileOpen, setMobileOpen] = useState(false);

  const { connect, hasCachedProvider, provider, connected, chainChanged, onChainChangeComplete } = useWeb3Context();
  const address = useAddress();

  const [migrationModalOpen, setMigrationModalOpen] = useState(false);
  const migModalOpen = () => {
    setMigrationModalOpen(true);
  };
  const migModalClose = () => {
    dispatch(loadAccountDetails({ networkID: networkId, address, provider }));
    setMigrationModalOpen(false);
  };

  const isSmallerScreen = useMediaQuery("(max-width: 980px)");
  const isSmallScreen = useMediaQuery("(max-width: 600px)");

  const [walletChecked, setWalletChecked] = useState(false);
  const networkId = useAppSelector(state => state.network.networkId);

  const { projects } = projectData;

  // TODO (appleseed-expiredBonds): there may be a smarter way to refactor this
  const { bonds, expiredBonds } = useBonds(networkId);

  async function loadDetails(whichDetails: string) {
    // NOTE (unbanksy): If you encounter the following error:
    // Unhandled Rejection (Error): call revert exception (method="balanceOf(address)", errorArgs=null, errorName=null, errorSignature=null, reason=null, code=CALL_EXCEPTION, version=abi/5.4.0)
    // it's because the initial provider loaded always starts with networkID=1. This causes
    // address lookup on the wrong chain which then throws the error. To properly resolve this,
    // we shouldn't be initializing to networkID=1 in web3Context without first listening for the
    // network. To actually test rinkeby, change setnetworkID equal to 4 before testing.
    let loadProvider = provider;

    if (whichDetails === "app") {
      loadApp(loadProvider);
    }

    if (whichDetails === "network") {
      initNetwork(loadProvider);
    }

    // don't run unless provider is a Wallet...
    if (whichDetails === "account" && address && connected) {
      loadAccount(loadProvider);
    }
  }

  const initNetwork = useCallback(loadProvider => {
    dispatch(initializeNetwork({ provider: loadProvider }));
  }, []);

  const loadApp = useCallback(
    loadProvider => {
      if (networkId == -1) {
        return;
      }
      dispatch(loadAppDetails({ networkID: networkId, provider: loadProvider }));
      // NOTE (appleseed) - tech debt - better network filtering for active bonds
      if (networkId === 1 || networkId === 4) {
        bonds.map(bond => {
          dispatch(calcBondDetails({ bond, value: "", provider: loadProvider, networkID: networkId }));
        });
      }
    },
    [networkId],
  );

  const loadAccount = useCallback(
    loadProvider => {
      if (networkId == -1) {
        return;
      }
      dispatch(loadAccountDetails({ networkID: networkId, address, provider: loadProvider }));
      dispatch(getMigrationAllowances({ address, provider: loadProvider, networkID: networkId }));
      bonds.map(bond => {
        // NOTE: get any Claimable bonds, they may not be bondable
        if (bond.getClaimability(networkId)) {
          dispatch(calculateUserBondDetails({ address, bond, provider: loadProvider, networkID: networkId }));
        }
      });
      dispatch(getZapTokenBalances({ address, networkID: networkId, provider: loadProvider }));
      expiredBonds.map(bond => {
        if (bond.getClaimability(networkId)) {
          dispatch(calculateUserBondDetails({ address, bond, provider: loadProvider, networkID: networkId }));
        }
      });
    },
    [networkId, address],
  );

  const oldAssetsDetected = useAppSelector(state => {
    if (networkId && (networkId === 1 || networkId === 4)) {
      return (
        state.account.balances &&
        (Number(state.account.balances.sohmV1) ||
        Number(state.account.balances.ohmV1) ||
        Number(state.account.balances.wsohm)
          ? true
          : false)
      );
    } else {
      return false;
    }
  });

  const oldAssetsEnoughToMigrate = useAppSelector(state => {
    if (!state.app.currentIndex || !state.app.marketPrice) {
      return true;
    }
    const wrappedBalance = Number(state.account.balances.wsohm) * Number(state.app.currentIndex!);
    const allAssetsBalance =
      Number(state.account.balances.sohmV1) + Number(state.account.balances.ohmV1) + wrappedBalance;
    return state.app.marketPrice * allAssetsBalance >= 10;
  });

  const newAssetsDetected = useAppSelector(state => {
    return (
      state.account.balances &&
      (Number(state.account.balances.gohm) || Number(state.account.balances.sohm) || Number(state.account.balances.ohm)
        ? true
        : false)
    );
  });

  // The next 3 useEffects handle initializing API Loads AFTER wallet is checked
  //
  // this useEffect checks Wallet Connection & then sets State for reload...
  // ... we don't try to fire Api Calls on initial load because web3Context is not set yet
  // ... if we don't wait we'll ALWAYS fire API calls via JsonRpc because provider has not
  // ... been reloaded within App.
  useEffect(() => {
    if (hasCachedProvider()) {
      // then user DOES have a wallet
      connect().then(() => {
        setWalletChecked(true);
        segmentUA({
          type: "connect",
          provider: provider,
          context: currentPath,
        });
      });
    } else {
      // then user DOES NOT have a wallet
      setWalletChecked(true);
    }
    if (shouldTriggerSafetyCheck()) {
      dispatch(info("Safety Check: Always verify you're on app.olympusdao.finance!"));
    }
  }, []);

  // this useEffect fires on state change from above. It will ALWAYS fire AFTER
  useEffect(() => {
    // don't load ANY details until wallet is Checked
    if (walletChecked) {
      loadDetails("network").then(() => {
        if (networkId !== -1) {
          loadDetails("account");
          loadDetails("app");
        }
      });
      onChainChangeComplete();
    }
  }, [walletChecked, chainChanged, networkId]);

  // this useEffect picks up any time a user Connects via the button
  useEffect(() => {
    // don't load ANY details until wallet is Connected
    if (connected && networkId !== -1) {
      loadDetails("account");
      initNetwork(provider);
    }
  }, [connected, networkId]);

  const handleDrawerToggle = () => {
    setMobileOpen(!mobileOpen);
  };

  const handleSidebarClose = () => {
    setIsSidebarExpanded(false);
  };

  let themeMode = theme === "light" ? lightTheme : theme === "dark" ? darkTheme : gTheme;

  useEffect(() => {
    themeMode = theme === "light" ? lightTheme : darkTheme;
  }, [theme]);

  useEffect(() => {
    if (isSidebarExpanded) handleSidebarClose();
  }, [location]);

  const accountBonds = useAppSelector(state => {
    const withInterestDue = [];
    for (const bond in state.account.bonds) {
      if (state.account.bonds[bond].interestDue > 0) {
        withInterestDue.push(state.account.bonds[bond]);
      }
    }
    return withInterestDue;
  });
  const hasActiveV1Bonds = accountBonds.length > 0;

  return (
    <QueryClientProvider client={queryClient}>
      <ThemeProvider theme={themeMode}>
        <CssBaseline />
        {/* {isAppLoading && <LoadingSplash />} */}
        <div className={`app ${isSmallerScreen && "tablet"} ${isSmallScreen && "mobile"} ${theme}`}>
          <Messages />
          <TopBar theme={theme} toggleTheme={toggleTheme} handleDrawerToggle={handleDrawerToggle} />
<<<<<<< HEAD
          <Announcement />
=======

>>>>>>> e7cade3b
          <nav className={classes.drawer}>
            {isSmallerScreen ? (
              <NavDrawer mobileOpen={mobileOpen} handleDrawerToggle={handleDrawerToggle} />
            ) : (
              <Sidebar />
            )}
          </nav>

          <div className={`${classes.content} ${isSmallerScreen && classes.contentShift}`}>
            {oldAssetsDetected &&
              !hasActiveV1Bonds &&
              trimmedPath.indexOf("dashboard") === -1 &&
              oldAssetsEnoughToMigrate && <CallToAction setMigrationModalOpen={setMigrationModalOpen} />}
<<<<<<< HEAD
=======
            {trimmedPath.indexOf("dashboard") === -1 && <Announcement />}
>>>>>>> e7cade3b

            <Switch>
              <Route exact path="/dashboard">
                <TreasuryDashboard />
              </Route>

              <Route exact path="/">
                <Redirect to="/stake" />
              </Route>

              <Route path="/stake">
                {/* if newAssets or 0 assets */}
                {newAssetsDetected || (!newAssetsDetected && !oldAssetsDetected) || !oldAssetsEnoughToMigrate ? (
                  <Stake />
                ) : (
                  <V1Stake
                    hasActiveV1Bonds={hasActiveV1Bonds}
                    oldAssetsDetected={oldAssetsDetected}
                    setMigrationModalOpen={setMigrationModalOpen}
                  />
                )}
              </Route>

              <Route path="/v1-stake">
                <V1Stake
                  hasActiveV1Bonds={hasActiveV1Bonds}
                  oldAssetsDetected={oldAssetsDetected}
                  setMigrationModalOpen={setMigrationModalOpen}
                />
              </Route>

<<<<<<< HEAD
              <Route path="/wrap">
                <Route exact path={`/wrap`}>
                  <Wrap />
                </Route>
              </Route>

=======
              <Route exact path="/give">
                <CausesDashboard />
              </Route>
              <Redirect from="/olympusgive" to="/give" />
              <Redirect from="/tyche" to="/give" />
              <Redirect from="/olygive" to="/give" />
              <Redirect from="/olympusdaogive" to="/give" />
              <Redirect from="/ohmgive" to="/give" />

              <Route path="/give/projects">
                {projects.map(project => {
                  return (
                    <Route exact key={project.slug} path={`/give/projects/${project.slug}`}>
                      <ProjectInfo project={project} />
                    </Route>
                  );
                })}
              </Route>

              <Route exact path="/give/donations">
                <DepositYield />
              </Route>

              <Route exact path="/give/redeem">
                <RedeemYield />
              </Route>

              <Route path="/wrap">
                <Route exact path={`/wrap`}>
                  <Wrap />
                </Route>
              </Route>

>>>>>>> e7cade3b
              <Route path="/zap">
                <Route exact path={`/zap`}>
                  <Zap />
                </Route>
              </Route>

              {/* <Route path="/33-together">
              <PoolTogether />
            </Route> */}

              <Route path="/bonds">
                {(bonds as IAllBondData[]).map(bond => {
                  return (
                    <Route exact key={bond.name} path={`/bonds/${bond.name}`}>
                      <Bond bond={bond} />
                    </Route>
                  );
                })}
                <ChooseBond />
              </Route>
<<<<<<< HEAD

              <Route path="/network">
                <ChangeNetwork />
              </Route>

=======

              <Route path="/network">
                <ChangeNetwork />
              </Route>

>>>>>>> e7cade3b
              <Route component={NotFound} />
            </Switch>
          </div>

          <MigrationModal open={migrationModalOpen} handleClose={migModalClose} />
        </div>
      </ThemeProvider>
    </QueryClientProvider>
  );
}

export default App;<|MERGE_RESOLUTION|>--- conflicted
+++ resolved
@@ -1,13 +1,8 @@
 import { ThemeProvider } from "@material-ui/core/styles";
 import { useEffect, useState, useCallback } from "react";
 import { Route, Redirect, Switch, useLocation } from "react-router-dom";
-<<<<<<< HEAD
-import { useDispatch } from "react-redux";
-import { QueryClient, QueryClientProvider } from "react-query";
-=======
 import { QueryClient, QueryClientProvider } from "react-query";
 import { useDispatch, useSelector } from "react-redux";
->>>>>>> e7cade3b
 import { useMediaQuery } from "@material-ui/core";
 import { makeStyles } from "@material-ui/core/styles";
 import CssBaseline from "@material-ui/core/CssBaseline";
@@ -325,11 +320,7 @@
         <div className={`app ${isSmallerScreen && "tablet"} ${isSmallScreen && "mobile"} ${theme}`}>
           <Messages />
           <TopBar theme={theme} toggleTheme={toggleTheme} handleDrawerToggle={handleDrawerToggle} />
-<<<<<<< HEAD
-          <Announcement />
-=======
-
->>>>>>> e7cade3b
+
           <nav className={classes.drawer}>
             {isSmallerScreen ? (
               <NavDrawer mobileOpen={mobileOpen} handleDrawerToggle={handleDrawerToggle} />
@@ -343,10 +334,7 @@
               !hasActiveV1Bonds &&
               trimmedPath.indexOf("dashboard") === -1 &&
               oldAssetsEnoughToMigrate && <CallToAction setMigrationModalOpen={setMigrationModalOpen} />}
-<<<<<<< HEAD
-=======
             {trimmedPath.indexOf("dashboard") === -1 && <Announcement />}
->>>>>>> e7cade3b
 
             <Switch>
               <Route exact path="/dashboard">
@@ -378,14 +366,6 @@
                 />
               </Route>
 
-<<<<<<< HEAD
-              <Route path="/wrap">
-                <Route exact path={`/wrap`}>
-                  <Wrap />
-                </Route>
-              </Route>
-
-=======
               <Route exact path="/give">
                 <CausesDashboard />
               </Route>
@@ -419,7 +399,6 @@
                 </Route>
               </Route>
 
->>>>>>> e7cade3b
               <Route path="/zap">
                 <Route exact path={`/zap`}>
                   <Zap />
@@ -440,19 +419,11 @@
                 })}
                 <ChooseBond />
               </Route>
-<<<<<<< HEAD
 
               <Route path="/network">
                 <ChangeNetwork />
               </Route>
 
-=======
-
-              <Route path="/network">
-                <ChangeNetwork />
-              </Route>
-
->>>>>>> e7cade3b
               <Route component={NotFound} />
             </Switch>
           </div>
