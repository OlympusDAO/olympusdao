--- conflicted
+++ resolved
@@ -54,12 +54,9 @@
 import Announcement from "./components/Announcement/Announcement";
 import { getAllBonds, getUserNotes } from "./slices/BondSliceV2";
 import { NetworkId } from "./constants";
-<<<<<<< HEAD
+import MigrationModalSingle from "./components/Migration/MigrationModalSingle";
 import { useEagerConnect } from "./hooks/useEagerConnect";
 import { useProviderEventListeners } from "./hooks/useProviderEventListeners";
-=======
-import MigrationModalSingle from "./components/Migration/MigrationModalSingle";
->>>>>>> 1884cf1a
 
 // 😬 Sorry for all the console logging
 const DEBUG = false;
@@ -326,14 +323,11 @@
   const hasActiveV1Bonds = accountBonds.length > 0;
 
   return (
-<<<<<<< HEAD
     <ThemeProvider theme={themeMode}>
       <CssBaseline />
-      {/* {isAppLoading && <LoadingSplash />} */}
       <div className={`app ${isSmallerScreen && "tablet"} ${isSmallScreen && "mobile"} ${theme}`}>
         <Messages />
         <TopBar theme={theme} toggleTheme={toggleTheme} handleDrawerToggle={handleDrawerToggle} />
-
         <nav className={classes.drawer}>
           {isSmallerScreen ? (
             <NavDrawer mobileOpen={mobileOpen} handleDrawerToggle={handleDrawerToggle} />
@@ -347,6 +341,7 @@
             !hasActiveV1Bonds &&
             trimmedPath.indexOf("dashboard") === -1 &&
             oldAssetsEnoughToMigrate && <CallToAction setMigrationModalOpen={setMigrationModalOpen} />}
+
           {trimmedPath.indexOf("dashboard") === -1 && <Announcement />}
 
           <Switch>
@@ -363,53 +358,6 @@
               {newAssetsDetected || (!newAssetsDetected && !oldAssetsDetected) || !oldAssetsEnoughToMigrate ? (
                 <Stake />
               ) : (
-=======
-    <QueryClientProvider client={queryClient}>
-      <ThemeProvider theme={themeMode}>
-        <CssBaseline />
-        <div className={`app ${isSmallerScreen && "tablet"} ${isSmallScreen && "mobile"} ${theme}`}>
-          <Messages />
-          <TopBar theme={theme} toggleTheme={toggleTheme} handleDrawerToggle={handleDrawerToggle} />
-          <nav className={classes.drawer}>
-            {isSmallerScreen ? (
-              <NavDrawer mobileOpen={mobileOpen} handleDrawerToggle={handleDrawerToggle} />
-            ) : (
-              <Sidebar />
-            )}
-          </nav>
-
-          <div className={`${classes.content} ${isSmallerScreen && classes.contentShift}`}>
-            {oldAssetsDetected &&
-              !hasActiveV1Bonds &&
-              trimmedPath.indexOf("dashboard") === -1 &&
-              oldAssetsEnoughToMigrate && <CallToAction setMigrationModalOpen={setMigrationModalOpen} />}
-
-            {trimmedPath.indexOf("dashboard") === -1 && <Announcement />}
-
-            <Switch>
-              <Route exact path="/dashboard">
-                <TreasuryDashboard />
-              </Route>
-
-              <Route exact path="/">
-                <Redirect to="/stake" />
-              </Route>
-
-              <Route path="/stake">
-                {/* if newAssets or 0 assets */}
-                {newAssetsDetected || (!newAssetsDetected && !oldAssetsDetected) || !oldAssetsEnoughToMigrate ? (
-                  <Stake />
-                ) : (
-                  <V1Stake
-                    hasActiveV1Bonds={hasActiveV1Bonds}
-                    oldAssetsDetected={oldAssetsDetected}
-                    setMigrationModalOpen={setMigrationModalOpen}
-                  />
-                )}
-              </Route>
-
-              <Route path="/v1-stake">
->>>>>>> 1884cf1a
                 <V1Stake
                   hasActiveV1Bonds={hasActiveV1Bonds}
                   oldAssetsDetected={oldAssetsDetected}
@@ -469,7 +417,6 @@
               <PoolTogether />
             </Route> */}
 
-<<<<<<< HEAD
             <Route path="/bonds-v1">
               {(bonds as IAllBondData[]).map(bond => {
                 return (
@@ -498,45 +445,12 @@
 
             <Route component={NotFound} />
           </Switch>
-=======
-              <Route path="/bonds-v1">
-                {(bonds as IAllBondData[]).map(bond => {
-                  return (
-                    <Route exact key={bond.name} path={`/bonds-v1/${bond.name}`}>
-                      <Bond bond={bond} />
-                    </Route>
-                  );
-                })}
-                <ChooseBond />
-              </Route>
-
-              <Route path="/bonds">
-                {bondIndexes.map(index => {
-                  return (
-                    <Route exact key={index} path={`/bonds/${index}`}>
-                      <BondV2 index={index} />
-                    </Route>
-                  );
-                })}
-                <ChooseBondV2 />
-              </Route>
-
-              <Route path="/network">
-                <ChangeNetwork />
-              </Route>
-
-              <Route component={NotFound} />
-            </Switch>
-          </div>
-          {hasDust ? (
-            <MigrationModalSingle open={migrationModalOpen} handleClose={migModalClose} />
-          ) : (
-            <MigrationModal open={migrationModalOpen} handleClose={migModalClose} />
-          )}
->>>>>>> 1884cf1a
         </div>
-
-        <MigrationModal open={migrationModalOpen} handleClose={migModalClose} />
+        {hasDust ? (
+          <MigrationModalSingle open={migrationModalOpen} handleClose={migModalClose} />
+        ) : (
+          <MigrationModal open={migrationModalOpen} handleClose={migModalClose} />
+        )}
       </div>
     </ThemeProvider>
   );
