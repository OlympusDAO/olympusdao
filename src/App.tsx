--- conflicted
+++ resolved
@@ -298,7 +298,6 @@
   }, [location]);
 
   return (
-<<<<<<< HEAD
     <StyledDiv>
       <ThemeProvider theme={themeMode}>
         <MultifarmProvider
@@ -329,198 +328,48 @@
                 <CallToAction setMigrationModalOpen={setMigrationModalOpen} />
               )}
 
-              <Switch>
-                <Route exact path="/">
-                  <Redirect to="/stake" />
-                </Route>
-
-                <Route path="/stake">
-                  {/* if newAssets or 0 assets */}
-                  {newAssetsDetected || (!newAssetsDetected && !oldAssetsDetected) || !oldAssetsEnoughToMigrate ? (
-                    <Stake />
-                  ) : (
+              <Routes>
+                <Route path="/" element={<Navigate to="/stake" />} />
+                <Route
+                  path="/stake"
+                  element={
+                    newAssetsDetected || (!newAssetsDetected && !oldAssetsDetected) || !oldAssetsEnoughToMigrate ? (
+                      <Stake />
+                    ) : (
+                      <V1Stake oldAssetsDetected={oldAssetsDetected} setMigrationModalOpen={setMigrationModalOpen} />
+                    )
+                  }
+                />
+                <Route
+                  path="/v1-stake"
+                  element={
                     <V1Stake oldAssetsDetected={oldAssetsDetected} setMigrationModalOpen={setMigrationModalOpen} />
-                  )}
-                </Route>
-
-                <Route path="/v1-stake">
-                  <V1Stake oldAssetsDetected={oldAssetsDetected} setMigrationModalOpen={setMigrationModalOpen} />
-                </Route>
-
-                <Route exact path="/give">
-                  <Give giveAssetType={giveAssetType} changeAssetType={changeGiveAssetType} />
-                </Route>
-                <Redirect from="/olympusgive" to="/give" />
-                <Redirect from="/tyche" to="/give" />
-                <Redirect from="/olygive" to="/give" />
-                <Redirect from="/olympusdaogive" to="/give" />
-                <Redirect from="/ohmgive" to="/give" />
-
-                <Route path="/give/projects">
-                  {projects.map(project => {
-                    return (
-                      <Route exact key={project.slug} path={`/give/projects/${project.slug}`}>
-                        <ProjectInfo
-                          project={project}
-                          giveAssetType={giveAssetType}
-                          changeAssetType={changeGiveAssetType}
-                        />
-                      </Route>
-                    );
-                  })}
-                </Route>
-
-                <Route exact path="/give/grants">
-                  <Give selectedIndex={1} giveAssetType={giveAssetType} changeAssetType={changeGiveAssetType} />
-                </Route>
-
-                <Route path="/give/grants">
-                  {grants.map(grant => {
-                    return (
-                      <Route exact key={grant.slug} path={`/give/grants/${grant.slug}`}>
-                        <GrantInfo grant={grant} giveAssetType={giveAssetType} changeAssetType={changeGiveAssetType} />
-                      </Route>
-                    );
-                  })}
-                </Route>
-
-                <Route exact path="/give/donations">
-                  <Give selectedIndex={2} giveAssetType={giveAssetType} changeAssetType={changeGiveAssetType} />
-                </Route>
-
-                <Route exact path="/give/redeem">
-                  <Give selectedIndex={3} giveAssetType={giveAssetType} changeAssetType={changeGiveAssetType} />
-                </Route>
-
-                <Route path="/wrap">
-                  <Route exact path={`/wrap`}>
-                    <Wrap />
-                  </Route>
-                </Route>
-
-                <Route path="/zap">
-                  <Route exact path={`/zap`}>
-                    <Zap />
-                  </Route>
-                </Route>
-
-                <Route path="/bonds">
-                  <Bond />
-
-                  <Route path="/bonds/:id" component={BondModalContainer} />
-                  <Route path="/bonds/inverse/:id" component={BondModalContainer} />
-                </Route>
-
-                <Route exact path="/dashboard">
-                  <TreasuryDashboard activeView={0} />
-                </Route>
-                <Route path="/dashboard/treasury">
-                  <TreasuryDashboard activeView={1} />
-                </Route>
-                <Route path="/dashboard/revenue">
-                  <TreasuryDashboard activeView={2} />
-                </Route>
-                <Route path="/dashboard/olympuspro">
-                  <TreasuryDashboard activeView={3} />
-                </Route>
-                <Route path="/dashboard/proteus">
-                  <TreasuryDashboard activeView={4} />
-                </Route>
-
-                <Route exact path="/calculator">
-                  <Wallet open={true} component="calculator" />
-                </Route>
-                <Route path={"/info/:id"}>
-                  <Wallet open={true} component="info" />
-                </Route>
-                <Route path={"/info"}>
-                  <Wallet open={true} component="info" />
-                </Route>
-                <Route path={"/utility"}>
-                  <Wallet open={true} component="utility" />
-                </Route>
-                <Route path={"/wallet/history"}>
-                  <Wallet open={true} component="wallet/history" />
-                </Route>
-                <Route path="/wallet">
-                  <Wallet open={true} component="wallet" />
-                </Route>
-
-                <Route component={NotFound} />
-              </Switch>
+                  }
+                />
+                <Route path="/give/*" element={<Give />} />
+
+                <Route path="/olympusgive" element={<Navigate to="/give" />} />
+                <Route path="/olygive" element={<Navigate to="/give" />} />
+                <Route path="/tyche" element={<Navigate to="/give" />} />
+                <Route path="/olympusdaogive" element={<Navigate to="/give" />} />
+                <Route path="/ohmgive" element={<Navigate to="/give" />} />
+
+                <Route path="/wrap" element={<Wrap />} />
+                <Route path="/zap" element={<Zap />} />
+                <Route path="/bonds/*" element={<Bond />} />
+                <Route path="/dashboard/*" element={<TreasuryDashboard activeView={0} />} />
+
+                <Route path="/calculator" element={<Wallet open={true} component="calculator" />}></Route>
+                <Route path={"/info/*"} element={<Wallet open={true} component="info" />} />
+                {process.env.REACT_APP_DISABLE_NEWS && (
+                  <Route path={"/info"} element={<Navigate to="/info/proposals" />} />
+                )}
+                <Route path={"/utility"} element={<Wallet open={true} component="utility" />} />
+                <Route path={"/wallet/history"} element={<Wallet open={true} component="wallet/history" />} />
+                <Route path="/wallet" element={<Wallet open={true} component="wallet" />}></Route>
+                <Route path="*" element={<NotFound />} />
+              </Routes>
             </div>
-=======
-    <ThemeProvider theme={themeMode}>
-      <MultifarmProvider
-        token={MULTIFARM_API_KEY}
-        provider="olympus"
-        lng={i18n.locale}
-        themeColors={theme}
-        badgePlacement="bottom"
-        theme={theme === "light" ? multifarmLightTheme : multifarmDarkTheme}
-        categoryTypesConfig={categoryTypesConfig}
-        strategyTypesConfig={strategyTypesConfig}
-      >
-        <CssBaseline />
-        <div className={`app ${isSmallerScreen && "tablet"} ${isSmallScreen && "mobile"} ${theme}`}>
-          <StagingNotification />
-          <Messages />
-          <TopBar theme={theme} toggleTheme={toggleTheme} handleDrawerToggle={handleDrawerToggle} />
-          <nav className={classes.drawer}>
-            {isSmallerScreen ? (
-              <NavDrawer mobileOpen={mobileOpen} handleDrawerToggle={handleDrawerToggle} />
-            ) : (
-              <Sidebar />
-            )}
-          </nav>
-
-          <div className={`${classes.content} ${isSmallerScreen && classes.contentShift}`}>
-            {oldAssetsDetected && trimmedPath.indexOf("dashboard") === -1 && oldAssetsEnoughToMigrate && (
-              <CallToAction setMigrationModalOpen={setMigrationModalOpen} />
-            )}
-
-            <Routes>
-              <Route path="/" element={<Navigate to="/stake" />} />
-              <Route
-                path="/stake"
-                element={
-                  newAssetsDetected || (!newAssetsDetected && !oldAssetsDetected) || !oldAssetsEnoughToMigrate ? (
-                    <Stake />
-                  ) : (
-                    <V1Stake oldAssetsDetected={oldAssetsDetected} setMigrationModalOpen={setMigrationModalOpen} />
-                  )
-                }
-              />
-              <Route
-                path="/v1-stake"
-                element={
-                  <V1Stake oldAssetsDetected={oldAssetsDetected} setMigrationModalOpen={setMigrationModalOpen} />
-                }
-              />
-              <Route path="/give/*" element={<Give />} />
-
-              <Route path="/olympusgive" element={<Navigate to="/give" />} />
-              <Route path="/olygive" element={<Navigate to="/give" />} />
-              <Route path="/tyche" element={<Navigate to="/give" />} />
-              <Route path="/olympusdaogive" element={<Navigate to="/give" />} />
-              <Route path="/ohmgive" element={<Navigate to="/give" />} />
-
-              <Route path="/wrap" element={<Wrap />} />
-              <Route path="/zap" element={<Zap />} />
-              <Route path="/bonds/*" element={<Bond />} />
-              <Route path="/dashboard/*" element={<TreasuryDashboard activeView={0} />} />
-
-              <Route path="/calculator" element={<Wallet open={true} component="calculator" />}></Route>
-              <Route path={"/info/*"} element={<Wallet open={true} component="info" />} />
-              {process.env.REACT_APP_DISABLE_NEWS && (
-                <Route path={"/info"} element={<Navigate to="/info/proposals" />} />
-              )}
-              <Route path={"/utility"} element={<Wallet open={true} component="utility" />} />
-              <Route path={"/wallet/history"} element={<Wallet open={true} component="wallet/history" />} />
-              <Route path="/wallet" element={<Wallet open={true} component="wallet" />}></Route>
-              <Route path="*" element={<NotFound />} />
-            </Routes>
->>>>>>> 726291f9
           </div>
           {hasDust ? (
             <MigrationModalSingle open={migrationModalOpen} handleClose={migModalClose} />
