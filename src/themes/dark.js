import { switchClasses } from "@mui/material";
import { createTheme, responsiveFontSizes } from "@mui/material/styles";
import { deepmerge } from "@mui/utils";

import { darkPalette as colors } from "./darkPalette";
import fonts from "./fonts";
import commonSettings from "./global.js";

export const dark = responsiveFontSizes(
  createTheme(
    deepmerge(
      {
        colors,
        palette: {
          mode: "dark",
          contrastText: colors.gray[10],
          primary: {
            main: colors.gray[10],
          },
          neutral: {
            main: colors.gray[10],
            secondary: colors.gray[40],
          },
          text: {
            primary: colors.gray[10],
            secondary: colors.gray[40],
          },
          graphStrokeColor: "rgba(255, 255, 255, .1)",
          error: {
            main: colors.feedback.error,
            dark: colors.feedback.error,
          },
          info: {
            main: colors.feedback.userFeedback,
            dark: colors.feedback.userFeedback,
          },
          success: {
            main: colors.feedback.success,
            dark: colors.feedback.success,
          },
          warning: {
            main: colors.feedback.warning,
            dark: colors.feedback.warning,
          },
        },
        components: {
          MuiCssBaseline: {
            styleOverrides: `
            ${fonts}
            body {
<<<<<<< HEAD
              background-color:${colors.gray[700]};
=======
              background-color:${colors.gray[600]};
>>>>>>> cf17a215
            }
            `,
          },
          MuiSwitch: {
            styleOverrides: {
              switchBase: {
                "&:hover": {
                  backgroundColor: "transparent",
                },
              },
              colorPrimary: {
                color: colors.gray[10],
                [`&.${switchClasses["checked"]}`]: {
                  color: colors.gray[600],
                  [`& + .${switchClasses["track"]}`]: {
                    backgroundColor: colors.primary[300],
                    opacity: 1,
                  },
                  "&:hover": {
                    backgroundColor: "transparent",
                  },
                },
              },
              track: {
                border: `1px solid ${colors.gray[10]}`,
                background: "none",
              },
            },
          },
          MuiAlert: {
            styleOverrides: {
              root: {
                backgroundImage: "none",
              },
            },
          },
          MuiTabs: {
            styleOverrides: {
              root: {
                "& .MuiLink-root": {
                  color: colors.gray[40],
                  "&.active": {
                    color: colors.gray[10],
                  },
                },
              },
            },
          },
          MuiSelect: {
            styleOverrides: {
              select: {
                color: "#F8CC82",
              },
            },
          },
          MuiPaper: {
            styleOverrides: {
              root: {
                "&.MuiAccordion-root": {
                  background: "transparent",
                },
                background: "transparent",
                "&.ohm-card": {
                  background: "transparent",
                },
                "&.MuiPaper-root&.info-tooltip,  &.MuiPaper-root&.tooltip-container": {
                  background: colors.gray[500],
                },
              },
            },
          },
          MuiModal: {
            styleOverrides: {
              root: {
                ".MuiPaper-root": {
<<<<<<< HEAD
                  background: colors.paper.background,
                },
=======
                  background: colors.gray[700],
                },
              },
            },
          },
          MuiDrawer: {
            styleOverrides: {
              paper: {
                backgroundColor: colors.gray[700],
                zIndex: 7,
>>>>>>> cf17a215
              },
            },
          },
          MuiLink: {
            styleOverrides: {
              root: {
                color: colors.gray[10],
                "&:hover": {
                  color: colors.primary[300],
                  textDecoration: "none",
                  "&.active": {
                    color: colors.gray[10],
                  },
                },
                "&.active": {
                  color: colors.gray[10],
                  textDecoration: "underline",
                  "&:hover": {
                    color: colors.primary[300],
                    textDecoration: "none",
                  },
                },
              },
            },
          },
          MuiTableCell: {
            styleOverrides: {
              root: {
                color: colors.gray[10],
              },
            },
          },
          MuiOutlinedInput: {
            styleOverrides: {
              notchedOutline: {
                borderColor: colors.gray[40],
              },
            },
          },
          MuiTab: {
            styleOverrides: {
              textColorPrimary: {
                color: colors.gray[40],
              },

              root: {
                "&.Mui-selected": {
                  color: colors.gray[10],
                  textDecoration: "underline",
                  textUnderlineOffset: "10px",
                  textDecorationThickness: "3px",
                  "&:hover": {
                    color: colors.gray[300],
                  },
                },
                "&:hover": {
                  color: colors.primary[300],
                  textDecoration: "underline",
                  textDecorationThickness: "3px",
                  textUnderlineOffset: "10px",
                },
              },
            },
          },
          PrivateTabIndicator: {
            styleOverrides: {
              colorPrimary: {
                backgroundColor: colors.primary[300],
              },
            },
          },
          MuiToggleButton: {
            styleOverrides: {
              root: {
                background: colors.paper.background,
                "&:hover": {
                  color: colors.gray[10],
                  background: `${colors.paper.cardHover} !important`,
                },
                selected: {
                  background: colors.paper.cardHover,
                },
                "@media (hover:none)": {
                  "&:hover": {
                    color: colors.gray[10],
                    background: colors.paper.cardHover,
                  },
                  "&:focus": {
                    color: colors.gray[10],
                    background: colors.paper.background,
                    borderColor: "transparent",
                    outline: "#00000000",
                  },
                },
              },
            },
          },
          MuiButton: {
            styleOverrides: {
              containedPrimary: {
                color: colors.gray[600],
                backgroundColor: colors.primary[300],
                "&.Mui-disabled": {
                  backgroundColor: colors.primary[300],
                },
                "&:hover": {
                  backgroundColor: colors.primary[100],
                  color: colors.gray[600],
                },
                "&:active": {
                  backgroundColor: colors.primary[100],
                  color: colors.gray[600],
                },
                "@media (hover:none)": {
                  color: colors.gray[600],
                  backgroundColor: colors.primary[300],
                  "&:hover": {
                    backgroundColor: colors.primary[100],
                  },
                },
              },
              containedSecondary: {
                height: "39px",
                background: colors.paper.background,
                color: colors.gray[10],
                fontWeight: 500,
                "&:hover": {
                  background: `${colors.paper.cardHover} !important`,
                },
                "&:active": {
                  background: colors.paper.cardHover,
                },
                "&:focus": {
                  background: colors.paper.background,
                },
                "@media (hover:none)": {
                  color: colors.gray[10],
                  background: colors.paper.background,
                  "&:hover": {
                    background: `${colors.paper.cardHover} !important`,
                  },
                },
              },
              outlinedPrimary: {
                color: colors.gray[10],
                borderColor: colors.gray[10],
                "&.Mui-disabled": {
                  borderColor: colors.gray[10],
                  color: colors.gray[10],
                },
<<<<<<< HEAD
                "&:hover": {
                  color: colors.gray[600],
                  backgroundColor: colors.primary[100],
                  borderColor: colors.primary[100],
                },
              },
              outlinedSecondary: {
                color: colors.primary[300],
                borderColor: colors.primary[300],
                "&.Mui-disabled": {
                  color: colors.primary[300],
                  borderColor: colors.primary[300],
                },
=======
>>>>>>> cf17a215
                "&:hover": {
                  color: colors.gray[600],
                  backgroundColor: colors.primary[100],
                  borderColor: colors.primary[100],
<<<<<<< HEAD
=======
                },
              },
              outlinedSecondary: {
                color: colors.primary[300],
                borderColor: colors.primary[300],
                "&.Mui-disabled": {
                  color: colors.primary[300],
                  borderColor: colors.primary[300],
                },
                "&:hover": {
                  color: colors.gray[600],
                  backgroundColor: colors.primary[100],
                  borderColor: colors.primary[100],
>>>>>>> cf17a215
                },
                "@media (hover:none)": {
                  color: colors.primary[300],
                  borderColor: colors.primary[300],
                  "&:hover": {
                    color: colors.gray[600],
                    backgroundColor: `${colors.primary[100]} !important`,
                    borderColor: colors.primary[100],
                    textDecoration: "none !important",
                  },
                },
              },
              textPrimary: {
                color: "#A3A3A3",
                "&:hover": {
                  color: colors.primary[300],
                  backgroundColor: "#00000000",
                },
                "&:active": {
                  color: colors.primary[300],
                  borderBottom: "#F8CC82",
                },
              },
              textSecondary: {
                color: colors.gray[10],
                "&:hover": {
                  color: colors.primary[300],
                },
              },
            },
          },
          MuiTypography: {
            styleOverrides: {
              root: {
                "&.grid-message-typography": {
                  color: "#A3A3A3",
                },
                "&.chain-highlight": {
                  color: "#DADADA",
                },
                "&.current": {
                  color: colors.primary[300],
                },
              },
            },
          },
        },
      },
      commonSettings,
    ),
  ),
);<|MERGE_RESOLUTION|>--- conflicted
+++ resolved
@@ -48,11 +48,7 @@
             styleOverrides: `
             ${fonts}
             body {
-<<<<<<< HEAD
-              background-color:${colors.gray[700]};
-=======
               background-color:${colors.gray[600]};
->>>>>>> cf17a215
             }
             `,
           },
@@ -128,10 +124,6 @@
             styleOverrides: {
               root: {
                 ".MuiPaper-root": {
-<<<<<<< HEAD
-                  background: colors.paper.background,
-                },
-=======
                   background: colors.gray[700],
                 },
               },
@@ -142,7 +134,6 @@
               paper: {
                 backgroundColor: colors.gray[700],
                 zIndex: 7,
->>>>>>> cf17a215
               },
             },
           },
@@ -293,7 +284,6 @@
                   borderColor: colors.gray[10],
                   color: colors.gray[10],
                 },
-<<<<<<< HEAD
                 "&:hover": {
                   color: colors.gray[600],
                   backgroundColor: colors.primary[100],
@@ -307,28 +297,10 @@
                   color: colors.primary[300],
                   borderColor: colors.primary[300],
                 },
-=======
->>>>>>> cf17a215
                 "&:hover": {
                   color: colors.gray[600],
                   backgroundColor: colors.primary[100],
                   borderColor: colors.primary[100],
-<<<<<<< HEAD
-=======
-                },
-              },
-              outlinedSecondary: {
-                color: colors.primary[300],
-                borderColor: colors.primary[300],
-                "&.Mui-disabled": {
-                  color: colors.primary[300],
-                  borderColor: colors.primary[300],
-                },
-                "&:hover": {
-                  color: colors.gray[600],
-                  backgroundColor: colors.primary[100],
-                  borderColor: colors.primary[100],
->>>>>>> cf17a215
                 },
                 "@media (hover:none)": {
                   color: colors.primary[300],
