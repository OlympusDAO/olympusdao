import { switchClasses } from "@mui/material";
import { createTheme, responsiveFontSizes } from "@mui/material/styles";
import { deepmerge } from "@mui/utils";

import fonts from "./fonts";
import commonSettings from "./global.js";

// TODO: Break repeated use color values out into list of consts declared here
// then set the values in darkTheme using the global color variables

const darkTheme = {
  color: "#FAFAFB",
  gold: "#F8CC82",
  gray: "#A3A3A3",
  textHighlightColor: "#F4D092",
  backgroundColor: "rgba(8, 15, 53, 1)",
  background: `
    linear-gradient(180deg, rgba(8, 15, 53, 0), rgba(0, 0, 10, 0.9)),
    linear-gradient(333deg, rgba(153, 207, 255, 0.2), rgba(180, 255, 217, 0.08)),
    radial-gradient(circle at 77% 89%, rgba(125, 163, 169, 0.8), rgba(125, 163, 169, 0) 50%),
    radial-gradient(circle at 15% 95%, rgba(125, 163, 169, 0.8), rgba(125, 163, 169, 0) 43%),
    radial-gradient(circle at 65% 23%, rgba(137, 151, 119, 0.4), rgba(137, 151, 119, 0) 70%),
    radial-gradient(circle at 10% 0%, rgba(187, 211, 204, 0.33), rgba(187,211,204,0) 35%),
    radial-gradient(circle at 11% 100%, rgba(131, 165, 203, 0.3), rgba(131, 165, 203, 0) 30%)
    `,
  paperBg: "linear-gradient(237.43deg, #2B313D -12.81%, #171A20 132.72%)",
  modalBg: "#24242699",
  popoverBg: "rgba(54, 56, 64, 0.99)",
  menuBg: "linear-gradient(237.43deg, #2B313D -12.81%, #171A20 132.72%)",
  backdropBg: "linear-gradient(237.43deg, #2B313D -12.81%, #171A20 132.72%)",
  largeTextColor: "#F4D092",
  activeLinkColor: "#F5DDB4",
  activeLinkSvgColor:
    "brightness(0) saturate(100%) invert(84%) sepia(49%) saturate(307%) hue-rotate(326deg) brightness(106%) contrast(92%)",
  primaryButtonColor: "#333333",
  primaryButtonBG: "#F4D092",
  primaryButtonHoverBG: "#EDD8B4",
  secondaryButtonHoverBG: "rgba(54, 56, 64, 1)",
  outlinedPrimaryButtonHoverBG: "#F8CC82",
  outlinedPrimaryButtonHoverColor: "#333333",
  outlinedSecondaryButtonHoverBG: "transparent",
  outlinedSecondaryButtonHoverColor: "#F8CC82", //gold
  containedSecondaryButtonHoverBG: "rgba(255, 255, 255, 0.15)",
  graphStrokeColor: "rgba(255, 255, 255, .1)",
  gridButtonHoverBackground: "rgba(255, 255, 255, 0.6)",
  gridButtonActiveBackground: "#00000038",
  switchBg: "#333333",
};

const colors = {
  paper: {
    background: darkTheme.paperBg,
    card: "#1D2026",
    cardHover: "#343C49",
  },
  feedback: {
    success: "#94B9A1",
    userFeedback: "#49A1F2",
    error: "#FF6767",
    warning: "#FC8E5F",
    pnlGain: "#3D9C70",
  },
  gray: {
    700: "#181A1D",
    600: "#292C32",
    500: "#3F4552",
    90: "#676B74",
    40: "#A3A3A3",
    10: darkTheme.color,
  },
  primary: {
    300: "#F8CC82",
    100: "#EAD8B8",
    "300/A75": " rgba(248, 204, 130,0.75)",
    "300/A50": " rgba(248, 204, 130,0.5)",
  },
};

export const dark = responsiveFontSizes(
  createTheme(
    deepmerge(
      {
        colors,
        palette: {
          mode: "dark",
          contrastText: darkTheme.color,
          primary: {
            main: darkTheme.color,
          },
          neutral: {
            main: darkTheme.color,
            secondary: darkTheme.gray,
          },
          text: {
            primary: darkTheme.color,
            secondary: darkTheme.gray,
          },
          graphStrokeColor: darkTheme.graphStrokeColor,
          highlight: darkTheme.textHighlightColor,
          error: {
            main: colors.feedback.error,
            dark: colors.feedback.error,
          },
          info: {
            main: colors.feedback.userFeedback,
            dark: colors.feedback.userFeedback,
          },
          success: {
            main: colors.feedback.success,
            dark: colors.feedback.success,
          },
          warning: {
            main: colors.feedback.warning,
            dark: colors.feedback.warning,
          },
        },
        components: {
          MuiCssBaseline: {
            styleOverrides: `
            ${fonts}
            body {
              background:${darkTheme.background};
              background-color: ${darkTheme.backgroundColor};
              background-repeat:no-repeat;
              background-attachment:fixed;
              font-size:0.75rem;
              font-weight:400;
            }
            `,
          },
          MuiSwitch: {
            styleOverrides: {
              colorPrimary: {
                color: darkTheme.color,
                [`&.${switchClasses["checked"]}`]: {
                  color: darkTheme.switchBg,
                  [`& + ${switchClasses["track"]}`]: {
                    backgroundColor: darkTheme.color,
                    borderColor: darkTheme.color,
                  },
                },
              },
              track: {
                border: `1px solid ${darkTheme.color}`,
                backgroundColor: darkTheme.switchBg,
              },
            },
          },
          MuiAlert: {
            styleOverrides: {
              root: {
                backgroundImage: "none",
              },
            },
          },
<<<<<<< HEAD
          MuiDrawer: {
            styleOverrides: {
              paper: {
                background: darkTheme.paperBg,
                zIndex: 7,
              },
=======
        },
        MuiTabs: {
          root: {
            "& .MuiLink-root.active": {
              color: darkTheme.gold,
            },
          },
        },
        MuiTab: {
          textColorPrimary: {
            color: darkTheme.gray,
            "&$selected": {
              color: darkTheme.gold,
>>>>>>> 726291f9
            },
          },
          MuiSelect: {
            styleOverrides: {
              select: {
                color: "#F8CC82",
              },
            },
          },
          MuiPaper: {
            styleOverrides: {
              root: {
                "&.MuiAccordion-root": {
                  background: "transparent",
                },
                background: darkTheme.paperBg,
                "&.ohm-card": {
                  background: darkTheme.paperBg,
                },
                "&.ohm-modal": {
                  backgroundColor: darkTheme.modalBg,
                },
                "&.MuiPaper-root&.tooltip-container": {
                  background: darkTheme.paperBg,
                },
                "&.ohm-menu": {
                  background: darkTheme.menuBg,
                  backdropFilter: "blur(33px)",
                },
                "&.ohm-popover": {
                  backgroundColor: darkTheme.popoverBg,
                  color: darkTheme.color,
                },
              },
            },
          },
          MuiBackdrop: {
            styleOverrides: {
              root: {
                background: darkTheme.backdropBg,
              },
            },
          },
          MuiLink: {
            styleOverrides: {
              root: {
                color: darkTheme.color,
                "&:hover": {
                  color: darkTheme.textHighlightColor,
                  textDecoration: "none",
                  "&.active": {
                    color: darkTheme.color,
                  },
                },
                "&.active": {
                  color: darkTheme.color,
                  textDecoration: "underline",
                },
              },
            },
          },
          MuiTableCell: {
            styleOverrides: {
              root: {
                color: darkTheme.color,
              },
            },
          },
          MuiOutlinedInput: {
            styleOverrides: {
              notchedOutline: {
                borderColor: darkTheme.gray,
              },
            },
          },
          MuiTab: {
            styleOverrides: {
              textColorPrimary: {
                color: darkTheme.gray,
              },
              root: {
                "&.Mui-selected": {
                  "&:hover": {
                    color: colors.gray[10],
                  },
                },
                "&:hover": {
                  color: colors.primary[300],
                  textDecoration: "underline",
                  textUnderlineOffset: "5px",
                },
              },
            },
          },
          PrivateTabIndicator: {
            styleOverrides: {
              colorPrimary: {
                backgroundColor: darkTheme.gold,
              },
            },
          },
          MuiToggleButton: {
            styleOverrides: {
              root: {
                background: darkTheme.paperBg,
                "&:hover": {
                  color: darkTheme.color,
                  backgroundColor: `${darkTheme.containedSecondaryButtonHoverBG} !important`,
                },
                selected: {
                  backgroundColor: darkTheme.containedSecondaryButtonHoverBG,
                },
                "@media (hover:none)": {
                  "&:hover": {
                    color: darkTheme.color,
                    background: darkTheme.paperBg,
                  },
                  "&:focus": {
                    color: darkTheme.color,
                    background: darkTheme.paperBg,
                    borderColor: "transparent",
                    outline: "#00000000",
                  },
                },
              },
            },
          },
          MuiButton: {
            styleOverrides: {
              containedPrimary: {
                color: darkTheme.primaryButtonColor,
                backgroundColor: darkTheme.gold,
                "&:hover": {
                  backgroundColor: darkTheme.primaryButtonHoverBG,
                  color: darkTheme.primaryButtonHoverColor,
                },
                "&:active": {
                  backgroundColor: darkTheme.primaryButtonHoverBG,
                  color: darkTheme.primaryButtonHoverColor,
                },
                "@media (hover:none)": {
                  color: darkTheme.primaryButtonColor,
                  backgroundColor: darkTheme.gold,
                  "&:hover": {
                    backgroundColor: darkTheme.primaryButtonHoverBG,
                  },
                },
              },
              containedSecondary: {
                background: darkTheme.paperBg,
                color: darkTheme.color,
                "&:hover": {
                  backgroundColor: `${darkTheme.containedSecondaryButtonHoverBG} !important`,
                },
                "&:active": {
                  backgroundColor: darkTheme.containedSecondaryButtonHoverBG,
                },
                "&:focus": {
                  background: darkTheme.paperBg,
                },
                "@media (hover:none)": {
                  color: darkTheme.color,
                  background: darkTheme.paperBg,
                  "&:hover": {
                    backgroundColor: `${darkTheme.containedSecondaryButtonHoverBG} !important`,
                  },
                },
              },
              outlinedPrimary: {
                color: darkTheme.gold,
                borderColor: darkTheme.gold,
                "&:hover": {
                  color: darkTheme.outlinedPrimaryButtonHoverColor,
                  backgroundColor: darkTheme.primaryButtonHoverBG,
                },
                "@media (hover:none)": {
                  color: darkTheme.gold,
                  borderColor: darkTheme.gold,
                  "&:hover": {
                    color: darkTheme.outlinedPrimaryButtonHoverColor,
                    backgroundColor: `${darkTheme.primaryButtonHoverBG} !important`,
                    textDecoration: "none !important",
                  },
                },
              },
              outlinedSecondary: {
                color: darkTheme.color,
                borderColor: darkTheme.color,
                "&:hover": {
                  color: darkTheme.outlinedSecondaryButtonHoverColor,
                  backgroundColor: darkTheme.outlinedSecondaryButtonHoverBG,
                  borderColor: darkTheme.gold,
                },
              },
              textPrimary: {
                color: "#A3A3A3",
                "&:hover": {
                  color: darkTheme.gold,
                  backgroundColor: "#00000000",
                },
                "&:active": {
                  color: darkTheme.gold,
                  borderBottom: "#F8CC82",
                },
              },
              textSecondary: {
                color: darkTheme.color,
                "&:hover": {
                  color: darkTheme.textHighlightColor,
                },
              },
            },
          },
          MuiTypography: {
            styleOverrides: {
              root: {
                "&.grid-message-typography": {
                  color: "#A3A3A3",
                },
                "&.chain-highlight": {
                  color: "#DADADA",
                },
                "&.current": {
                  color: darkTheme.gold,
                },
              },
            },
          },
          MuiGrid: {
            styleOverrides: {
              root: {
                "&.grid-button": {
                  borderColor: `#FFFFFF !important`,
                  "&:hover": {
                    backgroundColor: darkTheme.gridButtonHoverBackground,
                  },
                  "&.current": {
                    borderColor: `${darkTheme.gold} !important`,
                    backgroundColor: darkTheme.gridButtonActiveBackground,
                    "&:hover": {
                      backgroundColor: darkTheme.gridButtonHoverBackground,
                    },
                  },
                },
              },
            },
          },
        },
      },
      commonSettings,
    ),
  ),
);<|MERGE_RESOLUTION|>--- conflicted
+++ resolved
@@ -153,28 +153,21 @@
               },
             },
           },
-<<<<<<< HEAD
           MuiDrawer: {
             styleOverrides: {
               paper: {
                 background: darkTheme.paperBg,
                 zIndex: 7,
               },
-=======
-        },
-        MuiTabs: {
-          root: {
-            "& .MuiLink-root.active": {
-              color: darkTheme.gold,
-            },
-          },
-        },
-        MuiTab: {
-          textColorPrimary: {
-            color: darkTheme.gray,
-            "&$selected": {
-              color: darkTheme.gold,
->>>>>>> 726291f9
+            },
+          },
+          MuiTabs: {
+            styleOverrides: {
+              root: {
+                "& .MuiLink-root.active": {
+                  color: darkTheme.gold,
+                },
+              },
             },
           },
           MuiSelect: {
