--- conflicted
+++ resolved
@@ -98,11 +98,7 @@
             styleOverrides: {
               root: {
                 ".MuiPaper-root": {
-<<<<<<< HEAD
-                  background: colors.paper.card,
-=======
                   background: colors.gray[700],
->>>>>>> cf17a215
                 },
               },
             },
