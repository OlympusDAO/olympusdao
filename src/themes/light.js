import { switchClasses, tabClasses } from "@mui/material";
import { createTheme } from "@mui/material/styles";
import { deepmerge } from "@mui/utils";
import { darkPalette } from "src/themes/darkPalette";
import fonts from "src/themes/fonts";
import commonSettings from "src/themes/global.js";
import { lightPalette as colors } from "src/themes/lightPalette";

const lightTheme = {
  gridButtonHoverBackground: "rgba(118, 130, 153, 0.2)",
  gridButtonActiveBackground: "rgba(118, 130, 153, 0.7)",
  switchBg: "#FCFCFC",
};

export const light = createTheme(
  deepmerge(
    {
      colors,
      palette: {
        mode: "light",
        contrastText: colors.gray[10],
        primary: {
          main: colors.gray[10],
        },
        neutral: {
          main: colors.gray[10],
          secondary: colors.gray[600],
        },
        text: {
          primary: colors.gray[10],
          secondary: colors.gray[40],
        },
        graphStrokeColor: "rgba(37, 52, 73, 0.2)",
        error: {
          main: colors.feedback.error,
        },
        info: {
          main: colors.feedback.userFeedback,
        },
        success: {
          main: colors.feedback.success,
        },
        warning: {
          main: colors.feedback.warning,
        },
      },
      components: {
        MuiCssBaseline: {
          styleOverrides: `
            ${fonts}
            body {
              background-color:"#FCF7EF";
            }
            `,
        },
        MuiSwitch: {
          styleOverrides: {
            switchBase: {
              "&:hover": {
                backgroundColor: "transparent",
              },
            },
            colorPrimary: {
              color: colors.gray[10],
              [`&.${switchClasses["checked"]}`]: {
                color: lightTheme.switchBg,
                [`& + ${switchClasses["track"]}`]: {
                  backgroundColor: colors.gray[10],
                  borderColor: colors.gray[10],
                },
                "&:hover": {
                  backgroundColor: "transparent",
                },
              },
            },
            track: {
              border: `1px solid ${colors.gray[10]}`,
              backgroundColor: lightTheme.switchBg,
            },
          },
        },
        MuiPaper: {
          styleOverrides: {
            root: {
              background: "transparent",
              "&.ohm-card": {
                background: "transparent",
              },
              "&.MuiPaper-root&.info-tooltip,  &.MuiPaper-root&.tooltip-container": {
                background: colors.gray[700],
              },
            },
          },
<<<<<<< HEAD
        },
        MuiModal: {
          styleOverrides: {
            root: {
              ".MuiPaper-root": {
                background: colors.gray[700],
=======
          MuiModal: {
            styleOverrides: {
              root: {
                ".Modal-paper": {
                  background: colors.gray[700],
                },
>>>>>>> f97a4673
              },
            },
          },
        },
        MuiDrawer: {
          styleOverrides: {
            paper: {
              backgroundColor: colors.gray[700],
              zIndex: 7,
            },
          },
        },
        MuiAlert: {
          styleOverrides: {
            root: {
              backgroundImage: "none",
            },
          },
        },
        MuiTabs: {
          styleOverrides: {
            root: {
              "& .MuiLink-root": {
                color: colors.gray[40],
                "&.active": {
                  color: colors.gray[10],
                },
              },
            },
          },
        },
        MuiBackdrop: {
          styleOverrides: {
            root: {
              backgroundColor: "rgba(255,255,255, 0)",
            },
          },
        },
        MuiLink: {
          styleOverrides: {
            root: {
              color: colors.gray[10],
              "&:hover": {
                color: colors.gray[500],
                textDecoration: "none",
                "&.active": {
                  color: colors.gray[10],
                },
              },
              "&.active": {
                color: colors.gray[10],
                textDecoration: "underline",
              },
              "@media (hover:none)": {
                "&:hover": {
                  color: colors.gray[500],
                  textDecoration: "none",
                  backgroundColor: "#00000000 !important",
                },
                "&:focus": {
                  color: colors.gray[500],
                  backgroundColor: "#00000000 !important",
                },
              },
            },
          },
        },
        MuiTableCell: {
          styleOverrides: {
            root: {
              color: colors.gray[10],
            },
          },
        },
        MuiInputBase: {
          styleOverrides: {
            root: {
              color: colors.gray[10],
            },
          },
        },
        MuiOutlinedInput: {
          styleOverrides: {
            notchedOutline: {
              borderColor: `${colors.gray[10]} !important`,
              "&:hover": {
                borderColor: `${colors.gray[10]} !important`,
              },
            },
          },
        },
        MuiTab: {
          styleOverrides: {
            textColorPrimary: {
              color: colors.gray[40],
              [`&.${tabClasses["selected"]}`]: {
                color: colors.gray[10],
              },
            },
            root: {
              "&.Mui-selected": {
                textDecoration: "underline",
                textUnderlineOffset: "10px",
                textDecorationThickness: "3px",
              },
              "&:hover": {
                color: colors.gray[500],
                textDecoration: "underline",
                textUnderlineOffset: "10px",
                textDecorationThickness: "3px",
              },
            },
          },
        },
        PrivateTabIndicator: {
          styleOverrides: {
            colorPrimary: {
              backgroundColor: colors.gray[10],
            },
          },
        },
        MuiToggleButton: {
          styleOverrides: {
            root: {
              background: colors.paper.card,
              "&:hover": {
                background: colors.paper.cardHover,
              },
              "@media (hover:none)": {
                "&:hover": {
                  background: colors.paper.cardHover,
                },
                "&:focus": {
                  background: colors.paper.cardHover,
                },
              },
            },
          },
        },
        MuiIconButton: {
          styleOverrides: {
            root: {
              "&:hover": {
                backgroundColor: colors.gray[500],
              },
              "@media (hover:none)": {
                "&:hover": {
                  color: colors.gray[10],
                  backgroundColor: colors.gray[500],
                },
                "&:focus": {
                  color: colors.gray[10],
                  backgroundColor: colors.gray[500],
                },
              },
            },
          },
        },
        MuiSelect: {
          styleOverrides: {
            select: {
              color: "#93AEBC",
            },
          },
        },
        MuiButton: {
          styleOverrides: {
            containedPrimary: {
              color: colors.gray[40],
              backgroundColor: colors.primary[300],
              "&.Mui-disabled": {
                backgroundColor: colors.primary[300],
              },
              "&:hover": {
                backgroundColor: colors.primary[100],
              },
            },
            containedSecondary: {
              height: "39px",
              background: colors.paper.card,
              color: colors.gray[10],
              fontWeight: 500,
              "&:hover": {
                background: `${colors.paper.cardHover} !important`,
              },
              "&:active": {
                background: colors.paper.cardHover,
              },
              "&:focus": {
                background: colors.paper.cardHover,
              },
              "@media (hover:none)": {
                color: colors.gray[10],
                background: colors.paper.card,
                "&:hover": {
                  background: `${colors.paper.cardHover} !important`,
                },
              },
            },
            outlinedPrimary: {
              color: colors.gray[90],
              borderColor: colors.gray[90],
              "&.Mui-disabled": {
                color: colors.gray[90],
                borderColor: colors.gray[90],
              },
              "&:hover": {
                color: colors.gray[700],
                backgroundColor: colors.gray[90],
                borderColor: colors.gray[90],
              },
              "@media (hover:none)": {
                color: darkPalette.gray[700],
                borderColor: darkPalette.gray[700],
                "&:hover": {
                  color: `${colors.gray[600]} !important`,
                  backgroundColor: `${darkPalette.gray[10]} !important`,
                },
              },
            },
            outlinedSecondary: {
              color: colors.gray[40],
              borderColor: colors.gray[40],
              "&.Mui-disabled": {
                color: colors.gray[40],
                borderColor: colors.gray[40],
              },
              "&:hover": {
                backgroundColor: darkPalette.gray[10],
                borderColor: darkPalette.gray[10],
              },
            },
            textPrimary: {
              color: colors.gray[600],
              "&:hover": {
                color: colors.gray[500],
                backgroundColor: "#00000000",
              },
              "&:active": {
                color: colors.primary[300],
                borderBottom: "#F8CC82",
              },
            },
            textSecondary: {
              color: colors.gray[10],
              "&:hover": {
                color: colors.gray[500],
              },
            },
          },
        },
        MuiTypography: {
          styleOverrides: {
            root: {
              "&.grid-message-typography": {
                color: colors.gray[40],
              },
              "&.chain-highlight": {
                color: colors.gray[10],
              },
            },
          },
        },
      },
    },
    commonSettings,
  ),
);<|MERGE_RESOLUTION|>--- conflicted
+++ resolved
@@ -91,21 +91,12 @@
               },
             },
           },
-<<<<<<< HEAD
         },
         MuiModal: {
           styleOverrides: {
             root: {
-              ".MuiPaper-root": {
+              ".Modal-paper": {
                 background: colors.gray[700],
-=======
-          MuiModal: {
-            styleOverrides: {
-              root: {
-                ".Modal-paper": {
-                  background: colors.gray[700],
-                },
->>>>>>> f97a4673
               },
             },
           },
