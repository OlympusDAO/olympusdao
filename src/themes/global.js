--- conflicted
+++ resolved
@@ -82,20 +82,12 @@
           width: "97%",
           marginBottom: "1.8rem",
           borderRadius: "10px",
-          overflow: "hidden",
         },
         "&.ohm-menu": {
           padding: "22px 0px",
           borderRadius: "10px",
           margin: "0px",
         },
-        "&.ohm-chart-card": {
-          padding: "20px 0px",
-          whiteSpace: "nowrap",
-          maxWidth: "700px",
-          width: "97%",
-          marginBottom: "1.8rem",
-        },
       },
     },
     MuiContainer: {
@@ -130,13 +122,7 @@
       },
       paper: {
         width: "inherit",
-<<<<<<< HEAD
-        backgroundColor: "#00000033",
-        backdropFilter: "blur(15px)",
-=======
-        // backdropFilter: "blur(33px)",
         backgroundColor: "inherit",
->>>>>>> 5e08c053
         padding: 0,
       },
     },
