import fonts from "./fonts";

const breakpointValues = {
  xs: 0,
  sm: 596,
  md: 800,
  lg: 1000,
  xl: 1333,
};

// replace above with this later
// const breakpointValues = {
//   mobile: 590,
//   tablet: 970,
//   browser: 1333,
// };

const commonSettings = {
  direction: "ltr",
  typography: {
    fontSize: 16,
    fontFamily: "Square",
    h1: {
      fontSize: "3rem",
    },
    h2: {
      fontSize: "2.25rem",
      fontWeight: 600,
      letterSpacing: "1.3px",
    },
    h3: {
      fontSize: "1.75rem",
    },
    h4: {
      fontSize: "1.5rem",
    },
    h5: {
      fontSize: "1.25rem",
      letterSpacing: "0.4px",
    },
    h6: {
      fontSize: "1rem",
    },
    body1: {
      fontSize: "0.875rem",
      fontWeight: 500,
      lineHeight: 1,
    },
    body2: {
      fontSize: "0.75rem",
      fontWeight: 400,
      lineHeight: 1,
    },
    button: {
      textTransform: "none",
      fontSize: "1.25rem",
    },
  },
  overrides: {
    MuiCssBaseline: {
      "@global": {
        "@font-face": fonts,
        breakpoints: { values: breakpointValues },
        body: {
          backgroundRepeat: "no-repeat",
          backgroundAttachment: "fixed",
        },
      },
    },
    MuiToolbar: {
      root: {
        justifyContent: "flex-end",
      },
    },
    MuiPaper: {
      root: {
        backdropFilter: "blur(33px)",
        "&.ohm-card": {
          padding: "20px 20px 20px 20px",
          borderRadius: "10px",
          maxWidth: "833px",
          width: "97%",
          marginBottom: "1.8rem",
          borderRadius: "10px",
        },
        "&.ohm-menu": {
          padding: "22px 0px",
          borderRadius: "10px",
          margin: "0px",
        },
      },
    },
    MuiContainer: {
      root: {
        backgroundColor: "transparent",
        flexGrow: 1,
      },
    },
    MuiLink: {
      root: {
        textUnderlineOffset: ".23rem",
        cursor: "pointer",
        "&:hover": {
          textDecoration: "none",
          underline: "none",
        },
      },
    },
    MuiTableCell: {
      root: {
        borderBottom: 0,
        fontSize: "1rem",
      },
      head: {
        color: "#999999",
      },
    },
    MuiDrawer: {
      root: {
        width: "280px",
        flexShrink: 0,
      },
      paper: {
        width: "inherit",
<<<<<<< HEAD
        backgroundColor: "#00000011",
=======
        backgroundColor: "#00000033",
>>>>>>> 67c804a6
        backdropFilter: "blur(15px)",
        padding: 0,
        zIndex: 7,
      },
    },
    MuiBackdrop: {
      root: {
        backdropFilter: "blur(15px)",
      },
    },
    MuiToggleButton: {
      root: {
        border: 0,
        borderRadius: "5px",
        margin: "8px",
        padding: "10px",
      },
    },
    MuiButton: {
      root: {
        borderRadius: "5px",
        textTransform: "none",
        textDecoration: "none",
        whiteSpace: "nowrap",
        minWidth: "max-content",
        maxHeight: "40px",
      },
      containedPrimary: {
        border: 0,
        fontWeight: "500",
      },
      containedSecondary: {
        fontWeight: "400",
      },
      outlinedPrimary: {
        height: "33px",
        padding: "9px 20px",
      },
      outlinedSecondary: {
        textTransform: "none",
        textDecoration: "none",
        height: "33px",
        fontSize: "1.1em",
        padding: "9px 20px",
      },
      text: {
        "&:hover": {
          backgroundColor: "#00000000",
        },
      },
      textSecondary: {
        textTransform: "none",
        textDecoration: "none",
        padding: "2px 2px",
        "&:hover": {
          backgroundColor: "#00000000",
        },
      },
    },
    MuiIconButton: {
      root: {
        "&:hover": {
          backgroundColor: "#00000000",
        },
      },
    },
    MuiInputBase: {
      root: {
        height: "43px",
        padding: "5px",
      },
    },
    MuiInputLabel: {
      outlined: {
        transform: "translate(16px, 14px) scale(1)",
      },
    },
    MuiTabs: {
      root: {
        minHeight: "40px",
        height: "40px",
      },
    },
    MuiTab: {
      root: {
        minWidth: "min-content !important",
        width: "min-content",
        padding: "0px",
        margin: "0px 20px",
      },
    },
  },
  props: {
    MuiButtonBase: {
      disableRipple: true,
    },
    MuiButton: {
      disableElevation: true,
      disableFocusRipple: true,
      disableRipple: true,
    },
    MuiTextButton: {
      disableFocusRipple: true,
      disableRipple: true,
    },
    MuiPaper: {
      elevation: 0,
    },
    MuiTypograph: {
      gutterBottom: true,
    },
    MuiLink: {
      underline: "none",
    },
    MuiSvgIcon: {
      viewBox: "0 0 20 20",
      fontSize: "small",
    },
    MuiBackdrop: {
      transitionDuration: 300,
    },
    MuiPopover: {
      transitionDuration: 300,
    },
  },
};

export default commonSettings;<|MERGE_RESOLUTION|>--- conflicted
+++ resolved
@@ -122,11 +122,7 @@
       },
       paper: {
         width: "inherit",
-<<<<<<< HEAD
-        backgroundColor: "#00000011",
-=======
         backgroundColor: "#00000033",
->>>>>>> 67c804a6
         backdropFilter: "blur(15px)",
         padding: 0,
         zIndex: 7,
