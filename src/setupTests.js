// jest-dom adds custom jest matchers for asserting on DOM nodes.
// allows you to do things like:
// expect(element).toHaveTextContent(/react/i)
// learn more: https://github.com/testing-library/jest-dom
import "@testing-library/jest-dom/extend-expect";
import "react-router-dom";

import { i18n } from "@lingui/core";
<<<<<<< HEAD
import { setupServer } from "msw/node";

import handlers from "./testHandlers";

i18n.activate("en");

=======
import { fetchLocale } from "./locales";
const DEFAULT_LOCALE = "en";
>>>>>>> 27d50f66
// import { launchDApp, launchNode } from "./e2e/puppeteer/testHelpers";

// TODO add jest-puppeteer preset
// jest.setTimeout(60000);

global.CSS = { supports: jest.fn() };

jest.mock("react-router-dom", () => {
  const originalModule = jest.requireActual("react-router-dom");

  const _useLocation = jest.fn().mockReturnValue({
    pathname: "/another-route",
    search: "",
    hash: "",
    state: null,
    key: "5nvxpbdafa",
  });

  return {
    __esModule: true,
    ...originalModule,
    useLocation: () => {
      return { pathname: "/" };
    },
  };
});

const server = setupServer(...handlers);

fetchLocale(DEFAULT_LOCALE);

beforeAll(() => {
  // Enable API mocking before tests.
  server.listen({ onUnhandledRequest: "bypass" });
  i18n.activate(DEFAULT_LOCALE);
});

// Reset any runtime request handlers we may add during the tests.
afterEach(() => server.resetHandlers());

// Disable API mocking after the tests are done.
afterAll(() => server.close());

// jest.setTimeout(60000);

/**
let node;

beforeAll(async () => {
  node = launchNode();
  await launchDApp();
});

afterAll(() => {
  node?.kill();
});
 */

// re-export everything
// export * from "./testUtils";<|MERGE_RESOLUTION|>--- conflicted
+++ resolved
@@ -6,17 +6,12 @@
 import "react-router-dom";
 
 import { i18n } from "@lingui/core";
-<<<<<<< HEAD
 import { setupServer } from "msw/node";
 
 import handlers from "./testHandlers";
-
 i18n.activate("en");
-
-=======
 import { fetchLocale } from "./locales";
 const DEFAULT_LOCALE = "en";
->>>>>>> 27d50f66
 // import { launchDApp, launchNode } from "./e2e/puppeteer/testHelpers";
 
 // TODO add jest-puppeteer preset
