import "@testing-library/jest-dom/extend-expect";

import { i18n } from "@lingui/core";

global.CSS = { supports: jest.fn() };

beforeAll(() => {
  i18n.load("en", {});
  i18n.activate("en");
});

<<<<<<< HEAD
// Reset any runtime request handlers we may add during the tests.
// beforeEach(() => {});

// Reset any runtime request handlers we may add during the tests.
afterEach(() => {
  server.resetHandlers();
  jest.resetAllMocks();
});

// Disable API mocking after the tests are done.
afterAll(() => server.close());

// jest.setTimeout(60000);

=======
>>>>>>> 7b0fdb6f
/**
afterEach(() => {
});

afterAll(() => {
});
<<<<<<< HEAD
 */
// re-export everything
// export * from "./testUtils";
=======
 */
>>>>>>> 7b0fdb6f
<|MERGE_RESOLUTION|>--- conflicted
+++ resolved
@@ -9,33 +9,10 @@
   i18n.activate("en");
 });
 
-<<<<<<< HEAD
-// Reset any runtime request handlers we may add during the tests.
-// beforeEach(() => {});
-
-// Reset any runtime request handlers we may add during the tests.
-afterEach(() => {
-  server.resetHandlers();
-  jest.resetAllMocks();
-});
-
-// Disable API mocking after the tests are done.
-afterAll(() => server.close());
-
-// jest.setTimeout(60000);
-
-=======
->>>>>>> 7b0fdb6f
 /**
 afterEach(() => {
 });
 
 afterAll(() => {
 });
-<<<<<<< HEAD
- */
-// re-export everything
-// export * from "./testUtils";
-=======
- */
->>>>>>> 7b0fdb6f
+ */