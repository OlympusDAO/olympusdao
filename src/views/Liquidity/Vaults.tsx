--- conflicted
+++ resolved
@@ -1,11 +1,4 @@
-<<<<<<< HEAD
-import { ArrowBack } from "@mui/icons-material";
-import { Box, Link, Skeleton, Typography, useMediaQuery, useTheme } from "@mui/material";
-import { Link as RouterLink } from "react-router-dom";
-import { Metric, TextButton } from "src/components/library";
-=======
 import { Box } from "@mui/material";
->>>>>>> 6a98f9b7
 import PageTitle from "src/components/PageTitle";
 import { useGetSingleSidedLiquidityVaults } from "src/views/Liquidity/hooks/useGetSingleSidedLiquidityVaults";
 import { YourAmoDeposits } from "src/views/Liquidity/YourAMODeposits";
