import { render, screen } from "src/testUtils";
import Stake from "src/views/Stake/Stake";

describe("<Stake/>", () => {
  it("should render component", async () => {
    const { container } = render(<Stake />);
    expect(container).toMatchSnapshot();
  });

  it("should render correct staking headers", () => {
    const { container } = render(<Stake />);
    // there should be a header inviting user to Stake
<<<<<<< HEAD
    expect(screen.getByText("Single Stake (3, 3)"));
=======
    expect(screen.getByText("Single Stake")).toBeInTheDocument();
>>>>>>> 872ef60c
    //  there should be a Farm Pool table

    expect(screen.getByText("Farm Pool"));
    expect(container).toMatchSnapshot();
  });

  it("should render all supported multi chain staking contracts", async () => {
    render(<Stake />);
    expect(await screen.getByText("gOHM-AVAX"));
    expect(await screen.getByText("Stake on Trader Joe"));
    // there should be two sushi contracts, one on Arbitrum and the other on Polygon
    const sushiContracts = await screen.findAllByText("gOHM-wETH");
    expect(sushiContracts).toHaveLength(2);
  });
});<|MERGE_RESOLUTION|>--- conflicted
+++ resolved
@@ -10,11 +10,7 @@
   it("should render correct staking headers", () => {
     const { container } = render(<Stake />);
     // there should be a header inviting user to Stake
-<<<<<<< HEAD
-    expect(screen.getByText("Single Stake (3, 3)"));
-=======
-    expect(screen.getByText("Single Stake")).toBeInTheDocument();
->>>>>>> 872ef60c
+    expect(screen.getByText("Single Stake"));
     //  there should be a Farm Pool table
 
     expect(screen.getByText("Farm Pool"));
