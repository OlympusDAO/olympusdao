// Jest Snapshot v1, https://goo.gl/fbAQLP

exports[`<Stake/> should render component 1`] = `
<div>
  <div
    id="stake-view"
  >
    <div
      class="MuiPaper-root makeStyles-root-1 makeStyles-root-2  MuiPaper-elevation0 MuiPaper-rounded"
      style="transform: none; webkit-transition: transform 225ms cubic-bezier(0.4, 0, 0.2, 1) 0ms; transition: transform 225ms cubic-bezier(0.4, 0, 0.2, 1) 0ms;"
    >
      <div
        class="MuiGrid-root MuiGrid-container MuiGrid-spacing-xs-2 MuiGrid-direction-xs-column"
      >
        <div
          class="MuiGrid-root card-header MuiGrid-item"
        >
          <div
            class="MuiBox-root MuiBox-root-3"
          >
            <div
              class="MuiBox-root MuiBox-root-4"
            >
              <h5
                class="MuiTypography-root header-text MuiTypography-h5"
              >
                Single Stake (3, 3)
              </h5>
            </div>
            <div
              class="top-right"
            />
          </div>
          <div
            class="MuiBox-root MuiBox-root-5"
          >
            <div
              class="MuiBox-root MuiBox-root-6 rebase-timer"
            >
              <p
                class="MuiTypography-root MuiTypography-body2"
              >
                <span
                  class="MuiSkeleton-root MuiSkeleton-text MuiSkeleton-pulse"
                  style="width: 155px;"
                />
              </p>
            </div>
          </div>
        </div>
        <div
          class="MuiGrid-root MuiGrid-item"
        >
          <div
            class="MuiGrid-root MuiGrid-container MuiGrid-spacing-xs-2 MuiGrid-direction-xs-column"
          >
            <div
              class="MuiGrid-root MuiGrid-item"
            >
              <div
                class="MuiBox-root MuiBox-root-7"
              >
                <div
                  class="MuiGrid-root MuiGrid-container MuiGrid-spacing-xs-2 MuiGrid-align-items-xs-flex-end"
                >
                  <div
                    class="MuiGrid-root MuiGrid-item MuiGrid-grid-xs-12 MuiGrid-grid-sm-4"
                  >
                    <div
                      class="makeStyles-root-8 stake-apy"
                    >
                      <div
                        class="MuiBox-root MuiBox-root-9"
                      >
                        <h5
                          class="MuiTypography-root MuiTypography-h5 MuiTypography-colorTextSecondary"
                        >
                          APY
                        </h5>
                        <h4
                          class="MuiTypography-root MuiTypography-h4"
                          style="width: 100%;"
                        >
                          <span
                            class="MuiSkeleton-root MuiSkeleton-text MuiSkeleton-pulse"
                            style="width: 100%;"
                          />
                        </h4>
                      </div>
                    </div>
                  </div>
                  <div
                    class="MuiGrid-root MuiGrid-item MuiGrid-grid-xs-12 MuiGrid-grid-sm-4"
                  >
                    <div
                      class="makeStyles-root-8 stake-tvl"
                    >
                      <div
                        class="MuiBox-root MuiBox-root-10"
                      >
                        <h5
                          class="MuiTypography-root MuiTypography-h5 MuiTypography-colorTextSecondary"
                        >
                          Total Value Deposited
                        </h5>
                        <h4
                          class="MuiTypography-root MuiTypography-h4"
                          style="width: 100%;"
                        >
                          <span
                            class="MuiSkeleton-root MuiSkeleton-text MuiSkeleton-pulse"
                            style="width: 100%;"
                          />
                        </h4>
                      </div>
                    </div>
                  </div>
                  <div
                    class="MuiGrid-root MuiGrid-item MuiGrid-grid-xs-12 MuiGrid-grid-sm-4"
                  >
                    <div
                      class="makeStyles-root-8 stake-index"
                    >
                      <div
                        class="MuiBox-root MuiBox-root-11"
                      >
                        <h5
                          class="MuiTypography-root MuiTypography-h5 MuiTypography-colorTextSecondary"
                        >
                          Current Index
                        </h5>
                        <h4
                          class="MuiTypography-root MuiTypography-h4"
                          style="width: 100%;"
                        >
                          <span
                            class="MuiSkeleton-root MuiSkeleton-text MuiSkeleton-pulse"
                            style="width: 100%;"
                          />
                        </h4>
                      </div>
                    </div>
                  </div>
                </div>
              </div>
            </div>
            <div
              class="staking-area"
            >
              
              
              <span
                class="MuiSkeleton-root MuiSkeleton-text MuiSkeleton-pulse"
              />
              <div
                class="stake-user-data"
              >
                <div
                  class="makeStyles-root-12 data-row"
                >
<<<<<<< HEAD
                  <p
                    class="MuiTypography-root MuiTypography-body1 MuiTypography-colorPrimary"
                  >
                    Unstaked Balance
                  </p>
                  <p
                    class="MuiTypography-root MuiTypography-body1 MuiTypography-colorPrimary"
                    id="user-balance"
=======
                  <button
                    class="MuiButtonBase-root MuiButton-root MuiButton-contained makeStyles-root-12 makeStyles-root-13 undefined MuiButton-containedPrimary MuiButton-containedSizeLarge MuiButton-sizeLarge MuiButton-disableElevation"
                    style="font-size: 1.2857rem;"
                    tabindex="0"
                    type="button"
>>>>>>> 9b87e162
                  >
                    <span
                      class="MuiSkeleton-root MuiSkeleton-text MuiSkeleton-pulse"
                      style="width: 80px;"
                    />
                  </p>
                </div>
                <div
                  class="MuiPaper-root MuiAccordion-root stake-accordion Mui-expanded MuiPaper-elevation0"
                >
                  <div
                    aria-disabled="false"
                    aria-expanded="true"
                    class="MuiButtonBase-root MuiAccordionSummary-root Mui-expanded"
                    role="button"
                    tabindex="0"
                  >
                    <div
                      class="MuiAccordionSummary-content Mui-expanded"
                    >
                      <div
                        class="makeStyles-root-12 data-row"
                      >
                        <p
                          class="MuiTypography-root MuiTypography-body1 MuiTypography-colorPrimary"
                        >
                          Total Staked Balance
                        </p>
                        <p
                          class="MuiTypography-root MuiTypography-body1 MuiTypography-colorPrimary"
                          id="user-staked-balance"
                        >
                          <span
                            class="MuiSkeleton-root MuiSkeleton-text MuiSkeleton-pulse"
                            style="width: 80px;"
                          />
                        </p>
                      </div>
                    </div>
                    <div
                      aria-disabled="false"
                      aria-hidden="true"
                      class="MuiButtonBase-root MuiIconButton-root MuiAccordionSummary-expandIcon Mui-expanded MuiIconButton-edgeEnd"
                    >
                      <span
                        class="MuiIconButton-label"
                      >
                        <svg
                          aria-hidden="true"
                          class="MuiSvgIcon-root stake-expand MuiSvgIcon-fontSizeSmall"
                          focusable="false"
                          viewBox="0 0 20 20"
                        >
                          <path
                            d="M16.59 8.59L12 13.17 7.41 8.59 6 10l6 6 6-6z"
                          />
                        </svg>
                      </span>
                    </div>
                  </div>
                  <div
                    class="MuiCollapse-root MuiCollapse-entered"
                    style="min-height: 0px;"
                  >
                    <div
                      class="MuiCollapse-wrapper"
                    >
                      <div
                        class="MuiCollapse-wrapperInner"
                      >
                        <div
                          role="region"
                        >
                          <div
                            class="MuiAccordionDetails-root"
                          >
                            <div
                              class="makeStyles-root-12 data-row"
                              style="padding-left: 10px;"
                            >
                              <p
                                class="MuiTypography-root MuiTypography-body2 MuiTypography-colorTextSecondary"
                              >
                                sOHM Balance
                              </p>
                              <p
                                class="MuiTypography-root MuiTypography-body2 MuiTypography-colorTextSecondary"
                              >
                                <span
                                  class="MuiSkeleton-root MuiSkeleton-text MuiSkeleton-pulse"
                                  style="width: 80px;"
                                />
                              </p>
                            </div>
                            <div
                              class="makeStyles-root-12 data-row"
                              style="padding-left: 10px;"
                            >
                              <p
                                class="MuiTypography-root MuiTypography-body2 MuiTypography-colorTextSecondary"
                              >
                                gOHM Balance
                              </p>
                              <p
                                class="MuiTypography-root MuiTypography-body2 MuiTypography-colorTextSecondary"
                              >
                                <span
                                  class="MuiSkeleton-root MuiSkeleton-text MuiSkeleton-pulse"
                                  style="width: 80px;"
                                />
                              </p>
                            </div>
                          </div>
                        </div>
                      </div>
                    </div>
                  </div>
                </div>
                <hr
                  class="MuiDivider-root"
                  color="secondary"
                />
                <div
                  class="makeStyles-root-12 data-row"
                >
                  <p
                    class="MuiTypography-root MuiTypography-body1 MuiTypography-colorPrimary"
                  >
                    Next Reward Amount
                  </p>
                  <p
                    class="MuiTypography-root MuiTypography-body1 MuiTypography-colorPrimary"
                  >
                    <span
                      class="MuiSkeleton-root MuiSkeleton-text MuiSkeleton-pulse"
                      style="width: 80px;"
                    />
                  </p>
                </div>
                <div
                  class="makeStyles-root-12 data-row"
                >
                  <p
                    class="MuiTypography-root MuiTypography-body1 MuiTypography-colorPrimary"
                  >
                    Next Reward Yield
                  </p>
                  <p
                    class="MuiTypography-root MuiTypography-body1 MuiTypography-colorPrimary"
                  >
                    <span
                      class="MuiSkeleton-root MuiSkeleton-text MuiSkeleton-pulse"
                      style="width: 80px;"
                    />
                  </p>
                </div>
                <div
                  class="makeStyles-root-12 data-row"
                >
                  <p
                    class="MuiTypography-root MuiTypography-body1 MuiTypography-colorPrimary"
                  >
                    ROI (5-Day Rate)
                  </p>
                  <p
                    class="MuiTypography-root MuiTypography-body1 MuiTypography-colorPrimary"
                  >
                    <span
                      class="MuiSkeleton-root MuiSkeleton-text MuiSkeleton-pulse"
                      style="width: 80px;"
                    />
                  </p>
                </div>
              </div>
            </div>
          </div>
        </div>
      </div>
    </div>
    <div
      class="MuiPaper-root makeStyles-root-1 makeStyles-root-18  MuiPaper-elevation0 MuiPaper-rounded"
      style="transform: none; webkit-transition: transform 225ms cubic-bezier(0.4, 0, 0.2, 1) 0ms; transition: transform 225ms cubic-bezier(0.4, 0, 0.2, 1) 0ms;"
    >
      <div
        class="MuiGrid-root MuiGrid-container MuiGrid-spacing-xs-2 MuiGrid-direction-xs-column"
      >
        <div
          class="MuiGrid-root card-header MuiGrid-item"
        >
          <div
            class="MuiBox-root MuiBox-root-19"
          >
            <div
              class="MuiBox-root MuiBox-root-20"
            >
              <h5
                class="MuiTypography-root header-text MuiTypography-h5"
              >
                Farm Pool
              </h5>
            </div>
            <div
              class="top-right"
            />
          </div>
        </div>
        <div
          class="MuiGrid-root MuiGrid-item"
        >
          <div
            class="MuiBox-root MuiBox-root-21 makeStyles-stakePoolsWrapper-14"
            style="gap: 12px; margin-bottom: 0.5rem;"
          >
            <p
              class="MuiTypography-root makeStyles-stakePoolHeaderText-15 MuiTypography-body1"
              style="margin-left: 75px;"
            >
              Asset
            </p>
            <p
              class="MuiTypography-root makeStyles-stakePoolHeaderText-15 MuiTypography-body1"
              style="padding-left: 3px;"
            >
              TVL
            </p>
            <p
              class="MuiTypography-root makeStyles-stakePoolHeaderText-15 MuiTypography-body1"
            />
          </div>
          <div
            class="MuiBox-root MuiBox-root-22"
            style="gap: 32px; padding: 16px 0px;"
          >
            <div
              class="MuiBox-root MuiBox-root-23 makeStyles-stakePoolsWrapper-14"
              style="gap: 12px;"
            >
              <div
                class="MuiBox-root MuiBox-root-24"
              >
                <div
                  class="MuiBox-root MuiBox-root-25"
                >
                  <svg
                    aria-hidden="true"
                    class="MuiSvgIcon-root MuiSvgIcon-fontSizeLarge"
                    focusable="false"
                    style="z-index: 1;"
                    viewBox="0 0 32 32"
                  >
                    <defs>
                      <lineargradient
                        gradientTransform="matrix(0.177778, 0, 0, 0.177778, 1.777779, 1.777779)"
                        gradientUnits="userSpaceOnUse"
                        id="paint0_linear_359"
                        x1="80"
                        x2="80"
                        y1="-84"
                        y2="256"
                      >
                        <stop
                          offset="0.1949"
                          stop-color="#708B96"
                        />
                        <stop
                          offset="1"
                          stop-color="#F7FBE7"
                        />
                      </lineargradient>
                    </defs>
                    <path
                      d="M 1.778 16 C 1.778 8.145 8.145 1.778 16 1.778 C 23.855 1.778 30.222 8.145 30.222 16 C 30.222 23.855 23.855 30.222 16 30.222 C 8.145 30.222 1.778 23.855 1.778 16 Z"
                      fill="#fff"
                    />
                    <rect
                      fill="#fff"
                      height="12.516"
                      width="12.516"
                      x="9.742"
                      y="9.771"
                    />
                    <path
                      clip-rule="evenodd"
                      d="M 14.635 22.286 L 14.635 19.916 C 12.852 19.355 11.563 17.725 11.563 15.801 C 11.563 13.413 13.549 11.477 16 11.477 C 18.451 11.477 20.437 13.413 20.437 15.801 C 20.437 17.725 19.148 19.355 17.365 19.916 L 17.365 21.658 L 17.365 22.258 L 17.365 22.286 L 22.258 22.286 L 22.258 20.523 L 19.842 20.523 C 21.295 19.421 22.229 17.709 22.229 15.787 C 22.229 12.464 19.44 9.771 16 9.771 C 12.56 9.771 9.771 12.464 9.771 15.787 C 9.771 17.709 10.705 19.421 12.158 20.523 L 9.742 20.523 L 9.742 22.286 Z"
                      fill="#708b96"
                      fill-rule="evenodd"
                    />
                    <path
                      d="M 16 28.444 C 9.127 28.444 3.556 22.873 3.556 16 L 0 16 C 0 24.837 7.163 32 16 32 Z M 28.444 16 C 28.444 22.873 22.873 28.444 16 28.444 L 16 32 C 24.837 32 32 24.837 32 16 Z M 16 3.556 C 22.873 3.556 28.444 9.127 28.444 16 L 32 16 C 32 7.163 24.837 0 16 0 Z M 16 0 C 7.163 0 0 7.163 0 16 L 3.556 16 C 3.556 9.127 9.127 3.556 16 3.556 Z"
                      fill="url(#paint0_linear_359)"
                    />
                  </svg>
                  <svg
                    aria-hidden="true"
                    class="MuiSvgIcon-root MuiSvgIcon-fontSizeLarge"
                    focusable="false"
                    style="margin-left: -6px; z-index: 1;"
                    viewBox="0 0 32 32"
                  >
                    <path
                      d="M6.104 5.475h19.771v17.981H6.104z"
                      style="fill: #fff; stroke-width: 0.02130493;"
                    />
                    <path
                      d="M32 16c0 8.837-7.163 16-16 16S0 24.837 0 16 7.163 0 16 0s16 7.163 16 16Zm-20.534 6.367H8.361c-.653 0-.975 0-1.171-.126a.79.79 0 0 1-.358-.617c-.012-.232.15-.515.472-1.08L14.97 7.028c.326-.574.49-.86.7-.967a.791.791 0 0 1 .715 0c.208.106.373.393.7.967L18.66 9.78l.008.014c.353.615.531.927.61 1.255.086.358.086.735 0 1.093-.08.33-.256.644-.614 1.27l-4.027 7.119-.01.018c-.355.62-.535.935-.784 1.172-.271.26-.597.448-.955.555-.326.09-.692.09-1.423.09zm7.842 0h4.449c.656 0 .987 0 1.183-.13a.787.787 0 0 0 .358-.62c.011-.225-.146-.497-.455-1.03l-.033-.055-2.228-3.813-.026-.043c-.313-.53-.471-.797-.674-.9a.783.783 0 0 0-.711 0c-.205.106-.37.385-.696.947l-2.22 3.813-.009.013c-.325.56-.487.841-.476 1.071a.796.796 0 0 0 .358.622c.193.125.523.125 1.18.125z"
                      style="clip-rule: evenodd; fill: #e84142; fill-rule: evenodd; stroke-width: 0.02130493;"
                    />
                  </svg>
                </div>
                <p
                  class="MuiTypography-root MuiTypography-body1"
                  style="line-height: 1.4; margin-left: 10px;"
                >
                  gOHM-AVAX
                </p>
              </div>
              <p
                class="MuiTypography-root MuiTypography-body1"
                style="line-height: 1.4;"
              >
                <span
                  class="MuiSkeleton-root MuiSkeleton-text MuiSkeleton-pulse"
                  style="width: 30px;"
                />
              </p>
              <p
                class="MuiTypography-root MuiTypography-body1"
                style="line-height: 1.4;"
              />
              <div
                class="MuiBox-root MuiBox-root-27"
              >
                <a
                  aria-disabled="false"
<<<<<<< HEAD
                  class="MuiButtonBase-root MuiButton-root MuiButton-outlined makeStyles-root-28 makeStyles-root-29 undefined MuiButton-outlinedSecondary MuiButton-disableElevation MuiButton-fullWidth"
=======
                  class="MuiButtonBase-root MuiButton-root MuiButton-outlined makeStyles-root-12 makeStyles-root-28 undefined MuiButton-outlinedSecondary MuiButton-disableElevation MuiButton-fullWidth"
>>>>>>> 9b87e162
                  href="https://traderjoexyz.com/#/farm/0xB674f93952F02F2538214D4572Aa47F262e990Ff-0x188bED1968b795d5c9022F6a0bb5931Ac4c18F00"
                  tabindex="0"
                  target="_blank"
                >
                  <span
                    class="MuiButton-label"
                  >
                    Stake on Trader Joe
                    <span
                      class="MuiButton-endIcon MuiButton-iconSizeMedium"
                    >
                      <svg
                        aria-hidden="true"
                        class="MuiSvgIcon-root MuiSvgIcon-fontSizeLarge"
                        focusable="false"
                        viewBox="0 0 20 20"
                      >
                        <path
                          d="M4.297 17.445h9.539c1.523 0 2.305-.78 2.305-2.28v-9.58c0-1.507-.782-2.288-2.305-2.288h-9.54c-1.523 0-2.304.773-2.304 2.289v9.578c0 1.508.781 2.281 2.305 2.281Zm.016-.968c-.875 0-1.352-.461-1.352-1.368V5.633c0-.899.477-1.367 1.352-1.367h9.5c.867 0 1.359.468 1.359 1.367v9.476c0 .907-.492 1.368-1.36 1.368h-9.5Zm7.296-4.235c.266 0 .438-.195.438-.476V7.867c0-.344-.188-.492-.492-.492H7.64c-.29 0-.47.172-.47.438 0 .265.188.445.477.445H9.53l1.133-.078-1.055.992-3.382 3.383a.476.476 0 0 0-.149.328c0 .273.18.453.453.453a.47.47 0 0 0 .344-.149L10.25 9.82l.984-1.047-.078 1.282v1.718c0 .29.18.47.453.47Z"
                        />
                      </svg>
                    </span>
                  </span>
                </a>
              </div>
            </div>
            <div
<<<<<<< HEAD
              class="MuiBox-root MuiBox-root-31 makeStyles-stakePoolsWrapper-14"
              style="gap: 12px;"
            >
              <div
                class="MuiBox-root MuiBox-root-32"
              >
                <div
                  class="MuiBox-root MuiBox-root-33"
=======
              class="MuiBox-root MuiBox-root-30 makeStyles-stakePoolsWrapper-14"
              style="gap: 12px;"
            >
              <div
                class="MuiBox-root MuiBox-root-31"
              >
                <div
                  class="MuiBox-root MuiBox-root-32"
>>>>>>> 9b87e162
                >
                  <svg
                    aria-hidden="true"
                    class="MuiSvgIcon-root MuiSvgIcon-fontSizeLarge"
                    focusable="false"
                    style="z-index: 1;"
                    viewBox="0 0 32 32"
                  >
                    <defs>
                      <lineargradient
                        gradientTransform="matrix(0.177778, 0, 0, 0.177778, 1.777779, 1.777779)"
                        gradientUnits="userSpaceOnUse"
                        id="paint0_linear_359"
                        x1="80"
                        x2="80"
                        y1="-84"
                        y2="256"
                      >
                        <stop
                          offset="0.1949"
                          stop-color="#708B96"
                        />
                        <stop
                          offset="1"
                          stop-color="#F7FBE7"
                        />
                      </lineargradient>
                    </defs>
                    <path
                      d="M 1.778 16 C 1.778 8.145 8.145 1.778 16 1.778 C 23.855 1.778 30.222 8.145 30.222 16 C 30.222 23.855 23.855 30.222 16 30.222 C 8.145 30.222 1.778 23.855 1.778 16 Z"
                      fill="#fff"
                    />
                    <rect
                      fill="#fff"
                      height="12.516"
                      width="12.516"
                      x="9.742"
                      y="9.771"
                    />
                    <path
                      clip-rule="evenodd"
                      d="M 14.635 22.286 L 14.635 19.916 C 12.852 19.355 11.563 17.725 11.563 15.801 C 11.563 13.413 13.549 11.477 16 11.477 C 18.451 11.477 20.437 13.413 20.437 15.801 C 20.437 17.725 19.148 19.355 17.365 19.916 L 17.365 21.658 L 17.365 22.258 L 17.365 22.286 L 22.258 22.286 L 22.258 20.523 L 19.842 20.523 C 21.295 19.421 22.229 17.709 22.229 15.787 C 22.229 12.464 19.44 9.771 16 9.771 C 12.56 9.771 9.771 12.464 9.771 15.787 C 9.771 17.709 10.705 19.421 12.158 20.523 L 9.742 20.523 L 9.742 22.286 Z"
                      fill="#708b96"
                      fill-rule="evenodd"
                    />
                    <path
                      d="M 16 28.444 C 9.127 28.444 3.556 22.873 3.556 16 L 0 16 C 0 24.837 7.163 32 16 32 Z M 28.444 16 C 28.444 22.873 22.873 28.444 16 28.444 L 16 32 C 24.837 32 32 24.837 32 16 Z M 16 3.556 C 22.873 3.556 28.444 9.127 28.444 16 L 32 16 C 32 7.163 24.837 0 16 0 Z M 16 0 C 7.163 0 0 7.163 0 16 L 3.556 16 C 3.556 9.127 9.127 3.556 16 3.556 Z"
                      fill="url(#paint0_linear_359)"
                    />
                  </svg>
                  <svg
                    aria-hidden="true"
                    class="MuiSvgIcon-root MuiSvgIcon-fontSizeLarge"
                    focusable="false"
                    style="margin-left: -6px; z-index: 1;"
                    viewBox="0 0 32 32"
                  >
                    <circle
                      cx="16"
                      cy="16"
                      fill="#fff"
                      r="15"
                      stroke="url(#wETH_svg__a)"
                      stroke-width="2"
                    />
                    <path
                      clip-rule="evenodd"
                      d="M16.25 20.976 10 17.349 16.25 26V26l6.253-8.65-6.253 3.626Z"
                      fill="#708B96"
                      fill-rule="evenodd"
                    />
                    <path
                      clip-rule="evenodd"
                      d="m16.25 6 6.248 10.186-6.248-2.793L10 16.186 16.25 6Zm0 7.395L10 16.185l6.25 3.629 6.248-3.628-6.248-2.791Z"
                      fill="#424242"
                      fill-rule="evenodd"
                    />
                    <defs>
                      <lineargradient
                        gradientUnits="userSpaceOnUse"
                        id="wETH_svg__a"
                        x1="16"
                        x2="16"
                        y1="0"
                        y2="32"
                      >
                        <stop
                          stop-color="#444243"
                        />
                        <stop
                          offset="1"
                          stop-color="#708B96"
                        />
                      </lineargradient>
                    </defs>
                  </svg>
                </div>
                <p
                  class="MuiTypography-root MuiTypography-body1"
                  style="line-height: 1.4; margin-left: 10px;"
                >
                  gOHM-wETH
                </p>
              </div>
              <p
                class="MuiTypography-root MuiTypography-body1"
                style="line-height: 1.4;"
              >
                <span
                  class="MuiSkeleton-root MuiSkeleton-text MuiSkeleton-pulse"
                  style="width: 30px;"
                />
              </p>
              <p
                class="MuiTypography-root MuiTypography-body1"
                style="line-height: 1.4;"
              />
              <div
<<<<<<< HEAD
                class="MuiBox-root MuiBox-root-34"
              >
                <a
                  aria-disabled="false"
                  class="MuiButtonBase-root MuiButton-root MuiButton-outlined makeStyles-root-28 makeStyles-root-35 undefined MuiButton-outlinedSecondary MuiButton-disableElevation MuiButton-fullWidth"
=======
                class="MuiBox-root MuiBox-root-33"
              >
                <a
                  aria-disabled="false"
                  class="MuiButtonBase-root MuiButton-root MuiButton-outlined makeStyles-root-12 makeStyles-root-34 undefined MuiButton-outlinedSecondary MuiButton-disableElevation MuiButton-fullWidth"
>>>>>>> 9b87e162
                  href="https://app.sushi.com/farm?filter=2x"
                  tabindex="0"
                  target="_blank"
                >
                  <span
                    class="MuiButton-label"
                  >
                    Stake on Sushi (Arbitrum)
                    <span
                      class="MuiButton-endIcon MuiButton-iconSizeMedium"
                    >
                      <svg
                        aria-hidden="true"
                        class="MuiSvgIcon-root MuiSvgIcon-fontSizeLarge"
                        focusable="false"
                        viewBox="0 0 20 20"
                      >
                        <path
                          d="M4.297 17.445h9.539c1.523 0 2.305-.78 2.305-2.28v-9.58c0-1.507-.782-2.288-2.305-2.288h-9.54c-1.523 0-2.304.773-2.304 2.289v9.578c0 1.508.781 2.281 2.305 2.281Zm.016-.968c-.875 0-1.352-.461-1.352-1.368V5.633c0-.899.477-1.367 1.352-1.367h9.5c.867 0 1.359.468 1.359 1.367v9.476c0 .907-.492 1.368-1.36 1.368h-9.5Zm7.296-4.235c.266 0 .438-.195.438-.476V7.867c0-.344-.188-.492-.492-.492H7.64c-.29 0-.47.172-.47.438 0 .265.188.445.477.445H9.53l1.133-.078-1.055.992-3.382 3.383a.476.476 0 0 0-.149.328c0 .273.18.453.453.453a.47.47 0 0 0 .344-.149L10.25 9.82l.984-1.047-.078 1.282v1.718c0 .29.18.47.453.47Z"
                        />
                      </svg>
                    </span>
                  </span>
                </a>
              </div>
            </div>
            <div
<<<<<<< HEAD
              class="MuiBox-root MuiBox-root-36 makeStyles-stakePoolsWrapper-14"
              style="gap: 12px;"
            >
              <div
                class="MuiBox-root MuiBox-root-37"
              >
                <div
                  class="MuiBox-root MuiBox-root-38"
=======
              class="MuiBox-root MuiBox-root-35 makeStyles-stakePoolsWrapper-14"
              style="gap: 12px;"
            >
              <div
                class="MuiBox-root MuiBox-root-36"
              >
                <div
                  class="MuiBox-root MuiBox-root-37"
>>>>>>> 9b87e162
                >
                  <svg
                    aria-hidden="true"
                    class="MuiSvgIcon-root MuiSvgIcon-fontSizeLarge"
                    focusable="false"
                    style="z-index: 1;"
                    viewBox="0 0 32 32"
                  >
                    <defs>
                      <lineargradient
                        gradientTransform="matrix(0.177778, 0, 0, 0.177778, 1.777779, 1.777779)"
                        gradientUnits="userSpaceOnUse"
                        id="paint0_linear_359"
                        x1="80"
                        x2="80"
                        y1="-84"
                        y2="256"
                      >
                        <stop
                          offset="0.1949"
                          stop-color="#708B96"
                        />
                        <stop
                          offset="1"
                          stop-color="#F7FBE7"
                        />
                      </lineargradient>
                    </defs>
                    <path
                      d="M 1.778 16 C 1.778 8.145 8.145 1.778 16 1.778 C 23.855 1.778 30.222 8.145 30.222 16 C 30.222 23.855 23.855 30.222 16 30.222 C 8.145 30.222 1.778 23.855 1.778 16 Z"
                      fill="#fff"
                    />
                    <rect
                      fill="#fff"
                      height="12.516"
                      width="12.516"
                      x="9.742"
                      y="9.771"
                    />
                    <path
                      clip-rule="evenodd"
                      d="M 14.635 22.286 L 14.635 19.916 C 12.852 19.355 11.563 17.725 11.563 15.801 C 11.563 13.413 13.549 11.477 16 11.477 C 18.451 11.477 20.437 13.413 20.437 15.801 C 20.437 17.725 19.148 19.355 17.365 19.916 L 17.365 21.658 L 17.365 22.258 L 17.365 22.286 L 22.258 22.286 L 22.258 20.523 L 19.842 20.523 C 21.295 19.421 22.229 17.709 22.229 15.787 C 22.229 12.464 19.44 9.771 16 9.771 C 12.56 9.771 9.771 12.464 9.771 15.787 C 9.771 17.709 10.705 19.421 12.158 20.523 L 9.742 20.523 L 9.742 22.286 Z"
                      fill="#708b96"
                      fill-rule="evenodd"
                    />
                    <path
                      d="M 16 28.444 C 9.127 28.444 3.556 22.873 3.556 16 L 0 16 C 0 24.837 7.163 32 16 32 Z M 28.444 16 C 28.444 22.873 22.873 28.444 16 28.444 L 16 32 C 24.837 32 32 24.837 32 16 Z M 16 3.556 C 22.873 3.556 28.444 9.127 28.444 16 L 32 16 C 32 7.163 24.837 0 16 0 Z M 16 0 C 7.163 0 0 7.163 0 16 L 3.556 16 C 3.556 9.127 9.127 3.556 16 3.556 Z"
                      fill="url(#paint0_linear_359)"
                    />
                  </svg>
                  <svg
                    aria-hidden="true"
                    class="MuiSvgIcon-root MuiSvgIcon-fontSizeLarge"
                    focusable="false"
                    style="margin-left: -6px; z-index: 1;"
                    viewBox="0 0 32 32"
                  >
                    <circle
                      cx="16"
                      cy="16"
                      fill="#fff"
                      r="15"
                      stroke="url(#wETH_svg__a)"
                      stroke-width="2"
                    />
                    <path
                      clip-rule="evenodd"
                      d="M16.25 20.976 10 17.349 16.25 26V26l6.253-8.65-6.253 3.626Z"
                      fill="#708B96"
                      fill-rule="evenodd"
                    />
                    <path
                      clip-rule="evenodd"
                      d="m16.25 6 6.248 10.186-6.248-2.793L10 16.186 16.25 6Zm0 7.395L10 16.185l6.25 3.629 6.248-3.628-6.248-2.791Z"
                      fill="#424242"
                      fill-rule="evenodd"
                    />
                    <defs>
                      <lineargradient
                        gradientUnits="userSpaceOnUse"
                        id="wETH_svg__a"
                        x1="16"
                        x2="16"
                        y1="0"
                        y2="32"
                      >
                        <stop
                          stop-color="#444243"
                        />
                        <stop
                          offset="1"
                          stop-color="#708B96"
                        />
                      </lineargradient>
                    </defs>
                  </svg>
                </div>
                <p
                  class="MuiTypography-root MuiTypography-body1"
                  style="line-height: 1.4; margin-left: 10px;"
                >
                  gOHM-wETH
                </p>
              </div>
              <p
                class="MuiTypography-root MuiTypography-body1"
                style="line-height: 1.4;"
              >
                <span
                  class="MuiSkeleton-root MuiSkeleton-text MuiSkeleton-pulse"
                  style="width: 30px;"
                />
              </p>
              <p
                class="MuiTypography-root MuiTypography-body1"
                style="line-height: 1.4;"
              />
              <div
<<<<<<< HEAD
                class="MuiBox-root MuiBox-root-39"
              >
                <a
                  aria-disabled="false"
                  class="MuiButtonBase-root MuiButton-root MuiButton-outlined makeStyles-root-28 makeStyles-root-40 undefined MuiButton-outlinedSecondary MuiButton-disableElevation MuiButton-fullWidth"
=======
                class="MuiBox-root MuiBox-root-38"
              >
                <a
                  aria-disabled="false"
                  class="MuiButtonBase-root MuiButton-root MuiButton-outlined makeStyles-root-12 makeStyles-root-39 undefined MuiButton-outlinedSecondary MuiButton-disableElevation MuiButton-fullWidth"
>>>>>>> 9b87e162
                  href="https://app.sushi.com/farm?filter=2x"
                  tabindex="0"
                  target="_blank"
                >
                  <span
                    class="MuiButton-label"
                  >
                    Stake on Sushi (Polygon)
                    <span
                      class="MuiButton-endIcon MuiButton-iconSizeMedium"
                    >
                      <svg
                        aria-hidden="true"
                        class="MuiSvgIcon-root MuiSvgIcon-fontSizeLarge"
                        focusable="false"
                        viewBox="0 0 20 20"
                      >
                        <path
                          d="M4.297 17.445h9.539c1.523 0 2.305-.78 2.305-2.28v-9.58c0-1.507-.782-2.288-2.305-2.288h-9.54c-1.523 0-2.304.773-2.304 2.289v9.578c0 1.508.781 2.281 2.305 2.281Zm.016-.968c-.875 0-1.352-.461-1.352-1.368V5.633c0-.899.477-1.367 1.352-1.367h9.5c.867 0 1.359.468 1.359 1.367v9.476c0 .907-.492 1.368-1.36 1.368h-9.5Zm7.296-4.235c.266 0 .438-.195.438-.476V7.867c0-.344-.188-.492-.492-.492H7.64c-.29 0-.47.172-.47.438 0 .265.188.445.477.445H9.53l1.133-.078-1.055.992-3.382 3.383a.476.476 0 0 0-.149.328c0 .273.18.453.453.453a.47.47 0 0 0 .344-.149L10.25 9.82l.984-1.047-.078 1.282v1.718c0 .29.18.47.453.47Z"
                        />
                      </svg>
                    </span>
                  </span>
                </a>
              </div>
            </div>
            <div
<<<<<<< HEAD
              class="MuiBox-root MuiBox-root-41 makeStyles-stakePoolsWrapper-14"
              style="gap: 12px;"
            >
              <div
                class="MuiBox-root MuiBox-root-42"
              >
                <div
                  class="MuiBox-root MuiBox-root-43"
=======
              class="MuiBox-root MuiBox-root-40 makeStyles-stakePoolsWrapper-14"
              style="gap: 12px;"
            >
              <div
                class="MuiBox-root MuiBox-root-41"
              >
                <div
                  class="MuiBox-root MuiBox-root-42"
>>>>>>> 9b87e162
                >
                  <svg
                    aria-hidden="true"
                    class="MuiSvgIcon-root MuiSvgIcon-fontSizeLarge"
                    focusable="false"
                    style="z-index: 1;"
                    viewBox="0 0 32 32"
                  >
                    <defs>
                      <lineargradient
                        gradientTransform="matrix(0.177778, 0, 0, 0.177778, 1.777779, 1.777779)"
                        gradientUnits="userSpaceOnUse"
                        id="paint0_linear_359"
                        x1="80"
                        x2="80"
                        y1="-84"
                        y2="256"
                      >
                        <stop
                          offset="0.1949"
                          stop-color="#708B96"
                        />
                        <stop
                          offset="1"
                          stop-color="#F7FBE7"
                        />
                      </lineargradient>
                    </defs>
                    <path
                      d="M 1.778 16 C 1.778 8.145 8.145 1.778 16 1.778 C 23.855 1.778 30.222 8.145 30.222 16 C 30.222 23.855 23.855 30.222 16 30.222 C 8.145 30.222 1.778 23.855 1.778 16 Z"
                      fill="#fff"
                    />
                    <rect
                      fill="#fff"
                      height="12.516"
                      width="12.516"
                      x="9.742"
                      y="9.771"
                    />
                    <path
                      clip-rule="evenodd"
                      d="M 14.635 22.286 L 14.635 19.916 C 12.852 19.355 11.563 17.725 11.563 15.801 C 11.563 13.413 13.549 11.477 16 11.477 C 18.451 11.477 20.437 13.413 20.437 15.801 C 20.437 17.725 19.148 19.355 17.365 19.916 L 17.365 21.658 L 17.365 22.258 L 17.365 22.286 L 22.258 22.286 L 22.258 20.523 L 19.842 20.523 C 21.295 19.421 22.229 17.709 22.229 15.787 C 22.229 12.464 19.44 9.771 16 9.771 C 12.56 9.771 9.771 12.464 9.771 15.787 C 9.771 17.709 10.705 19.421 12.158 20.523 L 9.742 20.523 L 9.742 22.286 Z"
                      fill="#708b96"
                      fill-rule="evenodd"
                    />
                    <path
                      d="M 16 28.444 C 9.127 28.444 3.556 22.873 3.556 16 L 0 16 C 0 24.837 7.163 32 16 32 Z M 28.444 16 C 28.444 22.873 22.873 28.444 16 28.444 L 16 32 C 24.837 32 32 24.837 32 16 Z M 16 3.556 C 22.873 3.556 28.444 9.127 28.444 16 L 32 16 C 32 7.163 24.837 0 16 0 Z M 16 0 C 7.163 0 0 7.163 0 16 L 3.556 16 C 3.556 9.127 9.127 3.556 16 3.556 Z"
                      fill="url(#paint0_linear_359)"
                    />
                  </svg>
                  <svg
                    aria-hidden="true"
                    class="MuiSvgIcon-root MuiSvgIcon-fontSizeLarge"
                    focusable="false"
                    style="margin-left: -6px; z-index: 1;"
                    viewBox="0 0 32 32"
                  >
                    <defs>
                      <style>
                        .fantom_svg__cls-1{fill:#fff;fill-rule:evenodd}
                      </style>
                      <mask
                        height="20"
                        id="fantom_svg__mask"
                        maskUnits="userSpaceOnUse"
                        width="93.1"
                        x="10"
                        y="6"
                      >
                        <path
                          class="fantom_svg__cls-1"
                          d="M10 6h93.1v20H10Z"
                          id="fantom_svg__a"
                        />
                      </mask>
                    </defs>
                    <g
                      data-name="Layer 2"
                      id="fantom_svg__Layer_2"
                    >
                      <g
                        data-name="Layer 1"
                        id="fantom_svg__Layer_1-2"
                      >
                        <circle
                          cx="16"
                          cy="16"
                          r="16"
                          style="fill: #13b5ec;"
                        />
                        <path
                          class="fantom_svg__cls-1"
                          d="m17.2 12.9 3.6-2.1V15Zm3.6 9L16 24.7l-4.8-2.8V17l4.8 2.8 4.8-2.8Zm-9.6-11.1 3.6 2.1-3.6 2.1Zm5.4 3.1 3.6 2.1-3.6 2.1Zm-1.2 4.2L11.8 16l3.6-2.1Zm4.8-8.3L16 12.2l-4.2-2.4L16 7.3ZM10 9.4v13.1l6 3.4 6-3.4V9.4L16 6Z"
                          style="mask: url(#fantom_svg__mask);"
                        />
                      </g>
                    </g>
                  </svg>
                </div>
                <p
                  class="MuiTypography-root MuiTypography-body1"
                  style="line-height: 1.4; margin-left: 10px;"
                >
                  gOHM-FTM
                </p>
              </div>
              <p
                class="MuiTypography-root MuiTypography-body1"
                style="line-height: 1.4;"
              >
                <span
                  class="MuiSkeleton-root MuiSkeleton-text MuiSkeleton-pulse"
                  style="width: 30px;"
                />
              </p>
              <p
                class="MuiTypography-root MuiTypography-body1"
                style="line-height: 1.4;"
              />
              <div
<<<<<<< HEAD
                class="MuiBox-root MuiBox-root-44"
              >
                <a
                  aria-disabled="false"
                  class="MuiButtonBase-root MuiButton-root MuiButton-outlined makeStyles-root-28 makeStyles-root-45 undefined MuiButton-outlinedSecondary MuiButton-disableElevation MuiButton-fullWidth"
=======
                class="MuiBox-root MuiBox-root-43"
              >
                <a
                  aria-disabled="false"
                  class="MuiButtonBase-root MuiButton-root MuiButton-outlined makeStyles-root-12 makeStyles-root-44 undefined MuiButton-outlinedSecondary MuiButton-disableElevation MuiButton-fullWidth"
>>>>>>> 9b87e162
                  href="https://app.spiritswap.finance/#/boostedfarms"
                  tabindex="0"
                  target="_blank"
                >
                  <span
                    class="MuiButton-label"
                  >
                    Stake on Spirit (Fantom)
                    <span
                      class="MuiButton-endIcon MuiButton-iconSizeMedium"
                    >
                      <svg
                        aria-hidden="true"
                        class="MuiSvgIcon-root MuiSvgIcon-fontSizeLarge"
                        focusable="false"
                        viewBox="0 0 20 20"
                      >
                        <path
                          d="M4.297 17.445h9.539c1.523 0 2.305-.78 2.305-2.28v-9.58c0-1.507-.782-2.288-2.305-2.288h-9.54c-1.523 0-2.304.773-2.304 2.289v9.578c0 1.508.781 2.281 2.305 2.281Zm.016-.968c-.875 0-1.352-.461-1.352-1.368V5.633c0-.899.477-1.367 1.352-1.367h9.5c.867 0 1.359.468 1.359 1.367v9.476c0 .907-.492 1.368-1.36 1.368h-9.5Zm7.296-4.235c.266 0 .438-.195.438-.476V7.867c0-.344-.188-.492-.492-.492H7.64c-.29 0-.47.172-.47.438 0 .265.188.445.477.445H9.53l1.133-.078-1.055.992-3.382 3.383a.476.476 0 0 0-.149.328c0 .273.18.453.453.453a.47.47 0 0 0 .344-.149L10.25 9.82l.984-1.047-.078 1.282v1.718c0 .29.18.47.453.47Z"
                        />
                      </svg>
                    </span>
                  </span>
                </a>
              </div>
            </div>
          </div>
        </div>
      </div>
    </div>
  </div>
</div>
`;<|MERGE_RESOLUTION|>--- conflicted
+++ resolved
@@ -158,22 +158,11 @@
                 <div
                   class="makeStyles-root-12 data-row"
                 >
-<<<<<<< HEAD
-                  <p
-                    class="MuiTypography-root MuiTypography-body1 MuiTypography-colorPrimary"
-                  >
-                    Unstaked Balance
-                  </p>
-                  <p
-                    class="MuiTypography-root MuiTypography-body1 MuiTypography-colorPrimary"
-                    id="user-balance"
-=======
                   <button
                     class="MuiButtonBase-root MuiButton-root MuiButton-contained makeStyles-root-12 makeStyles-root-13 undefined MuiButton-containedPrimary MuiButton-containedSizeLarge MuiButton-sizeLarge MuiButton-disableElevation"
                     style="font-size: 1.2857rem;"
                     tabindex="0"
                     type="button"
->>>>>>> 9b87e162
                   >
                     <span
                       class="MuiSkeleton-root MuiSkeleton-text MuiSkeleton-pulse"
@@ -508,11 +497,7 @@
               >
                 <a
                   aria-disabled="false"
-<<<<<<< HEAD
-                  class="MuiButtonBase-root MuiButton-root MuiButton-outlined makeStyles-root-28 makeStyles-root-29 undefined MuiButton-outlinedSecondary MuiButton-disableElevation MuiButton-fullWidth"
-=======
                   class="MuiButtonBase-root MuiButton-root MuiButton-outlined makeStyles-root-12 makeStyles-root-28 undefined MuiButton-outlinedSecondary MuiButton-disableElevation MuiButton-fullWidth"
->>>>>>> 9b87e162
                   href="https://traderjoexyz.com/#/farm/0xB674f93952F02F2538214D4572Aa47F262e990Ff-0x188bED1968b795d5c9022F6a0bb5931Ac4c18F00"
                   tabindex="0"
                   target="_blank"
@@ -540,16 +525,6 @@
               </div>
             </div>
             <div
-<<<<<<< HEAD
-              class="MuiBox-root MuiBox-root-31 makeStyles-stakePoolsWrapper-14"
-              style="gap: 12px;"
-            >
-              <div
-                class="MuiBox-root MuiBox-root-32"
-              >
-                <div
-                  class="MuiBox-root MuiBox-root-33"
-=======
               class="MuiBox-root MuiBox-root-30 makeStyles-stakePoolsWrapper-14"
               style="gap: 12px;"
             >
@@ -558,7 +533,6 @@
               >
                 <div
                   class="MuiBox-root MuiBox-root-32"
->>>>>>> 9b87e162
                 >
                   <svg
                     aria-hidden="true"
@@ -677,19 +651,11 @@
                 style="line-height: 1.4;"
               />
               <div
-<<<<<<< HEAD
-                class="MuiBox-root MuiBox-root-34"
-              >
-                <a
-                  aria-disabled="false"
-                  class="MuiButtonBase-root MuiButton-root MuiButton-outlined makeStyles-root-28 makeStyles-root-35 undefined MuiButton-outlinedSecondary MuiButton-disableElevation MuiButton-fullWidth"
-=======
                 class="MuiBox-root MuiBox-root-33"
               >
                 <a
                   aria-disabled="false"
                   class="MuiButtonBase-root MuiButton-root MuiButton-outlined makeStyles-root-12 makeStyles-root-34 undefined MuiButton-outlinedSecondary MuiButton-disableElevation MuiButton-fullWidth"
->>>>>>> 9b87e162
                   href="https://app.sushi.com/farm?filter=2x"
                   tabindex="0"
                   target="_blank"
@@ -717,16 +683,6 @@
               </div>
             </div>
             <div
-<<<<<<< HEAD
-              class="MuiBox-root MuiBox-root-36 makeStyles-stakePoolsWrapper-14"
-              style="gap: 12px;"
-            >
-              <div
-                class="MuiBox-root MuiBox-root-37"
-              >
-                <div
-                  class="MuiBox-root MuiBox-root-38"
-=======
               class="MuiBox-root MuiBox-root-35 makeStyles-stakePoolsWrapper-14"
               style="gap: 12px;"
             >
@@ -735,7 +691,6 @@
               >
                 <div
                   class="MuiBox-root MuiBox-root-37"
->>>>>>> 9b87e162
                 >
                   <svg
                     aria-hidden="true"
@@ -854,19 +809,11 @@
                 style="line-height: 1.4;"
               />
               <div
-<<<<<<< HEAD
-                class="MuiBox-root MuiBox-root-39"
-              >
-                <a
-                  aria-disabled="false"
-                  class="MuiButtonBase-root MuiButton-root MuiButton-outlined makeStyles-root-28 makeStyles-root-40 undefined MuiButton-outlinedSecondary MuiButton-disableElevation MuiButton-fullWidth"
-=======
                 class="MuiBox-root MuiBox-root-38"
               >
                 <a
                   aria-disabled="false"
                   class="MuiButtonBase-root MuiButton-root MuiButton-outlined makeStyles-root-12 makeStyles-root-39 undefined MuiButton-outlinedSecondary MuiButton-disableElevation MuiButton-fullWidth"
->>>>>>> 9b87e162
                   href="https://app.sushi.com/farm?filter=2x"
                   tabindex="0"
                   target="_blank"
@@ -894,16 +841,6 @@
               </div>
             </div>
             <div
-<<<<<<< HEAD
-              class="MuiBox-root MuiBox-root-41 makeStyles-stakePoolsWrapper-14"
-              style="gap: 12px;"
-            >
-              <div
-                class="MuiBox-root MuiBox-root-42"
-              >
-                <div
-                  class="MuiBox-root MuiBox-root-43"
-=======
               class="MuiBox-root MuiBox-root-40 makeStyles-stakePoolsWrapper-14"
               style="gap: 12px;"
             >
@@ -912,7 +849,6 @@
               >
                 <div
                   class="MuiBox-root MuiBox-root-42"
->>>>>>> 9b87e162
                 >
                   <svg
                     aria-hidden="true"
@@ -1033,19 +969,11 @@
                 style="line-height: 1.4;"
               />
               <div
-<<<<<<< HEAD
-                class="MuiBox-root MuiBox-root-44"
-              >
-                <a
-                  aria-disabled="false"
-                  class="MuiButtonBase-root MuiButton-root MuiButton-outlined makeStyles-root-28 makeStyles-root-45 undefined MuiButton-outlinedSecondary MuiButton-disableElevation MuiButton-fullWidth"
-=======
                 class="MuiBox-root MuiBox-root-43"
               >
                 <a
                   aria-disabled="false"
                   class="MuiButtonBase-root MuiButton-root MuiButton-outlined makeStyles-root-12 makeStyles-root-44 undefined MuiButton-outlinedSecondary MuiButton-disableElevation MuiButton-fullWidth"
->>>>>>> 9b87e162
                   href="https://app.spiritswap.finance/#/boostedfarms"
                   tabindex="0"
                   target="_blank"
