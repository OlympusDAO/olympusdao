--- conflicted
+++ resolved
@@ -28,11 +28,7 @@
                 class="MuiBox-root css-u4p24i"
               >
                 <p
-<<<<<<< HEAD
-                  class="MuiTypography-root MuiTypography-body1 header-text css-1v1in9t-MuiTypography-root"
-=======
                   class="MuiTypography-root MuiTypography-body1 header-text css-1r0s3mh-MuiTypography-root"
->>>>>>> cf17a215
                 >
                   Single Stake
                 </p>
@@ -101,19 +97,11 @@
                             <p
                               class="MuiTypography-root MuiTypography-body1 Metric-label css-1lub2vt-MuiTypography-root"
                             >
-<<<<<<< HEAD
-                              APY
-                            </p>
-                          </div>
-                          <p
-                            class="MuiTypography-root MuiTypography-body1 css-152iexv-MuiTypography-root"
-=======
                               Annualized Rebases
                             </p>
                           </div>
                           <p
                             class="MuiTypography-root MuiTypography-body1 css-1q5p5g-MuiTypography-root"
->>>>>>> cf17a215
                             style="width: 100%;"
                           >
                             <span
@@ -143,11 +131,7 @@
                             </p>
                           </div>
                           <p
-<<<<<<< HEAD
-                            class="MuiTypography-root MuiTypography-body1 css-152iexv-MuiTypography-root"
-=======
                             class="MuiTypography-root MuiTypography-body1 css-1q5p5g-MuiTypography-root"
->>>>>>> cf17a215
                             style="width: 100%;"
                           >
                             <span
@@ -198,11 +182,7 @@
                             </div>
                           </div>
                           <p
-<<<<<<< HEAD
-                            class="MuiTypography-root MuiTypography-body1 css-152iexv-MuiTypography-root"
-=======
                             class="MuiTypography-root MuiTypography-body1 css-1q5p5g-MuiTypography-root"
->>>>>>> cf17a215
                             style="width: 100%;"
                           >
                             <span
@@ -261,11 +241,7 @@
                 class="MuiBox-root css-u4p24i"
               >
                 <p
-<<<<<<< HEAD
-                  class="MuiTypography-root MuiTypography-body1 header-text css-1v1in9t-MuiTypography-root"
-=======
                   class="MuiTypography-root MuiTypography-body1 header-text css-1r0s3mh-MuiTypography-root"
->>>>>>> cf17a215
                 >
                   Farm Pool
                 </p>
@@ -769,11 +745,7 @@
                   style="padding: 8px 0px;"
                 >
                   <a
-<<<<<<< HEAD
-                    class="MuiButton-root MuiButton-outlined MuiButton-outlinedPrimary MuiButton-sizeMedium MuiButton-outlinedSizeMedium MuiButton-disableElevation MuiButton-fullWidth MuiButtonBase-root custom-root  css-ouiggg-MuiButtonBase-root-MuiButton-root"
-=======
                     class="MuiButton-root MuiButton-outlined MuiButton-outlinedPrimary MuiButton-sizeMedium MuiButton-outlinedSizeMedium MuiButton-disableElevation MuiButton-fullWidth MuiButtonBase-root custom-root  css-1j77ta-MuiButtonBase-root-MuiButton-root"
->>>>>>> cf17a215
                     href="https://app.sushi.com/farm?filter=2x"
                     rel="noopener noreferrer"
                     tabindex="0"
@@ -962,11 +934,7 @@
                   style="padding: 8px 0px;"
                 >
                   <a
-<<<<<<< HEAD
-                    class="MuiButton-root MuiButton-outlined MuiButton-outlinedPrimary MuiButton-sizeMedium MuiButton-outlinedSizeMedium MuiButton-disableElevation MuiButton-fullWidth MuiButtonBase-root custom-root  css-ouiggg-MuiButtonBase-root-MuiButton-root"
-=======
                     class="MuiButton-root MuiButton-outlined MuiButton-outlinedPrimary MuiButton-sizeMedium MuiButton-outlinedSizeMedium MuiButton-disableElevation MuiButton-fullWidth MuiButtonBase-root custom-root  css-1j77ta-MuiButtonBase-root-MuiButton-root"
->>>>>>> cf17a215
                     href="https://app.sushi.com/farm?filter=2x"
                     rel="noopener noreferrer"
                     tabindex="0"
@@ -1129,11 +1097,7 @@
                   style="padding: 8px 0px;"
                 >
                   <a
-<<<<<<< HEAD
-                    class="MuiButton-root MuiButton-outlined MuiButton-outlinedPrimary MuiButton-sizeMedium MuiButton-outlinedSizeMedium MuiButton-disableElevation MuiButton-fullWidth MuiButtonBase-root custom-root  css-ouiggg-MuiButtonBase-root-MuiButton-root"
-=======
                     class="MuiButton-root MuiButton-outlined MuiButton-outlinedPrimary MuiButton-sizeMedium MuiButton-outlinedSizeMedium MuiButton-disableElevation MuiButton-fullWidth MuiButtonBase-root custom-root  css-1j77ta-MuiButtonBase-root-MuiButton-root"
->>>>>>> cf17a215
                     href="https://traderjoexyz.com/farm/0xB674f93952F02F2538214D4572Aa47F262e990Ff-0x188bED1968b795d5c9022F6a0bb5931Ac4c18F00"
                     rel="noopener noreferrer"
                     tabindex="0"
@@ -1360,11 +1324,7 @@
                   style="padding: 8px 0px;"
                 >
                   <a
-<<<<<<< HEAD
-                    class="MuiButton-root MuiButton-outlined MuiButton-outlinedPrimary MuiButton-sizeMedium MuiButton-outlinedSizeMedium MuiButton-disableElevation MuiButton-fullWidth MuiButtonBase-root custom-root  css-ouiggg-MuiButtonBase-root-MuiButton-root"
-=======
                     class="MuiButton-root MuiButton-outlined MuiButton-outlinedPrimary MuiButton-sizeMedium MuiButton-outlinedSizeMedium MuiButton-disableElevation MuiButton-fullWidth MuiButtonBase-root custom-root  css-1j77ta-MuiButtonBase-root-MuiButton-root"
->>>>>>> cf17a215
                     href="https://app.spiritswap.finance/#/farms/allfarms"
                     rel="noopener noreferrer"
                     tabindex="0"
@@ -1591,11 +1551,7 @@
                   style="padding: 8px 0px;"
                 >
                   <a
-<<<<<<< HEAD
-                    class="MuiButton-root MuiButton-outlined MuiButton-outlinedPrimary MuiButton-sizeMedium MuiButton-outlinedSizeMedium MuiButton-disableElevation MuiButton-fullWidth MuiButtonBase-root custom-root  css-ouiggg-MuiButtonBase-root-MuiButton-root"
-=======
                     class="MuiButton-root MuiButton-outlined MuiButton-outlinedPrimary MuiButton-sizeMedium MuiButton-outlinedSizeMedium MuiButton-disableElevation MuiButton-fullWidth MuiButtonBase-root custom-root  css-1j77ta-MuiButtonBase-root-MuiButton-root"
->>>>>>> cf17a215
                     href="https://beets.fi/#/pool/0xf7bf0f161d3240488807ffa23894452246049916000200000000000000000198"
                     rel="noopener noreferrer"
                     tabindex="0"
@@ -1794,11 +1750,7 @@
                   style="padding: 8px 0px;"
                 >
                   <a
-<<<<<<< HEAD
-                    class="MuiButton-root MuiButton-outlined MuiButton-outlinedPrimary MuiButton-sizeMedium MuiButton-outlinedSizeMedium MuiButton-disableElevation MuiButton-fullWidth MuiButtonBase-root custom-root  css-ouiggg-MuiButtonBase-root-MuiButton-root"
-=======
                     class="MuiButton-root MuiButton-outlined MuiButton-outlinedPrimary MuiButton-sizeMedium MuiButton-outlinedSizeMedium MuiButton-disableElevation MuiButton-fullWidth MuiButtonBase-root custom-root  css-1j77ta-MuiButtonBase-root-MuiButton-root"
->>>>>>> cf17a215
                     href="https://zipswap.fi/#/farm/0x3f6da9334142477718bE2ecC3577d1A28dceAAe1"
                     rel="noopener noreferrer"
                     tabindex="0"
@@ -2369,11 +2321,7 @@
                   style="padding: 8px 0px;"
                 >
                   <a
-<<<<<<< HEAD
-                    class="MuiButton-root MuiButton-outlined MuiButton-outlinedPrimary MuiButton-sizeMedium MuiButton-outlinedSizeMedium MuiButton-disableElevation MuiButton-fullWidth MuiButtonBase-root custom-root  css-ouiggg-MuiButtonBase-root-MuiButton-root"
-=======
                     class="MuiButton-root MuiButton-outlined MuiButton-outlinedPrimary MuiButton-sizeMedium MuiButton-outlinedSizeMedium MuiButton-disableElevation MuiButton-fullWidth MuiButtonBase-root custom-root  css-1j77ta-MuiButtonBase-root-MuiButton-root"
->>>>>>> cf17a215
                     href="https://jonesdao.io/farms"
                     rel="noopener noreferrer"
                     tabindex="0"
@@ -2583,11 +2531,7 @@
                   style="padding: 8px 0px;"
                 >
                   <a
-<<<<<<< HEAD
-                    class="MuiButton-root MuiButton-outlined MuiButton-outlinedPrimary MuiButton-sizeMedium MuiButton-outlinedSizeMedium MuiButton-disableElevation MuiButton-fullWidth MuiButtonBase-root custom-root  css-ouiggg-MuiButtonBase-root-MuiButton-root"
-=======
                     class="MuiButton-root MuiButton-outlined MuiButton-outlinedPrimary MuiButton-sizeMedium MuiButton-outlinedSizeMedium MuiButton-disableElevation MuiButton-fullWidth MuiButtonBase-root custom-root  css-1j77ta-MuiButtonBase-root-MuiButton-root"
->>>>>>> cf17a215
                     href="https://app.balancer.fi/#/pool/0xc45d42f801105e861e86658648e3678ad7aa70f900010000000000000000011e"
                     rel="noopener noreferrer"
                     tabindex="0"
@@ -2779,11 +2723,7 @@
                   style="padding: 8px 0px;"
                 >
                   <a
-<<<<<<< HEAD
-                    class="MuiButton-root MuiButton-outlined MuiButton-outlinedPrimary MuiButton-sizeMedium MuiButton-outlinedSizeMedium MuiButton-disableElevation MuiButton-fullWidth MuiButtonBase-root custom-root  css-ouiggg-MuiButtonBase-root-MuiButton-root"
-=======
                     class="MuiButton-root MuiButton-outlined MuiButton-outlinedPrimary MuiButton-sizeMedium MuiButton-outlinedSizeMedium MuiButton-disableElevation MuiButton-fullWidth MuiButtonBase-root custom-root  css-1j77ta-MuiButtonBase-root-MuiButton-root"
->>>>>>> cf17a215
                     href="https://curve.fi/factory-crypto/21/deposit"
                     rel="noopener noreferrer"
                     tabindex="0"
@@ -2975,11 +2915,7 @@
                   style="padding: 8px 0px;"
                 >
                   <a
-<<<<<<< HEAD
-                    class="MuiButton-root MuiButton-outlined MuiButton-outlinedPrimary MuiButton-sizeMedium MuiButton-outlinedSizeMedium MuiButton-disableElevation MuiButton-fullWidth MuiButtonBase-root custom-root  css-ouiggg-MuiButtonBase-root-MuiButton-root"
-=======
                     class="MuiButton-root MuiButton-outlined MuiButton-outlinedPrimary MuiButton-sizeMedium MuiButton-outlinedSizeMedium MuiButton-disableElevation MuiButton-fullWidth MuiButtonBase-root custom-root  css-1j77ta-MuiButtonBase-root-MuiButton-root"
->>>>>>> cf17a215
                     href="https://www.convexfinance.com/stake"
                     rel="noopener noreferrer"
                     tabindex="0"
@@ -3042,11 +2978,7 @@
                 class="MuiBox-root css-u4p24i"
               >
                 <p
-<<<<<<< HEAD
-                  class="MuiTypography-root MuiTypography-body1 header-text css-1v1in9t-MuiTypography-root"
-=======
                   class="MuiTypography-root MuiTypography-body1 header-text css-1r0s3mh-MuiTypography-root"
->>>>>>> cf17a215
                 >
                   Single Stake
                 </p>
@@ -3115,19 +3047,11 @@
                             <p
                               class="MuiTypography-root MuiTypography-body1 Metric-label css-1lub2vt-MuiTypography-root"
                             >
-<<<<<<< HEAD
-                              APY
-                            </p>
-                          </div>
-                          <p
-                            class="MuiTypography-root MuiTypography-body1 css-152iexv-MuiTypography-root"
-=======
                               Annualized Rebases
                             </p>
                           </div>
                           <p
                             class="MuiTypography-root MuiTypography-body1 css-1q5p5g-MuiTypography-root"
->>>>>>> cf17a215
                             style="width: 100%;"
                           >
                             <span
@@ -3157,11 +3081,7 @@
                             </p>
                           </div>
                           <p
-<<<<<<< HEAD
-                            class="MuiTypography-root MuiTypography-body1 css-152iexv-MuiTypography-root"
-=======
                             class="MuiTypography-root MuiTypography-body1 css-1q5p5g-MuiTypography-root"
->>>>>>> cf17a215
                             style="width: 100%;"
                           >
                             <span
@@ -3212,11 +3132,7 @@
                             </div>
                           </div>
                           <p
-<<<<<<< HEAD
-                            class="MuiTypography-root MuiTypography-body1 css-152iexv-MuiTypography-root"
-=======
                             class="MuiTypography-root MuiTypography-body1 css-1q5p5g-MuiTypography-root"
->>>>>>> cf17a215
                             style="width: 100%;"
                           >
                             <span
@@ -3275,11 +3191,7 @@
                 class="MuiBox-root css-u4p24i"
               >
                 <p
-<<<<<<< HEAD
-                  class="MuiTypography-root MuiTypography-body1 header-text css-1v1in9t-MuiTypography-root"
-=======
                   class="MuiTypography-root MuiTypography-body1 header-text css-1r0s3mh-MuiTypography-root"
->>>>>>> cf17a215
                 >
                   Farm Pool
                 </p>
@@ -3783,11 +3695,7 @@
                   style="padding: 8px 0px;"
                 >
                   <a
-<<<<<<< HEAD
-                    class="MuiButton-root MuiButton-outlined MuiButton-outlinedPrimary MuiButton-sizeMedium MuiButton-outlinedSizeMedium MuiButton-disableElevation MuiButton-fullWidth MuiButtonBase-root custom-root  css-ouiggg-MuiButtonBase-root-MuiButton-root"
-=======
                     class="MuiButton-root MuiButton-outlined MuiButton-outlinedPrimary MuiButton-sizeMedium MuiButton-outlinedSizeMedium MuiButton-disableElevation MuiButton-fullWidth MuiButtonBase-root custom-root  css-1j77ta-MuiButtonBase-root-MuiButton-root"
->>>>>>> cf17a215
                     href="https://app.sushi.com/farm?filter=2x"
                     rel="noopener noreferrer"
                     tabindex="0"
@@ -3976,11 +3884,7 @@
                   style="padding: 8px 0px;"
                 >
                   <a
-<<<<<<< HEAD
-                    class="MuiButton-root MuiButton-outlined MuiButton-outlinedPrimary MuiButton-sizeMedium MuiButton-outlinedSizeMedium MuiButton-disableElevation MuiButton-fullWidth MuiButtonBase-root custom-root  css-ouiggg-MuiButtonBase-root-MuiButton-root"
-=======
                     class="MuiButton-root MuiButton-outlined MuiButton-outlinedPrimary MuiButton-sizeMedium MuiButton-outlinedSizeMedium MuiButton-disableElevation MuiButton-fullWidth MuiButtonBase-root custom-root  css-1j77ta-MuiButtonBase-root-MuiButton-root"
->>>>>>> cf17a215
                     href="https://app.sushi.com/farm?filter=2x"
                     rel="noopener noreferrer"
                     tabindex="0"
@@ -4143,11 +4047,7 @@
                   style="padding: 8px 0px;"
                 >
                   <a
-<<<<<<< HEAD
-                    class="MuiButton-root MuiButton-outlined MuiButton-outlinedPrimary MuiButton-sizeMedium MuiButton-outlinedSizeMedium MuiButton-disableElevation MuiButton-fullWidth MuiButtonBase-root custom-root  css-ouiggg-MuiButtonBase-root-MuiButton-root"
-=======
                     class="MuiButton-root MuiButton-outlined MuiButton-outlinedPrimary MuiButton-sizeMedium MuiButton-outlinedSizeMedium MuiButton-disableElevation MuiButton-fullWidth MuiButtonBase-root custom-root  css-1j77ta-MuiButtonBase-root-MuiButton-root"
->>>>>>> cf17a215
                     href="https://traderjoexyz.com/farm/0xB674f93952F02F2538214D4572Aa47F262e990Ff-0x188bED1968b795d5c9022F6a0bb5931Ac4c18F00"
                     rel="noopener noreferrer"
                     tabindex="0"
@@ -4374,11 +4274,7 @@
                   style="padding: 8px 0px;"
                 >
                   <a
-<<<<<<< HEAD
-                    class="MuiButton-root MuiButton-outlined MuiButton-outlinedPrimary MuiButton-sizeMedium MuiButton-outlinedSizeMedium MuiButton-disableElevation MuiButton-fullWidth MuiButtonBase-root custom-root  css-ouiggg-MuiButtonBase-root-MuiButton-root"
-=======
                     class="MuiButton-root MuiButton-outlined MuiButton-outlinedPrimary MuiButton-sizeMedium MuiButton-outlinedSizeMedium MuiButton-disableElevation MuiButton-fullWidth MuiButtonBase-root custom-root  css-1j77ta-MuiButtonBase-root-MuiButton-root"
->>>>>>> cf17a215
                     href="https://app.spiritswap.finance/#/farms/allfarms"
                     rel="noopener noreferrer"
                     tabindex="0"
@@ -4605,11 +4501,7 @@
                   style="padding: 8px 0px;"
                 >
                   <a
-<<<<<<< HEAD
-                    class="MuiButton-root MuiButton-outlined MuiButton-outlinedPrimary MuiButton-sizeMedium MuiButton-outlinedSizeMedium MuiButton-disableElevation MuiButton-fullWidth MuiButtonBase-root custom-root  css-ouiggg-MuiButtonBase-root-MuiButton-root"
-=======
                     class="MuiButton-root MuiButton-outlined MuiButton-outlinedPrimary MuiButton-sizeMedium MuiButton-outlinedSizeMedium MuiButton-disableElevation MuiButton-fullWidth MuiButtonBase-root custom-root  css-1j77ta-MuiButtonBase-root-MuiButton-root"
->>>>>>> cf17a215
                     href="https://beets.fi/#/pool/0xf7bf0f161d3240488807ffa23894452246049916000200000000000000000198"
                     rel="noopener noreferrer"
                     tabindex="0"
@@ -4808,11 +4700,7 @@
                   style="padding: 8px 0px;"
                 >
                   <a
-<<<<<<< HEAD
-                    class="MuiButton-root MuiButton-outlined MuiButton-outlinedPrimary MuiButton-sizeMedium MuiButton-outlinedSizeMedium MuiButton-disableElevation MuiButton-fullWidth MuiButtonBase-root custom-root  css-ouiggg-MuiButtonBase-root-MuiButton-root"
-=======
                     class="MuiButton-root MuiButton-outlined MuiButton-outlinedPrimary MuiButton-sizeMedium MuiButton-outlinedSizeMedium MuiButton-disableElevation MuiButton-fullWidth MuiButtonBase-root custom-root  css-1j77ta-MuiButtonBase-root-MuiButton-root"
->>>>>>> cf17a215
                     href="https://zipswap.fi/#/farm/0x3f6da9334142477718bE2ecC3577d1A28dceAAe1"
                     rel="noopener noreferrer"
                     tabindex="0"
@@ -5383,11 +5271,7 @@
                   style="padding: 8px 0px;"
                 >
                   <a
-<<<<<<< HEAD
-                    class="MuiButton-root MuiButton-outlined MuiButton-outlinedPrimary MuiButton-sizeMedium MuiButton-outlinedSizeMedium MuiButton-disableElevation MuiButton-fullWidth MuiButtonBase-root custom-root  css-ouiggg-MuiButtonBase-root-MuiButton-root"
-=======
                     class="MuiButton-root MuiButton-outlined MuiButton-outlinedPrimary MuiButton-sizeMedium MuiButton-outlinedSizeMedium MuiButton-disableElevation MuiButton-fullWidth MuiButtonBase-root custom-root  css-1j77ta-MuiButtonBase-root-MuiButton-root"
->>>>>>> cf17a215
                     href="https://jonesdao.io/farms"
                     rel="noopener noreferrer"
                     tabindex="0"
@@ -5597,11 +5481,7 @@
                   style="padding: 8px 0px;"
                 >
                   <a
-<<<<<<< HEAD
-                    class="MuiButton-root MuiButton-outlined MuiButton-outlinedPrimary MuiButton-sizeMedium MuiButton-outlinedSizeMedium MuiButton-disableElevation MuiButton-fullWidth MuiButtonBase-root custom-root  css-ouiggg-MuiButtonBase-root-MuiButton-root"
-=======
                     class="MuiButton-root MuiButton-outlined MuiButton-outlinedPrimary MuiButton-sizeMedium MuiButton-outlinedSizeMedium MuiButton-disableElevation MuiButton-fullWidth MuiButtonBase-root custom-root  css-1j77ta-MuiButtonBase-root-MuiButton-root"
->>>>>>> cf17a215
                     href="https://app.balancer.fi/#/pool/0xc45d42f801105e861e86658648e3678ad7aa70f900010000000000000000011e"
                     rel="noopener noreferrer"
                     tabindex="0"
@@ -5793,11 +5673,7 @@
                   style="padding: 8px 0px;"
                 >
                   <a
-<<<<<<< HEAD
-                    class="MuiButton-root MuiButton-outlined MuiButton-outlinedPrimary MuiButton-sizeMedium MuiButton-outlinedSizeMedium MuiButton-disableElevation MuiButton-fullWidth MuiButtonBase-root custom-root  css-ouiggg-MuiButtonBase-root-MuiButton-root"
-=======
                     class="MuiButton-root MuiButton-outlined MuiButton-outlinedPrimary MuiButton-sizeMedium MuiButton-outlinedSizeMedium MuiButton-disableElevation MuiButton-fullWidth MuiButtonBase-root custom-root  css-1j77ta-MuiButtonBase-root-MuiButton-root"
->>>>>>> cf17a215
                     href="https://curve.fi/factory-crypto/21/deposit"
                     rel="noopener noreferrer"
                     tabindex="0"
@@ -5989,11 +5865,7 @@
                   style="padding: 8px 0px;"
                 >
                   <a
-<<<<<<< HEAD
-                    class="MuiButton-root MuiButton-outlined MuiButton-outlinedPrimary MuiButton-sizeMedium MuiButton-outlinedSizeMedium MuiButton-disableElevation MuiButton-fullWidth MuiButtonBase-root custom-root  css-ouiggg-MuiButtonBase-root-MuiButton-root"
-=======
                     class="MuiButton-root MuiButton-outlined MuiButton-outlinedPrimary MuiButton-sizeMedium MuiButton-outlinedSizeMedium MuiButton-disableElevation MuiButton-fullWidth MuiButtonBase-root custom-root  css-1j77ta-MuiButtonBase-root-MuiButton-root"
->>>>>>> cf17a215
                     href="https://www.convexfinance.com/stake"
                     rel="noopener noreferrer"
                     tabindex="0"
