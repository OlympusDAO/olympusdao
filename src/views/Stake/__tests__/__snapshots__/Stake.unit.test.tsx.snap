--- conflicted
+++ resolved
@@ -12,11 +12,7 @@
       class="MuiBox-root css-b93e9j"
     >
       <div
-<<<<<<< HEAD
         class="MuiBox-root css-xrxhyi"
-=======
-        class="MuiBox-root css-6y4wdt"
->>>>>>> e6189a83
       >
         <h1
           class="MuiTypography-root MuiTypography-h1 css-f2reur-MuiTypography-root"
@@ -25,20 +21,12 @@
         </h1>
       </div>
       <div
-<<<<<<< HEAD
-        class="MuiPaper-root MuiPaper-elevation MuiPaper-rounded MuiPaper-elevation0 Paper-root  css-1px9s0k-MuiPaper-root"
-        style="transform: none; webkit-transition: transform 225ms cubic-bezier(0.4, 0, 0.2, 1) 0ms; transition: transform 225ms cubic-bezier(0.4, 0, 0.2, 1) 0ms;"
-=======
         class="MuiBox-root css-0"
->>>>>>> e6189a83
       >
         <div
           class="MuiBox-root css-15i1vgz"
         >
           <div
-<<<<<<< HEAD
-            class="MuiGrid-root MuiGrid-item css-13i4rnv-MuiGrid-root"
-=======
             class="MuiGrid-root css-vj1n65-MuiGrid-root"
           >
             <div
@@ -105,6 +93,7 @@
                           >
                             <span
                               class="MuiSkeleton-root MuiSkeleton-text MuiSkeleton-pulse css-1l7q9tc-MuiSkeleton-root"
+                              style="width: 155px;"
                             />
                           </div>
                         </span>
@@ -211,7 +200,6 @@
           </div>
           <div
             class="MuiBox-root css-1j3w5pp"
->>>>>>> e6189a83
           >
             <div
               class="MuiBox-root css-177ls2z"
@@ -274,26 +262,6 @@
                         <div
                           class="MuiInputBase-root MuiInputBase-colorPrimary css-f10l78-MuiInputBase-root"
                         >
-<<<<<<< HEAD
-                          <div
-                            class="MuiBox-root css-1n2mv2k"
-                          >
-                            <p
-                              class="MuiTypography-root MuiTypography-body1 Metric-label css-1ehg17p-MuiTypography-root"
-                            >
-                              Annualized Rebases
-                            </p>
-                          </div>
-                          <p
-                            class="MuiTypography-root MuiTypography-body1 css-wtj4dz-MuiTypography-root"
-                            style="width: 100%;"
-                          >
-                            <span
-                              class="MuiSkeleton-root MuiSkeleton-text MuiSkeleton-pulse css-1l7q9tc-MuiSkeleton-root"
-                              style="width: 100%;"
-                            />
-                          </p>
-=======
                           <input
                             class="MuiInputBase-input css-ngazp5-MuiInputBase-input"
                             data-testid="ohm-input"
@@ -303,7 +271,6 @@
                             type="number"
                             value=""
                           />
->>>>>>> e6189a83
                         </div>
                       </div>
                       <div
@@ -355,11 +322,7 @@
                       class="MuiBox-root css-474dq4"
                     >
                       <div
-<<<<<<< HEAD
-                        class="Metric-root  css-17kya8e"
-=======
                         class="MuiBox-root css-1xhj18k"
->>>>>>> e6189a83
                       >
                         <div
                           class="MuiBox-root css-1gty9zi"
@@ -370,28 +333,6 @@
                             focusable="false"
                             viewBox="0 0 32 32"
                           >
-<<<<<<< HEAD
-                            <p
-                              class="MuiTypography-root MuiTypography-body1 Metric-label css-1ehg17p-MuiTypography-root"
-                            >
-                              Time to Next Rebase
-                            </p>
-                          </div>
-                          <p
-                            class="MuiTypography-root MuiTypography-body1 css-wtj4dz-MuiTypography-root"
-                            style="width: 100%;"
-                          >
-                            <span>
-                              <div
-                                class="MuiBox-root css-0"
-                              >
-                                <span
-                                  class="MuiSkeleton-root MuiSkeleton-text MuiSkeleton-pulse css-1l7q9tc-MuiSkeleton-root"
-                                  style="width: 155px;"
-                                />
-                              </div>
-                            </span>
-=======
                             <defs>
                               <lineargradient
                                 gradientTransform="matrix(0.177778, 0, 0, 0.177778, 1.777779, 1.777779)"
@@ -438,7 +379,6 @@
                             class="MuiTypography-root MuiTypography-body1 css-1vrcty8-MuiTypography-root"
                           >
                             gOHM
->>>>>>> e6189a83
                           </p>
                         </div>
                       </div>
@@ -451,34 +391,6 @@
                           <div
                             class="MuiInputBase-root MuiInputBase-colorPrimary css-f10l78-MuiInputBase-root"
                           >
-<<<<<<< HEAD
-                            <p
-                              class="MuiTypography-root MuiTypography-body1 Metric-label css-1ehg17p-MuiTypography-root"
-                            >
-                              Current Index
-                            </p>
-                            <div
-                              class="Metric-label MuiBox-root css-70qvj9"
-                              style="font-size: 14px;"
-                            >
-                              <div
-                                class="MuiBox-root css-0"
-                                style="display: inline-flex; justify-content: center; align-self: center;"
-                              >
-                                <svg
-                                  aria-hidden="true"
-                                  class="MuiSvgIcon-root MuiSvgIcon-fontSizeSmall info-icon css-1b8e8sl-MuiSvgIcon-root"
-                                  focusable="false"
-                                  style="margin: 0px 5px; font-size: 1em;"
-                                  viewBox="0 0 20 20"
-                                >
-                                  <path
-                                    d="M 10 20 C 15.475 20 20 15.473 20 10 C 20 4.518 15.473 0 9.991 0 C 4.516 0 0 4.518 0 10 C 0 15.475 4.527 20 10 20 Z M 10 18.705 C 5.189 18.714 1.287 14.812 1.297 10.001 C 1.28 5.189 5.179 1.281 9.991 1.285 C 14.807 1.28 18.714 5.182 18.714 9.999 C 18.719 14.811 14.813 18.712 10 18.702 Z M 9.941 6.242 C 10.559 6.242 11.038 5.763 11.038 5.156 C 11.043 4.547 10.549 4.053 9.94 4.058 C 9.334 4.057 8.842 4.55 8.844 5.156 C 8.843 5.761 9.337 6.249 9.941 6.242 Z M 8.216 15.444 L 12.303 15.444 C 12.623 15.444 12.871 15.204 12.871 14.895 C 12.87 14.584 12.615 14.334 12.303 14.338 L 10.868 14.338 L 10.868 8.754 C 10.868 8.346 10.658 8.065 10.269 8.065 L 8.345 8.065 C 7.919 8.045 7.631 8.493 7.826 8.872 C 7.925 9.065 8.128 9.182 8.345 9.172 L 9.652 9.172 L 9.652 14.338 L 8.216 14.338 C 7.905 14.334 7.649 14.584 7.648 14.895 C 7.648 15.204 7.897 15.444 8.216 15.444 Z"
-                                  />
-                                </svg>
-                              </div>
-                            </div>
-=======
                             <input
                               class="MuiInputBase-input css-ngazp5-MuiInputBase-input"
                               data-testid="staked-input"
@@ -488,19 +400,13 @@
                               type="number"
                               value=""
                             />
->>>>>>> e6189a83
                           </div>
                         </div>
                         <div
                           class="MuiBox-root css-xmuzeo"
                         >
                           <p
-<<<<<<< HEAD
-                            class="MuiTypography-root MuiTypography-body1 css-wtj4dz-MuiTypography-root"
-                            style="width: 100%;"
-=======
                             class="MuiTypography-root MuiTypography-body1 css-171aq4k-MuiTypography-root"
->>>>>>> e6189a83
                           >
                             Balance: 0.00 gOHM
                           </p>
@@ -518,11 +424,7 @@
                   style=""
                 >
                   <button
-<<<<<<< HEAD
-                    class="MuiButtonBase-root MuiButton-root MuiButton-contained MuiButton-containedPrimary MuiButton-sizeMedium MuiButton-containedSizeMedium MuiButton-disableElevation custom-root  css-1uoh7wv-MuiButtonBase-root-MuiButton-root"
-=======
                     class="MuiButtonBase-root MuiButton-root MuiButton-contained MuiButton-containedPrimary MuiButton-sizeMedium MuiButton-containedSizeMedium MuiButton-disableElevation MuiButton-fullWidth custom-root  css-1q9n6lo-MuiButtonBase-root-MuiButton-root"
->>>>>>> e6189a83
                     tabindex="0"
                     type="button"
                   >
@@ -539,14 +441,6 @@
                   </button>
                 </div>
               </div>
-<<<<<<< HEAD
-              <h6
-                class="MuiTypography-root MuiTypography-h6 css-m77z2n-MuiTypography-root"
-              >
-                Connect your wallet to stake OHM
-              </h6>
-=======
->>>>>>> e6189a83
             </div>
           </div>
         </div>
@@ -3030,11 +2924,7 @@
       class="MuiBox-root css-b93e9j"
     >
       <div
-<<<<<<< HEAD
         class="MuiBox-root css-xrxhyi"
-=======
-        class="MuiBox-root css-6y4wdt"
->>>>>>> e6189a83
       >
         <h1
           class="MuiTypography-root MuiTypography-h1 css-f2reur-MuiTypography-root"
@@ -3043,20 +2933,12 @@
         </h1>
       </div>
       <div
-<<<<<<< HEAD
-        class="MuiPaper-root MuiPaper-elevation MuiPaper-rounded MuiPaper-elevation0 Paper-root  css-1px9s0k-MuiPaper-root"
-        style="transform: none; webkit-transition: transform 225ms cubic-bezier(0.4, 0, 0.2, 1) 0ms; transition: transform 225ms cubic-bezier(0.4, 0, 0.2, 1) 0ms;"
-=======
         class="MuiBox-root css-0"
->>>>>>> e6189a83
       >
         <div
           class="MuiBox-root css-15i1vgz"
         >
           <div
-<<<<<<< HEAD
-            class="MuiGrid-root MuiGrid-item css-13i4rnv-MuiGrid-root"
-=======
             class="MuiGrid-root css-vj1n65-MuiGrid-root"
           >
             <div
@@ -3123,6 +3005,7 @@
                           >
                             <span
                               class="MuiSkeleton-root MuiSkeleton-text MuiSkeleton-pulse css-1l7q9tc-MuiSkeleton-root"
+                              style="width: 155px;"
                             />
                           </div>
                         </span>
@@ -3229,7 +3112,6 @@
           </div>
           <div
             class="MuiBox-root css-1j3w5pp"
->>>>>>> e6189a83
           >
             <div
               class="MuiBox-root css-177ls2z"
@@ -3292,26 +3174,6 @@
                         <div
                           class="MuiInputBase-root MuiInputBase-colorPrimary css-f10l78-MuiInputBase-root"
                         >
-<<<<<<< HEAD
-                          <div
-                            class="MuiBox-root css-1n2mv2k"
-                          >
-                            <p
-                              class="MuiTypography-root MuiTypography-body1 Metric-label css-1ehg17p-MuiTypography-root"
-                            >
-                              Annualized Rebases
-                            </p>
-                          </div>
-                          <p
-                            class="MuiTypography-root MuiTypography-body1 css-wtj4dz-MuiTypography-root"
-                            style="width: 100%;"
-                          >
-                            <span
-                              class="MuiSkeleton-root MuiSkeleton-text MuiSkeleton-pulse css-1l7q9tc-MuiSkeleton-root"
-                              style="width: 100%;"
-                            />
-                          </p>
-=======
                           <input
                             class="MuiInputBase-input css-ngazp5-MuiInputBase-input"
                             data-testid="ohm-input"
@@ -3321,7 +3183,6 @@
                             type="number"
                             value=""
                           />
->>>>>>> e6189a83
                         </div>
                       </div>
                       <div
@@ -3373,11 +3234,7 @@
                       class="MuiBox-root css-474dq4"
                     >
                       <div
-<<<<<<< HEAD
-                        class="Metric-root  css-17kya8e"
-=======
                         class="MuiBox-root css-1xhj18k"
->>>>>>> e6189a83
                       >
                         <div
                           class="MuiBox-root css-1gty9zi"
@@ -3388,28 +3245,6 @@
                             focusable="false"
                             viewBox="0 0 32 32"
                           >
-<<<<<<< HEAD
-                            <p
-                              class="MuiTypography-root MuiTypography-body1 Metric-label css-1ehg17p-MuiTypography-root"
-                            >
-                              Time to Next Rebase
-                            </p>
-                          </div>
-                          <p
-                            class="MuiTypography-root MuiTypography-body1 css-wtj4dz-MuiTypography-root"
-                            style="width: 100%;"
-                          >
-                            <span>
-                              <div
-                                class="MuiBox-root css-0"
-                              >
-                                <span
-                                  class="MuiSkeleton-root MuiSkeleton-text MuiSkeleton-pulse css-1l7q9tc-MuiSkeleton-root"
-                                  style="width: 155px;"
-                                />
-                              </div>
-                            </span>
-=======
                             <defs>
                               <lineargradient
                                 gradientTransform="matrix(0.177778, 0, 0, 0.177778, 1.777779, 1.777779)"
@@ -3456,7 +3291,6 @@
                             class="MuiTypography-root MuiTypography-body1 css-1vrcty8-MuiTypography-root"
                           >
                             gOHM
->>>>>>> e6189a83
                           </p>
                         </div>
                       </div>
@@ -3469,34 +3303,6 @@
                           <div
                             class="MuiInputBase-root MuiInputBase-colorPrimary css-f10l78-MuiInputBase-root"
                           >
-<<<<<<< HEAD
-                            <p
-                              class="MuiTypography-root MuiTypography-body1 Metric-label css-1ehg17p-MuiTypography-root"
-                            >
-                              Current Index
-                            </p>
-                            <div
-                              class="Metric-label MuiBox-root css-70qvj9"
-                              style="font-size: 14px;"
-                            >
-                              <div
-                                class="MuiBox-root css-0"
-                                style="display: inline-flex; justify-content: center; align-self: center;"
-                              >
-                                <svg
-                                  aria-hidden="true"
-                                  class="MuiSvgIcon-root MuiSvgIcon-fontSizeSmall info-icon css-1b8e8sl-MuiSvgIcon-root"
-                                  focusable="false"
-                                  style="margin: 0px 5px; font-size: 1em;"
-                                  viewBox="0 0 20 20"
-                                >
-                                  <path
-                                    d="M 10 20 C 15.475 20 20 15.473 20 10 C 20 4.518 15.473 0 9.991 0 C 4.516 0 0 4.518 0 10 C 0 15.475 4.527 20 10 20 Z M 10 18.705 C 5.189 18.714 1.287 14.812 1.297 10.001 C 1.28 5.189 5.179 1.281 9.991 1.285 C 14.807 1.28 18.714 5.182 18.714 9.999 C 18.719 14.811 14.813 18.712 10 18.702 Z M 9.941 6.242 C 10.559 6.242 11.038 5.763 11.038 5.156 C 11.043 4.547 10.549 4.053 9.94 4.058 C 9.334 4.057 8.842 4.55 8.844 5.156 C 8.843 5.761 9.337 6.249 9.941 6.242 Z M 8.216 15.444 L 12.303 15.444 C 12.623 15.444 12.871 15.204 12.871 14.895 C 12.87 14.584 12.615 14.334 12.303 14.338 L 10.868 14.338 L 10.868 8.754 C 10.868 8.346 10.658 8.065 10.269 8.065 L 8.345 8.065 C 7.919 8.045 7.631 8.493 7.826 8.872 C 7.925 9.065 8.128 9.182 8.345 9.172 L 9.652 9.172 L 9.652 14.338 L 8.216 14.338 C 7.905 14.334 7.649 14.584 7.648 14.895 C 7.648 15.204 7.897 15.444 8.216 15.444 Z"
-                                  />
-                                </svg>
-                              </div>
-                            </div>
-=======
                             <input
                               class="MuiInputBase-input css-ngazp5-MuiInputBase-input"
                               data-testid="staked-input"
@@ -3506,19 +3312,13 @@
                               type="number"
                               value=""
                             />
->>>>>>> e6189a83
                           </div>
                         </div>
                         <div
                           class="MuiBox-root css-xmuzeo"
                         >
                           <p
-<<<<<<< HEAD
-                            class="MuiTypography-root MuiTypography-body1 css-wtj4dz-MuiTypography-root"
-                            style="width: 100%;"
-=======
                             class="MuiTypography-root MuiTypography-body1 css-171aq4k-MuiTypography-root"
->>>>>>> e6189a83
                           >
                             Balance: 0.00 gOHM
                           </p>
@@ -3536,11 +3336,7 @@
                   style=""
                 >
                   <button
-<<<<<<< HEAD
-                    class="MuiButtonBase-root MuiButton-root MuiButton-contained MuiButton-containedPrimary MuiButton-sizeMedium MuiButton-containedSizeMedium MuiButton-disableElevation custom-root  css-1uoh7wv-MuiButtonBase-root-MuiButton-root"
-=======
                     class="MuiButtonBase-root MuiButton-root MuiButton-contained MuiButton-containedPrimary MuiButton-sizeMedium MuiButton-containedSizeMedium MuiButton-disableElevation MuiButton-fullWidth custom-root  css-1q9n6lo-MuiButtonBase-root-MuiButton-root"
->>>>>>> e6189a83
                     tabindex="0"
                     type="button"
                   >
@@ -3557,14 +3353,6 @@
                   </button>
                 </div>
               </div>
-<<<<<<< HEAD
-              <h6
-                class="MuiTypography-root MuiTypography-h6 css-m77z2n-MuiTypography-root"
-              >
-                Connect your wallet to stake OHM
-              </h6>
-=======
->>>>>>> e6189a83
             </div>
           </div>
         </div>
