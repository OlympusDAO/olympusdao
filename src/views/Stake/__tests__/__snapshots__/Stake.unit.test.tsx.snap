// Jest Snapshot v1, https://goo.gl/fbAQLP

exports[`<Stake/> should render component 1`] = `
<div>
  <div
    id="stake-view"
  >
    <div
      class="MuiPaper-root makeStyles-root-1 makeStyles-root-2  MuiPaper-elevation0 MuiPaper-rounded"
      style="transform: none; webkit-transition: transform 225ms cubic-bezier(0.4, 0, 0.2, 1) 0ms; transition: transform 225ms cubic-bezier(0.4, 0, 0.2, 1) 0ms;"
    >
      <div
        class="MuiGrid-root MuiGrid-container MuiGrid-spacing-xs-2 MuiGrid-direction-xs-column"
      >
        <div
          class="MuiGrid-root card-header MuiGrid-item"
        >
          <div
            class="MuiBox-root MuiBox-root-3"
          >
            <div
              class="MuiBox-root MuiBox-root-4"
            >
              <h5
                class="MuiTypography-root header-text MuiTypography-h5"
              >
                Single Stake (3, 3)
              </h5>
            </div>
            <div
              class="top-right"
            />
          </div>
          <div
            class="MuiBox-root MuiBox-root-5"
          >
            <div
              class="MuiBox-root MuiBox-root-6 rebase-timer"
            >
              <p
                class="MuiTypography-root MuiTypography-body2"
              >
                <span
                  class="MuiSkeleton-root MuiSkeleton-text MuiSkeleton-pulse"
                  style="width: 155px;"
                />
              </p>
            </div>
          </div>
        </div>
        <div
          class="MuiGrid-root MuiGrid-item"
        >
          <div
            class="MuiBox-root MuiBox-root-7"
          >
            <div
              class="MuiGrid-root"
            >
              <div
                class="MuiBox-root MuiBox-root-8"
              >
                <div
                  class="MuiGrid-root MuiGrid-container MuiGrid-spacing-xs-2 MuiGrid-align-items-xs-flex-end"
                >
                  <div
                    class="MuiGrid-root MuiGrid-item MuiGrid-grid-xs-12 MuiGrid-grid-sm-4"
                  >
                    <div
                      class="makeStyles-root-9 stake-apy"
                    >
                      <div
                        class="MuiBox-root MuiBox-root-10"
                      >
                        <h5
                          class="MuiTypography-root MuiTypography-h5 MuiTypography-colorTextSecondary"
                        >
                          APY
                        </h5>
                        <h4
                          class="MuiTypography-root MuiTypography-h4"
                          style="width: 100%;"
                        >
                          <span
                            class="MuiSkeleton-root MuiSkeleton-text MuiSkeleton-pulse"
                            style="width: 100%;"
                          />
                        </h4>
                      </div>
                    </div>
                  </div>
                  <div
                    class="MuiGrid-root MuiGrid-item MuiGrid-grid-xs-12 MuiGrid-grid-sm-4"
                  >
                    <div
                      class="makeStyles-root-9 stake-tvl"
                    >
                      <div
                        class="MuiBox-root MuiBox-root-11"
                      >
                        <h5
                          class="MuiTypography-root MuiTypography-h5 MuiTypography-colorTextSecondary"
                        >
                          Total Value Deposited
                        </h5>
                        <h4
                          class="MuiTypography-root MuiTypography-h4"
                          style="width: 100%;"
                        >
                          <span
                            class="MuiSkeleton-root MuiSkeleton-text MuiSkeleton-pulse"
                            style="width: 100%;"
                          />
                        </h4>
                      </div>
                    </div>
                  </div>
                  <div
                    class="MuiGrid-root MuiGrid-item MuiGrid-grid-xs-12 MuiGrid-grid-sm-4"
                  >
                    <div
                      class="makeStyles-root-9 stake-index"
                    >
                      <div
                        class="MuiBox-root MuiBox-root-12"
                      >
                        <h5
                          class="MuiTypography-root MuiTypography-h5 MuiTypography-colorTextSecondary"
                        >
                          Current Index
                          <div
                            class="MuiBox-root MuiBox-root-13"
                            style="font-size: 16px;"
                          >
                            <div
                              class="MuiBox-root MuiBox-root-14"
                              style="display: inline-flex; justify-content: center; align-self: center;"
                            >
                              <svg
                                aria-hidden="true"
                                class="MuiSvgIcon-root info-icon MuiSvgIcon-fontSizeSmall"
                                focusable="false"
                                style="margin: 0px 5px; font-size: 1em;"
                                viewBox="0 0 20 20"
                              >
                                <path
                                  d="M 10 20 C 15.475 20 20 15.473 20 10 C 20 4.518 15.473 0 9.991 0 C 4.516 0 0 4.518 0 10 C 0 15.475 4.527 20 10 20 Z M 10 18.705 C 5.189 18.714 1.287 14.812 1.297 10.001 C 1.28 5.189 5.179 1.281 9.991 1.285 C 14.807 1.28 18.714 5.182 18.714 9.999 C 18.719 14.811 14.813 18.712 10 18.702 Z M 9.941 6.242 C 10.559 6.242 11.038 5.763 11.038 5.156 C 11.043 4.547 10.549 4.053 9.94 4.058 C 9.334 4.057 8.842 4.55 8.844 5.156 C 8.843 5.761 9.337 6.249 9.941 6.242 Z M 8.216 15.444 L 12.303 15.444 C 12.623 15.444 12.871 15.204 12.871 14.895 C 12.87 14.584 12.615 14.334 12.303 14.338 L 10.868 14.338 L 10.868 8.754 C 10.868 8.346 10.658 8.065 10.269 8.065 L 8.345 8.065 C 7.919 8.045 7.631 8.493 7.826 8.872 C 7.925 9.065 8.128 9.182 8.345 9.172 L 9.652 9.172 L 9.652 14.338 L 8.216 14.338 C 7.905 14.334 7.649 14.584 7.648 14.895 C 7.648 15.204 7.897 15.444 8.216 15.444 Z"
                                />
                              </svg>
                            </div>
                          </div>
                        </h5>
                        <h4
                          class="MuiTypography-root MuiTypography-h4"
                          style="width: 100%;"
                        >
                          <span
                            class="MuiSkeleton-root MuiSkeleton-text MuiSkeleton-pulse"
                            style="width: 100%;"
                          />
                        </h4>
                      </div>
                    </div>
                  </div>
                </div>
              </div>
            </div>
          </div>
          <div
            class="MuiBox-root MuiBox-root-16"
          >
            <div
              class="MuiBox-root MuiBox-root-17"
            >
              <button
                class="MuiButtonBase-root MuiButton-root MuiButton-contained makeStyles-root-18 makeStyles-root-19 undefined MuiButton-containedPrimary MuiButton-containedSizeLarge MuiButton-sizeLarge MuiButton-disableElevation"
                style="font-size: 1.2857rem;"
                tabindex="0"
                type="button"
              >
                <span
                  class="MuiButton-label"
                >
                  Connect Wallet
                </span>
              </button>
            </div>
            <h6
              class="MuiTypography-root MuiTypography-h6"
            >
              Connect your wallet to stake OHM
            </h6>
          </div>
        </div>
      </div>
    </div>
    <div
      class="MuiPaper-root makeStyles-root-1 makeStyles-root-24  MuiPaper-elevation0 MuiPaper-rounded"
      style="transform: none; webkit-transition: transform 225ms cubic-bezier(0.4, 0, 0.2, 1) 0ms; transition: transform 225ms cubic-bezier(0.4, 0, 0.2, 1) 0ms;"
    >
      <div
        class="MuiGrid-root MuiGrid-container MuiGrid-spacing-xs-2 MuiGrid-direction-xs-column"
      >
        <div
          class="MuiGrid-root card-header MuiGrid-item"
        >
          <div
            class="MuiBox-root MuiBox-root-25"
          >
            <div
              class="MuiBox-root MuiBox-root-26"
            >
              <h5
                class="MuiTypography-root header-text MuiTypography-h5"
              >
                Farm Pool
              </h5>
            </div>
            <div
              class="top-right"
            />
          </div>
        </div>
        <div
          class="MuiGrid-root MuiGrid-item"
        >
          <table
            class="MuiTable-root"
          >
            <thead
              class="MuiTableHead-root makeStyles-stakePoolHeaderText-21"
            >
              <tr
                class="MuiTableRow-root MuiTableRow-head"
              >
                <th
                  class="MuiTableCell-root MuiTableCell-head MuiTableCell-alignCenter"
                  scope="col"
                >
                  Asset
                </th>
                <th
                  class="MuiTableCell-root MuiTableCell-head"
                  scope="col"
                >
                  TVL
                </th>
                <th
                  class="MuiTableCell-root MuiTableCell-head"
                  scope="col"
                >
                  APY
                </th>
                <th
                  class="MuiTableCell-root MuiTableCell-head"
                  scope="col"
                />
              </tr>
            </thead>
            <tr
              class="MuiTableRow-root"
            >
              <td
                class="MuiTableCell-root"
              >
                <div
<<<<<<< HEAD
                  class="MuiBox-root MuiBox-root-27"
=======
                  class="MuiBox-root MuiBox-root-26"
                  style="white-space: nowrap;"
>>>>>>> bd82473c
                >
                  <div
                    class="MuiBox-root MuiBox-root-28"
                  >
                    <svg
                      aria-hidden="true"
                      class="MuiSvgIcon-root MuiSvgIcon-fontSizeLarge"
                      focusable="false"
                      style="z-index: 1;"
                      viewBox="0 0 32 32"
                    >
                      <defs>
                        <lineargradient
                          gradientTransform="matrix(0.177778, 0, 0, 0.177778, 1.777779, 1.777779)"
                          gradientUnits="userSpaceOnUse"
                          id="paint0_linear_359"
                          x1="80"
                          x2="80"
                          y1="-84"
                          y2="256"
                        >
                          <stop
                            offset="0.1949"
                            stop-color="#708B96"
                          />
                          <stop
                            offset="1"
                            stop-color="#F7FBE7"
                          />
                        </lineargradient>
                      </defs>
                      <path
                        d="M 1.778 16 C 1.778 8.145 8.145 1.778 16 1.778 C 23.855 1.778 30.222 8.145 30.222 16 C 30.222 23.855 23.855 30.222 16 30.222 C 8.145 30.222 1.778 23.855 1.778 16 Z"
                        fill="#fff"
                      />
                      <rect
                        fill="#fff"
                        height="12.516"
                        width="12.516"
                        x="9.742"
                        y="9.771"
                      />
                      <path
                        clip-rule="evenodd"
                        d="M 14.635 22.286 L 14.635 19.916 C 12.852 19.355 11.563 17.725 11.563 15.801 C 11.563 13.413 13.549 11.477 16 11.477 C 18.451 11.477 20.437 13.413 20.437 15.801 C 20.437 17.725 19.148 19.355 17.365 19.916 L 17.365 21.658 L 17.365 22.258 L 17.365 22.286 L 22.258 22.286 L 22.258 20.523 L 19.842 20.523 C 21.295 19.421 22.229 17.709 22.229 15.787 C 22.229 12.464 19.44 9.771 16 9.771 C 12.56 9.771 9.771 12.464 9.771 15.787 C 9.771 17.709 10.705 19.421 12.158 20.523 L 9.742 20.523 L 9.742 22.286 Z"
                        fill="#708b96"
                        fill-rule="evenodd"
                      />
                      <path
                        d="M 16 28.444 C 9.127 28.444 3.556 22.873 3.556 16 L 0 16 C 0 24.837 7.163 32 16 32 Z M 28.444 16 C 28.444 22.873 22.873 28.444 16 28.444 L 16 32 C 24.837 32 32 24.837 32 16 Z M 16 3.556 C 22.873 3.556 28.444 9.127 28.444 16 L 32 16 C 32 7.163 24.837 0 16 0 Z M 16 0 C 7.163 0 0 7.163 0 16 L 3.556 16 C 3.556 9.127 9.127 3.556 16 3.556 Z"
                        fill="url(#paint0_linear_359)"
                      />
                    </svg>
                    <svg
                      aria-hidden="true"
                      class="MuiSvgIcon-root MuiSvgIcon-fontSizeLarge"
                      focusable="false"
                      style="margin-left: -6px; z-index: 1;"
                      viewBox="0 0 32 32"
                    >
                      <circle
                        cx="16"
                        cy="16"
                        fill="#fff"
                        r="15"
                        stroke="url(#wETH_svg__a)"
                        stroke-width="2"
                      />
                      <path
                        clip-rule="evenodd"
                        d="M16.25 20.976 10 17.349 16.25 26V26l6.253-8.65-6.253 3.626Z"
                        fill="#708B96"
                        fill-rule="evenodd"
                      />
                      <path
                        clip-rule="evenodd"
                        d="m16.25 6 6.248 10.186-6.248-2.793L10 16.186 16.25 6Zm0 7.395L10 16.185l6.25 3.629 6.248-3.628-6.248-2.791Z"
                        fill="#424242"
                        fill-rule="evenodd"
                      />
                      <defs>
                        <lineargradient
                          gradientUnits="userSpaceOnUse"
                          id="wETH_svg__a"
                          x1="16"
                          x2="16"
                          y1="0"
                          y2="32"
                        >
                          <stop
                            stop-color="#444243"
                          />
                          <stop
                            offset="1"
                            stop-color="#708B96"
                          />
                        </lineargradient>
                      </defs>
                    </svg>
                  </div>
                  <p
                    class="MuiTypography-root MuiTypography-body1"
                    style="line-height: 1.4; margin-left: 10px; margin-right: 10px;"
                  >
                    gOHM-wETH
                  </p>
                  <svg
                    aria-hidden="true"
                    class="MuiSvgIcon-root MuiSvgIcon-fontSizeLarge"
                    focusable="false"
                    style="font-size: 15px;"
                    viewBox="0 0 32 32"
                  >
                    <ellipse
                      cx="16"
                      cy="16"
                      rx="15.442"
                      ry="15.442"
                      style="fill: rgb(44, 55, 76);"
                    />
                    <g
                      id="Background"
                      transform="matrix(0.063934, 0, 0, 0.063934, 0, 0)"
                    />
                    <g
                      id="Logos_and_symbols"
                      transform="matrix(0.055939, 0, 0, 0.055939, 2.774117, 1.580833)"
                    >
                      <g
                        id="SYMBOL_VER_3"
                      />
                      <g
                        id="SYMBOL_VER_3_3_"
                      />
                      <g
                        id="SYMBOL_VER_4"
                      />
                      <g
                        id="SYMBOL_VER_4_1_"
                      >
                        <g
                          id="SYMBOL_VER_4_3_"
                        />
                      </g>
                      <g
                        id="SYMBOL_VER_5_1_"
                      />
                      <g
                        id="off_2_1_"
                      />
                      <g
                        id="VER_3_1_"
                      >
                        <g
                          id="SYMBOL_VER_2_1_"
                        />
                      </g>
                      <g
                        id="VER_3"
                      >
                        <g
                          id="SYMBOL_VER_2"
                        />
                      </g>
                      <g
                        id="off_2"
                      />
                      <g
                        id="SYMBOL_VER_5"
                      />
                      <g
                        id="SYMBOL_VER_1"
                      />
                      <g
                        id="SYMBOL_VER_1_1_"
                      />
                      <g
                        id="SYMBOL_VER_1-1_3_"
                      />
                      <g
                        id="SYMBOL_VER_1-1_2_"
                      />
                      <g
                        id="SYMBOL_VER_1-1"
                      />
                      <g
                        id="SYMBOL_VER_1-1_1_"
                      >
                        <g
                          id="_x31_-3"
                        />
                        <g
                          id="Symbol_-_Original_14_"
                        >
                          <path
                            d="M291.134,237.469l35.654-60.5l96.103,149.684l0.046,28.727l-0.313-197.672
      c-0.228-4.832-2.794-9.252-6.887-11.859L242.715,46.324c-4.045-1.99-9.18-1.967-13.22,0.063c-0.546,0.272-1.06,0.57-1.548,0.895
      l-0.604,0.379L59.399,144.983l-0.651,0.296c-0.838,0.385-1.686,0.875-2.48,1.444c-3.185,2.283-5.299,5.66-5.983,9.448
      c-0.103,0.574-0.179,1.158-0.214,1.749l0.264,161.083l89.515-138.745c11.271-18.397,35.825-24.323,58.62-24.001l26.753,0.706
      L67.588,409.765l18.582,10.697L245.692,157.22l70.51-0.256L157.091,426.849l66.306,38.138l7.922,4.556
      c3.351,1.362,7.302,1.431,10.681,0.21l175.453-101.678l-33.544,19.438L291.134,237.469z M304.736,433.395l-66.969-105.108
      l40.881-69.371l87.952,138.628L304.736,433.395z"
                            fill="#2D374B"
                          />
                          <polygon
                            fill="#28A0F0"
                            points="237.768,328.286 304.736,433.395 366.601,397.543 278.648,258.915 			"
                          />
                          <path
                            d="M422.937,355.379l-0.046-28.727l-96.103-149.684l-35.654,60.5l92.774,150.043l33.544-19.438
      c3.29-2.673,5.281-6.594,5.49-10.825L422.937,355.379z"
                            fill="#28A0F0"
                          />
                          <path
                            d="M20.219,382.469l47.369,27.296l157.634-252.801l-26.753-0.706c-22.795-0.322-47.35,5.604-58.62,24.001
      L50.334,319.004l-30.115,46.271V382.469z"
                            fill="#FFFFFF"
                          />
                          <polygon
                            fill="#FFFFFF"
                            points="316.202,156.964 245.692,157.22 86.17,420.462 141.928,452.565 157.091,426.849 			"
                          />
                          <path
                            d="M452.65,156.601c-0.59-14.746-8.574-28.245-21.08-36.104L256.28,19.692
      c-12.371-6.229-27.825-6.237-40.218-0.004c-1.465,0.739-170.465,98.752-170.465,98.752c-2.339,1.122-4.592,2.458-6.711,3.975
      c-11.164,8.001-17.969,20.435-18.668,34.095v208.765l30.115-46.271L50.07,157.921c0.035-0.589,0.109-1.169,0.214-1.741
      c0.681-3.79,2.797-7.171,5.983-9.456c0.795-0.569,172.682-100.064,173.228-100.337c4.04-2.029,9.175-2.053,13.22-0.063
      l173.022,99.523c4.093,2.607,6.659,7.027,6.887,11.859v199.542c-0.209,4.231-1.882,8.152-5.172,10.825l-33.544,19.438
      l-17.308,10.031l-61.864,35.852l-62.737,36.357c-3.379,1.221-7.33,1.152-10.681-0.21l-74.228-42.693l-15.163,25.717
      l66.706,38.406c2.206,1.255,4.171,2.367,5.784,3.272c2.497,1.4,4.199,2.337,4.8,2.629c4.741,2.303,11.563,3.643,17.71,3.643
      c5.636,0,11.132-1.035,16.332-3.072l182.225-105.531c10.459-8.104,16.612-20.325,17.166-33.564V156.601z"
                            fill="#96BEDC"
                          />
                        </g>
                        <g
                          id="Symbol_-_Original_13_"
                        />
                        <g
                          id="Symbol_-_Original_6_"
                        />
                        <g
                          id="Symbol_-_Original_4_"
                        />
                        <g
                          id="One_color_version_-_White_3_"
                        >
                          <g
                            id="Symbol_-_Original_15_"
                          />
                        </g>
                        <g
                          id="One_color_version_-_White"
                        >
                          <g
                            id="Symbol_-_Original"
                          />
                        </g>
                        <g
                          id="Symbol_-_Monochromatic_3_"
                        >
                          <g
                            id="_x33__7_"
                          />
                        </g>
                        <g
                          id="Symbol_-_Monochromatic"
                        >
                          <g
                            id="_x33__3_"
                          />
                        </g>
                        <g
                          id="_x33__2_"
                        />
                        <g
                          id="_x33__1_"
                        />
                        <g
                          id="_x33_"
                        />
                        <g
                          id="Symbol_-_Original_10_"
                        />
                        <g
                          id="Symbol_-_Original_1_"
                        />
                        <g
                          id="Symbol_-_Original_2_"
                        />
                        <g
                          id="_x34__1_"
                        />
                        <g
                          id="Symbol_-_Monochromatic_2_"
                        >
                          <g
                            id="_x33__6_"
                          />
                        </g>
                        <g
                          id="One_color_version_-_White_2_"
                        >
                          <g
                            id="Symbol_-_Original_11_"
                          />
                        </g>
                        <g
                          id="Symbol_-_Original_5_"
                        >
                          <g
                            id="Symbol_-_Original_12_"
                          />
                        </g>
                        <g
                          id="One_color_version_-_White_1_"
                        >
                          <g
                            id="Symbol_-_Original_9_"
                          />
                        </g>
                      </g>
                      <g
                        id="SYMBOL_VER_1_2_"
                      >
                        <g
                          id="SYMBOL_VER_2_4_"
                        />
                        <g
                          id="SYMBOL_VER_2-1-1_1_"
                        />
                        <g
                          id="SYMBOL_VER_2-2-1_1_"
                        />
                        <g
                          id="SYMBOL_VER_2-3-1_4_"
                        />
                        <g
                          id="New_Symbol_1_"
                        >
                          <g
                            id="SYMBOL_VER_2-3-1_3_"
                          />
                        </g>
                        <g
                          id="New_Symbol"
                        >
                          <g
                            id="SYMBOL_VER_2-3-1_1_"
                          />
                        </g>
                      </g>
                      <g
                        id="SYMBOL_VER_2_2_"
                      />
                      <g
                        id="SYMBOL_VER_4_2_"
                      />
                      <g
                        id="SYMBOL_VER_3_2_"
                      />
                      <g
                        id="SYMBOL_VER_3_1_"
                      />
                      <g
                        id="SYMBOL_VER_1-1-1_1_"
                      />
                      <g
                        id="SYMBOL_VER_1-1-1"
                      />
                      <g
                        id="SYMBOL_VER_1-1-1_2_2_"
                      />
                      <g
                        id="SYMBOL_VER_1-1-1_2"
                      />
                      <g
                        id="SYMBOL_VER_1-1-1_2_1_"
                      />
                      <g
                        id="Symbol_-_Original_7_"
                      />
                      <g
                        id="Symbol_-_Original_8_"
                      />
                      <g
                        id="SYMBOL_VER_2-1-1"
                      />
                      <g
                        id="SYMBOL_VER_2-2-1"
                      />
                      <g
                        id="SYMBOL_VER_2-3-1"
                      />
                      <g
                        id="SYMBOL_VER_5-1_1_"
                      />
                      <g
                        id="SYMBOL_VER_5-1"
                      />
                      <g
                        id="SYMBOL_VER_5-2_1_"
                      />
                      <g
                        id="SYMBOL_VER_5-2"
                      />
                      <g
                        id="Symbol_-_Monochromatic_1_"
                      >
                        <g
                          id="_x33__4_"
                        />
                      </g>
                    </g>
                  </svg>
                </div>
              </td>
              <td
                class="MuiTableCell-root"
              >
                <p
                  class="MuiTypography-root MuiTypography-body1"
                  style="line-height: 1.4;"
                >
                  <span
                    class="MuiSkeleton-root MuiSkeleton-text MuiSkeleton-pulse"
                    style="width: 80px;"
                  />
                </p>
              </td>
              <td
                class="MuiTableCell-root"
              >
                <p
                  class="MuiTypography-root MuiTypography-body1"
                  style="line-height: 1.4;"
                >
                  <span
                    class="MuiSkeleton-root MuiSkeleton-text MuiSkeleton-pulse"
                    style="width: 80px;"
                  />
                </p>
              </td>
              <td
                class="MuiTableCell-root"
              >
                <p
                  class="MuiTypography-root MuiTypography-body1"
                  style="line-height: 1.4;"
                />
              </td>
              <td
                class="MuiTableCell-root"
              >
                <a
                  aria-disabled="false"
                  class="MuiButtonBase-root MuiButton-root MuiButton-outlined makeStyles-root-18 makeStyles-root-30 undefined MuiButton-outlinedSecondary MuiButton-outlinedSizeSmall MuiButton-sizeSmall MuiButton-disableElevation MuiButton-fullWidth"
                  href="https://app.sushi.com/farm?filter=2x"
                  tabindex="0"
                  target="_blank"
                >
                  <span
                    class="MuiButton-label"
                  >
                    Stake on
                     
                    Sushi
                    <span
                      class="MuiButton-endIcon MuiButton-iconSizeSmall"
                    >
                      <svg
                        aria-hidden="true"
                        class="MuiSvgIcon-root MuiSvgIcon-fontSizeLarge"
                        focusable="false"
                        viewBox="0 0 20 20"
                      >
                        <path
                          d="M4.297 17.445h9.539c1.523 0 2.305-.78 2.305-2.28v-9.58c0-1.507-.782-2.288-2.305-2.288h-9.54c-1.523 0-2.304.773-2.304 2.289v9.578c0 1.508.781 2.281 2.305 2.281Zm.016-.968c-.875 0-1.352-.461-1.352-1.368V5.633c0-.899.477-1.367 1.352-1.367h9.5c.867 0 1.359.468 1.359 1.367v9.476c0 .907-.492 1.368-1.36 1.368h-9.5Zm7.296-4.235c.266 0 .438-.195.438-.476V7.867c0-.344-.188-.492-.492-.492H7.64c-.29 0-.47.172-.47.438 0 .265.188.445.477.445H9.53l1.133-.078-1.055.992-3.382 3.383a.476.476 0 0 0-.149.328c0 .273.18.453.453.453a.47.47 0 0 0 .344-.149L10.25 9.82l.984-1.047-.078 1.282v1.718c0 .29.18.47.453.47Z"
                        />
                      </svg>
                    </span>
                  </span>
                </a>
              </td>
            </tr>
            <tr
              class="MuiTableRow-root"
            >
              <td
                class="MuiTableCell-root"
              >
                <div
<<<<<<< HEAD
                  class="MuiBox-root MuiBox-root-31"
=======
                  class="MuiBox-root MuiBox-root-30"
                  style="white-space: nowrap;"
>>>>>>> bd82473c
                >
                  <div
                    class="MuiBox-root MuiBox-root-32"
                  >
                    <svg
                      aria-hidden="true"
                      class="MuiSvgIcon-root MuiSvgIcon-fontSizeLarge"
                      focusable="false"
                      style="z-index: 1;"
                      viewBox="0 0 32 32"
                    >
                      <defs>
                        <lineargradient
                          gradientTransform="matrix(0.177778, 0, 0, 0.177778, 1.777779, 1.777779)"
                          gradientUnits="userSpaceOnUse"
                          id="paint0_linear_359"
                          x1="80"
                          x2="80"
                          y1="-84"
                          y2="256"
                        >
                          <stop
                            offset="0.1949"
                            stop-color="#708B96"
                          />
                          <stop
                            offset="1"
                            stop-color="#F7FBE7"
                          />
                        </lineargradient>
                      </defs>
                      <path
                        d="M 1.778 16 C 1.778 8.145 8.145 1.778 16 1.778 C 23.855 1.778 30.222 8.145 30.222 16 C 30.222 23.855 23.855 30.222 16 30.222 C 8.145 30.222 1.778 23.855 1.778 16 Z"
                        fill="#fff"
                      />
                      <rect
                        fill="#fff"
                        height="12.516"
                        width="12.516"
                        x="9.742"
                        y="9.771"
                      />
                      <path
                        clip-rule="evenodd"
                        d="M 14.635 22.286 L 14.635 19.916 C 12.852 19.355 11.563 17.725 11.563 15.801 C 11.563 13.413 13.549 11.477 16 11.477 C 18.451 11.477 20.437 13.413 20.437 15.801 C 20.437 17.725 19.148 19.355 17.365 19.916 L 17.365 21.658 L 17.365 22.258 L 17.365 22.286 L 22.258 22.286 L 22.258 20.523 L 19.842 20.523 C 21.295 19.421 22.229 17.709 22.229 15.787 C 22.229 12.464 19.44 9.771 16 9.771 C 12.56 9.771 9.771 12.464 9.771 15.787 C 9.771 17.709 10.705 19.421 12.158 20.523 L 9.742 20.523 L 9.742 22.286 Z"
                        fill="#708b96"
                        fill-rule="evenodd"
                      />
                      <path
                        d="M 16 28.444 C 9.127 28.444 3.556 22.873 3.556 16 L 0 16 C 0 24.837 7.163 32 16 32 Z M 28.444 16 C 28.444 22.873 22.873 28.444 16 28.444 L 16 32 C 24.837 32 32 24.837 32 16 Z M 16 3.556 C 22.873 3.556 28.444 9.127 28.444 16 L 32 16 C 32 7.163 24.837 0 16 0 Z M 16 0 C 7.163 0 0 7.163 0 16 L 3.556 16 C 3.556 9.127 9.127 3.556 16 3.556 Z"
                        fill="url(#paint0_linear_359)"
                      />
                    </svg>
                    <svg
                      aria-hidden="true"
                      class="MuiSvgIcon-root MuiSvgIcon-fontSizeLarge"
                      focusable="false"
                      style="margin-left: -6px; z-index: 1;"
                      viewBox="0 0 32 32"
                    >
                      <circle
                        cx="16"
                        cy="16"
                        fill="#fff"
                        r="15"
                        stroke="url(#wETH_svg__a)"
                        stroke-width="2"
                      />
                      <path
                        clip-rule="evenodd"
                        d="M16.25 20.976 10 17.349 16.25 26V26l6.253-8.65-6.253 3.626Z"
                        fill="#708B96"
                        fill-rule="evenodd"
                      />
                      <path
                        clip-rule="evenodd"
                        d="m16.25 6 6.248 10.186-6.248-2.793L10 16.186 16.25 6Zm0 7.395L10 16.185l6.25 3.629 6.248-3.628-6.248-2.791Z"
                        fill="#424242"
                        fill-rule="evenodd"
                      />
                      <defs>
                        <lineargradient
                          gradientUnits="userSpaceOnUse"
                          id="wETH_svg__a"
                          x1="16"
                          x2="16"
                          y1="0"
                          y2="32"
                        >
                          <stop
                            stop-color="#444243"
                          />
                          <stop
                            offset="1"
                            stop-color="#708B96"
                          />
                        </lineargradient>
                      </defs>
                    </svg>
                  </div>
                  <p
                    class="MuiTypography-root MuiTypography-body1"
                    style="line-height: 1.4; margin-left: 10px; margin-right: 10px;"
                  >
                    gOHM-wETH
                  </p>
                  <svg
                    aria-hidden="true"
                    class="MuiSvgIcon-root MuiSvgIcon-fontSizeLarge"
                    focusable="false"
                    style="font-size: 15px;"
                    viewBox="0 0 32 32"
                  >
                    <path
                      d="M 24.23 10.528 C 23.645 10.194 22.893 10.194 22.225 10.528 L 17.546 13.285 L 14.371 15.039 L 9.775 17.797 C 9.191 18.131 8.439 18.131 7.77 17.797 L 4.178 15.624 C 3.593 15.29 3.175 14.622 3.175 13.87 L 3.175 9.692 C 3.175 9.024 3.509 8.355 4.178 7.938 L 7.77 5.849 C 8.355 5.515 9.107 5.515 9.775 5.849 L 13.368 8.021 C 13.953 8.355 14.371 9.024 14.371 9.776 L 14.371 12.533 L 17.546 10.695 L 17.546 7.854 C 17.546 7.186 17.211 6.517 16.543 6.1 L 9.859 2.173 C 9.274 1.838 8.522 1.838 7.854 2.173 L 1.003 6.183 C 0.334 6.517 0 7.186 0 7.854 L 0 15.708 C 0 16.376 0.334 17.045 1.003 17.462 L 7.77 21.389 C 8.355 21.724 9.107 21.724 9.775 21.389 L 14.371 18.716 L 17.546 16.878 L 22.141 14.204 C 22.726 13.87 23.478 13.87 24.146 14.204 L 27.739 16.293 C 28.324 16.627 28.742 17.295 28.742 18.047 L 28.742 22.225 C 28.742 22.893 28.407 23.562 27.739 23.979 L 24.23 26.068 C 23.645 26.402 22.893 26.402 22.225 26.068 L 18.632 23.979 C 18.047 23.645 17.629 22.977 17.629 22.225 L 17.629 19.551 L 14.454 21.389 L 14.454 24.147 C 14.454 24.815 14.789 25.483 15.457 25.901 L 22.225 29.828 C 22.809 30.162 23.561 30.162 24.23 29.828 L 30.997 25.901 C 31.582 25.567 32 24.899 32 24.147 L 32 16.209 C 32 15.541 31.666 14.872 30.997 14.455 L 24.23 10.528 Z"
                      fill="#8247e5"
                    />
                  </svg>
                </div>
              </td>
              <td
                class="MuiTableCell-root"
              >
                <p
                  class="MuiTypography-root MuiTypography-body1"
                  style="line-height: 1.4;"
                >
                  <span
                    class="MuiSkeleton-root MuiSkeleton-text MuiSkeleton-pulse"
                    style="width: 80px;"
                  />
                </p>
              </td>
              <td
                class="MuiTableCell-root"
              >
                <p
                  class="MuiTypography-root MuiTypography-body1"
                  style="line-height: 1.4;"
                >
                  <span
                    class="MuiSkeleton-root MuiSkeleton-text MuiSkeleton-pulse"
                    style="width: 80px;"
                  />
                </p>
              </td>
              <td
                class="MuiTableCell-root"
              >
                <p
                  class="MuiTypography-root MuiTypography-body1"
                  style="line-height: 1.4;"
                />
              </td>
              <td
                class="MuiTableCell-root"
              >
                <a
                  aria-disabled="false"
                  class="MuiButtonBase-root MuiButton-root MuiButton-outlined makeStyles-root-18 makeStyles-root-33 undefined MuiButton-outlinedSecondary MuiButton-outlinedSizeSmall MuiButton-sizeSmall MuiButton-disableElevation MuiButton-fullWidth"
                  href="https://app.sushi.com/farm?filter=2x"
                  tabindex="0"
                  target="_blank"
                >
                  <span
                    class="MuiButton-label"
                  >
                    Stake on
                     
                    Sushi
                    <span
                      class="MuiButton-endIcon MuiButton-iconSizeSmall"
                    >
                      <svg
                        aria-hidden="true"
                        class="MuiSvgIcon-root MuiSvgIcon-fontSizeLarge"
                        focusable="false"
                        viewBox="0 0 20 20"
                      >
                        <path
                          d="M4.297 17.445h9.539c1.523 0 2.305-.78 2.305-2.28v-9.58c0-1.507-.782-2.288-2.305-2.288h-9.54c-1.523 0-2.304.773-2.304 2.289v9.578c0 1.508.781 2.281 2.305 2.281Zm.016-.968c-.875 0-1.352-.461-1.352-1.368V5.633c0-.899.477-1.367 1.352-1.367h9.5c.867 0 1.359.468 1.359 1.367v9.476c0 .907-.492 1.368-1.36 1.368h-9.5Zm7.296-4.235c.266 0 .438-.195.438-.476V7.867c0-.344-.188-.492-.492-.492H7.64c-.29 0-.47.172-.47.438 0 .265.188.445.477.445H9.53l1.133-.078-1.055.992-3.382 3.383a.476.476 0 0 0-.149.328c0 .273.18.453.453.453a.47.47 0 0 0 .344-.149L10.25 9.82l.984-1.047-.078 1.282v1.718c0 .29.18.47.453.47Z"
                        />
                      </svg>
                    </span>
                  </span>
                </a>
              </td>
            </tr>
            <tr
              class="MuiTableRow-root"
            >
              <td
                class="MuiTableCell-root"
              >
                <div
<<<<<<< HEAD
                  class="MuiBox-root MuiBox-root-34"
=======
                  class="MuiBox-root MuiBox-root-33"
                  style="white-space: nowrap;"
>>>>>>> bd82473c
                >
                  <div
                    class="MuiBox-root MuiBox-root-35"
                  >
                    <svg
                      aria-hidden="true"
                      class="MuiSvgIcon-root MuiSvgIcon-fontSizeLarge"
                      focusable="false"
                      style="z-index: 1;"
                      viewBox="0 0 32 32"
                    >
                      <defs>
                        <lineargradient
                          gradientTransform="matrix(0.177778, 0, 0, 0.177778, 1.777779, 1.777779)"
                          gradientUnits="userSpaceOnUse"
                          id="paint0_linear_359"
                          x1="80"
                          x2="80"
                          y1="-84"
                          y2="256"
                        >
                          <stop
                            offset="0.1949"
                            stop-color="#708B96"
                          />
                          <stop
                            offset="1"
                            stop-color="#F7FBE7"
                          />
                        </lineargradient>
                      </defs>
                      <path
                        d="M 1.778 16 C 1.778 8.145 8.145 1.778 16 1.778 C 23.855 1.778 30.222 8.145 30.222 16 C 30.222 23.855 23.855 30.222 16 30.222 C 8.145 30.222 1.778 23.855 1.778 16 Z"
                        fill="#fff"
                      />
                      <rect
                        fill="#fff"
                        height="12.516"
                        width="12.516"
                        x="9.742"
                        y="9.771"
                      />
                      <path
                        clip-rule="evenodd"
                        d="M 14.635 22.286 L 14.635 19.916 C 12.852 19.355 11.563 17.725 11.563 15.801 C 11.563 13.413 13.549 11.477 16 11.477 C 18.451 11.477 20.437 13.413 20.437 15.801 C 20.437 17.725 19.148 19.355 17.365 19.916 L 17.365 21.658 L 17.365 22.258 L 17.365 22.286 L 22.258 22.286 L 22.258 20.523 L 19.842 20.523 C 21.295 19.421 22.229 17.709 22.229 15.787 C 22.229 12.464 19.44 9.771 16 9.771 C 12.56 9.771 9.771 12.464 9.771 15.787 C 9.771 17.709 10.705 19.421 12.158 20.523 L 9.742 20.523 L 9.742 22.286 Z"
                        fill="#708b96"
                        fill-rule="evenodd"
                      />
                      <path
                        d="M 16 28.444 C 9.127 28.444 3.556 22.873 3.556 16 L 0 16 C 0 24.837 7.163 32 16 32 Z M 28.444 16 C 28.444 22.873 22.873 28.444 16 28.444 L 16 32 C 24.837 32 32 24.837 32 16 Z M 16 3.556 C 22.873 3.556 28.444 9.127 28.444 16 L 32 16 C 32 7.163 24.837 0 16 0 Z M 16 0 C 7.163 0 0 7.163 0 16 L 3.556 16 C 3.556 9.127 9.127 3.556 16 3.556 Z"
                        fill="url(#paint0_linear_359)"
                      />
                    </svg>
                    <svg
                      aria-hidden="true"
                      class="MuiSvgIcon-root MuiSvgIcon-fontSizeLarge"
                      focusable="false"
                      style="margin-left: -6px; z-index: 1;"
                      viewBox="0 0 32 32"
                    >
                      <path
                        d="M6.104 5.475h19.771v17.981H6.104z"
                        style="fill: #fff; stroke-width: 0.02130493;"
                      />
                      <path
                        d="M32 16c0 8.837-7.163 16-16 16S0 24.837 0 16 7.163 0 16 0s16 7.163 16 16Zm-20.534 6.367H8.361c-.653 0-.975 0-1.171-.126a.79.79 0 0 1-.358-.617c-.012-.232.15-.515.472-1.08L14.97 7.028c.326-.574.49-.86.7-.967a.791.791 0 0 1 .715 0c.208.106.373.393.7.967L18.66 9.78l.008.014c.353.615.531.927.61 1.255.086.358.086.735 0 1.093-.08.33-.256.644-.614 1.27l-4.027 7.119-.01.018c-.355.62-.535.935-.784 1.172-.271.26-.597.448-.955.555-.326.09-.692.09-1.423.09zm7.842 0h4.449c.656 0 .987 0 1.183-.13a.787.787 0 0 0 .358-.62c.011-.225-.146-.497-.455-1.03l-.033-.055-2.228-3.813-.026-.043c-.313-.53-.471-.797-.674-.9a.783.783 0 0 0-.711 0c-.205.106-.37.385-.696.947l-2.22 3.813-.009.013c-.325.56-.487.841-.476 1.071a.796.796 0 0 0 .358.622c.193.125.523.125 1.18.125z"
                        style="clip-rule: evenodd; fill: #e84142; fill-rule: evenodd; stroke-width: 0.02130493;"
                      />
                    </svg>
                  </div>
                  <p
                    class="MuiTypography-root MuiTypography-body1"
                    style="line-height: 1.4; margin-left: 10px; margin-right: 10px;"
                  >
                    gOHM-AVAX
                  </p>
                  <svg
                    aria-hidden="true"
                    class="MuiSvgIcon-root MuiSvgIcon-fontSizeLarge"
                    focusable="false"
                    style="font-size: 15px;"
                    viewBox="0 0 32 32"
                  >
                    <path
                      d="M6.104 5.475h19.771v17.981H6.104z"
                      style="fill: #fff; stroke-width: 0.02130493;"
                    />
                    <path
                      d="M32 16c0 8.837-7.163 16-16 16S0 24.837 0 16 7.163 0 16 0s16 7.163 16 16Zm-20.534 6.367H8.361c-.653 0-.975 0-1.171-.126a.79.79 0 0 1-.358-.617c-.012-.232.15-.515.472-1.08L14.97 7.028c.326-.574.49-.86.7-.967a.791.791 0 0 1 .715 0c.208.106.373.393.7.967L18.66 9.78l.008.014c.353.615.531.927.61 1.255.086.358.086.735 0 1.093-.08.33-.256.644-.614 1.27l-4.027 7.119-.01.018c-.355.62-.535.935-.784 1.172-.271.26-.597.448-.955.555-.326.09-.692.09-1.423.09zm7.842 0h4.449c.656 0 .987 0 1.183-.13a.787.787 0 0 0 .358-.62c.011-.225-.146-.497-.455-1.03l-.033-.055-2.228-3.813-.026-.043c-.313-.53-.471-.797-.674-.9a.783.783 0 0 0-.711 0c-.205.106-.37.385-.696.947l-2.22 3.813-.009.013c-.325.56-.487.841-.476 1.071a.796.796 0 0 0 .358.622c.193.125.523.125 1.18.125z"
                      style="clip-rule: evenodd; fill: #e84142; fill-rule: evenodd; stroke-width: 0.02130493;"
                    />
                  </svg>
                </div>
              </td>
              <td
                class="MuiTableCell-root"
              >
                <p
                  class="MuiTypography-root MuiTypography-body1"
                  style="line-height: 1.4;"
                >
                  <span
                    class="MuiSkeleton-root MuiSkeleton-text MuiSkeleton-pulse"
                    style="width: 80px;"
                  />
                </p>
              </td>
              <td
                class="MuiTableCell-root"
              >
                <p
                  class="MuiTypography-root MuiTypography-body1"
                  style="line-height: 1.4;"
                >
                  <span
                    class="MuiSkeleton-root MuiSkeleton-text MuiSkeleton-pulse"
                    style="width: 80px;"
                  />
                </p>
              </td>
              <td
                class="MuiTableCell-root"
              >
                <p
                  class="MuiTypography-root MuiTypography-body1"
                  style="line-height: 1.4;"
                />
              </td>
              <td
                class="MuiTableCell-root"
              >
                <a
                  aria-disabled="false"
                  class="MuiButtonBase-root MuiButton-root MuiButton-outlined makeStyles-root-18 makeStyles-root-36 undefined MuiButton-outlinedSecondary MuiButton-outlinedSizeSmall MuiButton-sizeSmall MuiButton-disableElevation MuiButton-fullWidth"
                  href="https://traderjoexyz.com/farm/0xB674f93952F02F2538214D4572Aa47F262e990Ff-0x188bED1968b795d5c9022F6a0bb5931Ac4c18F00"
                  tabindex="0"
                  target="_blank"
                >
                  <span
                    class="MuiButton-label"
                  >
                    Stake on
                     
                    Trader Joe
                    <span
                      class="MuiButton-endIcon MuiButton-iconSizeSmall"
                    >
                      <svg
                        aria-hidden="true"
                        class="MuiSvgIcon-root MuiSvgIcon-fontSizeLarge"
                        focusable="false"
                        viewBox="0 0 20 20"
                      >
                        <path
                          d="M4.297 17.445h9.539c1.523 0 2.305-.78 2.305-2.28v-9.58c0-1.507-.782-2.288-2.305-2.288h-9.54c-1.523 0-2.304.773-2.304 2.289v9.578c0 1.508.781 2.281 2.305 2.281Zm.016-.968c-.875 0-1.352-.461-1.352-1.368V5.633c0-.899.477-1.367 1.352-1.367h9.5c.867 0 1.359.468 1.359 1.367v9.476c0 .907-.492 1.368-1.36 1.368h-9.5Zm7.296-4.235c.266 0 .438-.195.438-.476V7.867c0-.344-.188-.492-.492-.492H7.64c-.29 0-.47.172-.47.438 0 .265.188.445.477.445H9.53l1.133-.078-1.055.992-3.382 3.383a.476.476 0 0 0-.149.328c0 .273.18.453.453.453a.47.47 0 0 0 .344-.149L10.25 9.82l.984-1.047-.078 1.282v1.718c0 .29.18.47.453.47Z"
                        />
                      </svg>
                    </span>
                  </span>
                </a>
              </td>
            </tr>
            <tr
              class="MuiTableRow-root"
            >
              <td
                class="MuiTableCell-root"
              >
                <div
<<<<<<< HEAD
                  class="MuiBox-root MuiBox-root-37"
=======
                  class="MuiBox-root MuiBox-root-36"
                  style="white-space: nowrap;"
>>>>>>> bd82473c
                >
                  <div
                    class="MuiBox-root MuiBox-root-38"
                  >
                    <svg
                      aria-hidden="true"
                      class="MuiSvgIcon-root MuiSvgIcon-fontSizeLarge"
                      focusable="false"
                      style="z-index: 1;"
                      viewBox="0 0 32 32"
                    >
                      <defs>
                        <lineargradient
                          gradientTransform="matrix(0.177778, 0, 0, 0.177778, 1.777779, 1.777779)"
                          gradientUnits="userSpaceOnUse"
                          id="paint0_linear_359"
                          x1="80"
                          x2="80"
                          y1="-84"
                          y2="256"
                        >
                          <stop
                            offset="0.1949"
                            stop-color="#708B96"
                          />
                          <stop
                            offset="1"
                            stop-color="#F7FBE7"
                          />
                        </lineargradient>
                      </defs>
                      <path
                        d="M 1.778 16 C 1.778 8.145 8.145 1.778 16 1.778 C 23.855 1.778 30.222 8.145 30.222 16 C 30.222 23.855 23.855 30.222 16 30.222 C 8.145 30.222 1.778 23.855 1.778 16 Z"
                        fill="#fff"
                      />
                      <rect
                        fill="#fff"
                        height="12.516"
                        width="12.516"
                        x="9.742"
                        y="9.771"
                      />
                      <path
                        clip-rule="evenodd"
                        d="M 14.635 22.286 L 14.635 19.916 C 12.852 19.355 11.563 17.725 11.563 15.801 C 11.563 13.413 13.549 11.477 16 11.477 C 18.451 11.477 20.437 13.413 20.437 15.801 C 20.437 17.725 19.148 19.355 17.365 19.916 L 17.365 21.658 L 17.365 22.258 L 17.365 22.286 L 22.258 22.286 L 22.258 20.523 L 19.842 20.523 C 21.295 19.421 22.229 17.709 22.229 15.787 C 22.229 12.464 19.44 9.771 16 9.771 C 12.56 9.771 9.771 12.464 9.771 15.787 C 9.771 17.709 10.705 19.421 12.158 20.523 L 9.742 20.523 L 9.742 22.286 Z"
                        fill="#708b96"
                        fill-rule="evenodd"
                      />
                      <path
                        d="M 16 28.444 C 9.127 28.444 3.556 22.873 3.556 16 L 0 16 C 0 24.837 7.163 32 16 32 Z M 28.444 16 C 28.444 22.873 22.873 28.444 16 28.444 L 16 32 C 24.837 32 32 24.837 32 16 Z M 16 3.556 C 22.873 3.556 28.444 9.127 28.444 16 L 32 16 C 32 7.163 24.837 0 16 0 Z M 16 0 C 7.163 0 0 7.163 0 16 L 3.556 16 C 3.556 9.127 9.127 3.556 16 3.556 Z"
                        fill="url(#paint0_linear_359)"
                      />
                    </svg>
                    <svg
                      aria-hidden="true"
                      class="MuiSvgIcon-root MuiSvgIcon-fontSizeLarge"
                      focusable="false"
                      style="margin-left: -6px; z-index: 1;"
                      viewBox="0 0 32 32"
                    >
                      <defs>
                        <style>
                          .fantom_svg__cls-1{fill:#fff;fill-rule:evenodd}
                        </style>
                        <mask
                          height="20"
                          id="fantom_svg__mask"
                          maskUnits="userSpaceOnUse"
                          width="93.1"
                          x="10"
                          y="6"
                        >
                          <path
                            class="fantom_svg__cls-1"
                            d="M10 6h93.1v20H10Z"
                            id="fantom_svg__a"
                          />
                        </mask>
                      </defs>
                      <g
                        data-name="Layer 2"
                        id="fantom_svg__Layer_2"
                      >
                        <g
                          data-name="Layer 1"
                          id="fantom_svg__Layer_1-2"
                        >
                          <circle
                            cx="16"
                            cy="16"
                            r="16"
                            style="fill: #13b5ec;"
                          />
                          <path
                            class="fantom_svg__cls-1"
                            d="m17.2 12.9 3.6-2.1V15Zm3.6 9L16 24.7l-4.8-2.8V17l4.8 2.8 4.8-2.8Zm-9.6-11.1 3.6 2.1-3.6 2.1Zm5.4 3.1 3.6 2.1-3.6 2.1Zm-1.2 4.2L11.8 16l3.6-2.1Zm4.8-8.3L16 12.2l-4.2-2.4L16 7.3ZM10 9.4v13.1l6 3.4 6-3.4V9.4L16 6Z"
                            style="mask: url(#fantom_svg__mask);"
                          />
                        </g>
                      </g>
                    </svg>
                  </div>
                  <p
                    class="MuiTypography-root MuiTypography-body1"
                    style="line-height: 1.4; margin-left: 10px; margin-right: 10px;"
                  >
                    gOHM-FTM
                  </p>
                  <svg
                    aria-hidden="true"
                    class="MuiSvgIcon-root MuiSvgIcon-fontSizeLarge"
                    focusable="false"
                    style="font-size: 15px;"
                    viewBox="0 0 32 32"
                  >
                    <defs>
                      <style>
                        .fantom_svg__cls-1{fill:#fff;fill-rule:evenodd}
                      </style>
                      <mask
                        height="20"
                        id="fantom_svg__mask"
                        maskUnits="userSpaceOnUse"
                        width="93.1"
                        x="10"
                        y="6"
                      >
                        <path
                          class="fantom_svg__cls-1"
                          d="M10 6h93.1v20H10Z"
                          id="fantom_svg__a"
                        />
                      </mask>
                    </defs>
                    <g
                      data-name="Layer 2"
                      id="fantom_svg__Layer_2"
                    >
                      <g
                        data-name="Layer 1"
                        id="fantom_svg__Layer_1-2"
                      >
                        <circle
                          cx="16"
                          cy="16"
                          r="16"
                          style="fill: #13b5ec;"
                        />
                        <path
                          class="fantom_svg__cls-1"
                          d="m17.2 12.9 3.6-2.1V15Zm3.6 9L16 24.7l-4.8-2.8V17l4.8 2.8 4.8-2.8Zm-9.6-11.1 3.6 2.1-3.6 2.1Zm5.4 3.1 3.6 2.1-3.6 2.1Zm-1.2 4.2L11.8 16l3.6-2.1Zm4.8-8.3L16 12.2l-4.2-2.4L16 7.3ZM10 9.4v13.1l6 3.4 6-3.4V9.4L16 6Z"
                          style="mask: url(#fantom_svg__mask);"
                        />
                      </g>
                    </g>
                  </svg>
                </div>
              </td>
              <td
                class="MuiTableCell-root"
              >
                <p
                  class="MuiTypography-root MuiTypography-body1"
                  style="line-height: 1.4;"
                >
                  <span
                    class="MuiSkeleton-root MuiSkeleton-text MuiSkeleton-pulse"
                    style="width: 80px;"
                  />
                </p>
              </td>
              <td
                class="MuiTableCell-root"
              >
                <p
                  class="MuiTypography-root MuiTypography-body1"
                  style="line-height: 1.4;"
                >
                  <span
                    class="MuiSkeleton-root MuiSkeleton-text MuiSkeleton-pulse"
                    style="width: 80px;"
                  />
                </p>
              </td>
              <td
                class="MuiTableCell-root"
              >
                <p
                  class="MuiTypography-root MuiTypography-body1"
                  style="line-height: 1.4;"
                />
              </td>
              <td
                class="MuiTableCell-root"
              >
                <a
                  aria-disabled="false"
                  class="MuiButtonBase-root MuiButton-root MuiButton-outlined makeStyles-root-18 makeStyles-root-39 undefined MuiButton-outlinedSecondary MuiButton-outlinedSizeSmall MuiButton-sizeSmall MuiButton-disableElevation MuiButton-fullWidth"
                  href="https://app.spiritswap.finance/#/farms/allfarms"
                  tabindex="0"
                  target="_blank"
                >
                  <span
                    class="MuiButton-label"
                  >
                    Stake on
                     
                    Spirit
                    <span
                      class="MuiButton-endIcon MuiButton-iconSizeSmall"
                    >
                      <svg
                        aria-hidden="true"
                        class="MuiSvgIcon-root MuiSvgIcon-fontSizeLarge"
                        focusable="false"
                        viewBox="0 0 20 20"
                      >
                        <path
                          d="M4.297 17.445h9.539c1.523 0 2.305-.78 2.305-2.28v-9.58c0-1.507-.782-2.288-2.305-2.288h-9.54c-1.523 0-2.304.773-2.304 2.289v9.578c0 1.508.781 2.281 2.305 2.281Zm.016-.968c-.875 0-1.352-.461-1.352-1.368V5.633c0-.899.477-1.367 1.352-1.367h9.5c.867 0 1.359.468 1.359 1.367v9.476c0 .907-.492 1.368-1.36 1.368h-9.5Zm7.296-4.235c.266 0 .438-.195.438-.476V7.867c0-.344-.188-.492-.492-.492H7.64c-.29 0-.47.172-.47.438 0 .265.188.445.477.445H9.53l1.133-.078-1.055.992-3.382 3.383a.476.476 0 0 0-.149.328c0 .273.18.453.453.453a.47.47 0 0 0 .344-.149L10.25 9.82l.984-1.047-.078 1.282v1.718c0 .29.18.47.453.47Z"
                        />
                      </svg>
                    </span>
                  </span>
                </a>
              </td>
            </tr>
            <tr
              class="MuiTableRow-root"
            >
              <td
                class="MuiTableCell-root"
              >
                <div
<<<<<<< HEAD
                  class="MuiBox-root MuiBox-root-40"
=======
                  class="MuiBox-root MuiBox-root-39"
                  style="white-space: nowrap;"
>>>>>>> bd82473c
                >
                  <div
                    class="MuiBox-root MuiBox-root-41"
                  >
                    <svg
                      aria-hidden="true"
                      class="MuiSvgIcon-root MuiSvgIcon-fontSizeLarge"
                      focusable="false"
                      style="z-index: 1;"
                      viewBox="0 0 32 32"
                    >
                      <defs>
                        <lineargradient
                          gradientTransform="matrix(0.177778, 0, 0, 0.177778, 1.777779, 1.777779)"
                          gradientUnits="userSpaceOnUse"
                          id="paint0_linear_359"
                          x1="80"
                          x2="80"
                          y1="-84"
                          y2="256"
                        >
                          <stop
                            offset="0.1949"
                            stop-color="#708B96"
                          />
                          <stop
                            offset="1"
                            stop-color="#F7FBE7"
                          />
                        </lineargradient>
                      </defs>
                      <path
                        d="M 1.778 16 C 1.778 8.145 8.145 1.778 16 1.778 C 23.855 1.778 30.222 8.145 30.222 16 C 30.222 23.855 23.855 30.222 16 30.222 C 8.145 30.222 1.778 23.855 1.778 16 Z"
                        fill="#fff"
                      />
                      <rect
                        fill="#fff"
                        height="12.516"
                        width="12.516"
                        x="9.742"
                        y="9.771"
                      />
                      <path
                        clip-rule="evenodd"
                        d="M 14.635 22.286 L 14.635 19.916 C 12.852 19.355 11.563 17.725 11.563 15.801 C 11.563 13.413 13.549 11.477 16 11.477 C 18.451 11.477 20.437 13.413 20.437 15.801 C 20.437 17.725 19.148 19.355 17.365 19.916 L 17.365 21.658 L 17.365 22.258 L 17.365 22.286 L 22.258 22.286 L 22.258 20.523 L 19.842 20.523 C 21.295 19.421 22.229 17.709 22.229 15.787 C 22.229 12.464 19.44 9.771 16 9.771 C 12.56 9.771 9.771 12.464 9.771 15.787 C 9.771 17.709 10.705 19.421 12.158 20.523 L 9.742 20.523 L 9.742 22.286 Z"
                        fill="#708b96"
                        fill-rule="evenodd"
                      />
                      <path
                        d="M 16 28.444 C 9.127 28.444 3.556 22.873 3.556 16 L 0 16 C 0 24.837 7.163 32 16 32 Z M 28.444 16 C 28.444 22.873 22.873 28.444 16 28.444 L 16 32 C 24.837 32 32 24.837 32 16 Z M 16 3.556 C 22.873 3.556 28.444 9.127 28.444 16 L 32 16 C 32 7.163 24.837 0 16 0 Z M 16 0 C 7.163 0 0 7.163 0 16 L 3.556 16 C 3.556 9.127 9.127 3.556 16 3.556 Z"
                        fill="url(#paint0_linear_359)"
                      />
                    </svg>
                    <svg
                      aria-hidden="true"
                      class="MuiSvgIcon-root MuiSvgIcon-fontSizeLarge"
                      focusable="false"
                      style="margin-left: -6px; z-index: 1;"
                      viewBox="0 0 32 32"
                    >
                      <defs>
                        <style>
                          .fantom_svg__cls-1{fill:#fff;fill-rule:evenodd}
                        </style>
                        <mask
                          height="20"
                          id="fantom_svg__mask"
                          maskUnits="userSpaceOnUse"
                          width="93.1"
                          x="10"
                          y="6"
                        >
                          <path
                            class="fantom_svg__cls-1"
                            d="M10 6h93.1v20H10Z"
                            id="fantom_svg__a"
                          />
                        </mask>
                      </defs>
                      <g
                        data-name="Layer 2"
                        id="fantom_svg__Layer_2"
                      >
                        <g
                          data-name="Layer 1"
                          id="fantom_svg__Layer_1-2"
                        >
                          <circle
                            cx="16"
                            cy="16"
                            r="16"
                            style="fill: #13b5ec;"
                          />
                          <path
                            class="fantom_svg__cls-1"
                            d="m17.2 12.9 3.6-2.1V15Zm3.6 9L16 24.7l-4.8-2.8V17l4.8 2.8 4.8-2.8Zm-9.6-11.1 3.6 2.1-3.6 2.1Zm5.4 3.1 3.6 2.1-3.6 2.1Zm-1.2 4.2L11.8 16l3.6-2.1Zm4.8-8.3L16 12.2l-4.2-2.4L16 7.3ZM10 9.4v13.1l6 3.4 6-3.4V9.4L16 6Z"
                            style="mask: url(#fantom_svg__mask);"
                          />
                        </g>
                      </g>
                    </svg>
                  </div>
                  <p
                    class="MuiTypography-root MuiTypography-body1"
                    style="line-height: 1.4; margin-left: 10px; margin-right: 10px;"
                  >
                    gOHM-wFTM
                  </p>
                  <svg
                    aria-hidden="true"
                    class="MuiSvgIcon-root MuiSvgIcon-fontSizeLarge"
                    focusable="false"
                    style="font-size: 15px;"
                    viewBox="0 0 32 32"
                  >
                    <defs>
                      <style>
                        .fantom_svg__cls-1{fill:#fff;fill-rule:evenodd}
                      </style>
                      <mask
                        height="20"
                        id="fantom_svg__mask"
                        maskUnits="userSpaceOnUse"
                        width="93.1"
                        x="10"
                        y="6"
                      >
                        <path
                          class="fantom_svg__cls-1"
                          d="M10 6h93.1v20H10Z"
                          id="fantom_svg__a"
                        />
                      </mask>
                    </defs>
                    <g
                      data-name="Layer 2"
                      id="fantom_svg__Layer_2"
                    >
                      <g
                        data-name="Layer 1"
                        id="fantom_svg__Layer_1-2"
                      >
                        <circle
                          cx="16"
                          cy="16"
                          r="16"
                          style="fill: #13b5ec;"
                        />
                        <path
                          class="fantom_svg__cls-1"
                          d="m17.2 12.9 3.6-2.1V15Zm3.6 9L16 24.7l-4.8-2.8V17l4.8 2.8 4.8-2.8Zm-9.6-11.1 3.6 2.1-3.6 2.1Zm5.4 3.1 3.6 2.1-3.6 2.1Zm-1.2 4.2L11.8 16l3.6-2.1Zm4.8-8.3L16 12.2l-4.2-2.4L16 7.3ZM10 9.4v13.1l6 3.4 6-3.4V9.4L16 6Z"
                          style="mask: url(#fantom_svg__mask);"
                        />
                      </g>
                    </g>
                  </svg>
                </div>
              </td>
              <td
                class="MuiTableCell-root"
              >
                <p
                  class="MuiTypography-root MuiTypography-body1"
                  style="line-height: 1.4;"
                >
                  <span
                    class="MuiSkeleton-root MuiSkeleton-text MuiSkeleton-pulse"
                    style="width: 80px;"
                  />
                </p>
              </td>
              <td
                class="MuiTableCell-root"
              >
                <p
                  class="MuiTypography-root MuiTypography-body1"
                  style="line-height: 1.4;"
                >
                  <span
                    class="MuiSkeleton-root MuiSkeleton-text MuiSkeleton-pulse"
                    style="width: 80px;"
                  />
                </p>
              </td>
              <td
                class="MuiTableCell-root"
              >
                <p
                  class="MuiTypography-root MuiTypography-body1"
                  style="line-height: 1.4;"
                />
              </td>
              <td
                class="MuiTableCell-root"
              >
                <a
                  aria-disabled="false"
                  class="MuiButtonBase-root MuiButton-root MuiButton-outlined makeStyles-root-18 makeStyles-root-42 undefined MuiButton-outlinedSecondary MuiButton-outlinedSizeSmall MuiButton-sizeSmall MuiButton-disableElevation MuiButton-fullWidth"
                  href="https://beets.fi/#/pool/0xf7bf0f161d3240488807ffa23894452246049916000200000000000000000198"
                  tabindex="0"
                  target="_blank"
                >
                  <span
                    class="MuiButton-label"
                  >
                    Stake on
                     
                    Beethoven
                    <span
                      class="MuiButton-endIcon MuiButton-iconSizeSmall"
                    >
                      <svg
                        aria-hidden="true"
                        class="MuiSvgIcon-root MuiSvgIcon-fontSizeLarge"
                        focusable="false"
                        viewBox="0 0 20 20"
                      >
                        <path
                          d="M4.297 17.445h9.539c1.523 0 2.305-.78 2.305-2.28v-9.58c0-1.507-.782-2.288-2.305-2.288h-9.54c-1.523 0-2.304.773-2.304 2.289v9.578c0 1.508.781 2.281 2.305 2.281Zm.016-.968c-.875 0-1.352-.461-1.352-1.368V5.633c0-.899.477-1.367 1.352-1.367h9.5c.867 0 1.359.468 1.359 1.367v9.476c0 .907-.492 1.368-1.36 1.368h-9.5Zm7.296-4.235c.266 0 .438-.195.438-.476V7.867c0-.344-.188-.492-.492-.492H7.64c-.29 0-.47.172-.47.438 0 .265.188.445.477.445H9.53l1.133-.078-1.055.992-3.382 3.383a.476.476 0 0 0-.149.328c0 .273.18.453.453.453a.47.47 0 0 0 .344-.149L10.25 9.82l.984-1.047-.078 1.282v1.718c0 .29.18.47.453.47Z"
                        />
                      </svg>
                    </span>
                  </span>
                </a>
              </td>
            </tr>
            <tr
              class="MuiTableRow-root"
            >
              <td
                class="MuiTableCell-root"
              >
                <div
<<<<<<< HEAD
                  class="MuiBox-root MuiBox-root-43"
=======
                  class="MuiBox-root MuiBox-root-42"
                  style="white-space: nowrap;"
>>>>>>> bd82473c
                >
                  <div
                    class="MuiBox-root MuiBox-root-44"
                  >
                    <svg
                      aria-hidden="true"
                      class="MuiSvgIcon-root MuiSvgIcon-fontSizeLarge"
                      focusable="false"
                      style="z-index: 1;"
                      viewBox="0 0 32 32"
                    >
                      <defs>
                        <lineargradient
                          gradientTransform="matrix(0.177778, 0, 0, 0.177778, 1.777779, 1.777779)"
                          gradientUnits="userSpaceOnUse"
                          id="paint0_linear_359"
                          x1="80"
                          x2="80"
                          y1="-84"
                          y2="256"
                        >
                          <stop
                            offset="0.1949"
                            stop-color="#708B96"
                          />
                          <stop
                            offset="1"
                            stop-color="#F7FBE7"
                          />
                        </lineargradient>
                      </defs>
                      <path
                        d="M 1.778 16 C 1.778 8.145 8.145 1.778 16 1.778 C 23.855 1.778 30.222 8.145 30.222 16 C 30.222 23.855 23.855 30.222 16 30.222 C 8.145 30.222 1.778 23.855 1.778 16 Z"
                        fill="#fff"
                      />
                      <rect
                        fill="#fff"
                        height="12.516"
                        width="12.516"
                        x="9.742"
                        y="9.771"
                      />
                      <path
                        clip-rule="evenodd"
                        d="M 14.635 22.286 L 14.635 19.916 C 12.852 19.355 11.563 17.725 11.563 15.801 C 11.563 13.413 13.549 11.477 16 11.477 C 18.451 11.477 20.437 13.413 20.437 15.801 C 20.437 17.725 19.148 19.355 17.365 19.916 L 17.365 21.658 L 17.365 22.258 L 17.365 22.286 L 22.258 22.286 L 22.258 20.523 L 19.842 20.523 C 21.295 19.421 22.229 17.709 22.229 15.787 C 22.229 12.464 19.44 9.771 16 9.771 C 12.56 9.771 9.771 12.464 9.771 15.787 C 9.771 17.709 10.705 19.421 12.158 20.523 L 9.742 20.523 L 9.742 22.286 Z"
                        fill="#708b96"
                        fill-rule="evenodd"
                      />
                      <path
                        d="M 16 28.444 C 9.127 28.444 3.556 22.873 3.556 16 L 0 16 C 0 24.837 7.163 32 16 32 Z M 28.444 16 C 28.444 22.873 22.873 28.444 16 28.444 L 16 32 C 24.837 32 32 24.837 32 16 Z M 16 3.556 C 22.873 3.556 28.444 9.127 28.444 16 L 32 16 C 32 7.163 24.837 0 16 0 Z M 16 0 C 7.163 0 0 7.163 0 16 L 3.556 16 C 3.556 9.127 9.127 3.556 16 3.556 Z"
                        fill="url(#paint0_linear_359)"
                      />
                    </svg>
                    <svg
                      aria-hidden="true"
                      class="MuiSvgIcon-root MuiSvgIcon-fontSizeLarge"
                      focusable="false"
                      style="margin-left: -6px; z-index: 1;"
                      viewBox="0 0 32 32"
                    >
                      <circle
                        cx="16"
                        cy="16"
                        fill="#fff"
                        r="15"
                        stroke="url(#wETH_svg__a)"
                        stroke-width="2"
                      />
                      <path
                        clip-rule="evenodd"
                        d="M16.25 20.976 10 17.349 16.25 26V26l6.253-8.65-6.253 3.626Z"
                        fill="#708B96"
                        fill-rule="evenodd"
                      />
                      <path
                        clip-rule="evenodd"
                        d="m16.25 6 6.248 10.186-6.248-2.793L10 16.186 16.25 6Zm0 7.395L10 16.185l6.25 3.629 6.248-3.628-6.248-2.791Z"
                        fill="#424242"
                        fill-rule="evenodd"
                      />
                      <defs>
                        <lineargradient
                          gradientUnits="userSpaceOnUse"
                          id="wETH_svg__a"
                          x1="16"
                          x2="16"
                          y1="0"
                          y2="32"
                        >
                          <stop
                            stop-color="#444243"
                          />
                          <stop
                            offset="1"
                            stop-color="#708B96"
                          />
                        </lineargradient>
                      </defs>
                    </svg>
                  </div>
                  <p
                    class="MuiTypography-root MuiTypography-body1"
                    style="line-height: 1.4; margin-left: 10px; margin-right: 10px;"
                  >
                    gOHM-wETH
                  </p>
                  <svg
                    aria-hidden="true"
                    class="MuiSvgIcon-root MuiSvgIcon-fontSizeLarge"
                    focusable="false"
                    style="font-size: 15px;"
                    viewBox="0 0 32 32"
                  >
                    <circle
                      cx="16"
                      cy="16"
                      fill="#FF0420"
                      r="16"
                    />
                    <path
                      d="M 11.337 20.253 C 10.384 20.253 9.603 20.028 8.995 19.58 C 8.394 19.124 8.094 18.475 8.094 17.635 C 8.094 17.458 8.114 17.242 8.154 16.986 C 8.258 16.41 8.406 15.717 8.599 14.909 C 9.143 12.707 10.548 11.606 12.814 11.606 C 13.43 11.606 13.982 11.71 14.471 11.918 C 14.959 12.119 15.343 12.423 15.624 12.831 C 15.904 13.231 16.044 13.712 16.044 14.272 C 16.044 14.44 16.024 14.652 15.984 14.909 C 15.864 15.621 15.72 16.314 15.552 16.986 C 15.271 18.083 14.787 18.904 14.099 19.448 C 13.41 19.984 12.489 20.253 11.337 20.253 Z M 11.505 18.523 C 11.953 18.523 12.333 18.391 12.646 18.127 C 12.966 17.863 13.194 17.458 13.33 16.914 C 13.514 16.162 13.654 15.505 13.75 14.945 C 13.782 14.777 13.798 14.604 13.798 14.428 C 13.798 13.7 13.418 13.335 12.658 13.335 C 12.209 13.335 11.825 13.468 11.505 13.732 C 11.192 13.996 10.968 14.4 10.832 14.945 C 10.688 15.481 10.544 16.138 10.4 16.914 C 10.368 17.074 10.352 17.242 10.352 17.418 C 10.352 18.155 10.736 18.523 11.505 18.523 Z"
                      fill="white"
                    />
                    <path
                      d="M 16.595 20.132 C 16.507 20.132 16.439 20.104 16.391 20.048 C 16.351 19.984 16.339 19.912 16.355 19.832 L 18.012 12.026 C 18.028 11.938 18.072 11.866 18.145 11.81 C 18.217 11.754 18.293 11.726 18.373 11.726 L 21.567 11.726 C 22.456 11.726 23.168 11.91 23.705 12.279 C 24.249 12.647 24.521 13.179 24.521 13.876 C 24.521 14.076 24.497 14.284 24.449 14.5 C 24.249 15.421 23.845 16.102 23.236 16.542 C 22.636 16.982 21.811 17.202 20.762 17.202 L 19.141 17.202 L 18.589 19.832 C 18.573 19.92 18.529 19.992 18.457 20.048 C 18.385 20.104 18.309 20.132 18.229 20.132 L 16.595 20.132 Z M 20.847 15.545 C 21.183 15.545 21.475 15.453 21.723 15.269 C 21.979 15.085 22.147 14.821 22.228 14.476 C 22.252 14.34 22.264 14.22 22.264 14.116 C 22.264 13.884 22.196 13.708 22.059 13.588 C 21.923 13.46 21.691 13.396 21.363 13.396 L 19.922 13.396 L 19.465 15.545 L 20.847 15.545 Z"
                      fill="white"
                    />
                  </svg>
                </div>
              </td>
              <td
                class="MuiTableCell-root"
              >
                <p
                  class="MuiTypography-root MuiTypography-body1"
                  style="line-height: 1.4;"
                >
                  <span
                    class="MuiSkeleton-root MuiSkeleton-text MuiSkeleton-pulse"
                    style="width: 80px;"
                  />
                </p>
              </td>
              <td
                class="MuiTableCell-root"
              >
                <p
                  class="MuiTypography-root MuiTypography-body1"
                  style="line-height: 1.4;"
                >
                  <span
                    class="MuiSkeleton-root MuiSkeleton-text MuiSkeleton-pulse"
                    style="width: 80px;"
                  />
                </p>
              </td>
              <td
                class="MuiTableCell-root"
              >
                <p
                  class="MuiTypography-root MuiTypography-body1"
                  style="line-height: 1.4;"
                />
              </td>
              <td
                class="MuiTableCell-root"
              >
                <a
                  aria-disabled="false"
                  class="MuiButtonBase-root MuiButton-root MuiButton-outlined makeStyles-root-18 makeStyles-root-45 undefined MuiButton-outlinedSecondary MuiButton-outlinedSizeSmall MuiButton-sizeSmall MuiButton-disableElevation MuiButton-fullWidth"
                  href="https://zipswap.fi/#/farm/0x3f6da9334142477718bE2ecC3577d1A28dceAAe1"
                  tabindex="0"
                  target="_blank"
                >
                  <span
                    class="MuiButton-label"
                  >
                    Stake on
                     
                    Zipswap
                    <span
                      class="MuiButton-endIcon MuiButton-iconSizeSmall"
                    >
                      <svg
                        aria-hidden="true"
                        class="MuiSvgIcon-root MuiSvgIcon-fontSizeLarge"
                        focusable="false"
                        viewBox="0 0 20 20"
                      >
                        <path
                          d="M4.297 17.445h9.539c1.523 0 2.305-.78 2.305-2.28v-9.58c0-1.507-.782-2.288-2.305-2.288h-9.54c-1.523 0-2.304.773-2.304 2.289v9.578c0 1.508.781 2.281 2.305 2.281Zm.016-.968c-.875 0-1.352-.461-1.352-1.368V5.633c0-.899.477-1.367 1.352-1.367h9.5c.867 0 1.359.468 1.359 1.367v9.476c0 .907-.492 1.368-1.36 1.368h-9.5Zm7.296-4.235c.266 0 .438-.195.438-.476V7.867c0-.344-.188-.492-.492-.492H7.64c-.29 0-.47.172-.47.438 0 .265.188.445.477.445H9.53l1.133-.078-1.055.992-3.382 3.383a.476.476 0 0 0-.149.328c0 .273.18.453.453.453a.47.47 0 0 0 .344-.149L10.25 9.82l.984-1.047-.078 1.282v1.718c0 .29.18.47.453.47Z"
                        />
                      </svg>
                    </span>
                  </span>
                </a>
              </td>
            </tr>
            <tr
              class="MuiTableRow-root"
            >
              <td
                class="MuiTableCell-root"
              >
                <div
<<<<<<< HEAD
                  class="MuiBox-root MuiBox-root-46"
=======
                  class="MuiBox-root MuiBox-root-45"
                  style="white-space: nowrap;"
>>>>>>> bd82473c
                >
                  <div
                    class="MuiBox-root MuiBox-root-47"
                  >
                    <svg
                      aria-hidden="true"
                      class="MuiSvgIcon-root MuiSvgIcon-fontSizeLarge"
                      focusable="false"
                      style="z-index: 1;"
                      viewBox="0 0 32 32"
                    >
                      <svg
                        fill="none"
                        height="32px"
                        viewBox="0 0 32 32"
                        width="32px"
                        xmlns="http://www.w3.org/2000/svg"
                      >
                        <g
                          filter="url(#filter0_b_174_6646)"
                          transform="matrix(1, 0, 0, 1, -0.000099, -2.000099)"
                        >
                          <ellipse
                            cx="16.0001"
                            cy="18.0001"
                            fill="url(#paint0_linear_174_6646)"
                            rx="15.9999"
                            ry="15.9999"
                            transform="rotate(-180 16.0001 18.0001)"
                          />
                          <ellipse
                            cx="16.0001"
                            cy="18.0001"
                            fill="black"
                            fill-opacity="0.8"
                            rx="15.9999"
                            ry="15.9999"
                            transform="rotate(-180 16.0001 18.0001)"
                          />
                          <path
                            d="M0.500192 18.0001C0.500193 9.43973 7.43974 2.50018 16.0001 2.50019C24.5605 2.50019 31.5 9.43973 31.5 18.0001C31.5 26.5605 24.5605 33.5 16.0001 33.5C7.43973 33.5 0.500191 26.5605 0.500192 18.0001Z"
                            stroke="url(#paint1_linear_174_6646)"
                            stroke-opacity="0.4"
                          />
                        </g>
                        <path
                          d="M 22.099 11.576 C 20.505 12.533 13.726 11.709 10.537 11.177 C 9.58 10.22 13.859 9.449 16.119 9.184 L 19.707 9.184 L 23.296 11.177 L 22.099 11.576 Z"
                          fill="#321B06"
                        />
                        <path
                          d="M 17.931 4.423 C 17.993 4.306 18.092 4.212 18.214 4.155 C 18.38 4.079 18.549 4.071 18.704 4.18 C 18.757 4.218 18.799 4.268 18.826 4.326 C 18.966 4.628 19.105 4.93 19.233 5.238 C 19.438 5.736 19.717 6.198 19.944 6.686 C 20.267 7.379 20.592 8.071 20.921 8.761 C 21.109 9.156 21.287 9.56 21.523 9.932 C 21.588 10.03 21.658 10.124 21.735 10.214 C 21.767 10.25 21.807 10.279 21.852 10.299 C 22.197 10.456 22.568 10.486 22.938 10.509 C 23.127 10.521 23.312 10.496 23.5 10.496 C 23.859 10.496 24.218 10.497 24.575 10.509 C 24.812 10.517 25.048 10.545 25.284 10.569 C 25.375 10.582 25.465 10.601 25.553 10.625 C 25.59 10.636 25.626 10.65 25.66 10.668 C 25.852 10.766 25.89 10.93 25.758 11.097 C 25.647 11.237 25.505 11.35 25.342 11.426 C 24.994 11.581 24.631 11.702 24.258 11.788 C 23.891 11.877 23.527 11.977 23.165 12.087 C 22.611 12.261 22.044 12.389 21.469 12.47 C 21.086 12.52 20.7 12.544 20.313 12.542 C 19.966 12.544 19.619 12.518 19.271 12.505 C 18.739 12.486 18.21 12.446 17.679 12.403 C 16.902 12.346 16.122 12.433 15.378 12.66 C 14.876 12.806 14.372 12.946 13.872 13.105 C 13.636 13.18 13.409 13.288 13.184 13.385 C 12.887 13.512 12.593 13.65 12.293 13.773 C 11.563 14.076 10.802 14.269 10.001 14.271 C 9.58 14.281 9.158 14.255 8.742 14.193 C 8.493 14.15 8.242 14.131 7.998 14.046 C 7.216 13.77 6.694 13.253 6.509 12.444 C 6.459 12.234 6.457 12.015 6.504 11.804 C 6.55 11.593 6.644 11.395 6.779 11.225 C 6.91 11.052 7.037 10.87 7.179 10.703 C 7.463 10.362 7.815 10.082 8.214 9.883 C 8.586 9.695 8.992 9.582 9.409 9.551 C 9.676 9.525 9.944 9.527 10.211 9.555 C 10.302 9.565 10.391 9.588 10.481 9.603 C 10.523 9.608 10.564 9.612 10.616 9.618 C 10.628 9.585 10.636 9.552 10.642 9.518 C 10.662 9.233 10.68 8.947 10.699 8.661 C 10.708 8.586 10.711 8.511 10.715 8.436 C 10.721 8.285 10.722 8.134 10.732 7.984 C 10.753 7.65 10.749 7.313 10.824 6.983 C 10.834 6.931 10.84 6.879 10.841 6.826 C 10.852 6.564 10.946 6.326 11.058 6.093 C 11.069 6.069 11.082 6.046 11.097 6.024 C 11.312 5.736 11.573 5.484 11.871 5.28 C 12.448 4.881 13.09 4.582 13.769 4.395 C 14.244 4.263 14.729 4.172 15.221 4.124 C 15.674 4.085 16.131 4.1 16.582 4.17 C 16.737 4.194 16.894 4.215 17.048 4.226 C 17.315 4.243 17.579 4.3 17.83 4.394 C 17.861 4.405 17.891 4.412 17.931 4.423 Z M 10.971 9.706 C 11.02 9.726 11.068 9.749 11.119 9.764 C 11.495 9.878 11.871 9.99 12.248 10.103 L 12.303 10.113 C 12.264 10.082 12.218 10.06 12.17 10.047 C 11.888 9.962 11.608 9.877 11.326 9.795 C 11.209 9.761 11.089 9.736 10.972 9.707 C 10.949 9.558 10.962 9.531 11.098 9.471 C 11.157 9.444 11.218 9.421 11.276 9.394 C 12.186 8.998 13.14 8.708 14.119 8.532 C 14.863 8.393 15.615 8.299 16.371 8.251 C 17.02 8.206 17.671 8.202 18.321 8.239 C 18.822 8.262 19.32 8.33 19.809 8.444 C 20.033 8.494 20.252 8.565 20.463 8.656 C 20.538 8.687 20.599 8.744 20.635 8.816 C 20.735 9.011 20.842 9.204 20.946 9.398 L 21.414 10.269 C 21.431 10.3 21.463 10.331 21.425 10.386 C 21.343 10.361 21.256 10.337 21.171 10.307 C 20.733 10.157 20.28 10.053 19.82 9.997 C 19.366 9.936 18.907 9.897 18.449 9.868 C 18.087 9.845 17.723 9.851 17.359 9.848 C 17.141 9.841 16.923 9.845 16.706 9.86 C 16.302 9.9 15.901 9.96 15.499 10.008 L 13.532 10.26 C 13.51 10.263 13.488 10.267 13.467 10.271 L 13.464 10.294 C 13.758 10.331 14.048 10.392 14.331 10.478 C 14.153 10.467 13.976 10.445 13.799 10.429 C 13.621 10.412 13.441 10.404 13.261 10.386 C 13.081 10.368 12.919 10.311 12.74 10.334 C 12.777 10.361 12.817 10.383 12.86 10.398 C 13.201 10.533 13.55 10.649 13.904 10.744 C 14.39 10.865 14.873 11.003 15.356 11.133 C 15.529 11.18 15.701 11.237 15.878 11.267 C 16.164 11.316 16.453 11.351 16.741 11.382 C 16.947 11.405 17.153 11.418 17.359 11.433 C 17.528 11.446 17.695 11.455 17.862 11.467 C 18.275 11.499 18.688 11.495 19.101 11.489 C 19.748 11.481 20.393 11.424 21.03 11.318 C 21.248 11.279 21.462 11.221 21.676 11.163 C 21.872 11.111 22.062 11.042 22.257 10.989 C 22.592 10.901 22.933 10.939 23.274 10.961 C 23.362 10.966 23.449 10.983 23.536 10.996 C 23.649 11.013 23.762 11.035 23.876 11.046 C 24.111 11.072 24.348 11.093 24.585 11.106 C 24.806 11.118 25.026 11.124 25.249 11.121 C 25.345 11.115 25.439 11.099 25.53 11.072 C 25.571 11.061 25.608 11.041 25.64 11.014 C 25.733 10.939 25.728 10.851 25.62 10.8 C 25.534 10.759 25.442 10.731 25.348 10.717 C 25.011 10.666 24.671 10.641 24.33 10.643 C 24.177 10.645 24.024 10.648 23.871 10.649 C 23.772 10.648 23.672 10.643 23.572 10.64 C 23.767 10.69 23.962 10.726 24.157 10.763 C 24.337 10.798 24.517 10.835 24.696 10.872 C 24.734 10.882 24.77 10.895 24.806 10.911 L 24.799 10.933 C 24.774 10.934 24.748 10.937 24.723 10.935 C 24.651 10.932 24.578 10.927 24.505 10.921 C 24.269 10.899 24.032 10.883 23.798 10.852 C 23.563 10.821 23.314 10.775 23.073 10.738 C 22.85 10.703 22.625 10.678 22.403 10.639 C 22.13 10.587 21.862 10.509 21.605 10.405 C 21.547 10.384 21.499 10.343 21.47 10.29 C 21.244 9.869 21.011 9.452 20.789 9.029 C 20.538 8.553 20.295 8.074 20.052 7.594 C 19.868 7.232 19.683 6.871 19.511 6.505 C 19.265 5.979 19.025 5.453 18.787 4.923 C 18.709 4.747 18.613 4.578 18.593 4.386 C 18.438 4.325 18.207 4.383 18.113 4.504 C 18.231 4.579 18.396 4.558 18.518 4.688 C 18.483 4.705 18.446 4.718 18.407 4.724 C 18.342 4.723 18.277 4.714 18.214 4.699 C 18.066 4.662 17.922 4.604 17.772 4.576 C 17.517 4.526 17.26 4.487 17.003 4.446 C 16.739 4.405 16.471 4.388 16.203 4.396 C 15.909 4.401 15.613 4.394 15.32 4.406 C 14.356 4.454 13.459 4.74 12.602 5.161 C 12.323 5.302 12.056 5.467 11.806 5.652 C 11.654 5.756 11.532 5.896 11.451 6.06 C 11.224 6.543 11.137 7.057 11.105 7.583 C 11.089 7.861 11.072 8.141 11.052 8.417 C 11.033 8.693 11.011 8.966 10.988 9.24 C 10.976 9.353 10.964 9.465 10.956 9.578 C 10.939 9.624 10.931 9.67 10.971 9.706 Z M 25.511 11.164 C 25.403 11.201 25.297 11.245 25.187 11.272 C 25.048 11.311 24.905 11.337 24.761 11.35 C 24.481 11.366 24.204 11.315 23.927 11.28 C 23.651 11.245 23.389 11.208 23.12 11.169 C 22.987 11.153 22.852 11.158 22.721 11.184 C 22.41 11.236 22.121 11.359 21.82 11.445 C 21.641 11.497 21.463 11.559 21.281 11.601 C 21.036 11.658 20.786 11.693 20.54 11.75 C 20.233 11.81 19.919 11.839 19.605 11.835 C 19.138 11.841 18.673 11.8 18.207 11.774 C 17.948 11.759 17.688 11.759 17.428 11.751 C 17.137 11.739 16.846 11.733 16.557 11.703 C 16.303 11.675 16.052 11.623 15.8 11.576 C 15.514 11.523 15.233 11.447 14.959 11.351 C 14.49 11.185 14.021 11.021 13.548 10.868 C 12.944 10.673 12.338 10.484 11.73 10.303 C 11.261 10.163 10.791 10.028 10.316 9.906 C 10.138 9.86 9.955 9.838 9.771 9.841 C 9.337 9.85 8.911 9.951 8.519 10.135 C 8.288 10.243 8.063 10.364 7.846 10.499 C 7.677 10.602 7.519 10.721 7.373 10.854 C 7.039 11.164 6.809 11.566 6.713 12.008 C 6.635 12.319 6.683 12.648 6.846 12.927 C 6.983 13.154 7.159 13.357 7.366 13.527 C 7.379 13.537 7.394 13.547 7.409 13.556 C 7.371 13.485 7.326 13.419 7.274 13.359 C 7.118 13.172 6.994 12.961 6.908 12.734 C 6.796 12.404 6.8 12.081 6.978 11.772 C 7.102 11.568 7.271 11.394 7.473 11.264 C 7.838 11.016 8.249 10.877 8.676 10.779 C 9.245 10.646 9.828 10.574 10.414 10.564 C 10.662 10.562 10.91 10.568 11.159 10.571 C 11.304 10.573 11.45 10.57 11.595 10.585 C 11.842 10.602 12.089 10.635 12.332 10.684 C 12.599 10.747 12.857 10.848 13.117 10.936 C 13.654 11.116 14.191 11.295 14.725 11.482 C 15.16 11.637 15.609 11.755 16.065 11.833 C 16.632 11.92 17.205 11.967 17.779 11.975 C 18.142 11.986 18.505 12.002 18.868 12.011 C 19.128 12.018 19.389 12.032 19.648 12.014 C 20.266 11.972 20.881 11.899 21.477 11.721 C 21.708 11.652 21.94 11.59 22.17 11.521 C 22.287 11.486 22.399 11.434 22.517 11.403 C 22.901 11.298 23.29 11.341 23.679 11.382 C 23.808 11.396 23.935 11.426 24.064 11.439 C 24.193 11.452 24.324 11.45 24.453 11.463 C 24.609 11.478 24.766 11.476 24.922 11.457 C 25.155 11.433 25.337 11.315 25.509 11.173 L 25.511 11.164 Z"
                          fill="#FF890E"
                        />
                        <path
                          d="M 13.602 5.663 C 13.575 5.642 13.53 5.625 13.521 5.598 C 13.513 5.571 13.538 5.53 13.559 5.502 C 13.58 5.48 13.605 5.463 13.633 5.451 C 13.899 5.295 14.187 5.176 14.487 5.1 C 14.668 5.057 14.852 5.015 15.035 4.98 C 15.072 4.974 15.111 4.973 15.148 4.979 C 15.157 4.981 15.165 4.985 15.172 4.991 C 15.179 4.998 15.184 5.005 15.187 5.014 C 15.187 5.024 15.184 5.034 15.18 5.044 C 15.175 5.053 15.168 5.062 15.16 5.068 C 15.117 5.086 15.073 5.101 15.028 5.111 C 14.84 5.162 14.652 5.212 14.464 5.261 C 14.337 5.295 14.222 5.36 14.13 5.452 C 14.045 5.534 13.939 5.59 13.822 5.615 C 13.754 5.633 13.683 5.646 13.602 5.663 Z"
                          fill="#FF890E"
                        />
                        <path
                          d="M 19.426 6.838 C 19.346 6.836 19.269 6.806 19.211 6.752 C 19.131 6.694 19.055 6.63 18.985 6.56 C 18.743 6.313 18.533 6.039 18.358 5.742 C 18.337 5.711 18.321 5.676 18.31 5.64 C 18.307 5.628 18.307 5.615 18.31 5.603 C 18.313 5.591 18.319 5.58 18.327 5.57 C 18.337 5.563 18.349 5.558 18.362 5.557 C 18.374 5.555 18.387 5.557 18.399 5.561 C 18.43 5.576 18.457 5.597 18.477 5.624 C 18.552 5.72 18.62 5.821 18.699 5.914 C 18.871 6.12 19.049 6.323 19.223 6.529 C 19.284 6.601 19.341 6.677 19.397 6.754 C 19.41 6.781 19.419 6.809 19.426 6.838 Z"
                          fill="#FF890E"
                        />
                        <path
                          d="M 9.989 9.942 C 10.025 9.943 10.062 9.947 10.097 9.954 C 10.548 10.081 10.999 10.208 11.449 10.336 C 11.47 10.342 11.49 10.353 11.505 10.368 C 10.973 10.321 10.478 10.143 9.977 9.989 L 9.989 9.942 Z"
                          fill="#FF890E"
                        />
                        <path
                          clip-rule="evenodd"
                          d="M 14.473 25.917 L 14.473 25.885 L 14.473 25.214 L 14.473 23.265 C 12.479 22.638 11.036 20.814 11.036 18.662 C 11.036 15.991 13.259 13.826 16 13.826 C 18.741 13.826 20.964 15.991 20.964 18.662 C 20.964 20.814 19.521 22.638 17.527 23.265 L 17.527 25.214 L 17.527 25.885 L 17.527 25.917 L 23 25.917 L 23 23.944 L 20.297 23.944 C 21.923 22.712 22.968 20.797 22.968 18.646 C 22.968 14.93 19.848 11.917 16 11.917 C 12.152 11.917 9.032 14.93 9.032 18.646 C 9.032 20.797 10.076 22.712 11.702 23.944 L 9 23.944 L 9 25.917 L 14.473 25.917 Z"
                          fill="#728C97"
                          fill-rule="evenodd"
                        />
                        <defs>
                          <filter
                            color-interpolation-filters="sRGB"
                            filterUnits="userSpaceOnUse"
                            height="152"
                            id="filter0_b_174_6646"
                            width="152"
                            x="-60"
                            y="-58"
                          >
                            <feflood
                              flood-opacity="0"
                              result="BackgroundImageFix"
                            />
                            <fegaussianblur
                              in="BackgroundImage"
                              stdDeviation="30"
                            />
                            <fecomposite
                              in2="SourceAlpha"
                              operator="in"
                              result="effect1_backgroundBlur_174_6646"
                            />
                            <feblend
                              in="SourceGraphic"
                              in2="effect1_backgroundBlur_174_6646"
                              mode="normal"
                              result="shape"
                            />
                          </filter>
                          <lineargradient
                            gradientUnits="userSpaceOnUse"
                            id="paint0_linear_174_6646"
                            x1="8.19338"
                            x2="23.6522"
                            y1="21.4286"
                            y2="21.4286"
                          >
                            <stop
                              stop-color="#FF890E"
                            />
                            <stop
                              offset="1"
                              stop-color="#A169FF"
                            />
                          </lineargradient>
                          <lineargradient
                            gradientUnits="userSpaceOnUse"
                            id="paint1_linear_174_6646"
                            x1="28.4445"
                            x2="8.38674"
                            y1="9.20015"
                            y2="8.93872"
                          >
                            <stop
                              stop-color="#FF8320"
                            />
                            <stop
                              offset="1"
                              stop-color="#A169FF"
                            />
                          </lineargradient>
                        </defs>
                      </svg>
                    </svg>
                    <svg
                      aria-hidden="true"
                      class="MuiSvgIcon-root MuiSvgIcon-fontSizeLarge"
                      focusable="false"
                      style="margin-left: -6px; z-index: 1;"
                      viewBox="0 0 32 32"
                    >
                      <defs>
                        <lineargradient
                          gradientTransform="matrix(0.177778, 0, 0, 0.177778, 1.777779, 1.777779)"
                          gradientUnits="userSpaceOnUse"
                          id="paint0_linear_359"
                          x1="80"
                          x2="80"
                          y1="-84"
                          y2="256"
                        >
                          <stop
                            offset="0.1949"
                            stop-color="#708B96"
                          />
                          <stop
                            offset="1"
                            stop-color="#F7FBE7"
                          />
                        </lineargradient>
                      </defs>
                      <path
                        d="M 1.778 16 C 1.778 8.145 8.145 1.778 16 1.778 C 23.855 1.778 30.222 8.145 30.222 16 C 30.222 23.855 23.855 30.222 16 30.222 C 8.145 30.222 1.778 23.855 1.778 16 Z"
                        fill="#fff"
                      />
                      <rect
                        fill="#fff"
                        height="12.516"
                        width="12.516"
                        x="9.742"
                        y="9.771"
                      />
                      <path
                        clip-rule="evenodd"
                        d="M 14.635 22.286 L 14.635 19.916 C 12.852 19.355 11.563 17.725 11.563 15.801 C 11.563 13.413 13.549 11.477 16 11.477 C 18.451 11.477 20.437 13.413 20.437 15.801 C 20.437 17.725 19.148 19.355 17.365 19.916 L 17.365 21.658 L 17.365 22.258 L 17.365 22.286 L 22.258 22.286 L 22.258 20.523 L 19.842 20.523 C 21.295 19.421 22.229 17.709 22.229 15.787 C 22.229 12.464 19.44 9.771 16 9.771 C 12.56 9.771 9.771 12.464 9.771 15.787 C 9.771 17.709 10.705 19.421 12.158 20.523 L 9.742 20.523 L 9.742 22.286 Z"
                        fill="#708b96"
                        fill-rule="evenodd"
                      />
                      <path
                        d="M 16 28.444 C 9.127 28.444 3.556 22.873 3.556 16 L 0 16 C 0 24.837 7.163 32 16 32 Z M 28.444 16 C 28.444 22.873 22.873 28.444 16 28.444 L 16 32 C 24.837 32 32 24.837 32 16 Z M 16 3.556 C 22.873 3.556 28.444 9.127 28.444 16 L 32 16 C 32 7.163 24.837 0 16 0 Z M 16 0 C 7.163 0 0 7.163 0 16 L 3.556 16 C 3.556 9.127 9.127 3.556 16 3.556 Z"
                        fill="url(#paint0_linear_359)"
                      />
                    </svg>
                  </div>
                  <p
                    class="MuiTypography-root MuiTypography-body1"
                    style="line-height: 1.4; margin-left: 10px; margin-right: 10px;"
                  >
                    jgOHM-gOHM
                  </p>
                  <svg
                    aria-hidden="true"
                    class="MuiSvgIcon-root MuiSvgIcon-fontSizeLarge"
                    focusable="false"
                    style="font-size: 15px;"
                    viewBox="0 0 32 32"
                  >
                    <ellipse
                      cx="16"
                      cy="16"
                      rx="15.442"
                      ry="15.442"
                      style="fill: rgb(44, 55, 76);"
                    />
                    <g
                      id="Background"
                      transform="matrix(0.063934, 0, 0, 0.063934, 0, 0)"
                    />
                    <g
                      id="Logos_and_symbols"
                      transform="matrix(0.055939, 0, 0, 0.055939, 2.774117, 1.580833)"
                    >
                      <g
                        id="SYMBOL_VER_3"
                      />
                      <g
                        id="SYMBOL_VER_3_3_"
                      />
                      <g
                        id="SYMBOL_VER_4"
                      />
                      <g
                        id="SYMBOL_VER_4_1_"
                      >
                        <g
                          id="SYMBOL_VER_4_3_"
                        />
                      </g>
                      <g
                        id="SYMBOL_VER_5_1_"
                      />
                      <g
                        id="off_2_1_"
                      />
                      <g
                        id="VER_3_1_"
                      >
                        <g
                          id="SYMBOL_VER_2_1_"
                        />
                      </g>
                      <g
                        id="VER_3"
                      >
                        <g
                          id="SYMBOL_VER_2"
                        />
                      </g>
                      <g
                        id="off_2"
                      />
                      <g
                        id="SYMBOL_VER_5"
                      />
                      <g
                        id="SYMBOL_VER_1"
                      />
                      <g
                        id="SYMBOL_VER_1_1_"
                      />
                      <g
                        id="SYMBOL_VER_1-1_3_"
                      />
                      <g
                        id="SYMBOL_VER_1-1_2_"
                      />
                      <g
                        id="SYMBOL_VER_1-1"
                      />
                      <g
                        id="SYMBOL_VER_1-1_1_"
                      >
                        <g
                          id="_x31_-3"
                        />
                        <g
                          id="Symbol_-_Original_14_"
                        >
                          <path
                            d="M291.134,237.469l35.654-60.5l96.103,149.684l0.046,28.727l-0.313-197.672
      c-0.228-4.832-2.794-9.252-6.887-11.859L242.715,46.324c-4.045-1.99-9.18-1.967-13.22,0.063c-0.546,0.272-1.06,0.57-1.548,0.895
      l-0.604,0.379L59.399,144.983l-0.651,0.296c-0.838,0.385-1.686,0.875-2.48,1.444c-3.185,2.283-5.299,5.66-5.983,9.448
      c-0.103,0.574-0.179,1.158-0.214,1.749l0.264,161.083l89.515-138.745c11.271-18.397,35.825-24.323,58.62-24.001l26.753,0.706
      L67.588,409.765l18.582,10.697L245.692,157.22l70.51-0.256L157.091,426.849l66.306,38.138l7.922,4.556
      c3.351,1.362,7.302,1.431,10.681,0.21l175.453-101.678l-33.544,19.438L291.134,237.469z M304.736,433.395l-66.969-105.108
      l40.881-69.371l87.952,138.628L304.736,433.395z"
                            fill="#2D374B"
                          />
                          <polygon
                            fill="#28A0F0"
                            points="237.768,328.286 304.736,433.395 366.601,397.543 278.648,258.915 			"
                          />
                          <path
                            d="M422.937,355.379l-0.046-28.727l-96.103-149.684l-35.654,60.5l92.774,150.043l33.544-19.438
      c3.29-2.673,5.281-6.594,5.49-10.825L422.937,355.379z"
                            fill="#28A0F0"
                          />
                          <path
                            d="M20.219,382.469l47.369,27.296l157.634-252.801l-26.753-0.706c-22.795-0.322-47.35,5.604-58.62,24.001
      L50.334,319.004l-30.115,46.271V382.469z"
                            fill="#FFFFFF"
                          />
                          <polygon
                            fill="#FFFFFF"
                            points="316.202,156.964 245.692,157.22 86.17,420.462 141.928,452.565 157.091,426.849 			"
                          />
                          <path
                            d="M452.65,156.601c-0.59-14.746-8.574-28.245-21.08-36.104L256.28,19.692
      c-12.371-6.229-27.825-6.237-40.218-0.004c-1.465,0.739-170.465,98.752-170.465,98.752c-2.339,1.122-4.592,2.458-6.711,3.975
      c-11.164,8.001-17.969,20.435-18.668,34.095v208.765l30.115-46.271L50.07,157.921c0.035-0.589,0.109-1.169,0.214-1.741
      c0.681-3.79,2.797-7.171,5.983-9.456c0.795-0.569,172.682-100.064,173.228-100.337c4.04-2.029,9.175-2.053,13.22-0.063
      l173.022,99.523c4.093,2.607,6.659,7.027,6.887,11.859v199.542c-0.209,4.231-1.882,8.152-5.172,10.825l-33.544,19.438
      l-17.308,10.031l-61.864,35.852l-62.737,36.357c-3.379,1.221-7.33,1.152-10.681-0.21l-74.228-42.693l-15.163,25.717
      l66.706,38.406c2.206,1.255,4.171,2.367,5.784,3.272c2.497,1.4,4.199,2.337,4.8,2.629c4.741,2.303,11.563,3.643,17.71,3.643
      c5.636,0,11.132-1.035,16.332-3.072l182.225-105.531c10.459-8.104,16.612-20.325,17.166-33.564V156.601z"
                            fill="#96BEDC"
                          />
                        </g>
                        <g
                          id="Symbol_-_Original_13_"
                        />
                        <g
                          id="Symbol_-_Original_6_"
                        />
                        <g
                          id="Symbol_-_Original_4_"
                        />
                        <g
                          id="One_color_version_-_White_3_"
                        >
                          <g
                            id="Symbol_-_Original_15_"
                          />
                        </g>
                        <g
                          id="One_color_version_-_White"
                        >
                          <g
                            id="Symbol_-_Original"
                          />
                        </g>
                        <g
                          id="Symbol_-_Monochromatic_3_"
                        >
                          <g
                            id="_x33__7_"
                          />
                        </g>
                        <g
                          id="Symbol_-_Monochromatic"
                        >
                          <g
                            id="_x33__3_"
                          />
                        </g>
                        <g
                          id="_x33__2_"
                        />
                        <g
                          id="_x33__1_"
                        />
                        <g
                          id="_x33_"
                        />
                        <g
                          id="Symbol_-_Original_10_"
                        />
                        <g
                          id="Symbol_-_Original_1_"
                        />
                        <g
                          id="Symbol_-_Original_2_"
                        />
                        <g
                          id="_x34__1_"
                        />
                        <g
                          id="Symbol_-_Monochromatic_2_"
                        >
                          <g
                            id="_x33__6_"
                          />
                        </g>
                        <g
                          id="One_color_version_-_White_2_"
                        >
                          <g
                            id="Symbol_-_Original_11_"
                          />
                        </g>
                        <g
                          id="Symbol_-_Original_5_"
                        >
                          <g
                            id="Symbol_-_Original_12_"
                          />
                        </g>
                        <g
                          id="One_color_version_-_White_1_"
                        >
                          <g
                            id="Symbol_-_Original_9_"
                          />
                        </g>
                      </g>
                      <g
                        id="SYMBOL_VER_1_2_"
                      >
                        <g
                          id="SYMBOL_VER_2_4_"
                        />
                        <g
                          id="SYMBOL_VER_2-1-1_1_"
                        />
                        <g
                          id="SYMBOL_VER_2-2-1_1_"
                        />
                        <g
                          id="SYMBOL_VER_2-3-1_4_"
                        />
                        <g
                          id="New_Symbol_1_"
                        >
                          <g
                            id="SYMBOL_VER_2-3-1_3_"
                          />
                        </g>
                        <g
                          id="New_Symbol"
                        >
                          <g
                            id="SYMBOL_VER_2-3-1_1_"
                          />
                        </g>
                      </g>
                      <g
                        id="SYMBOL_VER_2_2_"
                      />
                      <g
                        id="SYMBOL_VER_4_2_"
                      />
                      <g
                        id="SYMBOL_VER_3_2_"
                      />
                      <g
                        id="SYMBOL_VER_3_1_"
                      />
                      <g
                        id="SYMBOL_VER_1-1-1_1_"
                      />
                      <g
                        id="SYMBOL_VER_1-1-1"
                      />
                      <g
                        id="SYMBOL_VER_1-1-1_2_2_"
                      />
                      <g
                        id="SYMBOL_VER_1-1-1_2"
                      />
                      <g
                        id="SYMBOL_VER_1-1-1_2_1_"
                      />
                      <g
                        id="Symbol_-_Original_7_"
                      />
                      <g
                        id="Symbol_-_Original_8_"
                      />
                      <g
                        id="SYMBOL_VER_2-1-1"
                      />
                      <g
                        id="SYMBOL_VER_2-2-1"
                      />
                      <g
                        id="SYMBOL_VER_2-3-1"
                      />
                      <g
                        id="SYMBOL_VER_5-1_1_"
                      />
                      <g
                        id="SYMBOL_VER_5-1"
                      />
                      <g
                        id="SYMBOL_VER_5-2_1_"
                      />
                      <g
                        id="SYMBOL_VER_5-2"
                      />
                      <g
                        id="Symbol_-_Monochromatic_1_"
                      >
                        <g
                          id="_x33__4_"
                        />
                      </g>
                    </g>
                  </svg>
                </div>
              </td>
              <td
                class="MuiTableCell-root"
              >
                <p
                  class="MuiTypography-root MuiTypography-body1"
                  style="line-height: 1.4;"
                >
                  <span
                    class="MuiSkeleton-root MuiSkeleton-text MuiSkeleton-pulse"
                    style="width: 80px;"
                  />
                </p>
              </td>
              <td
                class="MuiTableCell-root"
              >
                <p
                  class="MuiTypography-root MuiTypography-body1"
                  style="line-height: 1.4;"
                >
                  <span
                    class="MuiSkeleton-root MuiSkeleton-text MuiSkeleton-pulse"
                    style="width: 80px;"
                  />
                </p>
              </td>
              <td
                class="MuiTableCell-root"
              >
                <p
                  class="MuiTypography-root MuiTypography-body1"
                  style="line-height: 1.4;"
                />
              </td>
              <td
                class="MuiTableCell-root"
              >
                <a
                  aria-disabled="false"
                  class="MuiButtonBase-root MuiButton-root MuiButton-outlined makeStyles-root-18 makeStyles-root-48 undefined MuiButton-outlinedSecondary MuiButton-outlinedSizeSmall MuiButton-sizeSmall MuiButton-disableElevation MuiButton-fullWidth"
                  href="https://jonesdao.io/farms"
                  tabindex="0"
                  target="_blank"
                >
                  <span
                    class="MuiButton-label"
                  >
                    Stake on
                     
                    Jones DAO
                    <span
                      class="MuiButton-endIcon MuiButton-iconSizeSmall"
                    >
                      <svg
                        aria-hidden="true"
                        class="MuiSvgIcon-root MuiSvgIcon-fontSizeLarge"
                        focusable="false"
                        viewBox="0 0 20 20"
                      >
                        <path
                          d="M4.297 17.445h9.539c1.523 0 2.305-.78 2.305-2.28v-9.58c0-1.507-.782-2.288-2.305-2.288h-9.54c-1.523 0-2.304.773-2.304 2.289v9.578c0 1.508.781 2.281 2.305 2.281Zm.016-.968c-.875 0-1.352-.461-1.352-1.368V5.633c0-.899.477-1.367 1.352-1.367h9.5c.867 0 1.359.468 1.359 1.367v9.476c0 .907-.492 1.368-1.36 1.368h-9.5Zm7.296-4.235c.266 0 .438-.195.438-.476V7.867c0-.344-.188-.492-.492-.492H7.64c-.29 0-.47.172-.47.438 0 .265.188.445.477.445H9.53l1.133-.078-1.055.992-3.382 3.383a.476.476 0 0 0-.149.328c0 .273.18.453.453.453a.47.47 0 0 0 .344-.149L10.25 9.82l.984-1.047-.078 1.282v1.718c0 .29.18.47.453.47Z"
                        />
                      </svg>
                    </span>
                  </span>
                </a>
              </td>
            </tr>
            <tr
              class="MuiTableRow-root"
            >
              <td
                class="MuiTableCell-root"
              >
                <div
                  class="MuiBox-root MuiBox-root-48"
                  style="white-space: nowrap;"
                >
                  <div
                    class="MuiBox-root MuiBox-root-49"
                  >
                    <svg
                      aria-hidden="true"
                      class="MuiSvgIcon-root MuiSvgIcon-fontSizeLarge"
                      focusable="false"
                      style="z-index: 1;"
                      viewBox="0 0 32 32"
                    >
                      <path
                        d="M0 16C0 7.163 7.163 0 16 0s16 7.163 16 16-7.163 16-16 16S0 24.837 0 16Z"
                        fill="#708B96"
                      />
                      <path
                        clip-rule="evenodd"
                        d="M17.536 23.04v.032h5.504v-1.984h-2.718c1.635-1.239 2.686-3.165 2.686-5.328 0-3.738-3.138-6.768-7.008-6.768s-7.008 3.03-7.008 6.768c0 2.163 1.05 4.089 2.686 5.328H8.96v1.984h5.504v-2.667c-2.005-.63-3.456-2.465-3.456-4.629 0-2.686 2.235-4.864 4.992-4.864s4.992 2.178 4.992 4.864c0 2.164-1.45 3.998-3.456 4.63v2.634Z"
                        fill="#fff"
                        fill-rule="evenodd"
                      />
                    </svg>
                    <svg
                      aria-hidden="true"
                      class="MuiSvgIcon-root MuiSvgIcon-fontSizeLarge"
                      focusable="false"
                      style="margin-left: -6px; z-index: 1;"
                      viewBox="0 0 32 32"
                    >
                      <circle
                        cx="16"
                        cy="16"
                        fill="#F5AC37"
                        r="16"
                      />
                      <path
                        d="M16.59 17.13h6.08c.13 0 .19 0 .2-.17.05-.619.05-1.24 0-1.86 0-.12-.06-.17-.19-.17h-12.1c-.15 0-.19.05-.19.19v1.78c0 .23 0 .23.24.23h5.96Zm5.6-4.28a.195.195 0 0 0 0-.14 3.96 3.96 0 0 0-.36-.63 5.103 5.103 0 0 0-.74-.93 2.451 2.451 0 0 0-.461-.45 7.187 7.187 0 0 0-3-1.52 7.458 7.458 0 0 0-1.7-.18h-5.37c-.15 0-.17.06-.17.19v3.55c0 .15 0 .19.19.19h11.54s.1-.02.12-.08h-.049Zm0 6.36a2.336 2.336 0 0 0-.51 0H10.59c-.15 0-.2 0-.2.2v3.47c0 .16 0 .2.2.2h5.12c.245.02.49.002.73-.049a7.626 7.626 0 0 0 2.17-.48c.253-.088.498-.203.73-.34h.07a6.496 6.496 0 0 0 2.79-2.809s.07-.151-.01-.19v-.002ZM8.38 24.88v-5.53c0-.13 0-.15-.16-.15H6.05c-.12 0-.17 0-.17-.16v-1.9H8.2c.13 0 .18 0 .18-.17v-1.88c0-.12 0-.149-.16-.149H6.05c-.12 0-.17 0-.17-.16v-1.76c0-.11 0-.14.16-.14h2.15c.15 0 .19 0 .19-.19v-5.39c0-.16 0-.2.2-.2h7.5c.544.022 1.085.082 1.62.18a9.775 9.775 0 0 1 3.13 1.16 8.82 8.82 0 0 1 1.76 1.36c.396.412.753.857 1.07 1.33.314.48.575.994.78 1.53a.26.26 0 0 0 .3.21h1.79c.23 0 .23 0 .24.221v1.64c0 .16-.06.2-.221.2h-1.38c-.14 0-.18 0-.17.18.054.61.054 1.22 0 1.83 0 .17 0 .19.19.19h1.58c.07.09 0 .18 0 .27.01.117.01.234 0 .35v1.21c0 .17-.05.22-.2.22h-1.89a.25.25 0 0 0-.29.19 7.997 7.997 0 0 1-2.101 3.06c-.34.307-.697.595-1.07.86-.4.23-.79.47-1.2.66-.756.34-1.548.591-2.36.75a12.3 12.3 0 0 1-2.34.19h-6.94v-.01l.002-.002Z"
                        fill="#FEFEFD"
                      />
                    </svg>
                    <svg
                      aria-hidden="true"
                      class="MuiSvgIcon-root MuiSvgIcon-fontSizeLarge"
                      focusable="false"
                      style="margin-left: -6px; z-index: 1;"
                      viewBox="0 0 32 32"
                    >
                      <circle
                        cx="16"
                        cy="16"
                        fill="#fff"
                        r="15"
                        stroke="url(#wETH_svg__a)"
                        stroke-width="2"
                      />
                      <path
                        clip-rule="evenodd"
                        d="M16.25 20.976 10 17.349 16.25 26V26l6.253-8.65-6.253 3.626Z"
                        fill="#708B96"
                        fill-rule="evenodd"
                      />
                      <path
                        clip-rule="evenodd"
                        d="m16.25 6 6.248 10.186-6.248-2.793L10 16.186 16.25 6Zm0 7.395L10 16.185l6.25 3.629 6.248-3.628-6.248-2.791Z"
                        fill="#424242"
                        fill-rule="evenodd"
                      />
                      <defs>
                        <lineargradient
                          gradientUnits="userSpaceOnUse"
                          id="wETH_svg__a"
                          x1="16"
                          x2="16"
                          y1="0"
                          y2="32"
                        >
                          <stop
                            stop-color="#444243"
                          />
                          <stop
                            offset="1"
                            stop-color="#708B96"
                          />
                        </lineargradient>
                      </defs>
                    </svg>
                  </div>
                  <p
                    class="MuiTypography-root MuiTypography-body1"
                    style="line-height: 1.4; margin-left: 10px; margin-right: 10px;"
                  >
                    OHM-DAI-wETH
                  </p>
                  <svg
                    aria-hidden="true"
                    class="MuiSvgIcon-root MuiSvgIcon-fontSizeLarge"
                    focusable="false"
                    style="font-size: 15px;"
                    viewBox="0 0 32 32"
                  >
                    <circle
                      cx="16"
                      cy="16"
                      fill="#fff"
                      r="15"
                      stroke="url(#wETH_svg__a)"
                      stroke-width="2"
                    />
                    <path
                      clip-rule="evenodd"
                      d="M16.25 20.976 10 17.349 16.25 26V26l6.253-8.65-6.253 3.626Z"
                      fill="#708B96"
                      fill-rule="evenodd"
                    />
                    <path
                      clip-rule="evenodd"
                      d="m16.25 6 6.248 10.186-6.248-2.793L10 16.186 16.25 6Zm0 7.395L10 16.185l6.25 3.629 6.248-3.628-6.248-2.791Z"
                      fill="#424242"
                      fill-rule="evenodd"
                    />
                    <defs>
                      <lineargradient
                        gradientUnits="userSpaceOnUse"
                        id="wETH_svg__a"
                        x1="16"
                        x2="16"
                        y1="0"
                        y2="32"
                      >
                        <stop
                          stop-color="#444243"
                        />
                        <stop
                          offset="1"
                          stop-color="#708B96"
                        />
                      </lineargradient>
                    </defs>
                  </svg>
                </div>
              </td>
              <td
                class="MuiTableCell-root"
              >
                <p
                  class="MuiTypography-root MuiTypography-body1"
                  style="line-height: 1.4;"
                >
                  <span
                    class="MuiSkeleton-root MuiSkeleton-text MuiSkeleton-pulse"
                    style="width: 80px;"
                  />
                </p>
              </td>
              <td
                class="MuiTableCell-root"
              >
                <p
                  class="MuiTypography-root MuiTypography-body1"
                  style="line-height: 1.4;"
                >
                  <span
                    class="MuiSkeleton-root MuiSkeleton-text MuiSkeleton-pulse"
                    style="width: 80px;"
                  />
                </p>
              </td>
              <td
                class="MuiTableCell-root"
              >
                <p
                  class="MuiTypography-root MuiTypography-body1"
                  style="line-height: 1.4;"
                />
              </td>
              <td
                class="MuiTableCell-root"
              >
                <a
                  aria-disabled="false"
                  class="MuiButtonBase-root MuiButton-root MuiButton-outlined makeStyles-root-17 makeStyles-root-50 undefined MuiButton-outlinedSecondary MuiButton-outlinedSizeSmall MuiButton-sizeSmall MuiButton-disableElevation MuiButton-fullWidth"
                  href="https://app.balancer.fi/#/pool/0xc45d42f801105e861e86658648e3678ad7aa70f900010000000000000000011e"
                  tabindex="0"
                  target="_blank"
                >
                  <span
                    class="MuiButton-label"
                  >
                    Stake on
                     
                    Balancer
                    <span
                      class="MuiButton-endIcon MuiButton-iconSizeSmall"
                    >
                      <svg
                        aria-hidden="true"
                        class="MuiSvgIcon-root MuiSvgIcon-fontSizeLarge"
                        focusable="false"
                        viewBox="0 0 20 20"
                      >
                        <path
                          d="M4.297 17.445h9.539c1.523 0 2.305-.78 2.305-2.28v-9.58c0-1.507-.782-2.288-2.305-2.288h-9.54c-1.523 0-2.304.773-2.304 2.289v9.578c0 1.508.781 2.281 2.305 2.281Zm.016-.968c-.875 0-1.352-.461-1.352-1.368V5.633c0-.899.477-1.367 1.352-1.367h9.5c.867 0 1.359.468 1.359 1.367v9.476c0 .907-.492 1.368-1.36 1.368h-9.5Zm7.296-4.235c.266 0 .438-.195.438-.476V7.867c0-.344-.188-.492-.492-.492H7.64c-.29 0-.47.172-.47.438 0 .265.188.445.477.445H9.53l1.133-.078-1.055.992-3.382 3.383a.476.476 0 0 0-.149.328c0 .273.18.453.453.453a.47.47 0 0 0 .344-.149L10.25 9.82l.984-1.047-.078 1.282v1.718c0 .29.18.47.453.47Z"
                        />
                      </svg>
                    </span>
                  </span>
                </a>
              </td>
            </tr>
          </table>
        </div>
      </div>
    </div>
  </div>
</div>
`;

exports[`<Stake/> should render correct staking headers 1`] = `
<div>
  <div
    id="stake-view"
  >
    <div
<<<<<<< HEAD
      class="MuiPaper-root makeStyles-root-49 makeStyles-root-50  MuiPaper-elevation0 MuiPaper-rounded"
=======
      class="MuiPaper-root makeStyles-root-51 makeStyles-root-52  MuiPaper-elevation0 MuiPaper-rounded"
>>>>>>> bd82473c
      style="transform: none; webkit-transition: transform 225ms cubic-bezier(0.4, 0, 0.2, 1) 0ms; transition: transform 225ms cubic-bezier(0.4, 0, 0.2, 1) 0ms;"
    >
      <div
        class="MuiGrid-root MuiGrid-container MuiGrid-spacing-xs-2 MuiGrid-direction-xs-column"
      >
        <div
          class="MuiGrid-root card-header MuiGrid-item"
        >
          <div
<<<<<<< HEAD
            class="MuiBox-root MuiBox-root-51"
          >
            <div
              class="MuiBox-root MuiBox-root-52"
=======
            class="MuiBox-root MuiBox-root-53"
          >
            <div
              class="MuiBox-root MuiBox-root-54"
>>>>>>> bd82473c
            >
              <h5
                class="MuiTypography-root header-text MuiTypography-h5"
              >
                Single Stake (3, 3)
              </h5>
            </div>
            <div
              class="top-right"
            />
          </div>
          <div
<<<<<<< HEAD
            class="MuiBox-root MuiBox-root-53"
          >
            <div
              class="MuiBox-root MuiBox-root-54 rebase-timer"
=======
            class="MuiBox-root MuiBox-root-55"
          >
            <div
              class="MuiBox-root MuiBox-root-56 rebase-timer"
>>>>>>> bd82473c
            >
              <p
                class="MuiTypography-root MuiTypography-body2"
              >
                <span
                  class="MuiSkeleton-root MuiSkeleton-text MuiSkeleton-pulse"
                  style="width: 155px;"
                />
              </p>
            </div>
          </div>
        </div>
        <div
          class="MuiGrid-root MuiGrid-item"
        >
          <div
            class="MuiBox-root MuiBox-root-55"
          >
            <div
<<<<<<< HEAD
              class="MuiGrid-root"
=======
              class="MuiBox-root MuiBox-root-57"
>>>>>>> bd82473c
            >
              <div
                class="MuiBox-root MuiBox-root-56"
              >
                <div
                  class="MuiGrid-root MuiGrid-container MuiGrid-spacing-xs-2 MuiGrid-align-items-xs-flex-end"
                >
                  <div
<<<<<<< HEAD
                    class="MuiGrid-root MuiGrid-item MuiGrid-grid-xs-12 MuiGrid-grid-sm-4"
                  >
                    <div
                      class="makeStyles-root-57 stake-apy"
=======
                    class="makeStyles-root-58 stake-apy"
                  >
                    <div
                      class="MuiBox-root MuiBox-root-59"
>>>>>>> bd82473c
                    >
                      <div
                        class="MuiBox-root MuiBox-root-58"
                      >
                        <h5
                          class="MuiTypography-root MuiTypography-h5 MuiTypography-colorTextSecondary"
                        >
                          APY
                        </h5>
                        <h4
                          class="MuiTypography-root MuiTypography-h4"
                          style="width: 100%;"
                        >
                          <span
                            class="MuiSkeleton-root MuiSkeleton-text MuiSkeleton-pulse"
                            style="width: 100%;"
                          />
                        </h4>
                      </div>
                    </div>
                  </div>
                  <div
<<<<<<< HEAD
                    class="MuiGrid-root MuiGrid-item MuiGrid-grid-xs-12 MuiGrid-grid-sm-4"
                  >
                    <div
                      class="makeStyles-root-57 stake-tvl"
=======
                    class="makeStyles-root-58 stake-tvl"
                  >
                    <div
                      class="MuiBox-root MuiBox-root-60"
>>>>>>> bd82473c
                    >
                      <div
                        class="MuiBox-root MuiBox-root-59"
                      >
                        <h5
                          class="MuiTypography-root MuiTypography-h5 MuiTypography-colorTextSecondary"
                        >
                          Total Value Deposited
                        </h5>
                        <h4
                          class="MuiTypography-root MuiTypography-h4"
                          style="width: 100%;"
                        >
                          <span
                            class="MuiSkeleton-root MuiSkeleton-text MuiSkeleton-pulse"
                            style="width: 100%;"
                          />
                        </h4>
                      </div>
                    </div>
                  </div>
                  <div
<<<<<<< HEAD
                    class="MuiGrid-root MuiGrid-item MuiGrid-grid-xs-12 MuiGrid-grid-sm-4"
                  >
                    <div
                      class="makeStyles-root-57 stake-index"
=======
                    class="makeStyles-root-58 stake-index"
                  >
                    <div
                      class="MuiBox-root MuiBox-root-61"
>>>>>>> bd82473c
                    >
                      <div
                        class="MuiBox-root MuiBox-root-60"
                      >
<<<<<<< HEAD
                        <h5
                          class="MuiTypography-root MuiTypography-h5 MuiTypography-colorTextSecondary"
=======
                        Current Index
                        <div
                          class="MuiBox-root MuiBox-root-62"
                          style="font-size: 16px;"
>>>>>>> bd82473c
                        >
                          Current Index
                          <div
<<<<<<< HEAD
                            class="MuiBox-root MuiBox-root-61"
                            style="font-size: 16px;"
=======
                            class="MuiBox-root MuiBox-root-63"
                            style="display: inline-flex; justify-content: center; align-self: center;"
>>>>>>> bd82473c
                          >
                            <div
                              class="MuiBox-root MuiBox-root-62"
                              style="display: inline-flex; justify-content: center; align-self: center;"
                            >
                              <svg
                                aria-hidden="true"
                                class="MuiSvgIcon-root info-icon MuiSvgIcon-fontSizeSmall"
                                focusable="false"
                                style="margin: 0px 5px; font-size: 1em;"
                                viewBox="0 0 20 20"
                              >
                                <path
                                  d="M 10 20 C 15.475 20 20 15.473 20 10 C 20 4.518 15.473 0 9.991 0 C 4.516 0 0 4.518 0 10 C 0 15.475 4.527 20 10 20 Z M 10 18.705 C 5.189 18.714 1.287 14.812 1.297 10.001 C 1.28 5.189 5.179 1.281 9.991 1.285 C 14.807 1.28 18.714 5.182 18.714 9.999 C 18.719 14.811 14.813 18.712 10 18.702 Z M 9.941 6.242 C 10.559 6.242 11.038 5.763 11.038 5.156 C 11.043 4.547 10.549 4.053 9.94 4.058 C 9.334 4.057 8.842 4.55 8.844 5.156 C 8.843 5.761 9.337 6.249 9.941 6.242 Z M 8.216 15.444 L 12.303 15.444 C 12.623 15.444 12.871 15.204 12.871 14.895 C 12.87 14.584 12.615 14.334 12.303 14.338 L 10.868 14.338 L 10.868 8.754 C 10.868 8.346 10.658 8.065 10.269 8.065 L 8.345 8.065 C 7.919 8.045 7.631 8.493 7.826 8.872 C 7.925 9.065 8.128 9.182 8.345 9.172 L 9.652 9.172 L 9.652 14.338 L 8.216 14.338 C 7.905 14.334 7.649 14.584 7.648 14.895 C 7.648 15.204 7.897 15.444 8.216 15.444 Z"
                                />
                              </svg>
                            </div>
                          </div>
                        </h5>
                        <h4
                          class="MuiTypography-root MuiTypography-h4"
                          style="width: 100%;"
                        >
                          <span
                            class="MuiSkeleton-root MuiSkeleton-text MuiSkeleton-pulse"
                            style="width: 100%;"
                          />
                        </h4>
                      </div>
                    </div>
                  </div>
                </div>
              </div>
            </div>
          </div>
          <div
<<<<<<< HEAD
            class="MuiBox-root MuiBox-root-64"
          >
            <div
              class="MuiBox-root MuiBox-root-65"
            >
              <button
                class="MuiButtonBase-root MuiButton-root MuiButton-contained makeStyles-root-66 makeStyles-root-67 undefined MuiButton-containedPrimary MuiButton-containedSizeLarge MuiButton-sizeLarge MuiButton-disableElevation"
=======
            class="MuiBox-root MuiBox-root-65"
          >
            <div
              class="MuiBox-root MuiBox-root-66"
            >
              <button
                class="MuiButtonBase-root MuiButton-root MuiButton-contained makeStyles-root-67 makeStyles-root-68 undefined MuiButton-containedPrimary MuiButton-containedSizeLarge MuiButton-sizeLarge MuiButton-disableElevation"
>>>>>>> bd82473c
                style="font-size: 1.2857rem;"
                tabindex="0"
                type="button"
              >
                <span
                  class="MuiButton-label"
                >
                  Connect Wallet
                </span>
              </button>
            </div>
            <h6
              class="MuiTypography-root MuiTypography-h6"
            >
              Connect your wallet to stake OHM
            </h6>
          </div>
        </div>
      </div>
    </div>
    <div
<<<<<<< HEAD
      class="MuiPaper-root makeStyles-root-49 makeStyles-root-72  MuiPaper-elevation0 MuiPaper-rounded"
=======
      class="MuiPaper-root makeStyles-root-51 makeStyles-root-73  MuiPaper-elevation0 MuiPaper-rounded"
>>>>>>> bd82473c
      style="transform: none; webkit-transition: transform 225ms cubic-bezier(0.4, 0, 0.2, 1) 0ms; transition: transform 225ms cubic-bezier(0.4, 0, 0.2, 1) 0ms;"
    >
      <div
        class="MuiGrid-root MuiGrid-container MuiGrid-spacing-xs-2 MuiGrid-direction-xs-column"
      >
        <div
          class="MuiGrid-root card-header MuiGrid-item"
        >
          <div
<<<<<<< HEAD
            class="MuiBox-root MuiBox-root-73"
          >
            <div
              class="MuiBox-root MuiBox-root-74"
=======
            class="MuiBox-root MuiBox-root-74"
          >
            <div
              class="MuiBox-root MuiBox-root-75"
>>>>>>> bd82473c
            >
              <h5
                class="MuiTypography-root header-text MuiTypography-h5"
              >
                Farm Pool
              </h5>
            </div>
            <div
              class="top-right"
            />
          </div>
        </div>
        <div
          class="MuiGrid-root MuiGrid-item"
        >
          <table
            class="MuiTable-root"
          >
            <thead
<<<<<<< HEAD
              class="MuiTableHead-root makeStyles-stakePoolHeaderText-69"
=======
              class="MuiTableHead-root makeStyles-stakePoolHeaderText-70"
>>>>>>> bd82473c
            >
              <tr
                class="MuiTableRow-root MuiTableRow-head"
              >
                <th
                  class="MuiTableCell-root MuiTableCell-head MuiTableCell-alignCenter"
                  scope="col"
                >
                  Asset
                </th>
                <th
                  class="MuiTableCell-root MuiTableCell-head"
                  scope="col"
                >
                  TVL
                </th>
                <th
                  class="MuiTableCell-root MuiTableCell-head"
                  scope="col"
                >
                  APY
                </th>
                <th
                  class="MuiTableCell-root MuiTableCell-head"
                  scope="col"
                />
              </tr>
            </thead>
            <tr
              class="MuiTableRow-root"
            >
              <td
                class="MuiTableCell-root"
              >
                <div
<<<<<<< HEAD
                  class="MuiBox-root MuiBox-root-75"
                >
                  <div
                    class="MuiBox-root MuiBox-root-76"
=======
                  class="MuiBox-root MuiBox-root-76"
                  style="white-space: nowrap;"
                >
                  <div
                    class="MuiBox-root MuiBox-root-77"
>>>>>>> bd82473c
                  >
                    <svg
                      aria-hidden="true"
                      class="MuiSvgIcon-root MuiSvgIcon-fontSizeLarge"
                      focusable="false"
                      style="z-index: 1;"
                      viewBox="0 0 32 32"
                    >
                      <defs>
                        <lineargradient
                          gradientTransform="matrix(0.177778, 0, 0, 0.177778, 1.777779, 1.777779)"
                          gradientUnits="userSpaceOnUse"
                          id="paint0_linear_359"
                          x1="80"
                          x2="80"
                          y1="-84"
                          y2="256"
                        >
                          <stop
                            offset="0.1949"
                            stop-color="#708B96"
                          />
                          <stop
                            offset="1"
                            stop-color="#F7FBE7"
                          />
                        </lineargradient>
                      </defs>
                      <path
                        d="M 1.778 16 C 1.778 8.145 8.145 1.778 16 1.778 C 23.855 1.778 30.222 8.145 30.222 16 C 30.222 23.855 23.855 30.222 16 30.222 C 8.145 30.222 1.778 23.855 1.778 16 Z"
                        fill="#fff"
                      />
                      <rect
                        fill="#fff"
                        height="12.516"
                        width="12.516"
                        x="9.742"
                        y="9.771"
                      />
                      <path
                        clip-rule="evenodd"
                        d="M 14.635 22.286 L 14.635 19.916 C 12.852 19.355 11.563 17.725 11.563 15.801 C 11.563 13.413 13.549 11.477 16 11.477 C 18.451 11.477 20.437 13.413 20.437 15.801 C 20.437 17.725 19.148 19.355 17.365 19.916 L 17.365 21.658 L 17.365 22.258 L 17.365 22.286 L 22.258 22.286 L 22.258 20.523 L 19.842 20.523 C 21.295 19.421 22.229 17.709 22.229 15.787 C 22.229 12.464 19.44 9.771 16 9.771 C 12.56 9.771 9.771 12.464 9.771 15.787 C 9.771 17.709 10.705 19.421 12.158 20.523 L 9.742 20.523 L 9.742 22.286 Z"
                        fill="#708b96"
                        fill-rule="evenodd"
                      />
                      <path
                        d="M 16 28.444 C 9.127 28.444 3.556 22.873 3.556 16 L 0 16 C 0 24.837 7.163 32 16 32 Z M 28.444 16 C 28.444 22.873 22.873 28.444 16 28.444 L 16 32 C 24.837 32 32 24.837 32 16 Z M 16 3.556 C 22.873 3.556 28.444 9.127 28.444 16 L 32 16 C 32 7.163 24.837 0 16 0 Z M 16 0 C 7.163 0 0 7.163 0 16 L 3.556 16 C 3.556 9.127 9.127 3.556 16 3.556 Z"
                        fill="url(#paint0_linear_359)"
                      />
                    </svg>
                    <svg
                      aria-hidden="true"
                      class="MuiSvgIcon-root MuiSvgIcon-fontSizeLarge"
                      focusable="false"
                      style="margin-left: -6px; z-index: 1;"
                      viewBox="0 0 32 32"
                    >
                      <circle
                        cx="16"
                        cy="16"
                        fill="#fff"
                        r="15"
                        stroke="url(#wETH_svg__a)"
                        stroke-width="2"
                      />
                      <path
                        clip-rule="evenodd"
                        d="M16.25 20.976 10 17.349 16.25 26V26l6.253-8.65-6.253 3.626Z"
                        fill="#708B96"
                        fill-rule="evenodd"
                      />
                      <path
                        clip-rule="evenodd"
                        d="m16.25 6 6.248 10.186-6.248-2.793L10 16.186 16.25 6Zm0 7.395L10 16.185l6.25 3.629 6.248-3.628-6.248-2.791Z"
                        fill="#424242"
                        fill-rule="evenodd"
                      />
                      <defs>
                        <lineargradient
                          gradientUnits="userSpaceOnUse"
                          id="wETH_svg__a"
                          x1="16"
                          x2="16"
                          y1="0"
                          y2="32"
                        >
                          <stop
                            stop-color="#444243"
                          />
                          <stop
                            offset="1"
                            stop-color="#708B96"
                          />
                        </lineargradient>
                      </defs>
                    </svg>
                  </div>
                  <p
                    class="MuiTypography-root MuiTypography-body1"
                    style="line-height: 1.4; margin-left: 10px; margin-right: 10px;"
                  >
                    gOHM-wETH
                  </p>
                  <svg
                    aria-hidden="true"
                    class="MuiSvgIcon-root MuiSvgIcon-fontSizeLarge"
                    focusable="false"
                    style="font-size: 15px;"
                    viewBox="0 0 32 32"
                  >
                    <ellipse
                      cx="16"
                      cy="16"
                      rx="15.442"
                      ry="15.442"
                      style="fill: rgb(44, 55, 76);"
                    />
                    <g
                      id="Background"
                      transform="matrix(0.063934, 0, 0, 0.063934, 0, 0)"
                    />
                    <g
                      id="Logos_and_symbols"
                      transform="matrix(0.055939, 0, 0, 0.055939, 2.774117, 1.580833)"
                    >
                      <g
                        id="SYMBOL_VER_3"
                      />
                      <g
                        id="SYMBOL_VER_3_3_"
                      />
                      <g
                        id="SYMBOL_VER_4"
                      />
                      <g
                        id="SYMBOL_VER_4_1_"
                      >
                        <g
                          id="SYMBOL_VER_4_3_"
                        />
                      </g>
                      <g
                        id="SYMBOL_VER_5_1_"
                      />
                      <g
                        id="off_2_1_"
                      />
                      <g
                        id="VER_3_1_"
                      >
                        <g
                          id="SYMBOL_VER_2_1_"
                        />
                      </g>
                      <g
                        id="VER_3"
                      >
                        <g
                          id="SYMBOL_VER_2"
                        />
                      </g>
                      <g
                        id="off_2"
                      />
                      <g
                        id="SYMBOL_VER_5"
                      />
                      <g
                        id="SYMBOL_VER_1"
                      />
                      <g
                        id="SYMBOL_VER_1_1_"
                      />
                      <g
                        id="SYMBOL_VER_1-1_3_"
                      />
                      <g
                        id="SYMBOL_VER_1-1_2_"
                      />
                      <g
                        id="SYMBOL_VER_1-1"
                      />
                      <g
                        id="SYMBOL_VER_1-1_1_"
                      >
                        <g
                          id="_x31_-3"
                        />
                        <g
                          id="Symbol_-_Original_14_"
                        >
                          <path
                            d="M291.134,237.469l35.654-60.5l96.103,149.684l0.046,28.727l-0.313-197.672
      c-0.228-4.832-2.794-9.252-6.887-11.859L242.715,46.324c-4.045-1.99-9.18-1.967-13.22,0.063c-0.546,0.272-1.06,0.57-1.548,0.895
      l-0.604,0.379L59.399,144.983l-0.651,0.296c-0.838,0.385-1.686,0.875-2.48,1.444c-3.185,2.283-5.299,5.66-5.983,9.448
      c-0.103,0.574-0.179,1.158-0.214,1.749l0.264,161.083l89.515-138.745c11.271-18.397,35.825-24.323,58.62-24.001l26.753,0.706
      L67.588,409.765l18.582,10.697L245.692,157.22l70.51-0.256L157.091,426.849l66.306,38.138l7.922,4.556
      c3.351,1.362,7.302,1.431,10.681,0.21l175.453-101.678l-33.544,19.438L291.134,237.469z M304.736,433.395l-66.969-105.108
      l40.881-69.371l87.952,138.628L304.736,433.395z"
                            fill="#2D374B"
                          />
                          <polygon
                            fill="#28A0F0"
                            points="237.768,328.286 304.736,433.395 366.601,397.543 278.648,258.915 			"
                          />
                          <path
                            d="M422.937,355.379l-0.046-28.727l-96.103-149.684l-35.654,60.5l92.774,150.043l33.544-19.438
      c3.29-2.673,5.281-6.594,5.49-10.825L422.937,355.379z"
                            fill="#28A0F0"
                          />
                          <path
                            d="M20.219,382.469l47.369,27.296l157.634-252.801l-26.753-0.706c-22.795-0.322-47.35,5.604-58.62,24.001
      L50.334,319.004l-30.115,46.271V382.469z"
                            fill="#FFFFFF"
                          />
                          <polygon
                            fill="#FFFFFF"
                            points="316.202,156.964 245.692,157.22 86.17,420.462 141.928,452.565 157.091,426.849 			"
                          />
                          <path
                            d="M452.65,156.601c-0.59-14.746-8.574-28.245-21.08-36.104L256.28,19.692
      c-12.371-6.229-27.825-6.237-40.218-0.004c-1.465,0.739-170.465,98.752-170.465,98.752c-2.339,1.122-4.592,2.458-6.711,3.975
      c-11.164,8.001-17.969,20.435-18.668,34.095v208.765l30.115-46.271L50.07,157.921c0.035-0.589,0.109-1.169,0.214-1.741
      c0.681-3.79,2.797-7.171,5.983-9.456c0.795-0.569,172.682-100.064,173.228-100.337c4.04-2.029,9.175-2.053,13.22-0.063
      l173.022,99.523c4.093,2.607,6.659,7.027,6.887,11.859v199.542c-0.209,4.231-1.882,8.152-5.172,10.825l-33.544,19.438
      l-17.308,10.031l-61.864,35.852l-62.737,36.357c-3.379,1.221-7.33,1.152-10.681-0.21l-74.228-42.693l-15.163,25.717
      l66.706,38.406c2.206,1.255,4.171,2.367,5.784,3.272c2.497,1.4,4.199,2.337,4.8,2.629c4.741,2.303,11.563,3.643,17.71,3.643
      c5.636,0,11.132-1.035,16.332-3.072l182.225-105.531c10.459-8.104,16.612-20.325,17.166-33.564V156.601z"
                            fill="#96BEDC"
                          />
                        </g>
                        <g
                          id="Symbol_-_Original_13_"
                        />
                        <g
                          id="Symbol_-_Original_6_"
                        />
                        <g
                          id="Symbol_-_Original_4_"
                        />
                        <g
                          id="One_color_version_-_White_3_"
                        >
                          <g
                            id="Symbol_-_Original_15_"
                          />
                        </g>
                        <g
                          id="One_color_version_-_White"
                        >
                          <g
                            id="Symbol_-_Original"
                          />
                        </g>
                        <g
                          id="Symbol_-_Monochromatic_3_"
                        >
                          <g
                            id="_x33__7_"
                          />
                        </g>
                        <g
                          id="Symbol_-_Monochromatic"
                        >
                          <g
                            id="_x33__3_"
                          />
                        </g>
                        <g
                          id="_x33__2_"
                        />
                        <g
                          id="_x33__1_"
                        />
                        <g
                          id="_x33_"
                        />
                        <g
                          id="Symbol_-_Original_10_"
                        />
                        <g
                          id="Symbol_-_Original_1_"
                        />
                        <g
                          id="Symbol_-_Original_2_"
                        />
                        <g
                          id="_x34__1_"
                        />
                        <g
                          id="Symbol_-_Monochromatic_2_"
                        >
                          <g
                            id="_x33__6_"
                          />
                        </g>
                        <g
                          id="One_color_version_-_White_2_"
                        >
                          <g
                            id="Symbol_-_Original_11_"
                          />
                        </g>
                        <g
                          id="Symbol_-_Original_5_"
                        >
                          <g
                            id="Symbol_-_Original_12_"
                          />
                        </g>
                        <g
                          id="One_color_version_-_White_1_"
                        >
                          <g
                            id="Symbol_-_Original_9_"
                          />
                        </g>
                      </g>
                      <g
                        id="SYMBOL_VER_1_2_"
                      >
                        <g
                          id="SYMBOL_VER_2_4_"
                        />
                        <g
                          id="SYMBOL_VER_2-1-1_1_"
                        />
                        <g
                          id="SYMBOL_VER_2-2-1_1_"
                        />
                        <g
                          id="SYMBOL_VER_2-3-1_4_"
                        />
                        <g
                          id="New_Symbol_1_"
                        >
                          <g
                            id="SYMBOL_VER_2-3-1_3_"
                          />
                        </g>
                        <g
                          id="New_Symbol"
                        >
                          <g
                            id="SYMBOL_VER_2-3-1_1_"
                          />
                        </g>
                      </g>
                      <g
                        id="SYMBOL_VER_2_2_"
                      />
                      <g
                        id="SYMBOL_VER_4_2_"
                      />
                      <g
                        id="SYMBOL_VER_3_2_"
                      />
                      <g
                        id="SYMBOL_VER_3_1_"
                      />
                      <g
                        id="SYMBOL_VER_1-1-1_1_"
                      />
                      <g
                        id="SYMBOL_VER_1-1-1"
                      />
                      <g
                        id="SYMBOL_VER_1-1-1_2_2_"
                      />
                      <g
                        id="SYMBOL_VER_1-1-1_2"
                      />
                      <g
                        id="SYMBOL_VER_1-1-1_2_1_"
                      />
                      <g
                        id="Symbol_-_Original_7_"
                      />
                      <g
                        id="Symbol_-_Original_8_"
                      />
                      <g
                        id="SYMBOL_VER_2-1-1"
                      />
                      <g
                        id="SYMBOL_VER_2-2-1"
                      />
                      <g
                        id="SYMBOL_VER_2-3-1"
                      />
                      <g
                        id="SYMBOL_VER_5-1_1_"
                      />
                      <g
                        id="SYMBOL_VER_5-1"
                      />
                      <g
                        id="SYMBOL_VER_5-2_1_"
                      />
                      <g
                        id="SYMBOL_VER_5-2"
                      />
                      <g
                        id="Symbol_-_Monochromatic_1_"
                      >
                        <g
                          id="_x33__4_"
                        />
                      </g>
                    </g>
                  </svg>
                </div>
              </td>
              <td
                class="MuiTableCell-root"
              >
                <p
                  class="MuiTypography-root MuiTypography-body1"
                  style="line-height: 1.4;"
                >
                  <span
                    class="MuiSkeleton-root MuiSkeleton-text MuiSkeleton-pulse"
                    style="width: 80px;"
                  />
                </p>
              </td>
              <td
                class="MuiTableCell-root"
              >
                <p
                  class="MuiTypography-root MuiTypography-body1"
                  style="line-height: 1.4;"
                >
                  <span
                    class="MuiSkeleton-root MuiSkeleton-text MuiSkeleton-pulse"
                    style="width: 80px;"
                  />
                </p>
              </td>
              <td
                class="MuiTableCell-root"
              >
                <p
                  class="MuiTypography-root MuiTypography-body1"
                  style="line-height: 1.4;"
                />
              </td>
              <td
                class="MuiTableCell-root"
              >
                <a
                  aria-disabled="false"
<<<<<<< HEAD
                  class="MuiButtonBase-root MuiButton-root MuiButton-outlined makeStyles-root-66 makeStyles-root-78 undefined MuiButton-outlinedSecondary MuiButton-outlinedSizeSmall MuiButton-sizeSmall MuiButton-disableElevation MuiButton-fullWidth"
=======
                  class="MuiButtonBase-root MuiButton-root MuiButton-outlined makeStyles-root-67 makeStyles-root-79 undefined MuiButton-outlinedSecondary MuiButton-outlinedSizeSmall MuiButton-sizeSmall MuiButton-disableElevation MuiButton-fullWidth"
>>>>>>> bd82473c
                  href="https://app.sushi.com/farm?filter=2x"
                  tabindex="0"
                  target="_blank"
                >
                  <span
                    class="MuiButton-label"
                  >
                    Stake on
                     
                    Sushi
                    <span
                      class="MuiButton-endIcon MuiButton-iconSizeSmall"
                    >
                      <svg
                        aria-hidden="true"
                        class="MuiSvgIcon-root MuiSvgIcon-fontSizeLarge"
                        focusable="false"
                        viewBox="0 0 20 20"
                      >
                        <path
                          d="M4.297 17.445h9.539c1.523 0 2.305-.78 2.305-2.28v-9.58c0-1.507-.782-2.288-2.305-2.288h-9.54c-1.523 0-2.304.773-2.304 2.289v9.578c0 1.508.781 2.281 2.305 2.281Zm.016-.968c-.875 0-1.352-.461-1.352-1.368V5.633c0-.899.477-1.367 1.352-1.367h9.5c.867 0 1.359.468 1.359 1.367v9.476c0 .907-.492 1.368-1.36 1.368h-9.5Zm7.296-4.235c.266 0 .438-.195.438-.476V7.867c0-.344-.188-.492-.492-.492H7.64c-.29 0-.47.172-.47.438 0 .265.188.445.477.445H9.53l1.133-.078-1.055.992-3.382 3.383a.476.476 0 0 0-.149.328c0 .273.18.453.453.453a.47.47 0 0 0 .344-.149L10.25 9.82l.984-1.047-.078 1.282v1.718c0 .29.18.47.453.47Z"
                        />
                      </svg>
                    </span>
                  </span>
                </a>
              </td>
            </tr>
            <tr
              class="MuiTableRow-root"
            >
              <td
                class="MuiTableCell-root"
              >
                <div
<<<<<<< HEAD
                  class="MuiBox-root MuiBox-root-79"
                >
                  <div
                    class="MuiBox-root MuiBox-root-80"
=======
                  class="MuiBox-root MuiBox-root-80"
                  style="white-space: nowrap;"
                >
                  <div
                    class="MuiBox-root MuiBox-root-81"
>>>>>>> bd82473c
                  >
                    <svg
                      aria-hidden="true"
                      class="MuiSvgIcon-root MuiSvgIcon-fontSizeLarge"
                      focusable="false"
                      style="z-index: 1;"
                      viewBox="0 0 32 32"
                    >
                      <defs>
                        <lineargradient
                          gradientTransform="matrix(0.177778, 0, 0, 0.177778, 1.777779, 1.777779)"
                          gradientUnits="userSpaceOnUse"
                          id="paint0_linear_359"
                          x1="80"
                          x2="80"
                          y1="-84"
                          y2="256"
                        >
                          <stop
                            offset="0.1949"
                            stop-color="#708B96"
                          />
                          <stop
                            offset="1"
                            stop-color="#F7FBE7"
                          />
                        </lineargradient>
                      </defs>
                      <path
                        d="M 1.778 16 C 1.778 8.145 8.145 1.778 16 1.778 C 23.855 1.778 30.222 8.145 30.222 16 C 30.222 23.855 23.855 30.222 16 30.222 C 8.145 30.222 1.778 23.855 1.778 16 Z"
                        fill="#fff"
                      />
                      <rect
                        fill="#fff"
                        height="12.516"
                        width="12.516"
                        x="9.742"
                        y="9.771"
                      />
                      <path
                        clip-rule="evenodd"
                        d="M 14.635 22.286 L 14.635 19.916 C 12.852 19.355 11.563 17.725 11.563 15.801 C 11.563 13.413 13.549 11.477 16 11.477 C 18.451 11.477 20.437 13.413 20.437 15.801 C 20.437 17.725 19.148 19.355 17.365 19.916 L 17.365 21.658 L 17.365 22.258 L 17.365 22.286 L 22.258 22.286 L 22.258 20.523 L 19.842 20.523 C 21.295 19.421 22.229 17.709 22.229 15.787 C 22.229 12.464 19.44 9.771 16 9.771 C 12.56 9.771 9.771 12.464 9.771 15.787 C 9.771 17.709 10.705 19.421 12.158 20.523 L 9.742 20.523 L 9.742 22.286 Z"
                        fill="#708b96"
                        fill-rule="evenodd"
                      />
                      <path
                        d="M 16 28.444 C 9.127 28.444 3.556 22.873 3.556 16 L 0 16 C 0 24.837 7.163 32 16 32 Z M 28.444 16 C 28.444 22.873 22.873 28.444 16 28.444 L 16 32 C 24.837 32 32 24.837 32 16 Z M 16 3.556 C 22.873 3.556 28.444 9.127 28.444 16 L 32 16 C 32 7.163 24.837 0 16 0 Z M 16 0 C 7.163 0 0 7.163 0 16 L 3.556 16 C 3.556 9.127 9.127 3.556 16 3.556 Z"
                        fill="url(#paint0_linear_359)"
                      />
                    </svg>
                    <svg
                      aria-hidden="true"
                      class="MuiSvgIcon-root MuiSvgIcon-fontSizeLarge"
                      focusable="false"
                      style="margin-left: -6px; z-index: 1;"
                      viewBox="0 0 32 32"
                    >
                      <circle
                        cx="16"
                        cy="16"
                        fill="#fff"
                        r="15"
                        stroke="url(#wETH_svg__a)"
                        stroke-width="2"
                      />
                      <path
                        clip-rule="evenodd"
                        d="M16.25 20.976 10 17.349 16.25 26V26l6.253-8.65-6.253 3.626Z"
                        fill="#708B96"
                        fill-rule="evenodd"
                      />
                      <path
                        clip-rule="evenodd"
                        d="m16.25 6 6.248 10.186-6.248-2.793L10 16.186 16.25 6Zm0 7.395L10 16.185l6.25 3.629 6.248-3.628-6.248-2.791Z"
                        fill="#424242"
                        fill-rule="evenodd"
                      />
                      <defs>
                        <lineargradient
                          gradientUnits="userSpaceOnUse"
                          id="wETH_svg__a"
                          x1="16"
                          x2="16"
                          y1="0"
                          y2="32"
                        >
                          <stop
                            stop-color="#444243"
                          />
                          <stop
                            offset="1"
                            stop-color="#708B96"
                          />
                        </lineargradient>
                      </defs>
                    </svg>
                  </div>
                  <p
                    class="MuiTypography-root MuiTypography-body1"
                    style="line-height: 1.4; margin-left: 10px; margin-right: 10px;"
                  >
                    gOHM-wETH
                  </p>
                  <svg
                    aria-hidden="true"
                    class="MuiSvgIcon-root MuiSvgIcon-fontSizeLarge"
                    focusable="false"
                    style="font-size: 15px;"
                    viewBox="0 0 32 32"
                  >
                    <path
                      d="M 24.23 10.528 C 23.645 10.194 22.893 10.194 22.225 10.528 L 17.546 13.285 L 14.371 15.039 L 9.775 17.797 C 9.191 18.131 8.439 18.131 7.77 17.797 L 4.178 15.624 C 3.593 15.29 3.175 14.622 3.175 13.87 L 3.175 9.692 C 3.175 9.024 3.509 8.355 4.178 7.938 L 7.77 5.849 C 8.355 5.515 9.107 5.515 9.775 5.849 L 13.368 8.021 C 13.953 8.355 14.371 9.024 14.371 9.776 L 14.371 12.533 L 17.546 10.695 L 17.546 7.854 C 17.546 7.186 17.211 6.517 16.543 6.1 L 9.859 2.173 C 9.274 1.838 8.522 1.838 7.854 2.173 L 1.003 6.183 C 0.334 6.517 0 7.186 0 7.854 L 0 15.708 C 0 16.376 0.334 17.045 1.003 17.462 L 7.77 21.389 C 8.355 21.724 9.107 21.724 9.775 21.389 L 14.371 18.716 L 17.546 16.878 L 22.141 14.204 C 22.726 13.87 23.478 13.87 24.146 14.204 L 27.739 16.293 C 28.324 16.627 28.742 17.295 28.742 18.047 L 28.742 22.225 C 28.742 22.893 28.407 23.562 27.739 23.979 L 24.23 26.068 C 23.645 26.402 22.893 26.402 22.225 26.068 L 18.632 23.979 C 18.047 23.645 17.629 22.977 17.629 22.225 L 17.629 19.551 L 14.454 21.389 L 14.454 24.147 C 14.454 24.815 14.789 25.483 15.457 25.901 L 22.225 29.828 C 22.809 30.162 23.561 30.162 24.23 29.828 L 30.997 25.901 C 31.582 25.567 32 24.899 32 24.147 L 32 16.209 C 32 15.541 31.666 14.872 30.997 14.455 L 24.23 10.528 Z"
                      fill="#8247e5"
                    />
                  </svg>
                </div>
              </td>
              <td
                class="MuiTableCell-root"
              >
                <p
                  class="MuiTypography-root MuiTypography-body1"
                  style="line-height: 1.4;"
                >
                  <span
                    class="MuiSkeleton-root MuiSkeleton-text MuiSkeleton-pulse"
                    style="width: 80px;"
                  />
                </p>
              </td>
              <td
                class="MuiTableCell-root"
              >
                <p
                  class="MuiTypography-root MuiTypography-body1"
                  style="line-height: 1.4;"
                >
                  <span
                    class="MuiSkeleton-root MuiSkeleton-text MuiSkeleton-pulse"
                    style="width: 80px;"
                  />
                </p>
              </td>
              <td
                class="MuiTableCell-root"
              >
                <p
                  class="MuiTypography-root MuiTypography-body1"
                  style="line-height: 1.4;"
                />
              </td>
              <td
                class="MuiTableCell-root"
              >
                <a
                  aria-disabled="false"
<<<<<<< HEAD
                  class="MuiButtonBase-root MuiButton-root MuiButton-outlined makeStyles-root-66 makeStyles-root-81 undefined MuiButton-outlinedSecondary MuiButton-outlinedSizeSmall MuiButton-sizeSmall MuiButton-disableElevation MuiButton-fullWidth"
=======
                  class="MuiButtonBase-root MuiButton-root MuiButton-outlined makeStyles-root-67 makeStyles-root-82 undefined MuiButton-outlinedSecondary MuiButton-outlinedSizeSmall MuiButton-sizeSmall MuiButton-disableElevation MuiButton-fullWidth"
>>>>>>> bd82473c
                  href="https://app.sushi.com/farm?filter=2x"
                  tabindex="0"
                  target="_blank"
                >
                  <span
                    class="MuiButton-label"
                  >
                    Stake on
                     
                    Sushi
                    <span
                      class="MuiButton-endIcon MuiButton-iconSizeSmall"
                    >
                      <svg
                        aria-hidden="true"
                        class="MuiSvgIcon-root MuiSvgIcon-fontSizeLarge"
                        focusable="false"
                        viewBox="0 0 20 20"
                      >
                        <path
                          d="M4.297 17.445h9.539c1.523 0 2.305-.78 2.305-2.28v-9.58c0-1.507-.782-2.288-2.305-2.288h-9.54c-1.523 0-2.304.773-2.304 2.289v9.578c0 1.508.781 2.281 2.305 2.281Zm.016-.968c-.875 0-1.352-.461-1.352-1.368V5.633c0-.899.477-1.367 1.352-1.367h9.5c.867 0 1.359.468 1.359 1.367v9.476c0 .907-.492 1.368-1.36 1.368h-9.5Zm7.296-4.235c.266 0 .438-.195.438-.476V7.867c0-.344-.188-.492-.492-.492H7.64c-.29 0-.47.172-.47.438 0 .265.188.445.477.445H9.53l1.133-.078-1.055.992-3.382 3.383a.476.476 0 0 0-.149.328c0 .273.18.453.453.453a.47.47 0 0 0 .344-.149L10.25 9.82l.984-1.047-.078 1.282v1.718c0 .29.18.47.453.47Z"
                        />
                      </svg>
                    </span>
                  </span>
                </a>
              </td>
            </tr>
            <tr
              class="MuiTableRow-root"
            >
              <td
                class="MuiTableCell-root"
              >
                <div
<<<<<<< HEAD
                  class="MuiBox-root MuiBox-root-82"
                >
                  <div
                    class="MuiBox-root MuiBox-root-83"
=======
                  class="MuiBox-root MuiBox-root-83"
                  style="white-space: nowrap;"
                >
                  <div
                    class="MuiBox-root MuiBox-root-84"
>>>>>>> bd82473c
                  >
                    <svg
                      aria-hidden="true"
                      class="MuiSvgIcon-root MuiSvgIcon-fontSizeLarge"
                      focusable="false"
                      style="z-index: 1;"
                      viewBox="0 0 32 32"
                    >
                      <defs>
                        <lineargradient
                          gradientTransform="matrix(0.177778, 0, 0, 0.177778, 1.777779, 1.777779)"
                          gradientUnits="userSpaceOnUse"
                          id="paint0_linear_359"
                          x1="80"
                          x2="80"
                          y1="-84"
                          y2="256"
                        >
                          <stop
                            offset="0.1949"
                            stop-color="#708B96"
                          />
                          <stop
                            offset="1"
                            stop-color="#F7FBE7"
                          />
                        </lineargradient>
                      </defs>
                      <path
                        d="M 1.778 16 C 1.778 8.145 8.145 1.778 16 1.778 C 23.855 1.778 30.222 8.145 30.222 16 C 30.222 23.855 23.855 30.222 16 30.222 C 8.145 30.222 1.778 23.855 1.778 16 Z"
                        fill="#fff"
                      />
                      <rect
                        fill="#fff"
                        height="12.516"
                        width="12.516"
                        x="9.742"
                        y="9.771"
                      />
                      <path
                        clip-rule="evenodd"
                        d="M 14.635 22.286 L 14.635 19.916 C 12.852 19.355 11.563 17.725 11.563 15.801 C 11.563 13.413 13.549 11.477 16 11.477 C 18.451 11.477 20.437 13.413 20.437 15.801 C 20.437 17.725 19.148 19.355 17.365 19.916 L 17.365 21.658 L 17.365 22.258 L 17.365 22.286 L 22.258 22.286 L 22.258 20.523 L 19.842 20.523 C 21.295 19.421 22.229 17.709 22.229 15.787 C 22.229 12.464 19.44 9.771 16 9.771 C 12.56 9.771 9.771 12.464 9.771 15.787 C 9.771 17.709 10.705 19.421 12.158 20.523 L 9.742 20.523 L 9.742 22.286 Z"
                        fill="#708b96"
                        fill-rule="evenodd"
                      />
                      <path
                        d="M 16 28.444 C 9.127 28.444 3.556 22.873 3.556 16 L 0 16 C 0 24.837 7.163 32 16 32 Z M 28.444 16 C 28.444 22.873 22.873 28.444 16 28.444 L 16 32 C 24.837 32 32 24.837 32 16 Z M 16 3.556 C 22.873 3.556 28.444 9.127 28.444 16 L 32 16 C 32 7.163 24.837 0 16 0 Z M 16 0 C 7.163 0 0 7.163 0 16 L 3.556 16 C 3.556 9.127 9.127 3.556 16 3.556 Z"
                        fill="url(#paint0_linear_359)"
                      />
                    </svg>
                    <svg
                      aria-hidden="true"
                      class="MuiSvgIcon-root MuiSvgIcon-fontSizeLarge"
                      focusable="false"
                      style="margin-left: -6px; z-index: 1;"
                      viewBox="0 0 32 32"
                    >
                      <path
                        d="M6.104 5.475h19.771v17.981H6.104z"
                        style="fill: #fff; stroke-width: 0.02130493;"
                      />
                      <path
                        d="M32 16c0 8.837-7.163 16-16 16S0 24.837 0 16 7.163 0 16 0s16 7.163 16 16Zm-20.534 6.367H8.361c-.653 0-.975 0-1.171-.126a.79.79 0 0 1-.358-.617c-.012-.232.15-.515.472-1.08L14.97 7.028c.326-.574.49-.86.7-.967a.791.791 0 0 1 .715 0c.208.106.373.393.7.967L18.66 9.78l.008.014c.353.615.531.927.61 1.255.086.358.086.735 0 1.093-.08.33-.256.644-.614 1.27l-4.027 7.119-.01.018c-.355.62-.535.935-.784 1.172-.271.26-.597.448-.955.555-.326.09-.692.09-1.423.09zm7.842 0h4.449c.656 0 .987 0 1.183-.13a.787.787 0 0 0 .358-.62c.011-.225-.146-.497-.455-1.03l-.033-.055-2.228-3.813-.026-.043c-.313-.53-.471-.797-.674-.9a.783.783 0 0 0-.711 0c-.205.106-.37.385-.696.947l-2.22 3.813-.009.013c-.325.56-.487.841-.476 1.071a.796.796 0 0 0 .358.622c.193.125.523.125 1.18.125z"
                        style="clip-rule: evenodd; fill: #e84142; fill-rule: evenodd; stroke-width: 0.02130493;"
                      />
                    </svg>
                  </div>
                  <p
                    class="MuiTypography-root MuiTypography-body1"
                    style="line-height: 1.4; margin-left: 10px; margin-right: 10px;"
                  >
                    gOHM-AVAX
                  </p>
                  <svg
                    aria-hidden="true"
                    class="MuiSvgIcon-root MuiSvgIcon-fontSizeLarge"
                    focusable="false"
                    style="font-size: 15px;"
                    viewBox="0 0 32 32"
                  >
                    <path
                      d="M6.104 5.475h19.771v17.981H6.104z"
                      style="fill: #fff; stroke-width: 0.02130493;"
                    />
                    <path
                      d="M32 16c0 8.837-7.163 16-16 16S0 24.837 0 16 7.163 0 16 0s16 7.163 16 16Zm-20.534 6.367H8.361c-.653 0-.975 0-1.171-.126a.79.79 0 0 1-.358-.617c-.012-.232.15-.515.472-1.08L14.97 7.028c.326-.574.49-.86.7-.967a.791.791 0 0 1 .715 0c.208.106.373.393.7.967L18.66 9.78l.008.014c.353.615.531.927.61 1.255.086.358.086.735 0 1.093-.08.33-.256.644-.614 1.27l-4.027 7.119-.01.018c-.355.62-.535.935-.784 1.172-.271.26-.597.448-.955.555-.326.09-.692.09-1.423.09zm7.842 0h4.449c.656 0 .987 0 1.183-.13a.787.787 0 0 0 .358-.62c.011-.225-.146-.497-.455-1.03l-.033-.055-2.228-3.813-.026-.043c-.313-.53-.471-.797-.674-.9a.783.783 0 0 0-.711 0c-.205.106-.37.385-.696.947l-2.22 3.813-.009.013c-.325.56-.487.841-.476 1.071a.796.796 0 0 0 .358.622c.193.125.523.125 1.18.125z"
                      style="clip-rule: evenodd; fill: #e84142; fill-rule: evenodd; stroke-width: 0.02130493;"
                    />
                  </svg>
                </div>
              </td>
              <td
                class="MuiTableCell-root"
              >
                <p
                  class="MuiTypography-root MuiTypography-body1"
                  style="line-height: 1.4;"
                >
                  <span
                    class="MuiSkeleton-root MuiSkeleton-text MuiSkeleton-pulse"
                    style="width: 80px;"
                  />
                </p>
              </td>
              <td
                class="MuiTableCell-root"
              >
                <p
                  class="MuiTypography-root MuiTypography-body1"
                  style="line-height: 1.4;"
                >
                  <span
                    class="MuiSkeleton-root MuiSkeleton-text MuiSkeleton-pulse"
                    style="width: 80px;"
                  />
                </p>
              </td>
              <td
                class="MuiTableCell-root"
              >
                <p
                  class="MuiTypography-root MuiTypography-body1"
                  style="line-height: 1.4;"
                />
              </td>
              <td
                class="MuiTableCell-root"
              >
                <a
                  aria-disabled="false"
<<<<<<< HEAD
                  class="MuiButtonBase-root MuiButton-root MuiButton-outlined makeStyles-root-66 makeStyles-root-84 undefined MuiButton-outlinedSecondary MuiButton-outlinedSizeSmall MuiButton-sizeSmall MuiButton-disableElevation MuiButton-fullWidth"
=======
                  class="MuiButtonBase-root MuiButton-root MuiButton-outlined makeStyles-root-67 makeStyles-root-85 undefined MuiButton-outlinedSecondary MuiButton-outlinedSizeSmall MuiButton-sizeSmall MuiButton-disableElevation MuiButton-fullWidth"
>>>>>>> bd82473c
                  href="https://traderjoexyz.com/farm/0xB674f93952F02F2538214D4572Aa47F262e990Ff-0x188bED1968b795d5c9022F6a0bb5931Ac4c18F00"
                  tabindex="0"
                  target="_blank"
                >
                  <span
                    class="MuiButton-label"
                  >
                    Stake on
                     
                    Trader Joe
                    <span
                      class="MuiButton-endIcon MuiButton-iconSizeSmall"
                    >
                      <svg
                        aria-hidden="true"
                        class="MuiSvgIcon-root MuiSvgIcon-fontSizeLarge"
                        focusable="false"
                        viewBox="0 0 20 20"
                      >
                        <path
                          d="M4.297 17.445h9.539c1.523 0 2.305-.78 2.305-2.28v-9.58c0-1.507-.782-2.288-2.305-2.288h-9.54c-1.523 0-2.304.773-2.304 2.289v9.578c0 1.508.781 2.281 2.305 2.281Zm.016-.968c-.875 0-1.352-.461-1.352-1.368V5.633c0-.899.477-1.367 1.352-1.367h9.5c.867 0 1.359.468 1.359 1.367v9.476c0 .907-.492 1.368-1.36 1.368h-9.5Zm7.296-4.235c.266 0 .438-.195.438-.476V7.867c0-.344-.188-.492-.492-.492H7.64c-.29 0-.47.172-.47.438 0 .265.188.445.477.445H9.53l1.133-.078-1.055.992-3.382 3.383a.476.476 0 0 0-.149.328c0 .273.18.453.453.453a.47.47 0 0 0 .344-.149L10.25 9.82l.984-1.047-.078 1.282v1.718c0 .29.18.47.453.47Z"
                        />
                      </svg>
                    </span>
                  </span>
                </a>
              </td>
            </tr>
            <tr
              class="MuiTableRow-root"
            >
              <td
                class="MuiTableCell-root"
              >
                <div
<<<<<<< HEAD
                  class="MuiBox-root MuiBox-root-85"
                >
                  <div
                    class="MuiBox-root MuiBox-root-86"
=======
                  class="MuiBox-root MuiBox-root-86"
                  style="white-space: nowrap;"
                >
                  <div
                    class="MuiBox-root MuiBox-root-87"
>>>>>>> bd82473c
                  >
                    <svg
                      aria-hidden="true"
                      class="MuiSvgIcon-root MuiSvgIcon-fontSizeLarge"
                      focusable="false"
                      style="z-index: 1;"
                      viewBox="0 0 32 32"
                    >
                      <defs>
                        <lineargradient
                          gradientTransform="matrix(0.177778, 0, 0, 0.177778, 1.777779, 1.777779)"
                          gradientUnits="userSpaceOnUse"
                          id="paint0_linear_359"
                          x1="80"
                          x2="80"
                          y1="-84"
                          y2="256"
                        >
                          <stop
                            offset="0.1949"
                            stop-color="#708B96"
                          />
                          <stop
                            offset="1"
                            stop-color="#F7FBE7"
                          />
                        </lineargradient>
                      </defs>
                      <path
                        d="M 1.778 16 C 1.778 8.145 8.145 1.778 16 1.778 C 23.855 1.778 30.222 8.145 30.222 16 C 30.222 23.855 23.855 30.222 16 30.222 C 8.145 30.222 1.778 23.855 1.778 16 Z"
                        fill="#fff"
                      />
                      <rect
                        fill="#fff"
                        height="12.516"
                        width="12.516"
                        x="9.742"
                        y="9.771"
                      />
                      <path
                        clip-rule="evenodd"
                        d="M 14.635 22.286 L 14.635 19.916 C 12.852 19.355 11.563 17.725 11.563 15.801 C 11.563 13.413 13.549 11.477 16 11.477 C 18.451 11.477 20.437 13.413 20.437 15.801 C 20.437 17.725 19.148 19.355 17.365 19.916 L 17.365 21.658 L 17.365 22.258 L 17.365 22.286 L 22.258 22.286 L 22.258 20.523 L 19.842 20.523 C 21.295 19.421 22.229 17.709 22.229 15.787 C 22.229 12.464 19.44 9.771 16 9.771 C 12.56 9.771 9.771 12.464 9.771 15.787 C 9.771 17.709 10.705 19.421 12.158 20.523 L 9.742 20.523 L 9.742 22.286 Z"
                        fill="#708b96"
                        fill-rule="evenodd"
                      />
                      <path
                        d="M 16 28.444 C 9.127 28.444 3.556 22.873 3.556 16 L 0 16 C 0 24.837 7.163 32 16 32 Z M 28.444 16 C 28.444 22.873 22.873 28.444 16 28.444 L 16 32 C 24.837 32 32 24.837 32 16 Z M 16 3.556 C 22.873 3.556 28.444 9.127 28.444 16 L 32 16 C 32 7.163 24.837 0 16 0 Z M 16 0 C 7.163 0 0 7.163 0 16 L 3.556 16 C 3.556 9.127 9.127 3.556 16 3.556 Z"
                        fill="url(#paint0_linear_359)"
                      />
                    </svg>
                    <svg
                      aria-hidden="true"
                      class="MuiSvgIcon-root MuiSvgIcon-fontSizeLarge"
                      focusable="false"
                      style="margin-left: -6px; z-index: 1;"
                      viewBox="0 0 32 32"
                    >
                      <defs>
                        <style>
                          .fantom_svg__cls-1{fill:#fff;fill-rule:evenodd}
                        </style>
                        <mask
                          height="20"
                          id="fantom_svg__mask"
                          maskUnits="userSpaceOnUse"
                          width="93.1"
                          x="10"
                          y="6"
                        >
                          <path
                            class="fantom_svg__cls-1"
                            d="M10 6h93.1v20H10Z"
                            id="fantom_svg__a"
                          />
                        </mask>
                      </defs>
                      <g
                        data-name="Layer 2"
                        id="fantom_svg__Layer_2"
                      >
                        <g
                          data-name="Layer 1"
                          id="fantom_svg__Layer_1-2"
                        >
                          <circle
                            cx="16"
                            cy="16"
                            r="16"
                            style="fill: #13b5ec;"
                          />
                          <path
                            class="fantom_svg__cls-1"
                            d="m17.2 12.9 3.6-2.1V15Zm3.6 9L16 24.7l-4.8-2.8V17l4.8 2.8 4.8-2.8Zm-9.6-11.1 3.6 2.1-3.6 2.1Zm5.4 3.1 3.6 2.1-3.6 2.1Zm-1.2 4.2L11.8 16l3.6-2.1Zm4.8-8.3L16 12.2l-4.2-2.4L16 7.3ZM10 9.4v13.1l6 3.4 6-3.4V9.4L16 6Z"
                            style="mask: url(#fantom_svg__mask);"
                          />
                        </g>
                      </g>
                    </svg>
                  </div>
                  <p
                    class="MuiTypography-root MuiTypography-body1"
                    style="line-height: 1.4; margin-left: 10px; margin-right: 10px;"
                  >
                    gOHM-FTM
                  </p>
                  <svg
                    aria-hidden="true"
                    class="MuiSvgIcon-root MuiSvgIcon-fontSizeLarge"
                    focusable="false"
                    style="font-size: 15px;"
                    viewBox="0 0 32 32"
                  >
                    <defs>
                      <style>
                        .fantom_svg__cls-1{fill:#fff;fill-rule:evenodd}
                      </style>
                      <mask
                        height="20"
                        id="fantom_svg__mask"
                        maskUnits="userSpaceOnUse"
                        width="93.1"
                        x="10"
                        y="6"
                      >
                        <path
                          class="fantom_svg__cls-1"
                          d="M10 6h93.1v20H10Z"
                          id="fantom_svg__a"
                        />
                      </mask>
                    </defs>
                    <g
                      data-name="Layer 2"
                      id="fantom_svg__Layer_2"
                    >
                      <g
                        data-name="Layer 1"
                        id="fantom_svg__Layer_1-2"
                      >
                        <circle
                          cx="16"
                          cy="16"
                          r="16"
                          style="fill: #13b5ec;"
                        />
                        <path
                          class="fantom_svg__cls-1"
                          d="m17.2 12.9 3.6-2.1V15Zm3.6 9L16 24.7l-4.8-2.8V17l4.8 2.8 4.8-2.8Zm-9.6-11.1 3.6 2.1-3.6 2.1Zm5.4 3.1 3.6 2.1-3.6 2.1Zm-1.2 4.2L11.8 16l3.6-2.1Zm4.8-8.3L16 12.2l-4.2-2.4L16 7.3ZM10 9.4v13.1l6 3.4 6-3.4V9.4L16 6Z"
                          style="mask: url(#fantom_svg__mask);"
                        />
                      </g>
                    </g>
                  </svg>
                </div>
              </td>
              <td
                class="MuiTableCell-root"
              >
                <p
                  class="MuiTypography-root MuiTypography-body1"
                  style="line-height: 1.4;"
                >
                  <span
                    class="MuiSkeleton-root MuiSkeleton-text MuiSkeleton-pulse"
                    style="width: 80px;"
                  />
                </p>
              </td>
              <td
                class="MuiTableCell-root"
              >
                <p
                  class="MuiTypography-root MuiTypography-body1"
                  style="line-height: 1.4;"
                >
                  <span
                    class="MuiSkeleton-root MuiSkeleton-text MuiSkeleton-pulse"
                    style="width: 80px;"
                  />
                </p>
              </td>
              <td
                class="MuiTableCell-root"
              >
                <p
                  class="MuiTypography-root MuiTypography-body1"
                  style="line-height: 1.4;"
                />
              </td>
              <td
                class="MuiTableCell-root"
              >
                <a
                  aria-disabled="false"
<<<<<<< HEAD
                  class="MuiButtonBase-root MuiButton-root MuiButton-outlined makeStyles-root-66 makeStyles-root-87 undefined MuiButton-outlinedSecondary MuiButton-outlinedSizeSmall MuiButton-sizeSmall MuiButton-disableElevation MuiButton-fullWidth"
=======
                  class="MuiButtonBase-root MuiButton-root MuiButton-outlined makeStyles-root-67 makeStyles-root-88 undefined MuiButton-outlinedSecondary MuiButton-outlinedSizeSmall MuiButton-sizeSmall MuiButton-disableElevation MuiButton-fullWidth"
>>>>>>> bd82473c
                  href="https://app.spiritswap.finance/#/farms/allfarms"
                  tabindex="0"
                  target="_blank"
                >
                  <span
                    class="MuiButton-label"
                  >
                    Stake on
                     
                    Spirit
                    <span
                      class="MuiButton-endIcon MuiButton-iconSizeSmall"
                    >
                      <svg
                        aria-hidden="true"
                        class="MuiSvgIcon-root MuiSvgIcon-fontSizeLarge"
                        focusable="false"
                        viewBox="0 0 20 20"
                      >
                        <path
                          d="M4.297 17.445h9.539c1.523 0 2.305-.78 2.305-2.28v-9.58c0-1.507-.782-2.288-2.305-2.288h-9.54c-1.523 0-2.304.773-2.304 2.289v9.578c0 1.508.781 2.281 2.305 2.281Zm.016-.968c-.875 0-1.352-.461-1.352-1.368V5.633c0-.899.477-1.367 1.352-1.367h9.5c.867 0 1.359.468 1.359 1.367v9.476c0 .907-.492 1.368-1.36 1.368h-9.5Zm7.296-4.235c.266 0 .438-.195.438-.476V7.867c0-.344-.188-.492-.492-.492H7.64c-.29 0-.47.172-.47.438 0 .265.188.445.477.445H9.53l1.133-.078-1.055.992-3.382 3.383a.476.476 0 0 0-.149.328c0 .273.18.453.453.453a.47.47 0 0 0 .344-.149L10.25 9.82l.984-1.047-.078 1.282v1.718c0 .29.18.47.453.47Z"
                        />
                      </svg>
                    </span>
                  </span>
                </a>
              </td>
            </tr>
            <tr
              class="MuiTableRow-root"
            >
              <td
                class="MuiTableCell-root"
              >
                <div
<<<<<<< HEAD
                  class="MuiBox-root MuiBox-root-88"
                >
                  <div
                    class="MuiBox-root MuiBox-root-89"
=======
                  class="MuiBox-root MuiBox-root-89"
                  style="white-space: nowrap;"
                >
                  <div
                    class="MuiBox-root MuiBox-root-90"
>>>>>>> bd82473c
                  >
                    <svg
                      aria-hidden="true"
                      class="MuiSvgIcon-root MuiSvgIcon-fontSizeLarge"
                      focusable="false"
                      style="z-index: 1;"
                      viewBox="0 0 32 32"
                    >
                      <defs>
                        <lineargradient
                          gradientTransform="matrix(0.177778, 0, 0, 0.177778, 1.777779, 1.777779)"
                          gradientUnits="userSpaceOnUse"
                          id="paint0_linear_359"
                          x1="80"
                          x2="80"
                          y1="-84"
                          y2="256"
                        >
                          <stop
                            offset="0.1949"
                            stop-color="#708B96"
                          />
                          <stop
                            offset="1"
                            stop-color="#F7FBE7"
                          />
                        </lineargradient>
                      </defs>
                      <path
                        d="M 1.778 16 C 1.778 8.145 8.145 1.778 16 1.778 C 23.855 1.778 30.222 8.145 30.222 16 C 30.222 23.855 23.855 30.222 16 30.222 C 8.145 30.222 1.778 23.855 1.778 16 Z"
                        fill="#fff"
                      />
                      <rect
                        fill="#fff"
                        height="12.516"
                        width="12.516"
                        x="9.742"
                        y="9.771"
                      />
                      <path
                        clip-rule="evenodd"
                        d="M 14.635 22.286 L 14.635 19.916 C 12.852 19.355 11.563 17.725 11.563 15.801 C 11.563 13.413 13.549 11.477 16 11.477 C 18.451 11.477 20.437 13.413 20.437 15.801 C 20.437 17.725 19.148 19.355 17.365 19.916 L 17.365 21.658 L 17.365 22.258 L 17.365 22.286 L 22.258 22.286 L 22.258 20.523 L 19.842 20.523 C 21.295 19.421 22.229 17.709 22.229 15.787 C 22.229 12.464 19.44 9.771 16 9.771 C 12.56 9.771 9.771 12.464 9.771 15.787 C 9.771 17.709 10.705 19.421 12.158 20.523 L 9.742 20.523 L 9.742 22.286 Z"
                        fill="#708b96"
                        fill-rule="evenodd"
                      />
                      <path
                        d="M 16 28.444 C 9.127 28.444 3.556 22.873 3.556 16 L 0 16 C 0 24.837 7.163 32 16 32 Z M 28.444 16 C 28.444 22.873 22.873 28.444 16 28.444 L 16 32 C 24.837 32 32 24.837 32 16 Z M 16 3.556 C 22.873 3.556 28.444 9.127 28.444 16 L 32 16 C 32 7.163 24.837 0 16 0 Z M 16 0 C 7.163 0 0 7.163 0 16 L 3.556 16 C 3.556 9.127 9.127 3.556 16 3.556 Z"
                        fill="url(#paint0_linear_359)"
                      />
                    </svg>
                    <svg
                      aria-hidden="true"
                      class="MuiSvgIcon-root MuiSvgIcon-fontSizeLarge"
                      focusable="false"
                      style="margin-left: -6px; z-index: 1;"
                      viewBox="0 0 32 32"
                    >
                      <defs>
                        <style>
                          .fantom_svg__cls-1{fill:#fff;fill-rule:evenodd}
                        </style>
                        <mask
                          height="20"
                          id="fantom_svg__mask"
                          maskUnits="userSpaceOnUse"
                          width="93.1"
                          x="10"
                          y="6"
                        >
                          <path
                            class="fantom_svg__cls-1"
                            d="M10 6h93.1v20H10Z"
                            id="fantom_svg__a"
                          />
                        </mask>
                      </defs>
                      <g
                        data-name="Layer 2"
                        id="fantom_svg__Layer_2"
                      >
                        <g
                          data-name="Layer 1"
                          id="fantom_svg__Layer_1-2"
                        >
                          <circle
                            cx="16"
                            cy="16"
                            r="16"
                            style="fill: #13b5ec;"
                          />
                          <path
                            class="fantom_svg__cls-1"
                            d="m17.2 12.9 3.6-2.1V15Zm3.6 9L16 24.7l-4.8-2.8V17l4.8 2.8 4.8-2.8Zm-9.6-11.1 3.6 2.1-3.6 2.1Zm5.4 3.1 3.6 2.1-3.6 2.1Zm-1.2 4.2L11.8 16l3.6-2.1Zm4.8-8.3L16 12.2l-4.2-2.4L16 7.3ZM10 9.4v13.1l6 3.4 6-3.4V9.4L16 6Z"
                            style="mask: url(#fantom_svg__mask);"
                          />
                        </g>
                      </g>
                    </svg>
                  </div>
                  <p
                    class="MuiTypography-root MuiTypography-body1"
                    style="line-height: 1.4; margin-left: 10px; margin-right: 10px;"
                  >
                    gOHM-wFTM
                  </p>
                  <svg
                    aria-hidden="true"
                    class="MuiSvgIcon-root MuiSvgIcon-fontSizeLarge"
                    focusable="false"
                    style="font-size: 15px;"
                    viewBox="0 0 32 32"
                  >
                    <defs>
                      <style>
                        .fantom_svg__cls-1{fill:#fff;fill-rule:evenodd}
                      </style>
                      <mask
                        height="20"
                        id="fantom_svg__mask"
                        maskUnits="userSpaceOnUse"
                        width="93.1"
                        x="10"
                        y="6"
                      >
                        <path
                          class="fantom_svg__cls-1"
                          d="M10 6h93.1v20H10Z"
                          id="fantom_svg__a"
                        />
                      </mask>
                    </defs>
                    <g
                      data-name="Layer 2"
                      id="fantom_svg__Layer_2"
                    >
                      <g
                        data-name="Layer 1"
                        id="fantom_svg__Layer_1-2"
                      >
                        <circle
                          cx="16"
                          cy="16"
                          r="16"
                          style="fill: #13b5ec;"
                        />
                        <path
                          class="fantom_svg__cls-1"
                          d="m17.2 12.9 3.6-2.1V15Zm3.6 9L16 24.7l-4.8-2.8V17l4.8 2.8 4.8-2.8Zm-9.6-11.1 3.6 2.1-3.6 2.1Zm5.4 3.1 3.6 2.1-3.6 2.1Zm-1.2 4.2L11.8 16l3.6-2.1Zm4.8-8.3L16 12.2l-4.2-2.4L16 7.3ZM10 9.4v13.1l6 3.4 6-3.4V9.4L16 6Z"
                          style="mask: url(#fantom_svg__mask);"
                        />
                      </g>
                    </g>
                  </svg>
                </div>
              </td>
              <td
                class="MuiTableCell-root"
              >
                <p
                  class="MuiTypography-root MuiTypography-body1"
                  style="line-height: 1.4;"
                >
                  <span
                    class="MuiSkeleton-root MuiSkeleton-text MuiSkeleton-pulse"
                    style="width: 80px;"
                  />
                </p>
              </td>
              <td
                class="MuiTableCell-root"
              >
                <p
                  class="MuiTypography-root MuiTypography-body1"
                  style="line-height: 1.4;"
                >
                  <span
                    class="MuiSkeleton-root MuiSkeleton-text MuiSkeleton-pulse"
                    style="width: 80px;"
                  />
                </p>
              </td>
              <td
                class="MuiTableCell-root"
              >
                <p
                  class="MuiTypography-root MuiTypography-body1"
                  style="line-height: 1.4;"
                />
              </td>
              <td
                class="MuiTableCell-root"
              >
                <a
                  aria-disabled="false"
<<<<<<< HEAD
                  class="MuiButtonBase-root MuiButton-root MuiButton-outlined makeStyles-root-66 makeStyles-root-90 undefined MuiButton-outlinedSecondary MuiButton-outlinedSizeSmall MuiButton-sizeSmall MuiButton-disableElevation MuiButton-fullWidth"
=======
                  class="MuiButtonBase-root MuiButton-root MuiButton-outlined makeStyles-root-67 makeStyles-root-91 undefined MuiButton-outlinedSecondary MuiButton-outlinedSizeSmall MuiButton-sizeSmall MuiButton-disableElevation MuiButton-fullWidth"
>>>>>>> bd82473c
                  href="https://beets.fi/#/pool/0xf7bf0f161d3240488807ffa23894452246049916000200000000000000000198"
                  tabindex="0"
                  target="_blank"
                >
                  <span
                    class="MuiButton-label"
                  >
                    Stake on
                     
                    Beethoven
                    <span
                      class="MuiButton-endIcon MuiButton-iconSizeSmall"
                    >
                      <svg
                        aria-hidden="true"
                        class="MuiSvgIcon-root MuiSvgIcon-fontSizeLarge"
                        focusable="false"
                        viewBox="0 0 20 20"
                      >
                        <path
                          d="M4.297 17.445h9.539c1.523 0 2.305-.78 2.305-2.28v-9.58c0-1.507-.782-2.288-2.305-2.288h-9.54c-1.523 0-2.304.773-2.304 2.289v9.578c0 1.508.781 2.281 2.305 2.281Zm.016-.968c-.875 0-1.352-.461-1.352-1.368V5.633c0-.899.477-1.367 1.352-1.367h9.5c.867 0 1.359.468 1.359 1.367v9.476c0 .907-.492 1.368-1.36 1.368h-9.5Zm7.296-4.235c.266 0 .438-.195.438-.476V7.867c0-.344-.188-.492-.492-.492H7.64c-.29 0-.47.172-.47.438 0 .265.188.445.477.445H9.53l1.133-.078-1.055.992-3.382 3.383a.476.476 0 0 0-.149.328c0 .273.18.453.453.453a.47.47 0 0 0 .344-.149L10.25 9.82l.984-1.047-.078 1.282v1.718c0 .29.18.47.453.47Z"
                        />
                      </svg>
                    </span>
                  </span>
                </a>
              </td>
            </tr>
            <tr
              class="MuiTableRow-root"
            >
              <td
                class="MuiTableCell-root"
              >
                <div
<<<<<<< HEAD
                  class="MuiBox-root MuiBox-root-91"
                >
                  <div
                    class="MuiBox-root MuiBox-root-92"
=======
                  class="MuiBox-root MuiBox-root-92"
                  style="white-space: nowrap;"
                >
                  <div
                    class="MuiBox-root MuiBox-root-93"
>>>>>>> bd82473c
                  >
                    <svg
                      aria-hidden="true"
                      class="MuiSvgIcon-root MuiSvgIcon-fontSizeLarge"
                      focusable="false"
                      style="z-index: 1;"
                      viewBox="0 0 32 32"
                    >
                      <defs>
                        <lineargradient
                          gradientTransform="matrix(0.177778, 0, 0, 0.177778, 1.777779, 1.777779)"
                          gradientUnits="userSpaceOnUse"
                          id="paint0_linear_359"
                          x1="80"
                          x2="80"
                          y1="-84"
                          y2="256"
                        >
                          <stop
                            offset="0.1949"
                            stop-color="#708B96"
                          />
                          <stop
                            offset="1"
                            stop-color="#F7FBE7"
                          />
                        </lineargradient>
                      </defs>
                      <path
                        d="M 1.778 16 C 1.778 8.145 8.145 1.778 16 1.778 C 23.855 1.778 30.222 8.145 30.222 16 C 30.222 23.855 23.855 30.222 16 30.222 C 8.145 30.222 1.778 23.855 1.778 16 Z"
                        fill="#fff"
                      />
                      <rect
                        fill="#fff"
                        height="12.516"
                        width="12.516"
                        x="9.742"
                        y="9.771"
                      />
                      <path
                        clip-rule="evenodd"
                        d="M 14.635 22.286 L 14.635 19.916 C 12.852 19.355 11.563 17.725 11.563 15.801 C 11.563 13.413 13.549 11.477 16 11.477 C 18.451 11.477 20.437 13.413 20.437 15.801 C 20.437 17.725 19.148 19.355 17.365 19.916 L 17.365 21.658 L 17.365 22.258 L 17.365 22.286 L 22.258 22.286 L 22.258 20.523 L 19.842 20.523 C 21.295 19.421 22.229 17.709 22.229 15.787 C 22.229 12.464 19.44 9.771 16 9.771 C 12.56 9.771 9.771 12.464 9.771 15.787 C 9.771 17.709 10.705 19.421 12.158 20.523 L 9.742 20.523 L 9.742 22.286 Z"
                        fill="#708b96"
                        fill-rule="evenodd"
                      />
                      <path
                        d="M 16 28.444 C 9.127 28.444 3.556 22.873 3.556 16 L 0 16 C 0 24.837 7.163 32 16 32 Z M 28.444 16 C 28.444 22.873 22.873 28.444 16 28.444 L 16 32 C 24.837 32 32 24.837 32 16 Z M 16 3.556 C 22.873 3.556 28.444 9.127 28.444 16 L 32 16 C 32 7.163 24.837 0 16 0 Z M 16 0 C 7.163 0 0 7.163 0 16 L 3.556 16 C 3.556 9.127 9.127 3.556 16 3.556 Z"
                        fill="url(#paint0_linear_359)"
                      />
                    </svg>
                    <svg
                      aria-hidden="true"
                      class="MuiSvgIcon-root MuiSvgIcon-fontSizeLarge"
                      focusable="false"
                      style="margin-left: -6px; z-index: 1;"
                      viewBox="0 0 32 32"
                    >
                      <circle
                        cx="16"
                        cy="16"
                        fill="#fff"
                        r="15"
                        stroke="url(#wETH_svg__a)"
                        stroke-width="2"
                      />
                      <path
                        clip-rule="evenodd"
                        d="M16.25 20.976 10 17.349 16.25 26V26l6.253-8.65-6.253 3.626Z"
                        fill="#708B96"
                        fill-rule="evenodd"
                      />
                      <path
                        clip-rule="evenodd"
                        d="m16.25 6 6.248 10.186-6.248-2.793L10 16.186 16.25 6Zm0 7.395L10 16.185l6.25 3.629 6.248-3.628-6.248-2.791Z"
                        fill="#424242"
                        fill-rule="evenodd"
                      />
                      <defs>
                        <lineargradient
                          gradientUnits="userSpaceOnUse"
                          id="wETH_svg__a"
                          x1="16"
                          x2="16"
                          y1="0"
                          y2="32"
                        >
                          <stop
                            stop-color="#444243"
                          />
                          <stop
                            offset="1"
                            stop-color="#708B96"
                          />
                        </lineargradient>
                      </defs>
                    </svg>
                  </div>
                  <p
                    class="MuiTypography-root MuiTypography-body1"
                    style="line-height: 1.4; margin-left: 10px; margin-right: 10px;"
                  >
                    gOHM-wETH
                  </p>
                  <svg
                    aria-hidden="true"
                    class="MuiSvgIcon-root MuiSvgIcon-fontSizeLarge"
                    focusable="false"
                    style="font-size: 15px;"
                    viewBox="0 0 32 32"
                  >
                    <circle
                      cx="16"
                      cy="16"
                      fill="#FF0420"
                      r="16"
                    />
                    <path
                      d="M 11.337 20.253 C 10.384 20.253 9.603 20.028 8.995 19.58 C 8.394 19.124 8.094 18.475 8.094 17.635 C 8.094 17.458 8.114 17.242 8.154 16.986 C 8.258 16.41 8.406 15.717 8.599 14.909 C 9.143 12.707 10.548 11.606 12.814 11.606 C 13.43 11.606 13.982 11.71 14.471 11.918 C 14.959 12.119 15.343 12.423 15.624 12.831 C 15.904 13.231 16.044 13.712 16.044 14.272 C 16.044 14.44 16.024 14.652 15.984 14.909 C 15.864 15.621 15.72 16.314 15.552 16.986 C 15.271 18.083 14.787 18.904 14.099 19.448 C 13.41 19.984 12.489 20.253 11.337 20.253 Z M 11.505 18.523 C 11.953 18.523 12.333 18.391 12.646 18.127 C 12.966 17.863 13.194 17.458 13.33 16.914 C 13.514 16.162 13.654 15.505 13.75 14.945 C 13.782 14.777 13.798 14.604 13.798 14.428 C 13.798 13.7 13.418 13.335 12.658 13.335 C 12.209 13.335 11.825 13.468 11.505 13.732 C 11.192 13.996 10.968 14.4 10.832 14.945 C 10.688 15.481 10.544 16.138 10.4 16.914 C 10.368 17.074 10.352 17.242 10.352 17.418 C 10.352 18.155 10.736 18.523 11.505 18.523 Z"
                      fill="white"
                    />
                    <path
                      d="M 16.595 20.132 C 16.507 20.132 16.439 20.104 16.391 20.048 C 16.351 19.984 16.339 19.912 16.355 19.832 L 18.012 12.026 C 18.028 11.938 18.072 11.866 18.145 11.81 C 18.217 11.754 18.293 11.726 18.373 11.726 L 21.567 11.726 C 22.456 11.726 23.168 11.91 23.705 12.279 C 24.249 12.647 24.521 13.179 24.521 13.876 C 24.521 14.076 24.497 14.284 24.449 14.5 C 24.249 15.421 23.845 16.102 23.236 16.542 C 22.636 16.982 21.811 17.202 20.762 17.202 L 19.141 17.202 L 18.589 19.832 C 18.573 19.92 18.529 19.992 18.457 20.048 C 18.385 20.104 18.309 20.132 18.229 20.132 L 16.595 20.132 Z M 20.847 15.545 C 21.183 15.545 21.475 15.453 21.723 15.269 C 21.979 15.085 22.147 14.821 22.228 14.476 C 22.252 14.34 22.264 14.22 22.264 14.116 C 22.264 13.884 22.196 13.708 22.059 13.588 C 21.923 13.46 21.691 13.396 21.363 13.396 L 19.922 13.396 L 19.465 15.545 L 20.847 15.545 Z"
                      fill="white"
                    />
                  </svg>
                </div>
              </td>
              <td
                class="MuiTableCell-root"
              >
                <p
                  class="MuiTypography-root MuiTypography-body1"
                  style="line-height: 1.4;"
                >
                  <span
                    class="MuiSkeleton-root MuiSkeleton-text MuiSkeleton-pulse"
                    style="width: 80px;"
                  />
                </p>
              </td>
              <td
                class="MuiTableCell-root"
              >
                <p
                  class="MuiTypography-root MuiTypography-body1"
                  style="line-height: 1.4;"
                >
                  <span
                    class="MuiSkeleton-root MuiSkeleton-text MuiSkeleton-pulse"
                    style="width: 80px;"
                  />
                </p>
              </td>
              <td
                class="MuiTableCell-root"
              >
                <p
                  class="MuiTypography-root MuiTypography-body1"
                  style="line-height: 1.4;"
                />
              </td>
              <td
                class="MuiTableCell-root"
              >
                <a
                  aria-disabled="false"
<<<<<<< HEAD
                  class="MuiButtonBase-root MuiButton-root MuiButton-outlined makeStyles-root-66 makeStyles-root-93 undefined MuiButton-outlinedSecondary MuiButton-outlinedSizeSmall MuiButton-sizeSmall MuiButton-disableElevation MuiButton-fullWidth"
=======
                  class="MuiButtonBase-root MuiButton-root MuiButton-outlined makeStyles-root-67 makeStyles-root-94 undefined MuiButton-outlinedSecondary MuiButton-outlinedSizeSmall MuiButton-sizeSmall MuiButton-disableElevation MuiButton-fullWidth"
>>>>>>> bd82473c
                  href="https://zipswap.fi/#/farm/0x3f6da9334142477718bE2ecC3577d1A28dceAAe1"
                  tabindex="0"
                  target="_blank"
                >
                  <span
                    class="MuiButton-label"
                  >
                    Stake on
                     
                    Zipswap
                    <span
                      class="MuiButton-endIcon MuiButton-iconSizeSmall"
                    >
                      <svg
                        aria-hidden="true"
                        class="MuiSvgIcon-root MuiSvgIcon-fontSizeLarge"
                        focusable="false"
                        viewBox="0 0 20 20"
                      >
                        <path
                          d="M4.297 17.445h9.539c1.523 0 2.305-.78 2.305-2.28v-9.58c0-1.507-.782-2.288-2.305-2.288h-9.54c-1.523 0-2.304.773-2.304 2.289v9.578c0 1.508.781 2.281 2.305 2.281Zm.016-.968c-.875 0-1.352-.461-1.352-1.368V5.633c0-.899.477-1.367 1.352-1.367h9.5c.867 0 1.359.468 1.359 1.367v9.476c0 .907-.492 1.368-1.36 1.368h-9.5Zm7.296-4.235c.266 0 .438-.195.438-.476V7.867c0-.344-.188-.492-.492-.492H7.64c-.29 0-.47.172-.47.438 0 .265.188.445.477.445H9.53l1.133-.078-1.055.992-3.382 3.383a.476.476 0 0 0-.149.328c0 .273.18.453.453.453a.47.47 0 0 0 .344-.149L10.25 9.82l.984-1.047-.078 1.282v1.718c0 .29.18.47.453.47Z"
                        />
                      </svg>
                    </span>
                  </span>
                </a>
              </td>
            </tr>
            <tr
              class="MuiTableRow-root"
            >
              <td
                class="MuiTableCell-root"
              >
                <div
<<<<<<< HEAD
                  class="MuiBox-root MuiBox-root-94"
                >
                  <div
                    class="MuiBox-root MuiBox-root-95"
=======
                  class="MuiBox-root MuiBox-root-95"
                  style="white-space: nowrap;"
                >
                  <div
                    class="MuiBox-root MuiBox-root-96"
>>>>>>> bd82473c
                  >
                    <svg
                      aria-hidden="true"
                      class="MuiSvgIcon-root MuiSvgIcon-fontSizeLarge"
                      focusable="false"
                      style="z-index: 1;"
                      viewBox="0 0 32 32"
                    >
                      <svg
                        fill="none"
                        height="32px"
                        viewBox="0 0 32 32"
                        width="32px"
                        xmlns="http://www.w3.org/2000/svg"
                      >
                        <g
                          filter="url(#filter0_b_174_6646)"
                          transform="matrix(1, 0, 0, 1, -0.000099, -2.000099)"
                        >
                          <ellipse
                            cx="16.0001"
                            cy="18.0001"
                            fill="url(#paint0_linear_174_6646)"
                            rx="15.9999"
                            ry="15.9999"
                            transform="rotate(-180 16.0001 18.0001)"
                          />
                          <ellipse
                            cx="16.0001"
                            cy="18.0001"
                            fill="black"
                            fill-opacity="0.8"
                            rx="15.9999"
                            ry="15.9999"
                            transform="rotate(-180 16.0001 18.0001)"
                          />
                          <path
                            d="M0.500192 18.0001C0.500193 9.43973 7.43974 2.50018 16.0001 2.50019C24.5605 2.50019 31.5 9.43973 31.5 18.0001C31.5 26.5605 24.5605 33.5 16.0001 33.5C7.43973 33.5 0.500191 26.5605 0.500192 18.0001Z"
                            stroke="url(#paint1_linear_174_6646)"
                            stroke-opacity="0.4"
                          />
                        </g>
                        <path
                          d="M 22.099 11.576 C 20.505 12.533 13.726 11.709 10.537 11.177 C 9.58 10.22 13.859 9.449 16.119 9.184 L 19.707 9.184 L 23.296 11.177 L 22.099 11.576 Z"
                          fill="#321B06"
                        />
                        <path
                          d="M 17.931 4.423 C 17.993 4.306 18.092 4.212 18.214 4.155 C 18.38 4.079 18.549 4.071 18.704 4.18 C 18.757 4.218 18.799 4.268 18.826 4.326 C 18.966 4.628 19.105 4.93 19.233 5.238 C 19.438 5.736 19.717 6.198 19.944 6.686 C 20.267 7.379 20.592 8.071 20.921 8.761 C 21.109 9.156 21.287 9.56 21.523 9.932 C 21.588 10.03 21.658 10.124 21.735 10.214 C 21.767 10.25 21.807 10.279 21.852 10.299 C 22.197 10.456 22.568 10.486 22.938 10.509 C 23.127 10.521 23.312 10.496 23.5 10.496 C 23.859 10.496 24.218 10.497 24.575 10.509 C 24.812 10.517 25.048 10.545 25.284 10.569 C 25.375 10.582 25.465 10.601 25.553 10.625 C 25.59 10.636 25.626 10.65 25.66 10.668 C 25.852 10.766 25.89 10.93 25.758 11.097 C 25.647 11.237 25.505 11.35 25.342 11.426 C 24.994 11.581 24.631 11.702 24.258 11.788 C 23.891 11.877 23.527 11.977 23.165 12.087 C 22.611 12.261 22.044 12.389 21.469 12.47 C 21.086 12.52 20.7 12.544 20.313 12.542 C 19.966 12.544 19.619 12.518 19.271 12.505 C 18.739 12.486 18.21 12.446 17.679 12.403 C 16.902 12.346 16.122 12.433 15.378 12.66 C 14.876 12.806 14.372 12.946 13.872 13.105 C 13.636 13.18 13.409 13.288 13.184 13.385 C 12.887 13.512 12.593 13.65 12.293 13.773 C 11.563 14.076 10.802 14.269 10.001 14.271 C 9.58 14.281 9.158 14.255 8.742 14.193 C 8.493 14.15 8.242 14.131 7.998 14.046 C 7.216 13.77 6.694 13.253 6.509 12.444 C 6.459 12.234 6.457 12.015 6.504 11.804 C 6.55 11.593 6.644 11.395 6.779 11.225 C 6.91 11.052 7.037 10.87 7.179 10.703 C 7.463 10.362 7.815 10.082 8.214 9.883 C 8.586 9.695 8.992 9.582 9.409 9.551 C 9.676 9.525 9.944 9.527 10.211 9.555 C 10.302 9.565 10.391 9.588 10.481 9.603 C 10.523 9.608 10.564 9.612 10.616 9.618 C 10.628 9.585 10.636 9.552 10.642 9.518 C 10.662 9.233 10.68 8.947 10.699 8.661 C 10.708 8.586 10.711 8.511 10.715 8.436 C 10.721 8.285 10.722 8.134 10.732 7.984 C 10.753 7.65 10.749 7.313 10.824 6.983 C 10.834 6.931 10.84 6.879 10.841 6.826 C 10.852 6.564 10.946 6.326 11.058 6.093 C 11.069 6.069 11.082 6.046 11.097 6.024 C 11.312 5.736 11.573 5.484 11.871 5.28 C 12.448 4.881 13.09 4.582 13.769 4.395 C 14.244 4.263 14.729 4.172 15.221 4.124 C 15.674 4.085 16.131 4.1 16.582 4.17 C 16.737 4.194 16.894 4.215 17.048 4.226 C 17.315 4.243 17.579 4.3 17.83 4.394 C 17.861 4.405 17.891 4.412 17.931 4.423 Z M 10.971 9.706 C 11.02 9.726 11.068 9.749 11.119 9.764 C 11.495 9.878 11.871 9.99 12.248 10.103 L 12.303 10.113 C 12.264 10.082 12.218 10.06 12.17 10.047 C 11.888 9.962 11.608 9.877 11.326 9.795 C 11.209 9.761 11.089 9.736 10.972 9.707 C 10.949 9.558 10.962 9.531 11.098 9.471 C 11.157 9.444 11.218 9.421 11.276 9.394 C 12.186 8.998 13.14 8.708 14.119 8.532 C 14.863 8.393 15.615 8.299 16.371 8.251 C 17.02 8.206 17.671 8.202 18.321 8.239 C 18.822 8.262 19.32 8.33 19.809 8.444 C 20.033 8.494 20.252 8.565 20.463 8.656 C 20.538 8.687 20.599 8.744 20.635 8.816 C 20.735 9.011 20.842 9.204 20.946 9.398 L 21.414 10.269 C 21.431 10.3 21.463 10.331 21.425 10.386 C 21.343 10.361 21.256 10.337 21.171 10.307 C 20.733 10.157 20.28 10.053 19.82 9.997 C 19.366 9.936 18.907 9.897 18.449 9.868 C 18.087 9.845 17.723 9.851 17.359 9.848 C 17.141 9.841 16.923 9.845 16.706 9.86 C 16.302 9.9 15.901 9.96 15.499 10.008 L 13.532 10.26 C 13.51 10.263 13.488 10.267 13.467 10.271 L 13.464 10.294 C 13.758 10.331 14.048 10.392 14.331 10.478 C 14.153 10.467 13.976 10.445 13.799 10.429 C 13.621 10.412 13.441 10.404 13.261 10.386 C 13.081 10.368 12.919 10.311 12.74 10.334 C 12.777 10.361 12.817 10.383 12.86 10.398 C 13.201 10.533 13.55 10.649 13.904 10.744 C 14.39 10.865 14.873 11.003 15.356 11.133 C 15.529 11.18 15.701 11.237 15.878 11.267 C 16.164 11.316 16.453 11.351 16.741 11.382 C 16.947 11.405 17.153 11.418 17.359 11.433 C 17.528 11.446 17.695 11.455 17.862 11.467 C 18.275 11.499 18.688 11.495 19.101 11.489 C 19.748 11.481 20.393 11.424 21.03 11.318 C 21.248 11.279 21.462 11.221 21.676 11.163 C 21.872 11.111 22.062 11.042 22.257 10.989 C 22.592 10.901 22.933 10.939 23.274 10.961 C 23.362 10.966 23.449 10.983 23.536 10.996 C 23.649 11.013 23.762 11.035 23.876 11.046 C 24.111 11.072 24.348 11.093 24.585 11.106 C 24.806 11.118 25.026 11.124 25.249 11.121 C 25.345 11.115 25.439 11.099 25.53 11.072 C 25.571 11.061 25.608 11.041 25.64 11.014 C 25.733 10.939 25.728 10.851 25.62 10.8 C 25.534 10.759 25.442 10.731 25.348 10.717 C 25.011 10.666 24.671 10.641 24.33 10.643 C 24.177 10.645 24.024 10.648 23.871 10.649 C 23.772 10.648 23.672 10.643 23.572 10.64 C 23.767 10.69 23.962 10.726 24.157 10.763 C 24.337 10.798 24.517 10.835 24.696 10.872 C 24.734 10.882 24.77 10.895 24.806 10.911 L 24.799 10.933 C 24.774 10.934 24.748 10.937 24.723 10.935 C 24.651 10.932 24.578 10.927 24.505 10.921 C 24.269 10.899 24.032 10.883 23.798 10.852 C 23.563 10.821 23.314 10.775 23.073 10.738 C 22.85 10.703 22.625 10.678 22.403 10.639 C 22.13 10.587 21.862 10.509 21.605 10.405 C 21.547 10.384 21.499 10.343 21.47 10.29 C 21.244 9.869 21.011 9.452 20.789 9.029 C 20.538 8.553 20.295 8.074 20.052 7.594 C 19.868 7.232 19.683 6.871 19.511 6.505 C 19.265 5.979 19.025 5.453 18.787 4.923 C 18.709 4.747 18.613 4.578 18.593 4.386 C 18.438 4.325 18.207 4.383 18.113 4.504 C 18.231 4.579 18.396 4.558 18.518 4.688 C 18.483 4.705 18.446 4.718 18.407 4.724 C 18.342 4.723 18.277 4.714 18.214 4.699 C 18.066 4.662 17.922 4.604 17.772 4.576 C 17.517 4.526 17.26 4.487 17.003 4.446 C 16.739 4.405 16.471 4.388 16.203 4.396 C 15.909 4.401 15.613 4.394 15.32 4.406 C 14.356 4.454 13.459 4.74 12.602 5.161 C 12.323 5.302 12.056 5.467 11.806 5.652 C 11.654 5.756 11.532 5.896 11.451 6.06 C 11.224 6.543 11.137 7.057 11.105 7.583 C 11.089 7.861 11.072 8.141 11.052 8.417 C 11.033 8.693 11.011 8.966 10.988 9.24 C 10.976 9.353 10.964 9.465 10.956 9.578 C 10.939 9.624 10.931 9.67 10.971 9.706 Z M 25.511 11.164 C 25.403 11.201 25.297 11.245 25.187 11.272 C 25.048 11.311 24.905 11.337 24.761 11.35 C 24.481 11.366 24.204 11.315 23.927 11.28 C 23.651 11.245 23.389 11.208 23.12 11.169 C 22.987 11.153 22.852 11.158 22.721 11.184 C 22.41 11.236 22.121 11.359 21.82 11.445 C 21.641 11.497 21.463 11.559 21.281 11.601 C 21.036 11.658 20.786 11.693 20.54 11.75 C 20.233 11.81 19.919 11.839 19.605 11.835 C 19.138 11.841 18.673 11.8 18.207 11.774 C 17.948 11.759 17.688 11.759 17.428 11.751 C 17.137 11.739 16.846 11.733 16.557 11.703 C 16.303 11.675 16.052 11.623 15.8 11.576 C 15.514 11.523 15.233 11.447 14.959 11.351 C 14.49 11.185 14.021 11.021 13.548 10.868 C 12.944 10.673 12.338 10.484 11.73 10.303 C 11.261 10.163 10.791 10.028 10.316 9.906 C 10.138 9.86 9.955 9.838 9.771 9.841 C 9.337 9.85 8.911 9.951 8.519 10.135 C 8.288 10.243 8.063 10.364 7.846 10.499 C 7.677 10.602 7.519 10.721 7.373 10.854 C 7.039 11.164 6.809 11.566 6.713 12.008 C 6.635 12.319 6.683 12.648 6.846 12.927 C 6.983 13.154 7.159 13.357 7.366 13.527 C 7.379 13.537 7.394 13.547 7.409 13.556 C 7.371 13.485 7.326 13.419 7.274 13.359 C 7.118 13.172 6.994 12.961 6.908 12.734 C 6.796 12.404 6.8 12.081 6.978 11.772 C 7.102 11.568 7.271 11.394 7.473 11.264 C 7.838 11.016 8.249 10.877 8.676 10.779 C 9.245 10.646 9.828 10.574 10.414 10.564 C 10.662 10.562 10.91 10.568 11.159 10.571 C 11.304 10.573 11.45 10.57 11.595 10.585 C 11.842 10.602 12.089 10.635 12.332 10.684 C 12.599 10.747 12.857 10.848 13.117 10.936 C 13.654 11.116 14.191 11.295 14.725 11.482 C 15.16 11.637 15.609 11.755 16.065 11.833 C 16.632 11.92 17.205 11.967 17.779 11.975 C 18.142 11.986 18.505 12.002 18.868 12.011 C 19.128 12.018 19.389 12.032 19.648 12.014 C 20.266 11.972 20.881 11.899 21.477 11.721 C 21.708 11.652 21.94 11.59 22.17 11.521 C 22.287 11.486 22.399 11.434 22.517 11.403 C 22.901 11.298 23.29 11.341 23.679 11.382 C 23.808 11.396 23.935 11.426 24.064 11.439 C 24.193 11.452 24.324 11.45 24.453 11.463 C 24.609 11.478 24.766 11.476 24.922 11.457 C 25.155 11.433 25.337 11.315 25.509 11.173 L 25.511 11.164 Z"
                          fill="#FF890E"
                        />
                        <path
                          d="M 13.602 5.663 C 13.575 5.642 13.53 5.625 13.521 5.598 C 13.513 5.571 13.538 5.53 13.559 5.502 C 13.58 5.48 13.605 5.463 13.633 5.451 C 13.899 5.295 14.187 5.176 14.487 5.1 C 14.668 5.057 14.852 5.015 15.035 4.98 C 15.072 4.974 15.111 4.973 15.148 4.979 C 15.157 4.981 15.165 4.985 15.172 4.991 C 15.179 4.998 15.184 5.005 15.187 5.014 C 15.187 5.024 15.184 5.034 15.18 5.044 C 15.175 5.053 15.168 5.062 15.16 5.068 C 15.117 5.086 15.073 5.101 15.028 5.111 C 14.84 5.162 14.652 5.212 14.464 5.261 C 14.337 5.295 14.222 5.36 14.13 5.452 C 14.045 5.534 13.939 5.59 13.822 5.615 C 13.754 5.633 13.683 5.646 13.602 5.663 Z"
                          fill="#FF890E"
                        />
                        <path
                          d="M 19.426 6.838 C 19.346 6.836 19.269 6.806 19.211 6.752 C 19.131 6.694 19.055 6.63 18.985 6.56 C 18.743 6.313 18.533 6.039 18.358 5.742 C 18.337 5.711 18.321 5.676 18.31 5.64 C 18.307 5.628 18.307 5.615 18.31 5.603 C 18.313 5.591 18.319 5.58 18.327 5.57 C 18.337 5.563 18.349 5.558 18.362 5.557 C 18.374 5.555 18.387 5.557 18.399 5.561 C 18.43 5.576 18.457 5.597 18.477 5.624 C 18.552 5.72 18.62 5.821 18.699 5.914 C 18.871 6.12 19.049 6.323 19.223 6.529 C 19.284 6.601 19.341 6.677 19.397 6.754 C 19.41 6.781 19.419 6.809 19.426 6.838 Z"
                          fill="#FF890E"
                        />
                        <path
                          d="M 9.989 9.942 C 10.025 9.943 10.062 9.947 10.097 9.954 C 10.548 10.081 10.999 10.208 11.449 10.336 C 11.47 10.342 11.49 10.353 11.505 10.368 C 10.973 10.321 10.478 10.143 9.977 9.989 L 9.989 9.942 Z"
                          fill="#FF890E"
                        />
                        <path
                          clip-rule="evenodd"
                          d="M 14.473 25.917 L 14.473 25.885 L 14.473 25.214 L 14.473 23.265 C 12.479 22.638 11.036 20.814 11.036 18.662 C 11.036 15.991 13.259 13.826 16 13.826 C 18.741 13.826 20.964 15.991 20.964 18.662 C 20.964 20.814 19.521 22.638 17.527 23.265 L 17.527 25.214 L 17.527 25.885 L 17.527 25.917 L 23 25.917 L 23 23.944 L 20.297 23.944 C 21.923 22.712 22.968 20.797 22.968 18.646 C 22.968 14.93 19.848 11.917 16 11.917 C 12.152 11.917 9.032 14.93 9.032 18.646 C 9.032 20.797 10.076 22.712 11.702 23.944 L 9 23.944 L 9 25.917 L 14.473 25.917 Z"
                          fill="#728C97"
                          fill-rule="evenodd"
                        />
                        <defs>
                          <filter
                            color-interpolation-filters="sRGB"
                            filterUnits="userSpaceOnUse"
                            height="152"
                            id="filter0_b_174_6646"
                            width="152"
                            x="-60"
                            y="-58"
                          >
                            <feflood
                              flood-opacity="0"
                              result="BackgroundImageFix"
                            />
                            <fegaussianblur
                              in="BackgroundImage"
                              stdDeviation="30"
                            />
                            <fecomposite
                              in2="SourceAlpha"
                              operator="in"
                              result="effect1_backgroundBlur_174_6646"
                            />
                            <feblend
                              in="SourceGraphic"
                              in2="effect1_backgroundBlur_174_6646"
                              mode="normal"
                              result="shape"
                            />
                          </filter>
                          <lineargradient
                            gradientUnits="userSpaceOnUse"
                            id="paint0_linear_174_6646"
                            x1="8.19338"
                            x2="23.6522"
                            y1="21.4286"
                            y2="21.4286"
                          >
                            <stop
                              stop-color="#FF890E"
                            />
                            <stop
                              offset="1"
                              stop-color="#A169FF"
                            />
                          </lineargradient>
                          <lineargradient
                            gradientUnits="userSpaceOnUse"
                            id="paint1_linear_174_6646"
                            x1="28.4445"
                            x2="8.38674"
                            y1="9.20015"
                            y2="8.93872"
                          >
                            <stop
                              stop-color="#FF8320"
                            />
                            <stop
                              offset="1"
                              stop-color="#A169FF"
                            />
                          </lineargradient>
                        </defs>
                      </svg>
                    </svg>
                    <svg
                      aria-hidden="true"
                      class="MuiSvgIcon-root MuiSvgIcon-fontSizeLarge"
                      focusable="false"
                      style="margin-left: -6px; z-index: 1;"
                      viewBox="0 0 32 32"
                    >
                      <defs>
                        <lineargradient
                          gradientTransform="matrix(0.177778, 0, 0, 0.177778, 1.777779, 1.777779)"
                          gradientUnits="userSpaceOnUse"
                          id="paint0_linear_359"
                          x1="80"
                          x2="80"
                          y1="-84"
                          y2="256"
                        >
                          <stop
                            offset="0.1949"
                            stop-color="#708B96"
                          />
                          <stop
                            offset="1"
                            stop-color="#F7FBE7"
                          />
                        </lineargradient>
                      </defs>
                      <path
                        d="M 1.778 16 C 1.778 8.145 8.145 1.778 16 1.778 C 23.855 1.778 30.222 8.145 30.222 16 C 30.222 23.855 23.855 30.222 16 30.222 C 8.145 30.222 1.778 23.855 1.778 16 Z"
                        fill="#fff"
                      />
                      <rect
                        fill="#fff"
                        height="12.516"
                        width="12.516"
                        x="9.742"
                        y="9.771"
                      />
                      <path
                        clip-rule="evenodd"
                        d="M 14.635 22.286 L 14.635 19.916 C 12.852 19.355 11.563 17.725 11.563 15.801 C 11.563 13.413 13.549 11.477 16 11.477 C 18.451 11.477 20.437 13.413 20.437 15.801 C 20.437 17.725 19.148 19.355 17.365 19.916 L 17.365 21.658 L 17.365 22.258 L 17.365 22.286 L 22.258 22.286 L 22.258 20.523 L 19.842 20.523 C 21.295 19.421 22.229 17.709 22.229 15.787 C 22.229 12.464 19.44 9.771 16 9.771 C 12.56 9.771 9.771 12.464 9.771 15.787 C 9.771 17.709 10.705 19.421 12.158 20.523 L 9.742 20.523 L 9.742 22.286 Z"
                        fill="#708b96"
                        fill-rule="evenodd"
                      />
                      <path
                        d="M 16 28.444 C 9.127 28.444 3.556 22.873 3.556 16 L 0 16 C 0 24.837 7.163 32 16 32 Z M 28.444 16 C 28.444 22.873 22.873 28.444 16 28.444 L 16 32 C 24.837 32 32 24.837 32 16 Z M 16 3.556 C 22.873 3.556 28.444 9.127 28.444 16 L 32 16 C 32 7.163 24.837 0 16 0 Z M 16 0 C 7.163 0 0 7.163 0 16 L 3.556 16 C 3.556 9.127 9.127 3.556 16 3.556 Z"
                        fill="url(#paint0_linear_359)"
                      />
                    </svg>
                  </div>
                  <p
                    class="MuiTypography-root MuiTypography-body1"
                    style="line-height: 1.4; margin-left: 10px; margin-right: 10px;"
                  >
                    jgOHM-gOHM
                  </p>
                  <svg
                    aria-hidden="true"
                    class="MuiSvgIcon-root MuiSvgIcon-fontSizeLarge"
                    focusable="false"
                    style="font-size: 15px;"
                    viewBox="0 0 32 32"
                  >
                    <ellipse
                      cx="16"
                      cy="16"
                      rx="15.442"
                      ry="15.442"
                      style="fill: rgb(44, 55, 76);"
                    />
                    <g
                      id="Background"
                      transform="matrix(0.063934, 0, 0, 0.063934, 0, 0)"
                    />
                    <g
                      id="Logos_and_symbols"
                      transform="matrix(0.055939, 0, 0, 0.055939, 2.774117, 1.580833)"
                    >
                      <g
                        id="SYMBOL_VER_3"
                      />
                      <g
                        id="SYMBOL_VER_3_3_"
                      />
                      <g
                        id="SYMBOL_VER_4"
                      />
                      <g
                        id="SYMBOL_VER_4_1_"
                      >
                        <g
                          id="SYMBOL_VER_4_3_"
                        />
                      </g>
                      <g
                        id="SYMBOL_VER_5_1_"
                      />
                      <g
                        id="off_2_1_"
                      />
                      <g
                        id="VER_3_1_"
                      >
                        <g
                          id="SYMBOL_VER_2_1_"
                        />
                      </g>
                      <g
                        id="VER_3"
                      >
                        <g
                          id="SYMBOL_VER_2"
                        />
                      </g>
                      <g
                        id="off_2"
                      />
                      <g
                        id="SYMBOL_VER_5"
                      />
                      <g
                        id="SYMBOL_VER_1"
                      />
                      <g
                        id="SYMBOL_VER_1_1_"
                      />
                      <g
                        id="SYMBOL_VER_1-1_3_"
                      />
                      <g
                        id="SYMBOL_VER_1-1_2_"
                      />
                      <g
                        id="SYMBOL_VER_1-1"
                      />
                      <g
                        id="SYMBOL_VER_1-1_1_"
                      >
                        <g
                          id="_x31_-3"
                        />
                        <g
                          id="Symbol_-_Original_14_"
                        >
                          <path
                            d="M291.134,237.469l35.654-60.5l96.103,149.684l0.046,28.727l-0.313-197.672
      c-0.228-4.832-2.794-9.252-6.887-11.859L242.715,46.324c-4.045-1.99-9.18-1.967-13.22,0.063c-0.546,0.272-1.06,0.57-1.548,0.895
      l-0.604,0.379L59.399,144.983l-0.651,0.296c-0.838,0.385-1.686,0.875-2.48,1.444c-3.185,2.283-5.299,5.66-5.983,9.448
      c-0.103,0.574-0.179,1.158-0.214,1.749l0.264,161.083l89.515-138.745c11.271-18.397,35.825-24.323,58.62-24.001l26.753,0.706
      L67.588,409.765l18.582,10.697L245.692,157.22l70.51-0.256L157.091,426.849l66.306,38.138l7.922,4.556
      c3.351,1.362,7.302,1.431,10.681,0.21l175.453-101.678l-33.544,19.438L291.134,237.469z M304.736,433.395l-66.969-105.108
      l40.881-69.371l87.952,138.628L304.736,433.395z"
                            fill="#2D374B"
                          />
                          <polygon
                            fill="#28A0F0"
                            points="237.768,328.286 304.736,433.395 366.601,397.543 278.648,258.915 			"
                          />
                          <path
                            d="M422.937,355.379l-0.046-28.727l-96.103-149.684l-35.654,60.5l92.774,150.043l33.544-19.438
      c3.29-2.673,5.281-6.594,5.49-10.825L422.937,355.379z"
                            fill="#28A0F0"
                          />
                          <path
                            d="M20.219,382.469l47.369,27.296l157.634-252.801l-26.753-0.706c-22.795-0.322-47.35,5.604-58.62,24.001
      L50.334,319.004l-30.115,46.271V382.469z"
                            fill="#FFFFFF"
                          />
                          <polygon
                            fill="#FFFFFF"
                            points="316.202,156.964 245.692,157.22 86.17,420.462 141.928,452.565 157.091,426.849 			"
                          />
                          <path
                            d="M452.65,156.601c-0.59-14.746-8.574-28.245-21.08-36.104L256.28,19.692
      c-12.371-6.229-27.825-6.237-40.218-0.004c-1.465,0.739-170.465,98.752-170.465,98.752c-2.339,1.122-4.592,2.458-6.711,3.975
      c-11.164,8.001-17.969,20.435-18.668,34.095v208.765l30.115-46.271L50.07,157.921c0.035-0.589,0.109-1.169,0.214-1.741
      c0.681-3.79,2.797-7.171,5.983-9.456c0.795-0.569,172.682-100.064,173.228-100.337c4.04-2.029,9.175-2.053,13.22-0.063
      l173.022,99.523c4.093,2.607,6.659,7.027,6.887,11.859v199.542c-0.209,4.231-1.882,8.152-5.172,10.825l-33.544,19.438
      l-17.308,10.031l-61.864,35.852l-62.737,36.357c-3.379,1.221-7.33,1.152-10.681-0.21l-74.228-42.693l-15.163,25.717
      l66.706,38.406c2.206,1.255,4.171,2.367,5.784,3.272c2.497,1.4,4.199,2.337,4.8,2.629c4.741,2.303,11.563,3.643,17.71,3.643
      c5.636,0,11.132-1.035,16.332-3.072l182.225-105.531c10.459-8.104,16.612-20.325,17.166-33.564V156.601z"
                            fill="#96BEDC"
                          />
                        </g>
                        <g
                          id="Symbol_-_Original_13_"
                        />
                        <g
                          id="Symbol_-_Original_6_"
                        />
                        <g
                          id="Symbol_-_Original_4_"
                        />
                        <g
                          id="One_color_version_-_White_3_"
                        >
                          <g
                            id="Symbol_-_Original_15_"
                          />
                        </g>
                        <g
                          id="One_color_version_-_White"
                        >
                          <g
                            id="Symbol_-_Original"
                          />
                        </g>
                        <g
                          id="Symbol_-_Monochromatic_3_"
                        >
                          <g
                            id="_x33__7_"
                          />
                        </g>
                        <g
                          id="Symbol_-_Monochromatic"
                        >
                          <g
                            id="_x33__3_"
                          />
                        </g>
                        <g
                          id="_x33__2_"
                        />
                        <g
                          id="_x33__1_"
                        />
                        <g
                          id="_x33_"
                        />
                        <g
                          id="Symbol_-_Original_10_"
                        />
                        <g
                          id="Symbol_-_Original_1_"
                        />
                        <g
                          id="Symbol_-_Original_2_"
                        />
                        <g
                          id="_x34__1_"
                        />
                        <g
                          id="Symbol_-_Monochromatic_2_"
                        >
                          <g
                            id="_x33__6_"
                          />
                        </g>
                        <g
                          id="One_color_version_-_White_2_"
                        >
                          <g
                            id="Symbol_-_Original_11_"
                          />
                        </g>
                        <g
                          id="Symbol_-_Original_5_"
                        >
                          <g
                            id="Symbol_-_Original_12_"
                          />
                        </g>
                        <g
                          id="One_color_version_-_White_1_"
                        >
                          <g
                            id="Symbol_-_Original_9_"
                          />
                        </g>
                      </g>
                      <g
                        id="SYMBOL_VER_1_2_"
                      >
                        <g
                          id="SYMBOL_VER_2_4_"
                        />
                        <g
                          id="SYMBOL_VER_2-1-1_1_"
                        />
                        <g
                          id="SYMBOL_VER_2-2-1_1_"
                        />
                        <g
                          id="SYMBOL_VER_2-3-1_4_"
                        />
                        <g
                          id="New_Symbol_1_"
                        >
                          <g
                            id="SYMBOL_VER_2-3-1_3_"
                          />
                        </g>
                        <g
                          id="New_Symbol"
                        >
                          <g
                            id="SYMBOL_VER_2-3-1_1_"
                          />
                        </g>
                      </g>
                      <g
                        id="SYMBOL_VER_2_2_"
                      />
                      <g
                        id="SYMBOL_VER_4_2_"
                      />
                      <g
                        id="SYMBOL_VER_3_2_"
                      />
                      <g
                        id="SYMBOL_VER_3_1_"
                      />
                      <g
                        id="SYMBOL_VER_1-1-1_1_"
                      />
                      <g
                        id="SYMBOL_VER_1-1-1"
                      />
                      <g
                        id="SYMBOL_VER_1-1-1_2_2_"
                      />
                      <g
                        id="SYMBOL_VER_1-1-1_2"
                      />
                      <g
                        id="SYMBOL_VER_1-1-1_2_1_"
                      />
                      <g
                        id="Symbol_-_Original_7_"
                      />
                      <g
                        id="Symbol_-_Original_8_"
                      />
                      <g
                        id="SYMBOL_VER_2-1-1"
                      />
                      <g
                        id="SYMBOL_VER_2-2-1"
                      />
                      <g
                        id="SYMBOL_VER_2-3-1"
                      />
                      <g
                        id="SYMBOL_VER_5-1_1_"
                      />
                      <g
                        id="SYMBOL_VER_5-1"
                      />
                      <g
                        id="SYMBOL_VER_5-2_1_"
                      />
                      <g
                        id="SYMBOL_VER_5-2"
                      />
                      <g
                        id="Symbol_-_Monochromatic_1_"
                      >
                        <g
                          id="_x33__4_"
                        />
                      </g>
                    </g>
                  </svg>
                </div>
              </td>
              <td
                class="MuiTableCell-root"
              >
                <p
                  class="MuiTypography-root MuiTypography-body1"
                  style="line-height: 1.4;"
                >
                  <span
                    class="MuiSkeleton-root MuiSkeleton-text MuiSkeleton-pulse"
                    style="width: 80px;"
                  />
                </p>
              </td>
              <td
                class="MuiTableCell-root"
              >
                <p
                  class="MuiTypography-root MuiTypography-body1"
                  style="line-height: 1.4;"
                >
                  <span
                    class="MuiSkeleton-root MuiSkeleton-text MuiSkeleton-pulse"
                    style="width: 80px;"
                  />
                </p>
              </td>
              <td
                class="MuiTableCell-root"
              >
                <p
                  class="MuiTypography-root MuiTypography-body1"
                  style="line-height: 1.4;"
                />
              </td>
              <td
                class="MuiTableCell-root"
              >
                <a
                  aria-disabled="false"
<<<<<<< HEAD
                  class="MuiButtonBase-root MuiButton-root MuiButton-outlined makeStyles-root-66 makeStyles-root-96 undefined MuiButton-outlinedSecondary MuiButton-outlinedSizeSmall MuiButton-sizeSmall MuiButton-disableElevation MuiButton-fullWidth"
=======
                  class="MuiButtonBase-root MuiButton-root MuiButton-outlined makeStyles-root-67 makeStyles-root-97 undefined MuiButton-outlinedSecondary MuiButton-outlinedSizeSmall MuiButton-sizeSmall MuiButton-disableElevation MuiButton-fullWidth"
>>>>>>> bd82473c
                  href="https://jonesdao.io/farms"
                  tabindex="0"
                  target="_blank"
                >
                  <span
                    class="MuiButton-label"
                  >
                    Stake on
                     
                    Jones DAO
                    <span
                      class="MuiButton-endIcon MuiButton-iconSizeSmall"
                    >
                      <svg
                        aria-hidden="true"
                        class="MuiSvgIcon-root MuiSvgIcon-fontSizeLarge"
                        focusable="false"
                        viewBox="0 0 20 20"
                      >
                        <path
                          d="M4.297 17.445h9.539c1.523 0 2.305-.78 2.305-2.28v-9.58c0-1.507-.782-2.288-2.305-2.288h-9.54c-1.523 0-2.304.773-2.304 2.289v9.578c0 1.508.781 2.281 2.305 2.281Zm.016-.968c-.875 0-1.352-.461-1.352-1.368V5.633c0-.899.477-1.367 1.352-1.367h9.5c.867 0 1.359.468 1.359 1.367v9.476c0 .907-.492 1.368-1.36 1.368h-9.5Zm7.296-4.235c.266 0 .438-.195.438-.476V7.867c0-.344-.188-.492-.492-.492H7.64c-.29 0-.47.172-.47.438 0 .265.188.445.477.445H9.53l1.133-.078-1.055.992-3.382 3.383a.476.476 0 0 0-.149.328c0 .273.18.453.453.453a.47.47 0 0 0 .344-.149L10.25 9.82l.984-1.047-.078 1.282v1.718c0 .29.18.47.453.47Z"
                        />
                      </svg>
                    </span>
                  </span>
                </a>
              </td>
            </tr>
            <tr
              class="MuiTableRow-root"
            >
              <td
                class="MuiTableCell-root"
              >
                <div
                  class="MuiBox-root MuiBox-root-98"
                  style="white-space: nowrap;"
                >
                  <div
                    class="MuiBox-root MuiBox-root-99"
                  >
                    <svg
                      aria-hidden="true"
                      class="MuiSvgIcon-root MuiSvgIcon-fontSizeLarge"
                      focusable="false"
                      style="z-index: 1;"
                      viewBox="0 0 32 32"
                    >
                      <path
                        d="M0 16C0 7.163 7.163 0 16 0s16 7.163 16 16-7.163 16-16 16S0 24.837 0 16Z"
                        fill="#708B96"
                      />
                      <path
                        clip-rule="evenodd"
                        d="M17.536 23.04v.032h5.504v-1.984h-2.718c1.635-1.239 2.686-3.165 2.686-5.328 0-3.738-3.138-6.768-7.008-6.768s-7.008 3.03-7.008 6.768c0 2.163 1.05 4.089 2.686 5.328H8.96v1.984h5.504v-2.667c-2.005-.63-3.456-2.465-3.456-4.629 0-2.686 2.235-4.864 4.992-4.864s4.992 2.178 4.992 4.864c0 2.164-1.45 3.998-3.456 4.63v2.634Z"
                        fill="#fff"
                        fill-rule="evenodd"
                      />
                    </svg>
                    <svg
                      aria-hidden="true"
                      class="MuiSvgIcon-root MuiSvgIcon-fontSizeLarge"
                      focusable="false"
                      style="margin-left: -6px; z-index: 1;"
                      viewBox="0 0 32 32"
                    >
                      <circle
                        cx="16"
                        cy="16"
                        fill="#F5AC37"
                        r="16"
                      />
                      <path
                        d="M16.59 17.13h6.08c.13 0 .19 0 .2-.17.05-.619.05-1.24 0-1.86 0-.12-.06-.17-.19-.17h-12.1c-.15 0-.19.05-.19.19v1.78c0 .23 0 .23.24.23h5.96Zm5.6-4.28a.195.195 0 0 0 0-.14 3.96 3.96 0 0 0-.36-.63 5.103 5.103 0 0 0-.74-.93 2.451 2.451 0 0 0-.461-.45 7.187 7.187 0 0 0-3-1.52 7.458 7.458 0 0 0-1.7-.18h-5.37c-.15 0-.17.06-.17.19v3.55c0 .15 0 .19.19.19h11.54s.1-.02.12-.08h-.049Zm0 6.36a2.336 2.336 0 0 0-.51 0H10.59c-.15 0-.2 0-.2.2v3.47c0 .16 0 .2.2.2h5.12c.245.02.49.002.73-.049a7.626 7.626 0 0 0 2.17-.48c.253-.088.498-.203.73-.34h.07a6.496 6.496 0 0 0 2.79-2.809s.07-.151-.01-.19v-.002ZM8.38 24.88v-5.53c0-.13 0-.15-.16-.15H6.05c-.12 0-.17 0-.17-.16v-1.9H8.2c.13 0 .18 0 .18-.17v-1.88c0-.12 0-.149-.16-.149H6.05c-.12 0-.17 0-.17-.16v-1.76c0-.11 0-.14.16-.14h2.15c.15 0 .19 0 .19-.19v-5.39c0-.16 0-.2.2-.2h7.5c.544.022 1.085.082 1.62.18a9.775 9.775 0 0 1 3.13 1.16 8.82 8.82 0 0 1 1.76 1.36c.396.412.753.857 1.07 1.33.314.48.575.994.78 1.53a.26.26 0 0 0 .3.21h1.79c.23 0 .23 0 .24.221v1.64c0 .16-.06.2-.221.2h-1.38c-.14 0-.18 0-.17.18.054.61.054 1.22 0 1.83 0 .17 0 .19.19.19h1.58c.07.09 0 .18 0 .27.01.117.01.234 0 .35v1.21c0 .17-.05.22-.2.22h-1.89a.25.25 0 0 0-.29.19 7.997 7.997 0 0 1-2.101 3.06c-.34.307-.697.595-1.07.86-.4.23-.79.47-1.2.66-.756.34-1.548.591-2.36.75a12.3 12.3 0 0 1-2.34.19h-6.94v-.01l.002-.002Z"
                        fill="#FEFEFD"
                      />
                    </svg>
                    <svg
                      aria-hidden="true"
                      class="MuiSvgIcon-root MuiSvgIcon-fontSizeLarge"
                      focusable="false"
                      style="margin-left: -6px; z-index: 1;"
                      viewBox="0 0 32 32"
                    >
                      <circle
                        cx="16"
                        cy="16"
                        fill="#fff"
                        r="15"
                        stroke="url(#wETH_svg__a)"
                        stroke-width="2"
                      />
                      <path
                        clip-rule="evenodd"
                        d="M16.25 20.976 10 17.349 16.25 26V26l6.253-8.65-6.253 3.626Z"
                        fill="#708B96"
                        fill-rule="evenodd"
                      />
                      <path
                        clip-rule="evenodd"
                        d="m16.25 6 6.248 10.186-6.248-2.793L10 16.186 16.25 6Zm0 7.395L10 16.185l6.25 3.629 6.248-3.628-6.248-2.791Z"
                        fill="#424242"
                        fill-rule="evenodd"
                      />
                      <defs>
                        <lineargradient
                          gradientUnits="userSpaceOnUse"
                          id="wETH_svg__a"
                          x1="16"
                          x2="16"
                          y1="0"
                          y2="32"
                        >
                          <stop
                            stop-color="#444243"
                          />
                          <stop
                            offset="1"
                            stop-color="#708B96"
                          />
                        </lineargradient>
                      </defs>
                    </svg>
                  </div>
                  <p
                    class="MuiTypography-root MuiTypography-body1"
                    style="line-height: 1.4; margin-left: 10px; margin-right: 10px;"
                  >
                    OHM-DAI-wETH
                  </p>
                  <svg
                    aria-hidden="true"
                    class="MuiSvgIcon-root MuiSvgIcon-fontSizeLarge"
                    focusable="false"
                    style="font-size: 15px;"
                    viewBox="0 0 32 32"
                  >
                    <circle
                      cx="16"
                      cy="16"
                      fill="#fff"
                      r="15"
                      stroke="url(#wETH_svg__a)"
                      stroke-width="2"
                    />
                    <path
                      clip-rule="evenodd"
                      d="M16.25 20.976 10 17.349 16.25 26V26l6.253-8.65-6.253 3.626Z"
                      fill="#708B96"
                      fill-rule="evenodd"
                    />
                    <path
                      clip-rule="evenodd"
                      d="m16.25 6 6.248 10.186-6.248-2.793L10 16.186 16.25 6Zm0 7.395L10 16.185l6.25 3.629 6.248-3.628-6.248-2.791Z"
                      fill="#424242"
                      fill-rule="evenodd"
                    />
                    <defs>
                      <lineargradient
                        gradientUnits="userSpaceOnUse"
                        id="wETH_svg__a"
                        x1="16"
                        x2="16"
                        y1="0"
                        y2="32"
                      >
                        <stop
                          stop-color="#444243"
                        />
                        <stop
                          offset="1"
                          stop-color="#708B96"
                        />
                      </lineargradient>
                    </defs>
                  </svg>
                </div>
              </td>
              <td
                class="MuiTableCell-root"
              >
                <p
                  class="MuiTypography-root MuiTypography-body1"
                  style="line-height: 1.4;"
                >
                  <span
                    class="MuiSkeleton-root MuiSkeleton-text MuiSkeleton-pulse"
                    style="width: 80px;"
                  />
                </p>
              </td>
              <td
                class="MuiTableCell-root"
              >
                <p
                  class="MuiTypography-root MuiTypography-body1"
                  style="line-height: 1.4;"
                >
                  <span
                    class="MuiSkeleton-root MuiSkeleton-text MuiSkeleton-pulse"
                    style="width: 80px;"
                  />
                </p>
              </td>
              <td
                class="MuiTableCell-root"
              >
                <p
                  class="MuiTypography-root MuiTypography-body1"
                  style="line-height: 1.4;"
                />
              </td>
              <td
                class="MuiTableCell-root"
              >
                <a
                  aria-disabled="false"
                  class="MuiButtonBase-root MuiButton-root MuiButton-outlined makeStyles-root-67 makeStyles-root-100 undefined MuiButton-outlinedSecondary MuiButton-outlinedSizeSmall MuiButton-sizeSmall MuiButton-disableElevation MuiButton-fullWidth"
                  href="https://app.balancer.fi/#/pool/0xc45d42f801105e861e86658648e3678ad7aa70f900010000000000000000011e"
                  tabindex="0"
                  target="_blank"
                >
                  <span
                    class="MuiButton-label"
                  >
                    Stake on
                     
                    Balancer
                    <span
                      class="MuiButton-endIcon MuiButton-iconSizeSmall"
                    >
                      <svg
                        aria-hidden="true"
                        class="MuiSvgIcon-root MuiSvgIcon-fontSizeLarge"
                        focusable="false"
                        viewBox="0 0 20 20"
                      >
                        <path
                          d="M4.297 17.445h9.539c1.523 0 2.305-.78 2.305-2.28v-9.58c0-1.507-.782-2.288-2.305-2.288h-9.54c-1.523 0-2.304.773-2.304 2.289v9.578c0 1.508.781 2.281 2.305 2.281Zm.016-.968c-.875 0-1.352-.461-1.352-1.368V5.633c0-.899.477-1.367 1.352-1.367h9.5c.867 0 1.359.468 1.359 1.367v9.476c0 .907-.492 1.368-1.36 1.368h-9.5Zm7.296-4.235c.266 0 .438-.195.438-.476V7.867c0-.344-.188-.492-.492-.492H7.64c-.29 0-.47.172-.47.438 0 .265.188.445.477.445H9.53l1.133-.078-1.055.992-3.382 3.383a.476.476 0 0 0-.149.328c0 .273.18.453.453.453a.47.47 0 0 0 .344-.149L10.25 9.82l.984-1.047-.078 1.282v1.718c0 .29.18.47.453.47Z"
                        />
                      </svg>
                    </span>
                  </span>
                </a>
              </td>
            </tr>
          </table>
        </div>
      </div>
    </div>
  </div>
</div>
`;<|MERGE_RESOLUTION|>--- conflicted
+++ resolved
@@ -52,114 +52,110 @@
           class="MuiGrid-root MuiGrid-item"
         >
           <div
-            class="MuiBox-root MuiBox-root-7"
+            class="MuiGrid-root"
           >
             <div
-              class="MuiGrid-root"
+              class="MuiBox-root MuiBox-root-7"
             >
               <div
-                class="MuiBox-root MuiBox-root-8"
+                class="MuiGrid-root MuiGrid-container MuiGrid-spacing-xs-2 MuiGrid-align-items-xs-flex-end"
               >
                 <div
-                  class="MuiGrid-root MuiGrid-container MuiGrid-spacing-xs-2 MuiGrid-align-items-xs-flex-end"
+                  class="MuiGrid-root MuiGrid-item MuiGrid-grid-xs-12 MuiGrid-grid-sm-4"
                 >
                   <div
-                    class="MuiGrid-root MuiGrid-item MuiGrid-grid-xs-12 MuiGrid-grid-sm-4"
+                    class="makeStyles-root-8 stake-apy"
                   >
                     <div
-                      class="makeStyles-root-9 stake-apy"
-                    >
-                      <div
-                        class="MuiBox-root MuiBox-root-10"
-                      >
-                        <h5
-                          class="MuiTypography-root MuiTypography-h5 MuiTypography-colorTextSecondary"
-                        >
-                          APY
-                        </h5>
-                        <h4
-                          class="MuiTypography-root MuiTypography-h4"
+                      class="MuiBox-root MuiBox-root-9"
+                    >
+                      <h5
+                        class="MuiTypography-root MuiTypography-h5 MuiTypography-colorTextSecondary"
+                      >
+                        APY
+                      </h5>
+                      <h4
+                        class="MuiTypography-root MuiTypography-h4"
+                        style="width: 100%;"
+                      >
+                        <span
+                          class="MuiSkeleton-root MuiSkeleton-text MuiSkeleton-pulse"
                           style="width: 100%;"
-                        >
-                          <span
-                            class="MuiSkeleton-root MuiSkeleton-text MuiSkeleton-pulse"
-                            style="width: 100%;"
-                          />
-                        </h4>
-                      </div>
+                        />
+                      </h4>
                     </div>
                   </div>
+                </div>
+                <div
+                  class="MuiGrid-root MuiGrid-item MuiGrid-grid-xs-12 MuiGrid-grid-sm-4"
+                >
                   <div
-                    class="MuiGrid-root MuiGrid-item MuiGrid-grid-xs-12 MuiGrid-grid-sm-4"
+                    class="makeStyles-root-8 stake-tvl"
                   >
                     <div
-                      class="makeStyles-root-9 stake-tvl"
-                    >
-                      <div
-                        class="MuiBox-root MuiBox-root-11"
-                      >
-                        <h5
-                          class="MuiTypography-root MuiTypography-h5 MuiTypography-colorTextSecondary"
-                        >
-                          Total Value Deposited
-                        </h5>
-                        <h4
-                          class="MuiTypography-root MuiTypography-h4"
+                      class="MuiBox-root MuiBox-root-10"
+                    >
+                      <h5
+                        class="MuiTypography-root MuiTypography-h5 MuiTypography-colorTextSecondary"
+                      >
+                        Total Value Deposited
+                      </h5>
+                      <h4
+                        class="MuiTypography-root MuiTypography-h4"
+                        style="width: 100%;"
+                      >
+                        <span
+                          class="MuiSkeleton-root MuiSkeleton-text MuiSkeleton-pulse"
                           style="width: 100%;"
-                        >
-                          <span
-                            class="MuiSkeleton-root MuiSkeleton-text MuiSkeleton-pulse"
-                            style="width: 100%;"
-                          />
-                        </h4>
-                      </div>
+                        />
+                      </h4>
                     </div>
                   </div>
+                </div>
+                <div
+                  class="MuiGrid-root MuiGrid-item MuiGrid-grid-xs-12 MuiGrid-grid-sm-4"
+                >
                   <div
-                    class="MuiGrid-root MuiGrid-item MuiGrid-grid-xs-12 MuiGrid-grid-sm-4"
+                    class="makeStyles-root-8 stake-index"
                   >
                     <div
-                      class="makeStyles-root-9 stake-index"
-                    >
-                      <div
-                        class="MuiBox-root MuiBox-root-12"
-                      >
-                        <h5
-                          class="MuiTypography-root MuiTypography-h5 MuiTypography-colorTextSecondary"
-                        >
-                          Current Index
+                      class="MuiBox-root MuiBox-root-11"
+                    >
+                      <h5
+                        class="MuiTypography-root MuiTypography-h5 MuiTypography-colorTextSecondary"
+                      >
+                        Current Index
+                        <div
+                          class="MuiBox-root MuiBox-root-12"
+                          style="font-size: 16px;"
+                        >
                           <div
                             class="MuiBox-root MuiBox-root-13"
-                            style="font-size: 16px;"
+                            style="display: inline-flex; justify-content: center; align-self: center;"
                           >
-                            <div
-                              class="MuiBox-root MuiBox-root-14"
-                              style="display: inline-flex; justify-content: center; align-self: center;"
+                            <svg
+                              aria-hidden="true"
+                              class="MuiSvgIcon-root info-icon MuiSvgIcon-fontSizeSmall"
+                              focusable="false"
+                              style="margin: 0px 5px; font-size: 1em;"
+                              viewBox="0 0 20 20"
                             >
-                              <svg
-                                aria-hidden="true"
-                                class="MuiSvgIcon-root info-icon MuiSvgIcon-fontSizeSmall"
-                                focusable="false"
-                                style="margin: 0px 5px; font-size: 1em;"
-                                viewBox="0 0 20 20"
-                              >
-                                <path
-                                  d="M 10 20 C 15.475 20 20 15.473 20 10 C 20 4.518 15.473 0 9.991 0 C 4.516 0 0 4.518 0 10 C 0 15.475 4.527 20 10 20 Z M 10 18.705 C 5.189 18.714 1.287 14.812 1.297 10.001 C 1.28 5.189 5.179 1.281 9.991 1.285 C 14.807 1.28 18.714 5.182 18.714 9.999 C 18.719 14.811 14.813 18.712 10 18.702 Z M 9.941 6.242 C 10.559 6.242 11.038 5.763 11.038 5.156 C 11.043 4.547 10.549 4.053 9.94 4.058 C 9.334 4.057 8.842 4.55 8.844 5.156 C 8.843 5.761 9.337 6.249 9.941 6.242 Z M 8.216 15.444 L 12.303 15.444 C 12.623 15.444 12.871 15.204 12.871 14.895 C 12.87 14.584 12.615 14.334 12.303 14.338 L 10.868 14.338 L 10.868 8.754 C 10.868 8.346 10.658 8.065 10.269 8.065 L 8.345 8.065 C 7.919 8.045 7.631 8.493 7.826 8.872 C 7.925 9.065 8.128 9.182 8.345 9.172 L 9.652 9.172 L 9.652 14.338 L 8.216 14.338 C 7.905 14.334 7.649 14.584 7.648 14.895 C 7.648 15.204 7.897 15.444 8.216 15.444 Z"
-                                />
-                              </svg>
-                            </div>
+                              <path
+                                d="M 10 20 C 15.475 20 20 15.473 20 10 C 20 4.518 15.473 0 9.991 0 C 4.516 0 0 4.518 0 10 C 0 15.475 4.527 20 10 20 Z M 10 18.705 C 5.189 18.714 1.287 14.812 1.297 10.001 C 1.28 5.189 5.179 1.281 9.991 1.285 C 14.807 1.28 18.714 5.182 18.714 9.999 C 18.719 14.811 14.813 18.712 10 18.702 Z M 9.941 6.242 C 10.559 6.242 11.038 5.763 11.038 5.156 C 11.043 4.547 10.549 4.053 9.94 4.058 C 9.334 4.057 8.842 4.55 8.844 5.156 C 8.843 5.761 9.337 6.249 9.941 6.242 Z M 8.216 15.444 L 12.303 15.444 C 12.623 15.444 12.871 15.204 12.871 14.895 C 12.87 14.584 12.615 14.334 12.303 14.338 L 10.868 14.338 L 10.868 8.754 C 10.868 8.346 10.658 8.065 10.269 8.065 L 8.345 8.065 C 7.919 8.045 7.631 8.493 7.826 8.872 C 7.925 9.065 8.128 9.182 8.345 9.172 L 9.652 9.172 L 9.652 14.338 L 8.216 14.338 C 7.905 14.334 7.649 14.584 7.648 14.895 C 7.648 15.204 7.897 15.444 8.216 15.444 Z"
+                              />
+                            </svg>
                           </div>
-                        </h5>
-                        <h4
-                          class="MuiTypography-root MuiTypography-h4"
+                        </div>
+                      </h5>
+                      <h4
+                        class="MuiTypography-root MuiTypography-h4"
+                        style="width: 100%;"
+                      >
+                        <span
+                          class="MuiSkeleton-root MuiSkeleton-text MuiSkeleton-pulse"
                           style="width: 100%;"
-                        >
-                          <span
-                            class="MuiSkeleton-root MuiSkeleton-text MuiSkeleton-pulse"
-                            style="width: 100%;"
-                          />
-                        </h4>
-                      </div>
+                        />
+                      </h4>
                     </div>
                   </div>
                 </div>
@@ -167,13 +163,13 @@
             </div>
           </div>
           <div
-            class="MuiBox-root MuiBox-root-16"
+            class="MuiBox-root MuiBox-root-15"
           >
             <div
-              class="MuiBox-root MuiBox-root-17"
+              class="MuiBox-root MuiBox-root-16"
             >
               <button
-                class="MuiButtonBase-root MuiButton-root MuiButton-contained makeStyles-root-18 makeStyles-root-19 undefined MuiButton-containedPrimary MuiButton-containedSizeLarge MuiButton-sizeLarge MuiButton-disableElevation"
+                class="MuiButtonBase-root MuiButton-root MuiButton-contained makeStyles-root-17 makeStyles-root-18 undefined MuiButton-containedPrimary MuiButton-containedSizeLarge MuiButton-sizeLarge MuiButton-disableElevation"
                 style="font-size: 1.2857rem;"
                 tabindex="0"
                 type="button"
@@ -184,18 +180,18 @@
                   Connect Wallet
                 </span>
               </button>
+              <h6
+                class="MuiTypography-root MuiTypography-h6"
+              >
+                Connect your wallet to stake OHM
+              </h6>
             </div>
-            <h6
-              class="MuiTypography-root MuiTypography-h6"
-            >
-              Connect your wallet to stake OHM
-            </h6>
           </div>
         </div>
       </div>
     </div>
     <div
-      class="MuiPaper-root makeStyles-root-1 makeStyles-root-24  MuiPaper-elevation0 MuiPaper-rounded"
+      class="MuiPaper-root makeStyles-root-1 makeStyles-root-23  MuiPaper-elevation0 MuiPaper-rounded"
       style="transform: none; webkit-transition: transform 225ms cubic-bezier(0.4, 0, 0.2, 1) 0ms; transition: transform 225ms cubic-bezier(0.4, 0, 0.2, 1) 0ms;"
     >
       <div
@@ -205,10 +201,10 @@
           class="MuiGrid-root card-header MuiGrid-item"
         >
           <div
-            class="MuiBox-root MuiBox-root-25"
+            class="MuiBox-root MuiBox-root-24"
           >
             <div
-              class="MuiBox-root MuiBox-root-26"
+              class="MuiBox-root MuiBox-root-25"
             >
               <h5
                 class="MuiTypography-root header-text MuiTypography-h5"
@@ -228,7 +224,7 @@
             class="MuiTable-root"
           >
             <thead
-              class="MuiTableHead-root makeStyles-stakePoolHeaderText-21"
+              class="MuiTableHead-root makeStyles-stakePoolHeaderText-20"
             >
               <tr
                 class="MuiTableRow-root MuiTableRow-head"
@@ -264,15 +260,11 @@
                 class="MuiTableCell-root"
               >
                 <div
-<<<<<<< HEAD
-                  class="MuiBox-root MuiBox-root-27"
-=======
                   class="MuiBox-root MuiBox-root-26"
                   style="white-space: nowrap;"
->>>>>>> bd82473c
                 >
                   <div
-                    class="MuiBox-root MuiBox-root-28"
+                    class="MuiBox-root MuiBox-root-27"
                   >
                     <svg
                       aria-hidden="true"
@@ -725,7 +717,7 @@
               >
                 <a
                   aria-disabled="false"
-                  class="MuiButtonBase-root MuiButton-root MuiButton-outlined makeStyles-root-18 makeStyles-root-30 undefined MuiButton-outlinedSecondary MuiButton-outlinedSizeSmall MuiButton-sizeSmall MuiButton-disableElevation MuiButton-fullWidth"
+                  class="MuiButtonBase-root MuiButton-root MuiButton-outlined makeStyles-root-17 makeStyles-root-29 undefined MuiButton-outlinedSecondary MuiButton-outlinedSizeSmall MuiButton-sizeSmall MuiButton-disableElevation MuiButton-fullWidth"
                   href="https://app.sushi.com/farm?filter=2x"
                   tabindex="0"
                   target="_blank"
@@ -761,15 +753,11 @@
                 class="MuiTableCell-root"
               >
                 <div
-<<<<<<< HEAD
-                  class="MuiBox-root MuiBox-root-31"
-=======
                   class="MuiBox-root MuiBox-root-30"
                   style="white-space: nowrap;"
->>>>>>> bd82473c
                 >
                   <div
-                    class="MuiBox-root MuiBox-root-32"
+                    class="MuiBox-root MuiBox-root-31"
                   >
                     <svg
                       aria-hidden="true"
@@ -926,7 +914,7 @@
               >
                 <a
                   aria-disabled="false"
-                  class="MuiButtonBase-root MuiButton-root MuiButton-outlined makeStyles-root-18 makeStyles-root-33 undefined MuiButton-outlinedSecondary MuiButton-outlinedSizeSmall MuiButton-sizeSmall MuiButton-disableElevation MuiButton-fullWidth"
+                  class="MuiButtonBase-root MuiButton-root MuiButton-outlined makeStyles-root-17 makeStyles-root-32 undefined MuiButton-outlinedSecondary MuiButton-outlinedSizeSmall MuiButton-sizeSmall MuiButton-disableElevation MuiButton-fullWidth"
                   href="https://app.sushi.com/farm?filter=2x"
                   tabindex="0"
                   target="_blank"
@@ -962,15 +950,11 @@
                 class="MuiTableCell-root"
               >
                 <div
-<<<<<<< HEAD
-                  class="MuiBox-root MuiBox-root-34"
-=======
                   class="MuiBox-root MuiBox-root-33"
                   style="white-space: nowrap;"
->>>>>>> bd82473c
                 >
                   <div
-                    class="MuiBox-root MuiBox-root-35"
+                    class="MuiBox-root MuiBox-root-34"
                   >
                     <svg
                       aria-hidden="true"
@@ -1101,7 +1085,7 @@
               >
                 <a
                   aria-disabled="false"
-                  class="MuiButtonBase-root MuiButton-root MuiButton-outlined makeStyles-root-18 makeStyles-root-36 undefined MuiButton-outlinedSecondary MuiButton-outlinedSizeSmall MuiButton-sizeSmall MuiButton-disableElevation MuiButton-fullWidth"
+                  class="MuiButtonBase-root MuiButton-root MuiButton-outlined makeStyles-root-17 makeStyles-root-35 undefined MuiButton-outlinedSecondary MuiButton-outlinedSizeSmall MuiButton-sizeSmall MuiButton-disableElevation MuiButton-fullWidth"
                   href="https://traderjoexyz.com/farm/0xB674f93952F02F2538214D4572Aa47F262e990Ff-0x188bED1968b795d5c9022F6a0bb5931Ac4c18F00"
                   tabindex="0"
                   target="_blank"
@@ -1137,15 +1121,11 @@
                 class="MuiTableCell-root"
               >
                 <div
-<<<<<<< HEAD
-                  class="MuiBox-root MuiBox-root-37"
-=======
                   class="MuiBox-root MuiBox-root-36"
                   style="white-space: nowrap;"
->>>>>>> bd82473c
                 >
                   <div
-                    class="MuiBox-root MuiBox-root-38"
+                    class="MuiBox-root MuiBox-root-37"
                   >
                     <svg
                       aria-hidden="true"
@@ -1340,7 +1320,7 @@
               >
                 <a
                   aria-disabled="false"
-                  class="MuiButtonBase-root MuiButton-root MuiButton-outlined makeStyles-root-18 makeStyles-root-39 undefined MuiButton-outlinedSecondary MuiButton-outlinedSizeSmall MuiButton-sizeSmall MuiButton-disableElevation MuiButton-fullWidth"
+                  class="MuiButtonBase-root MuiButton-root MuiButton-outlined makeStyles-root-17 makeStyles-root-38 undefined MuiButton-outlinedSecondary MuiButton-outlinedSizeSmall MuiButton-sizeSmall MuiButton-disableElevation MuiButton-fullWidth"
                   href="https://app.spiritswap.finance/#/farms/allfarms"
                   tabindex="0"
                   target="_blank"
@@ -1376,15 +1356,11 @@
                 class="MuiTableCell-root"
               >
                 <div
-<<<<<<< HEAD
-                  class="MuiBox-root MuiBox-root-40"
-=======
                   class="MuiBox-root MuiBox-root-39"
                   style="white-space: nowrap;"
->>>>>>> bd82473c
                 >
                   <div
-                    class="MuiBox-root MuiBox-root-41"
+                    class="MuiBox-root MuiBox-root-40"
                   >
                     <svg
                       aria-hidden="true"
@@ -1579,7 +1555,7 @@
               >
                 <a
                   aria-disabled="false"
-                  class="MuiButtonBase-root MuiButton-root MuiButton-outlined makeStyles-root-18 makeStyles-root-42 undefined MuiButton-outlinedSecondary MuiButton-outlinedSizeSmall MuiButton-sizeSmall MuiButton-disableElevation MuiButton-fullWidth"
+                  class="MuiButtonBase-root MuiButton-root MuiButton-outlined makeStyles-root-17 makeStyles-root-41 undefined MuiButton-outlinedSecondary MuiButton-outlinedSizeSmall MuiButton-sizeSmall MuiButton-disableElevation MuiButton-fullWidth"
                   href="https://beets.fi/#/pool/0xf7bf0f161d3240488807ffa23894452246049916000200000000000000000198"
                   tabindex="0"
                   target="_blank"
@@ -1615,15 +1591,11 @@
                 class="MuiTableCell-root"
               >
                 <div
-<<<<<<< HEAD
-                  class="MuiBox-root MuiBox-root-43"
-=======
                   class="MuiBox-root MuiBox-root-42"
                   style="white-space: nowrap;"
->>>>>>> bd82473c
                 >
                   <div
-                    class="MuiBox-root MuiBox-root-44"
+                    class="MuiBox-root MuiBox-root-43"
                   >
                     <svg
                       aria-hidden="true"
@@ -1790,7 +1762,7 @@
               >
                 <a
                   aria-disabled="false"
-                  class="MuiButtonBase-root MuiButton-root MuiButton-outlined makeStyles-root-18 makeStyles-root-45 undefined MuiButton-outlinedSecondary MuiButton-outlinedSizeSmall MuiButton-sizeSmall MuiButton-disableElevation MuiButton-fullWidth"
+                  class="MuiButtonBase-root MuiButton-root MuiButton-outlined makeStyles-root-17 makeStyles-root-44 undefined MuiButton-outlinedSecondary MuiButton-outlinedSizeSmall MuiButton-sizeSmall MuiButton-disableElevation MuiButton-fullWidth"
                   href="https://zipswap.fi/#/farm/0x3f6da9334142477718bE2ecC3577d1A28dceAAe1"
                   tabindex="0"
                   target="_blank"
@@ -1826,15 +1798,11 @@
                 class="MuiTableCell-root"
               >
                 <div
-<<<<<<< HEAD
-                  class="MuiBox-root MuiBox-root-46"
-=======
                   class="MuiBox-root MuiBox-root-45"
                   style="white-space: nowrap;"
->>>>>>> bd82473c
                 >
                   <div
-                    class="MuiBox-root MuiBox-root-47"
+                    class="MuiBox-root MuiBox-root-46"
                   >
                     <svg
                       aria-hidden="true"
@@ -2373,7 +2341,7 @@
               >
                 <a
                   aria-disabled="false"
-                  class="MuiButtonBase-root MuiButton-root MuiButton-outlined makeStyles-root-18 makeStyles-root-48 undefined MuiButton-outlinedSecondary MuiButton-outlinedSizeSmall MuiButton-sizeSmall MuiButton-disableElevation MuiButton-fullWidth"
+                  class="MuiButtonBase-root MuiButton-root MuiButton-outlined makeStyles-root-17 makeStyles-root-47 undefined MuiButton-outlinedSecondary MuiButton-outlinedSizeSmall MuiButton-sizeSmall MuiButton-disableElevation MuiButton-fullWidth"
                   href="https://jonesdao.io/farms"
                   tabindex="0"
                   target="_blank"
@@ -2634,11 +2602,7 @@
     id="stake-view"
   >
     <div
-<<<<<<< HEAD
-      class="MuiPaper-root makeStyles-root-49 makeStyles-root-50  MuiPaper-elevation0 MuiPaper-rounded"
-=======
       class="MuiPaper-root makeStyles-root-51 makeStyles-root-52  MuiPaper-elevation0 MuiPaper-rounded"
->>>>>>> bd82473c
       style="transform: none; webkit-transition: transform 225ms cubic-bezier(0.4, 0, 0.2, 1) 0ms; transition: transform 225ms cubic-bezier(0.4, 0, 0.2, 1) 0ms;"
     >
       <div
@@ -2648,17 +2612,10 @@
           class="MuiGrid-root card-header MuiGrid-item"
         >
           <div
-<<<<<<< HEAD
-            class="MuiBox-root MuiBox-root-51"
-          >
-            <div
-              class="MuiBox-root MuiBox-root-52"
-=======
             class="MuiBox-root MuiBox-root-53"
           >
             <div
               class="MuiBox-root MuiBox-root-54"
->>>>>>> bd82473c
             >
               <h5
                 class="MuiTypography-root header-text MuiTypography-h5"
@@ -2671,17 +2628,10 @@
             />
           </div>
           <div
-<<<<<<< HEAD
-            class="MuiBox-root MuiBox-root-53"
-          >
-            <div
-              class="MuiBox-root MuiBox-root-54 rebase-timer"
-=======
             class="MuiBox-root MuiBox-root-55"
           >
             <div
               class="MuiBox-root MuiBox-root-56 rebase-timer"
->>>>>>> bd82473c
             >
               <p
                 class="MuiTypography-root MuiTypography-body2"
@@ -2698,151 +2648,110 @@
           class="MuiGrid-root MuiGrid-item"
         >
           <div
-            class="MuiBox-root MuiBox-root-55"
+            class="MuiGrid-root"
           >
             <div
-<<<<<<< HEAD
-              class="MuiGrid-root"
-=======
               class="MuiBox-root MuiBox-root-57"
->>>>>>> bd82473c
             >
               <div
-                class="MuiBox-root MuiBox-root-56"
+                class="MuiGrid-root MuiGrid-container MuiGrid-spacing-xs-2 MuiGrid-align-items-xs-flex-end"
               >
                 <div
-                  class="MuiGrid-root MuiGrid-container MuiGrid-spacing-xs-2 MuiGrid-align-items-xs-flex-end"
+                  class="MuiGrid-root MuiGrid-item MuiGrid-grid-xs-12 MuiGrid-grid-sm-4"
                 >
                   <div
-<<<<<<< HEAD
-                    class="MuiGrid-root MuiGrid-item MuiGrid-grid-xs-12 MuiGrid-grid-sm-4"
-                  >
-                    <div
-                      class="makeStyles-root-57 stake-apy"
-=======
                     class="makeStyles-root-58 stake-apy"
                   >
                     <div
                       class="MuiBox-root MuiBox-root-59"
->>>>>>> bd82473c
-                    >
-                      <div
-                        class="MuiBox-root MuiBox-root-58"
-                      >
-                        <h5
-                          class="MuiTypography-root MuiTypography-h5 MuiTypography-colorTextSecondary"
-                        >
-                          APY
-                        </h5>
-                        <h4
-                          class="MuiTypography-root MuiTypography-h4"
+                    >
+                      <h5
+                        class="MuiTypography-root MuiTypography-h5 MuiTypography-colorTextSecondary"
+                      >
+                        APY
+                      </h5>
+                      <h4
+                        class="MuiTypography-root MuiTypography-h4"
+                        style="width: 100%;"
+                      >
+                        <span
+                          class="MuiSkeleton-root MuiSkeleton-text MuiSkeleton-pulse"
                           style="width: 100%;"
-                        >
-                          <span
-                            class="MuiSkeleton-root MuiSkeleton-text MuiSkeleton-pulse"
-                            style="width: 100%;"
-                          />
-                        </h4>
-                      </div>
+                        />
+                      </h4>
                     </div>
                   </div>
+                </div>
+                <div
+                  class="MuiGrid-root MuiGrid-item MuiGrid-grid-xs-12 MuiGrid-grid-sm-4"
+                >
                   <div
-<<<<<<< HEAD
-                    class="MuiGrid-root MuiGrid-item MuiGrid-grid-xs-12 MuiGrid-grid-sm-4"
-                  >
-                    <div
-                      class="makeStyles-root-57 stake-tvl"
-=======
                     class="makeStyles-root-58 stake-tvl"
                   >
                     <div
                       class="MuiBox-root MuiBox-root-60"
->>>>>>> bd82473c
-                    >
-                      <div
-                        class="MuiBox-root MuiBox-root-59"
-                      >
-                        <h5
-                          class="MuiTypography-root MuiTypography-h5 MuiTypography-colorTextSecondary"
-                        >
-                          Total Value Deposited
-                        </h5>
-                        <h4
-                          class="MuiTypography-root MuiTypography-h4"
+                    >
+                      <h5
+                        class="MuiTypography-root MuiTypography-h5 MuiTypography-colorTextSecondary"
+                      >
+                        Total Value Deposited
+                      </h5>
+                      <h4
+                        class="MuiTypography-root MuiTypography-h4"
+                        style="width: 100%;"
+                      >
+                        <span
+                          class="MuiSkeleton-root MuiSkeleton-text MuiSkeleton-pulse"
                           style="width: 100%;"
-                        >
-                          <span
-                            class="MuiSkeleton-root MuiSkeleton-text MuiSkeleton-pulse"
-                            style="width: 100%;"
-                          />
-                        </h4>
-                      </div>
+                        />
+                      </h4>
                     </div>
                   </div>
+                </div>
+                <div
+                  class="MuiGrid-root MuiGrid-item MuiGrid-grid-xs-12 MuiGrid-grid-sm-4"
+                >
                   <div
-<<<<<<< HEAD
-                    class="MuiGrid-root MuiGrid-item MuiGrid-grid-xs-12 MuiGrid-grid-sm-4"
-                  >
-                    <div
-                      class="makeStyles-root-57 stake-index"
-=======
                     class="makeStyles-root-58 stake-index"
                   >
                     <div
                       class="MuiBox-root MuiBox-root-61"
->>>>>>> bd82473c
-                    >
-                      <div
-                        class="MuiBox-root MuiBox-root-60"
-                      >
-<<<<<<< HEAD
-                        <h5
-                          class="MuiTypography-root MuiTypography-h5 MuiTypography-colorTextSecondary"
-=======
+                    >
+                      <h5
+                        class="MuiTypography-root MuiTypography-h5 MuiTypography-colorTextSecondary"
+                      >
                         Current Index
                         <div
                           class="MuiBox-root MuiBox-root-62"
                           style="font-size: 16px;"
->>>>>>> bd82473c
-                        >
-                          Current Index
+                        >
                           <div
-<<<<<<< HEAD
-                            class="MuiBox-root MuiBox-root-61"
-                            style="font-size: 16px;"
-=======
                             class="MuiBox-root MuiBox-root-63"
                             style="display: inline-flex; justify-content: center; align-self: center;"
->>>>>>> bd82473c
                           >
-                            <div
-                              class="MuiBox-root MuiBox-root-62"
-                              style="display: inline-flex; justify-content: center; align-self: center;"
+                            <svg
+                              aria-hidden="true"
+                              class="MuiSvgIcon-root info-icon MuiSvgIcon-fontSizeSmall"
+                              focusable="false"
+                              style="margin: 0px 5px; font-size: 1em;"
+                              viewBox="0 0 20 20"
                             >
-                              <svg
-                                aria-hidden="true"
-                                class="MuiSvgIcon-root info-icon MuiSvgIcon-fontSizeSmall"
-                                focusable="false"
-                                style="margin: 0px 5px; font-size: 1em;"
-                                viewBox="0 0 20 20"
-                              >
-                                <path
-                                  d="M 10 20 C 15.475 20 20 15.473 20 10 C 20 4.518 15.473 0 9.991 0 C 4.516 0 0 4.518 0 10 C 0 15.475 4.527 20 10 20 Z M 10 18.705 C 5.189 18.714 1.287 14.812 1.297 10.001 C 1.28 5.189 5.179 1.281 9.991 1.285 C 14.807 1.28 18.714 5.182 18.714 9.999 C 18.719 14.811 14.813 18.712 10 18.702 Z M 9.941 6.242 C 10.559 6.242 11.038 5.763 11.038 5.156 C 11.043 4.547 10.549 4.053 9.94 4.058 C 9.334 4.057 8.842 4.55 8.844 5.156 C 8.843 5.761 9.337 6.249 9.941 6.242 Z M 8.216 15.444 L 12.303 15.444 C 12.623 15.444 12.871 15.204 12.871 14.895 C 12.87 14.584 12.615 14.334 12.303 14.338 L 10.868 14.338 L 10.868 8.754 C 10.868 8.346 10.658 8.065 10.269 8.065 L 8.345 8.065 C 7.919 8.045 7.631 8.493 7.826 8.872 C 7.925 9.065 8.128 9.182 8.345 9.172 L 9.652 9.172 L 9.652 14.338 L 8.216 14.338 C 7.905 14.334 7.649 14.584 7.648 14.895 C 7.648 15.204 7.897 15.444 8.216 15.444 Z"
-                                />
-                              </svg>
-                            </div>
+                              <path
+                                d="M 10 20 C 15.475 20 20 15.473 20 10 C 20 4.518 15.473 0 9.991 0 C 4.516 0 0 4.518 0 10 C 0 15.475 4.527 20 10 20 Z M 10 18.705 C 5.189 18.714 1.287 14.812 1.297 10.001 C 1.28 5.189 5.179 1.281 9.991 1.285 C 14.807 1.28 18.714 5.182 18.714 9.999 C 18.719 14.811 14.813 18.712 10 18.702 Z M 9.941 6.242 C 10.559 6.242 11.038 5.763 11.038 5.156 C 11.043 4.547 10.549 4.053 9.94 4.058 C 9.334 4.057 8.842 4.55 8.844 5.156 C 8.843 5.761 9.337 6.249 9.941 6.242 Z M 8.216 15.444 L 12.303 15.444 C 12.623 15.444 12.871 15.204 12.871 14.895 C 12.87 14.584 12.615 14.334 12.303 14.338 L 10.868 14.338 L 10.868 8.754 C 10.868 8.346 10.658 8.065 10.269 8.065 L 8.345 8.065 C 7.919 8.045 7.631 8.493 7.826 8.872 C 7.925 9.065 8.128 9.182 8.345 9.172 L 9.652 9.172 L 9.652 14.338 L 8.216 14.338 C 7.905 14.334 7.649 14.584 7.648 14.895 C 7.648 15.204 7.897 15.444 8.216 15.444 Z"
+                              />
+                            </svg>
                           </div>
-                        </h5>
-                        <h4
-                          class="MuiTypography-root MuiTypography-h4"
+                        </div>
+                      </h5>
+                      <h4
+                        class="MuiTypography-root MuiTypography-h4"
+                        style="width: 100%;"
+                      >
+                        <span
+                          class="MuiSkeleton-root MuiSkeleton-text MuiSkeleton-pulse"
                           style="width: 100%;"
-                        >
-                          <span
-                            class="MuiSkeleton-root MuiSkeleton-text MuiSkeleton-pulse"
-                            style="width: 100%;"
-                          />
-                        </h4>
-                      </div>
+                        />
+                      </h4>
                     </div>
                   </div>
                 </div>
@@ -2850,15 +2759,6 @@
             </div>
           </div>
           <div
-<<<<<<< HEAD
-            class="MuiBox-root MuiBox-root-64"
-          >
-            <div
-              class="MuiBox-root MuiBox-root-65"
-            >
-              <button
-                class="MuiButtonBase-root MuiButton-root MuiButton-contained makeStyles-root-66 makeStyles-root-67 undefined MuiButton-containedPrimary MuiButton-containedSizeLarge MuiButton-sizeLarge MuiButton-disableElevation"
-=======
             class="MuiBox-root MuiBox-root-65"
           >
             <div
@@ -2866,7 +2766,6 @@
             >
               <button
                 class="MuiButtonBase-root MuiButton-root MuiButton-contained makeStyles-root-67 makeStyles-root-68 undefined MuiButton-containedPrimary MuiButton-containedSizeLarge MuiButton-sizeLarge MuiButton-disableElevation"
->>>>>>> bd82473c
                 style="font-size: 1.2857rem;"
                 tabindex="0"
                 type="button"
@@ -2877,22 +2776,18 @@
                   Connect Wallet
                 </span>
               </button>
+              <h6
+                class="MuiTypography-root MuiTypography-h6"
+              >
+                Connect your wallet to stake OHM
+              </h6>
             </div>
-            <h6
-              class="MuiTypography-root MuiTypography-h6"
-            >
-              Connect your wallet to stake OHM
-            </h6>
           </div>
         </div>
       </div>
     </div>
     <div
-<<<<<<< HEAD
-      class="MuiPaper-root makeStyles-root-49 makeStyles-root-72  MuiPaper-elevation0 MuiPaper-rounded"
-=======
       class="MuiPaper-root makeStyles-root-51 makeStyles-root-73  MuiPaper-elevation0 MuiPaper-rounded"
->>>>>>> bd82473c
       style="transform: none; webkit-transition: transform 225ms cubic-bezier(0.4, 0, 0.2, 1) 0ms; transition: transform 225ms cubic-bezier(0.4, 0, 0.2, 1) 0ms;"
     >
       <div
@@ -2902,17 +2797,10 @@
           class="MuiGrid-root card-header MuiGrid-item"
         >
           <div
-<<<<<<< HEAD
-            class="MuiBox-root MuiBox-root-73"
-          >
-            <div
-              class="MuiBox-root MuiBox-root-74"
-=======
             class="MuiBox-root MuiBox-root-74"
           >
             <div
               class="MuiBox-root MuiBox-root-75"
->>>>>>> bd82473c
             >
               <h5
                 class="MuiTypography-root header-text MuiTypography-h5"
@@ -2932,11 +2820,7 @@
             class="MuiTable-root"
           >
             <thead
-<<<<<<< HEAD
-              class="MuiTableHead-root makeStyles-stakePoolHeaderText-69"
-=======
               class="MuiTableHead-root makeStyles-stakePoolHeaderText-70"
->>>>>>> bd82473c
             >
               <tr
                 class="MuiTableRow-root MuiTableRow-head"
@@ -2972,18 +2856,11 @@
                 class="MuiTableCell-root"
               >
                 <div
-<<<<<<< HEAD
-                  class="MuiBox-root MuiBox-root-75"
-                >
-                  <div
-                    class="MuiBox-root MuiBox-root-76"
-=======
                   class="MuiBox-root MuiBox-root-76"
                   style="white-space: nowrap;"
                 >
                   <div
                     class="MuiBox-root MuiBox-root-77"
->>>>>>> bd82473c
                   >
                     <svg
                       aria-hidden="true"
@@ -3436,11 +3313,7 @@
               >
                 <a
                   aria-disabled="false"
-<<<<<<< HEAD
-                  class="MuiButtonBase-root MuiButton-root MuiButton-outlined makeStyles-root-66 makeStyles-root-78 undefined MuiButton-outlinedSecondary MuiButton-outlinedSizeSmall MuiButton-sizeSmall MuiButton-disableElevation MuiButton-fullWidth"
-=======
                   class="MuiButtonBase-root MuiButton-root MuiButton-outlined makeStyles-root-67 makeStyles-root-79 undefined MuiButton-outlinedSecondary MuiButton-outlinedSizeSmall MuiButton-sizeSmall MuiButton-disableElevation MuiButton-fullWidth"
->>>>>>> bd82473c
                   href="https://app.sushi.com/farm?filter=2x"
                   tabindex="0"
                   target="_blank"
@@ -3476,18 +3349,11 @@
                 class="MuiTableCell-root"
               >
                 <div
-<<<<<<< HEAD
-                  class="MuiBox-root MuiBox-root-79"
-                >
-                  <div
-                    class="MuiBox-root MuiBox-root-80"
-=======
                   class="MuiBox-root MuiBox-root-80"
                   style="white-space: nowrap;"
                 >
                   <div
                     class="MuiBox-root MuiBox-root-81"
->>>>>>> bd82473c
                   >
                     <svg
                       aria-hidden="true"
@@ -3644,11 +3510,7 @@
               >
                 <a
                   aria-disabled="false"
-<<<<<<< HEAD
-                  class="MuiButtonBase-root MuiButton-root MuiButton-outlined makeStyles-root-66 makeStyles-root-81 undefined MuiButton-outlinedSecondary MuiButton-outlinedSizeSmall MuiButton-sizeSmall MuiButton-disableElevation MuiButton-fullWidth"
-=======
                   class="MuiButtonBase-root MuiButton-root MuiButton-outlined makeStyles-root-67 makeStyles-root-82 undefined MuiButton-outlinedSecondary MuiButton-outlinedSizeSmall MuiButton-sizeSmall MuiButton-disableElevation MuiButton-fullWidth"
->>>>>>> bd82473c
                   href="https://app.sushi.com/farm?filter=2x"
                   tabindex="0"
                   target="_blank"
@@ -3684,18 +3546,11 @@
                 class="MuiTableCell-root"
               >
                 <div
-<<<<<<< HEAD
-                  class="MuiBox-root MuiBox-root-82"
-                >
-                  <div
-                    class="MuiBox-root MuiBox-root-83"
-=======
                   class="MuiBox-root MuiBox-root-83"
                   style="white-space: nowrap;"
                 >
                   <div
                     class="MuiBox-root MuiBox-root-84"
->>>>>>> bd82473c
                   >
                     <svg
                       aria-hidden="true"
@@ -3826,11 +3681,7 @@
               >
                 <a
                   aria-disabled="false"
-<<<<<<< HEAD
-                  class="MuiButtonBase-root MuiButton-root MuiButton-outlined makeStyles-root-66 makeStyles-root-84 undefined MuiButton-outlinedSecondary MuiButton-outlinedSizeSmall MuiButton-sizeSmall MuiButton-disableElevation MuiButton-fullWidth"
-=======
                   class="MuiButtonBase-root MuiButton-root MuiButton-outlined makeStyles-root-67 makeStyles-root-85 undefined MuiButton-outlinedSecondary MuiButton-outlinedSizeSmall MuiButton-sizeSmall MuiButton-disableElevation MuiButton-fullWidth"
->>>>>>> bd82473c
                   href="https://traderjoexyz.com/farm/0xB674f93952F02F2538214D4572Aa47F262e990Ff-0x188bED1968b795d5c9022F6a0bb5931Ac4c18F00"
                   tabindex="0"
                   target="_blank"
@@ -3866,18 +3717,11 @@
                 class="MuiTableCell-root"
               >
                 <div
-<<<<<<< HEAD
-                  class="MuiBox-root MuiBox-root-85"
-                >
-                  <div
-                    class="MuiBox-root MuiBox-root-86"
-=======
                   class="MuiBox-root MuiBox-root-86"
                   style="white-space: nowrap;"
                 >
                   <div
                     class="MuiBox-root MuiBox-root-87"
->>>>>>> bd82473c
                   >
                     <svg
                       aria-hidden="true"
@@ -4072,11 +3916,7 @@
               >
                 <a
                   aria-disabled="false"
-<<<<<<< HEAD
-                  class="MuiButtonBase-root MuiButton-root MuiButton-outlined makeStyles-root-66 makeStyles-root-87 undefined MuiButton-outlinedSecondary MuiButton-outlinedSizeSmall MuiButton-sizeSmall MuiButton-disableElevation MuiButton-fullWidth"
-=======
                   class="MuiButtonBase-root MuiButton-root MuiButton-outlined makeStyles-root-67 makeStyles-root-88 undefined MuiButton-outlinedSecondary MuiButton-outlinedSizeSmall MuiButton-sizeSmall MuiButton-disableElevation MuiButton-fullWidth"
->>>>>>> bd82473c
                   href="https://app.spiritswap.finance/#/farms/allfarms"
                   tabindex="0"
                   target="_blank"
@@ -4112,18 +3952,11 @@
                 class="MuiTableCell-root"
               >
                 <div
-<<<<<<< HEAD
-                  class="MuiBox-root MuiBox-root-88"
-                >
-                  <div
-                    class="MuiBox-root MuiBox-root-89"
-=======
                   class="MuiBox-root MuiBox-root-89"
                   style="white-space: nowrap;"
                 >
                   <div
                     class="MuiBox-root MuiBox-root-90"
->>>>>>> bd82473c
                   >
                     <svg
                       aria-hidden="true"
@@ -4318,11 +4151,7 @@
               >
                 <a
                   aria-disabled="false"
-<<<<<<< HEAD
-                  class="MuiButtonBase-root MuiButton-root MuiButton-outlined makeStyles-root-66 makeStyles-root-90 undefined MuiButton-outlinedSecondary MuiButton-outlinedSizeSmall MuiButton-sizeSmall MuiButton-disableElevation MuiButton-fullWidth"
-=======
                   class="MuiButtonBase-root MuiButton-root MuiButton-outlined makeStyles-root-67 makeStyles-root-91 undefined MuiButton-outlinedSecondary MuiButton-outlinedSizeSmall MuiButton-sizeSmall MuiButton-disableElevation MuiButton-fullWidth"
->>>>>>> bd82473c
                   href="https://beets.fi/#/pool/0xf7bf0f161d3240488807ffa23894452246049916000200000000000000000198"
                   tabindex="0"
                   target="_blank"
@@ -4358,18 +4187,11 @@
                 class="MuiTableCell-root"
               >
                 <div
-<<<<<<< HEAD
-                  class="MuiBox-root MuiBox-root-91"
-                >
-                  <div
-                    class="MuiBox-root MuiBox-root-92"
-=======
                   class="MuiBox-root MuiBox-root-92"
                   style="white-space: nowrap;"
                 >
                   <div
                     class="MuiBox-root MuiBox-root-93"
->>>>>>> bd82473c
                   >
                     <svg
                       aria-hidden="true"
@@ -4536,11 +4358,7 @@
               >
                 <a
                   aria-disabled="false"
-<<<<<<< HEAD
-                  class="MuiButtonBase-root MuiButton-root MuiButton-outlined makeStyles-root-66 makeStyles-root-93 undefined MuiButton-outlinedSecondary MuiButton-outlinedSizeSmall MuiButton-sizeSmall MuiButton-disableElevation MuiButton-fullWidth"
-=======
                   class="MuiButtonBase-root MuiButton-root MuiButton-outlined makeStyles-root-67 makeStyles-root-94 undefined MuiButton-outlinedSecondary MuiButton-outlinedSizeSmall MuiButton-sizeSmall MuiButton-disableElevation MuiButton-fullWidth"
->>>>>>> bd82473c
                   href="https://zipswap.fi/#/farm/0x3f6da9334142477718bE2ecC3577d1A28dceAAe1"
                   tabindex="0"
                   target="_blank"
@@ -4576,18 +4394,11 @@
                 class="MuiTableCell-root"
               >
                 <div
-<<<<<<< HEAD
-                  class="MuiBox-root MuiBox-root-94"
-                >
-                  <div
-                    class="MuiBox-root MuiBox-root-95"
-=======
                   class="MuiBox-root MuiBox-root-95"
                   style="white-space: nowrap;"
                 >
                   <div
                     class="MuiBox-root MuiBox-root-96"
->>>>>>> bd82473c
                   >
                     <svg
                       aria-hidden="true"
@@ -5126,11 +4937,7 @@
               >
                 <a
                   aria-disabled="false"
-<<<<<<< HEAD
-                  class="MuiButtonBase-root MuiButton-root MuiButton-outlined makeStyles-root-66 makeStyles-root-96 undefined MuiButton-outlinedSecondary MuiButton-outlinedSizeSmall MuiButton-sizeSmall MuiButton-disableElevation MuiButton-fullWidth"
-=======
                   class="MuiButtonBase-root MuiButton-root MuiButton-outlined makeStyles-root-67 makeStyles-root-97 undefined MuiButton-outlinedSecondary MuiButton-outlinedSizeSmall MuiButton-sizeSmall MuiButton-disableElevation MuiButton-fullWidth"
->>>>>>> bd82473c
                   href="https://jonesdao.io/farms"
                   tabindex="0"
                   target="_blank"
