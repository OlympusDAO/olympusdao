// Jest Snapshot v1, https://goo.gl/fbAQLP

exports[`<Stake/> should render component 1`] = `
<div>
  <div
    id="stake-view"
  >
    <div
      class="MuiPaper-root MuiPaper-elevation MuiPaper-rounded MuiPaper-elevation0 helloooooo Paper-root  css-m19e0g-MuiPaper-root"
      style="transform: none; webkit-transition: transform 225ms cubic-bezier(0.4, 0, 0.2, 1) 0ms; transition: transform 225ms cubic-bezier(0.4, 0, 0.2, 1) 0ms;"
    >
      <div
        class="MuiGrid-root MuiGrid-container MuiGrid-spacing-xs-2 MuiGrid-direction-xs-column css-1y6dg9a-MuiGrid-root"
      >
        <div
          class="MuiGrid-root MuiGrid-item card-header css-159wrwf-MuiGrid-root"
        >
          <div
            class="MuiBox-root css-gg4vpm"
          >
            <div
              class="MuiBox-root css-1xhj18k"
            >
              <h5
                class="MuiTypography-root MuiTypography-h5 header-text css-903ewo-MuiTypography-root"
              >
                Single Stake (3, 3)
              </h5>
            </div>
            <div
              class="top-right"
            />
          </div>
          <div
            class="MuiBox-root css-k008qs"
          >
            <div
              class="rebase-timer MuiBox-root css-0"
            >
              <p
                class="MuiTypography-root MuiTypography-body2 css-112gc2l-MuiTypography-root"
              >
                <span
                  class="MuiSkeleton-root MuiSkeleton-text MuiSkeleton-pulse css-1l7q9tc-MuiSkeleton-root"
                  style="width: 155px;"
                />
              </p>
            </div>
          </div>
        </div>
        <div
          class="MuiGrid-root MuiGrid-item css-159wrwf-MuiGrid-root"
        >
          <div
            class="MuiBox-root css-15i1vgz"
          >
            <div
              class="MuiGrid-root css-vz6rvy-MuiGrid-root"
            >
              <div
                class="MuiBox-root css-rjww1q"
              >
                <div
                  class="MuiGrid-root MuiGrid-container MuiGrid-spacing-xs-2 css-1wlo379-MuiGrid-root"
                >
                  <div
                    class="MuiGrid-root MuiGrid-item MuiGrid-grid-xs-12 MuiGrid-grid-sm-4 css-wmkgw3-MuiGrid-root"
                  >
                    <div
                      class="Metric-root stake-apy css-1xkrsym"
                    >
                      <div
                        class="MuiBox-root css-1di3kc0"
                      >
                        <p
                          class="MuiTypography-root MuiTypography-body1 Metric-label css-tlko1g-MuiTypography-root"
                        >
                          APY
                        </p>
                        <p
                          class="MuiTypography-root MuiTypography-body1 Metric-metric css-69sme-MuiTypography-root"
                          style="width: 100%;"
                        >
                          <span
                            class="MuiSkeleton-root MuiSkeleton-text MuiSkeleton-pulse css-1l7q9tc-MuiSkeleton-root"
                            style="width: 100%;"
                          />
                        </p>
                      </div>
                    </div>
                  </div>
                  <div
                    class="MuiGrid-root MuiGrid-item MuiGrid-grid-xs-12 MuiGrid-grid-sm-4 css-wmkgw3-MuiGrid-root"
                  >
                    <div
                      class="Metric-root stake-tvl css-1xkrsym"
                    >
                      <div
                        class="MuiBox-root css-1di3kc0"
                      >
                        <p
                          class="MuiTypography-root MuiTypography-body1 Metric-label css-tlko1g-MuiTypography-root"
                        >
                          Total Value Deposited
                        </p>
                        <p
                          class="MuiTypography-root MuiTypography-body1 Metric-metric css-69sme-MuiTypography-root"
                          style="width: 100%;"
                        >
                          <span
                            class="MuiSkeleton-root MuiSkeleton-text MuiSkeleton-pulse css-1l7q9tc-MuiSkeleton-root"
                            style="width: 100%;"
                          />
                        </p>
                      </div>
                    </div>
                  </div>
                  <div
                    class="MuiGrid-root MuiGrid-item MuiGrid-grid-xs-12 MuiGrid-grid-sm-4 css-wmkgw3-MuiGrid-root"
                  >
                    <div
                      class="Metric-root stake-index css-1xkrsym"
                    >
                      <div
                        class="MuiBox-root css-1di3kc0"
                      >
                        <p
                          class="MuiTypography-root MuiTypography-body1 Metric-label css-tlko1g-MuiTypography-root"
                        >
                          Current Index
                          <div
                            class="MuiBox-root css-w341jy"
                            style="font-size: 14px;"
                          >
                            <div
                              class="MuiBox-root css-0"
                              style="display: inline-flex; justify-content: center; align-self: center;"
                            >
                              <svg
                                aria-hidden="true"
                                class="MuiSvgIcon-root MuiSvgIcon-fontSizeSmall info-icon css-1fx2bp7-MuiSvgIcon-root"
                                focusable="false"
                                style="margin: 0px 5px; font-size: 1em;"
                                viewBox="0 0 20 20"
                              >
                                <path
                                  d="M 10 20 C 15.475 20 20 15.473 20 10 C 20 4.518 15.473 0 9.991 0 C 4.516 0 0 4.518 0 10 C 0 15.475 4.527 20 10 20 Z M 10 18.705 C 5.189 18.714 1.287 14.812 1.297 10.001 C 1.28 5.189 5.179 1.281 9.991 1.285 C 14.807 1.28 18.714 5.182 18.714 9.999 C 18.719 14.811 14.813 18.712 10 18.702 Z M 9.941 6.242 C 10.559 6.242 11.038 5.763 11.038 5.156 C 11.043 4.547 10.549 4.053 9.94 4.058 C 9.334 4.057 8.842 4.55 8.844 5.156 C 8.843 5.761 9.337 6.249 9.941 6.242 Z M 8.216 15.444 L 12.303 15.444 C 12.623 15.444 12.871 15.204 12.871 14.895 C 12.87 14.584 12.615 14.334 12.303 14.338 L 10.868 14.338 L 10.868 8.754 C 10.868 8.346 10.658 8.065 10.269 8.065 L 8.345 8.065 C 7.919 8.045 7.631 8.493 7.826 8.872 C 7.925 9.065 8.128 9.182 8.345 9.172 L 9.652 9.172 L 9.652 14.338 L 8.216 14.338 C 7.905 14.334 7.649 14.584 7.648 14.895 C 7.648 15.204 7.897 15.444 8.216 15.444 Z"
                                />
                              </svg>
                            </div>
                          </div>
                        </p>
                        <p
                          class="MuiTypography-root MuiTypography-body1 Metric-metric css-69sme-MuiTypography-root"
                          style="width: 100%;"
                        >
                          <span
                            class="MuiSkeleton-root MuiSkeleton-text MuiSkeleton-pulse css-1l7q9tc-MuiSkeleton-root"
                            style="width: 100%;"
                          />
                        </p>
                      </div>
                    </div>
                  </div>
                </div>
              </div>
            </div>
          </div>
          <div
            class="MuiBox-root css-dvxtzn"
          >
            <div
              class="MuiBox-root css-1upilqn"
            >
              <button
                class="MuiButton-root MuiButton-contained MuiButton-containedPrimary MuiButton-sizeLarge MuiButton-containedSizeLarge MuiButton-disableElevation MuiButtonBase-root Button-root undefined css-1s3qiyy-MuiButtonBase-root-MuiButton-root"
                style="font-size: 1.2857rem;"
                tabindex="0"
                type="button"
              >
                Connect Wallet
              </button>
            </div>
            <h6
              class="MuiTypography-root MuiTypography-h6 css-rg0wkx-MuiTypography-root"
            >
              Connect your wallet to stake OHM
            </h6>
          </div>
        </div>
      </div>
    </div>
    <div
      class="MuiPaper-root MuiPaper-elevation MuiPaper-rounded MuiPaper-elevation0 helloooooo Paper-root  css-m19e0g-MuiPaper-root"
      style="transform: none; webkit-transition: transform 225ms cubic-bezier(0.4, 0, 0.2, 1) 0ms; transition: transform 225ms cubic-bezier(0.4, 0, 0.2, 1) 0ms;"
    >
      <div
        class="MuiGrid-root MuiGrid-container MuiGrid-spacing-xs-2 MuiGrid-direction-xs-column css-1y6dg9a-MuiGrid-root"
      >
        <div
          class="MuiGrid-root MuiGrid-item card-header css-159wrwf-MuiGrid-root"
        >
          <div
            class="MuiBox-root css-gg4vpm"
          >
            <div
              class="MuiBox-root css-1xhj18k"
            >
              <h5
                class="MuiTypography-root MuiTypography-h5 header-text css-903ewo-MuiTypography-root"
              >
                Farm Pool
              </h5>
            </div>
            <div
              class="top-right"
            />
          </div>
        </div>
        <div
          class="MuiGrid-root MuiGrid-item css-159wrwf-MuiGrid-root"
        >
          <table
            class="MuiTable-root css-17zo3iv-MuiTable-root"
          >
            <thead
              class="MuiTableHead-root ExternalStakePools-stakePoolHeaderText css-1crhyyu-MuiTableHead-root"
            >
              <tr
                class="MuiTableRow-root MuiTableRow-head css-xjst8z-MuiTableRow-root"
              >
                <th
                  class="MuiTableCell-root MuiTableCell-head MuiTableCell-alignCenter MuiTableCell-sizeMedium css-16dedde-MuiTableCell-root"
                  scope="col"
                >
                  Asset
                </th>
                <th
                  class="MuiTableCell-root MuiTableCell-head MuiTableCell-sizeMedium css-j2hfky-MuiTableCell-root"
                  scope="col"
                >
                  TVL
                </th>
                <th
                  class="MuiTableCell-root MuiTableCell-head MuiTableCell-sizeMedium css-j2hfky-MuiTableCell-root"
                  scope="col"
                >
                  APY
                </th>
                <th
                  class="MuiTableCell-root MuiTableCell-head MuiTableCell-sizeMedium css-j2hfky-MuiTableCell-root"
                  scope="col"
                />
              </tr>
            </thead>
            <tr
              class="MuiTableRow-root css-xjst8z-MuiTableRow-root"
            >
              <td
                class="MuiTableCell-root MuiTableCell-sizeMedium css-9r6b29-MuiTableCell-root"
              >
                <div
                  class="MuiBox-root css-u4p24i"
                  style="white-space: nowrap;"
                >
                  <div
                    class="MuiBox-root css-1xhj18k"
                  >
                    <svg
                      aria-hidden="true"
                      class="MuiSvgIcon-root MuiSvgIcon-fontSizeLarge css-1djwm8g-MuiSvgIcon-root"
                      focusable="false"
                      style="z-index: 1;"
                      viewBox="0 0 32 32"
                    >
                      <defs>
                        <lineargradient
                          gradientTransform="matrix(0.177778, 0, 0, 0.177778, 1.777779, 1.777779)"
                          gradientUnits="userSpaceOnUse"
                          id="paint0_linear_359"
                          x1="80"
                          x2="80"
                          y1="-84"
                          y2="256"
                        >
                          <stop
                            offset="0.1949"
                            stop-color="#708B96"
                          />
                          <stop
                            offset="1"
                            stop-color="#F7FBE7"
                          />
                        </lineargradient>
                      </defs>
                      <path
                        d="M 1.778 16 C 1.778 8.145 8.145 1.778 16 1.778 C 23.855 1.778 30.222 8.145 30.222 16 C 30.222 23.855 23.855 30.222 16 30.222 C 8.145 30.222 1.778 23.855 1.778 16 Z"
                        fill="#fff"
                      />
                      <rect
                        fill="#fff"
                        height="12.516"
                        width="12.516"
                        x="9.742"
                        y="9.771"
                      />
                      <path
                        clip-rule="evenodd"
                        d="M 14.635 22.286 L 14.635 19.916 C 12.852 19.355 11.563 17.725 11.563 15.801 C 11.563 13.413 13.549 11.477 16 11.477 C 18.451 11.477 20.437 13.413 20.437 15.801 C 20.437 17.725 19.148 19.355 17.365 19.916 L 17.365 21.658 L 17.365 22.258 L 17.365 22.286 L 22.258 22.286 L 22.258 20.523 L 19.842 20.523 C 21.295 19.421 22.229 17.709 22.229 15.787 C 22.229 12.464 19.44 9.771 16 9.771 C 12.56 9.771 9.771 12.464 9.771 15.787 C 9.771 17.709 10.705 19.421 12.158 20.523 L 9.742 20.523 L 9.742 22.286 Z"
                        fill="#708b96"
                        fill-rule="evenodd"
                      />
                      <path
                        d="M 16 28.444 C 9.127 28.444 3.556 22.873 3.556 16 L 0 16 C 0 24.837 7.163 32 16 32 Z M 28.444 16 C 28.444 22.873 22.873 28.444 16 28.444 L 16 32 C 24.837 32 32 24.837 32 16 Z M 16 3.556 C 22.873 3.556 28.444 9.127 28.444 16 L 32 16 C 32 7.163 24.837 0 16 0 Z M 16 0 C 7.163 0 0 7.163 0 16 L 3.556 16 C 3.556 9.127 9.127 3.556 16 3.556 Z"
                        fill="url(#paint0_linear_359)"
                      />
                    </svg>
                    <svg
                      aria-hidden="true"
                      class="MuiSvgIcon-root MuiSvgIcon-fontSizeLarge css-1djwm8g-MuiSvgIcon-root"
                      focusable="false"
                      style="margin-left: -6px; z-index: 1;"
                      viewBox="0 0 32 32"
                    >
                      <circle
                        cx="16"
                        cy="16"
                        fill="#fff"
                        r="15"
                        stroke="url(#wETH_svg__a)"
                        stroke-width="2"
                      />
                      <path
                        clip-rule="evenodd"
                        d="M16.25 20.976 10 17.349 16.25 26V26l6.253-8.65-6.253 3.626Z"
                        fill="#708B96"
                        fill-rule="evenodd"
                      />
                      <path
                        clip-rule="evenodd"
                        d="m16.25 6 6.248 10.186-6.248-2.793L10 16.186 16.25 6Zm0 7.395L10 16.185l6.25 3.629 6.248-3.628-6.248-2.791Z"
                        fill="#424242"
                        fill-rule="evenodd"
                      />
                      <defs>
                        <lineargradient
                          gradientUnits="userSpaceOnUse"
                          id="wETH_svg__a"
                          x1="16"
                          x2="16"
                          y1="0"
                          y2="32"
                        >
                          <stop
                            stop-color="#444243"
                          />
                          <stop
                            offset="1"
                            stop-color="#708B96"
                          />
                        </lineargradient>
                      </defs>
                    </svg>
                  </div>
                  <p
                    class="MuiTypography-root MuiTypography-body1 css-69sme-MuiTypography-root"
                    style="line-height: 1.4; margin-left: 10px; margin-right: 10px;"
                  >
                    gOHM-wETH
                  </p>
                  <svg
                    aria-hidden="true"
                    class="MuiSvgIcon-root MuiSvgIcon-fontSizeLarge css-1djwm8g-MuiSvgIcon-root"
                    focusable="false"
                    style="font-size: 15px;"
                    viewBox="0 0 32 32"
                  >
                    <ellipse
                      cx="16"
                      cy="16"
                      rx="15.442"
                      ry="15.442"
                      style="fill: rgb(44, 55, 76);"
                    />
                    <g
                      id="Background"
                      transform="matrix(0.063934, 0, 0, 0.063934, 0, 0)"
                    />
                    <g
                      id="Logos_and_symbols"
                      transform="matrix(0.055939, 0, 0, 0.055939, 2.774117, 1.580833)"
                    >
                      <g
                        id="SYMBOL_VER_3"
                      />
                      <g
                        id="SYMBOL_VER_3_3_"
                      />
                      <g
                        id="SYMBOL_VER_4"
                      />
                      <g
                        id="SYMBOL_VER_4_1_"
                      >
                        <g
                          id="SYMBOL_VER_4_3_"
                        />
                      </g>
                      <g
                        id="SYMBOL_VER_5_1_"
                      />
                      <g
                        id="off_2_1_"
                      />
                      <g
                        id="VER_3_1_"
                      >
                        <g
                          id="SYMBOL_VER_2_1_"
                        />
                      </g>
                      <g
                        id="VER_3"
                      >
                        <g
                          id="SYMBOL_VER_2"
                        />
                      </g>
                      <g
                        id="off_2"
                      />
                      <g
                        id="SYMBOL_VER_5"
                      />
                      <g
                        id="SYMBOL_VER_1"
                      />
                      <g
                        id="SYMBOL_VER_1_1_"
                      />
                      <g
                        id="SYMBOL_VER_1-1_3_"
                      />
                      <g
                        id="SYMBOL_VER_1-1_2_"
                      />
                      <g
                        id="SYMBOL_VER_1-1"
                      />
                      <g
                        id="SYMBOL_VER_1-1_1_"
                      >
                        <g
                          id="_x31_-3"
                        />
                        <g
                          id="Symbol_-_Original_14_"
                        >
                          <path
                            d="M291.134,237.469l35.654-60.5l96.103,149.684l0.046,28.727l-0.313-197.672
      c-0.228-4.832-2.794-9.252-6.887-11.859L242.715,46.324c-4.045-1.99-9.18-1.967-13.22,0.063c-0.546,0.272-1.06,0.57-1.548,0.895
      l-0.604,0.379L59.399,144.983l-0.651,0.296c-0.838,0.385-1.686,0.875-2.48,1.444c-3.185,2.283-5.299,5.66-5.983,9.448
      c-0.103,0.574-0.179,1.158-0.214,1.749l0.264,161.083l89.515-138.745c11.271-18.397,35.825-24.323,58.62-24.001l26.753,0.706
      L67.588,409.765l18.582,10.697L245.692,157.22l70.51-0.256L157.091,426.849l66.306,38.138l7.922,4.556
      c3.351,1.362,7.302,1.431,10.681,0.21l175.453-101.678l-33.544,19.438L291.134,237.469z M304.736,433.395l-66.969-105.108
      l40.881-69.371l87.952,138.628L304.736,433.395z"
                            fill="#2D374B"
                          />
                          <polygon
                            fill="#28A0F0"
                            points="237.768,328.286 304.736,433.395 366.601,397.543 278.648,258.915 			"
                          />
                          <path
                            d="M422.937,355.379l-0.046-28.727l-96.103-149.684l-35.654,60.5l92.774,150.043l33.544-19.438
      c3.29-2.673,5.281-6.594,5.49-10.825L422.937,355.379z"
                            fill="#28A0F0"
                          />
                          <path
                            d="M20.219,382.469l47.369,27.296l157.634-252.801l-26.753-0.706c-22.795-0.322-47.35,5.604-58.62,24.001
      L50.334,319.004l-30.115,46.271V382.469z"
                            fill="#FFFFFF"
                          />
                          <polygon
                            fill="#FFFFFF"
                            points="316.202,156.964 245.692,157.22 86.17,420.462 141.928,452.565 157.091,426.849 			"
                          />
                          <path
                            d="M452.65,156.601c-0.59-14.746-8.574-28.245-21.08-36.104L256.28,19.692
      c-12.371-6.229-27.825-6.237-40.218-0.004c-1.465,0.739-170.465,98.752-170.465,98.752c-2.339,1.122-4.592,2.458-6.711,3.975
      c-11.164,8.001-17.969,20.435-18.668,34.095v208.765l30.115-46.271L50.07,157.921c0.035-0.589,0.109-1.169,0.214-1.741
      c0.681-3.79,2.797-7.171,5.983-9.456c0.795-0.569,172.682-100.064,173.228-100.337c4.04-2.029,9.175-2.053,13.22-0.063
      l173.022,99.523c4.093,2.607,6.659,7.027,6.887,11.859v199.542c-0.209,4.231-1.882,8.152-5.172,10.825l-33.544,19.438
      l-17.308,10.031l-61.864,35.852l-62.737,36.357c-3.379,1.221-7.33,1.152-10.681-0.21l-74.228-42.693l-15.163,25.717
      l66.706,38.406c2.206,1.255,4.171,2.367,5.784,3.272c2.497,1.4,4.199,2.337,4.8,2.629c4.741,2.303,11.563,3.643,17.71,3.643
      c5.636,0,11.132-1.035,16.332-3.072l182.225-105.531c10.459-8.104,16.612-20.325,17.166-33.564V156.601z"
                            fill="#96BEDC"
                          />
                        </g>
                        <g
                          id="Symbol_-_Original_13_"
                        />
                        <g
                          id="Symbol_-_Original_6_"
                        />
                        <g
                          id="Symbol_-_Original_4_"
                        />
                        <g
                          id="One_color_version_-_White_3_"
                        >
                          <g
                            id="Symbol_-_Original_15_"
                          />
                        </g>
                        <g
                          id="One_color_version_-_White"
                        >
                          <g
                            id="Symbol_-_Original"
                          />
                        </g>
                        <g
                          id="Symbol_-_Monochromatic_3_"
                        >
                          <g
                            id="_x33__7_"
                          />
                        </g>
                        <g
                          id="Symbol_-_Monochromatic"
                        >
                          <g
                            id="_x33__3_"
                          />
                        </g>
                        <g
                          id="_x33__2_"
                        />
                        <g
                          id="_x33__1_"
                        />
                        <g
                          id="_x33_"
                        />
                        <g
                          id="Symbol_-_Original_10_"
                        />
                        <g
                          id="Symbol_-_Original_1_"
                        />
                        <g
                          id="Symbol_-_Original_2_"
                        />
                        <g
                          id="_x34__1_"
                        />
                        <g
                          id="Symbol_-_Monochromatic_2_"
                        >
                          <g
                            id="_x33__6_"
                          />
                        </g>
                        <g
                          id="One_color_version_-_White_2_"
                        >
                          <g
                            id="Symbol_-_Original_11_"
                          />
                        </g>
                        <g
                          id="Symbol_-_Original_5_"
                        >
                          <g
                            id="Symbol_-_Original_12_"
                          />
                        </g>
                        <g
                          id="One_color_version_-_White_1_"
                        >
                          <g
                            id="Symbol_-_Original_9_"
                          />
                        </g>
                      </g>
                      <g
                        id="SYMBOL_VER_1_2_"
                      >
                        <g
                          id="SYMBOL_VER_2_4_"
                        />
                        <g
                          id="SYMBOL_VER_2-1-1_1_"
                        />
                        <g
                          id="SYMBOL_VER_2-2-1_1_"
                        />
                        <g
                          id="SYMBOL_VER_2-3-1_4_"
                        />
                        <g
                          id="New_Symbol_1_"
                        >
                          <g
                            id="SYMBOL_VER_2-3-1_3_"
                          />
                        </g>
                        <g
                          id="New_Symbol"
                        >
                          <g
                            id="SYMBOL_VER_2-3-1_1_"
                          />
                        </g>
                      </g>
                      <g
                        id="SYMBOL_VER_2_2_"
                      />
                      <g
                        id="SYMBOL_VER_4_2_"
                      />
                      <g
                        id="SYMBOL_VER_3_2_"
                      />
                      <g
                        id="SYMBOL_VER_3_1_"
                      />
                      <g
                        id="SYMBOL_VER_1-1-1_1_"
                      />
                      <g
                        id="SYMBOL_VER_1-1-1"
                      />
                      <g
                        id="SYMBOL_VER_1-1-1_2_2_"
                      />
                      <g
                        id="SYMBOL_VER_1-1-1_2"
                      />
                      <g
                        id="SYMBOL_VER_1-1-1_2_1_"
                      />
                      <g
                        id="Symbol_-_Original_7_"
                      />
                      <g
                        id="Symbol_-_Original_8_"
                      />
                      <g
                        id="SYMBOL_VER_2-1-1"
                      />
                      <g
                        id="SYMBOL_VER_2-2-1"
                      />
                      <g
                        id="SYMBOL_VER_2-3-1"
                      />
                      <g
                        id="SYMBOL_VER_5-1_1_"
                      />
                      <g
                        id="SYMBOL_VER_5-1"
                      />
                      <g
                        id="SYMBOL_VER_5-2_1_"
                      />
                      <g
                        id="SYMBOL_VER_5-2"
                      />
                      <g
                        id="Symbol_-_Monochromatic_1_"
                      >
                        <g
                          id="_x33__4_"
                        />
                      </g>
                    </g>
                  </svg>
                </div>
              </td>
              <td
                class="MuiTableCell-root MuiTableCell-sizeMedium css-9r6b29-MuiTableCell-root"
              >
                <p
                  class="MuiTypography-root MuiTypography-body1 css-69sme-MuiTypography-root"
                  style="line-height: 1.4;"
                >
                  <span
                    class="MuiSkeleton-root MuiSkeleton-text MuiSkeleton-pulse css-1l7q9tc-MuiSkeleton-root"
                    style="width: 100%;"
                  />
                </p>
              </td>
              <td
                class="MuiTableCell-root MuiTableCell-sizeMedium css-9r6b29-MuiTableCell-root"
              >
                <p
                  class="MuiTypography-root MuiTypography-body1 css-69sme-MuiTypography-root"
                  style="line-height: 1.4;"
                >
                  <span
                    class="MuiSkeleton-root MuiSkeleton-text MuiSkeleton-pulse css-1l7q9tc-MuiSkeleton-root"
                    style="width: 100%;"
                  />
                </p>
              </td>
              <td
                class="MuiTableCell-root MuiTableCell-sizeMedium css-9r6b29-MuiTableCell-root"
              >
                <p
                  class="MuiTypography-root MuiTypography-body1 css-69sme-MuiTypography-root"
                  style="line-height: 1.4;"
                />
              </td>
              <td
                class="MuiTableCell-root MuiTableCell-sizeMedium css-9r6b29-MuiTableCell-root"
              >
                <a
                  class="MuiButton-root MuiButton-outlined MuiButton-outlinedSecondary MuiButton-sizeSmall MuiButton-outlinedSizeSmall MuiButton-disableElevation MuiButton-fullWidth MuiButtonBase-root Button-root undefined css-6dncw-MuiButtonBase-root-MuiButton-root"
                  href="https://app.sushi.com/farm?filter=2x"
                  tabindex="0"
                  target="_blank"
                >
                  Stake on
                   
                  Sushi
                  <span
                    class="MuiButton-endIcon MuiButton-iconSizeSmall css-jcxoq4-MuiButton-endIcon"
                  >
                    <svg
                      aria-hidden="true"
                      class="MuiSvgIcon-root MuiSvgIcon-fontSizeLarge css-1562cnx-MuiSvgIcon-root"
                      focusable="false"
                      viewBox="0 0 20 20"
                    >
                      <path
                        d="M4.297 17.445h9.539c1.523 0 2.305-.78 2.305-2.28v-9.58c0-1.507-.782-2.288-2.305-2.288h-9.54c-1.523 0-2.304.773-2.304 2.289v9.578c0 1.508.781 2.281 2.305 2.281Zm.016-.968c-.875 0-1.352-.461-1.352-1.368V5.633c0-.899.477-1.367 1.352-1.367h9.5c.867 0 1.359.468 1.359 1.367v9.476c0 .907-.492 1.368-1.36 1.368h-9.5Zm7.296-4.235c.266 0 .438-.195.438-.476V7.867c0-.344-.188-.492-.492-.492H7.64c-.29 0-.47.172-.47.438 0 .265.188.445.477.445H9.53l1.133-.078-1.055.992-3.382 3.383a.476.476 0 0 0-.149.328c0 .273.18.453.453.453a.47.47 0 0 0 .344-.149L10.25 9.82l.984-1.047-.078 1.282v1.718c0 .29.18.47.453.47Z"
                      />
                    </svg>
                  </span>
                </a>
              </td>
            </tr>
            <tr
              class="MuiTableRow-root css-xjst8z-MuiTableRow-root"
            >
              <td
                class="MuiTableCell-root MuiTableCell-sizeMedium css-9r6b29-MuiTableCell-root"
              >
                <div
                  class="MuiBox-root css-u4p24i"
                  style="white-space: nowrap;"
                >
                  <div
                    class="MuiBox-root css-1xhj18k"
                  >
                    <svg
                      aria-hidden="true"
                      class="MuiSvgIcon-root MuiSvgIcon-fontSizeLarge css-1djwm8g-MuiSvgIcon-root"
                      focusable="false"
                      style="z-index: 1;"
                      viewBox="0 0 32 32"
                    >
                      <defs>
                        <lineargradient
                          gradientTransform="matrix(0.177778, 0, 0, 0.177778, 1.777779, 1.777779)"
                          gradientUnits="userSpaceOnUse"
                          id="paint0_linear_359"
                          x1="80"
                          x2="80"
                          y1="-84"
                          y2="256"
                        >
                          <stop
                            offset="0.1949"
                            stop-color="#708B96"
                          />
                          <stop
                            offset="1"
                            stop-color="#F7FBE7"
                          />
                        </lineargradient>
                      </defs>
                      <path
                        d="M 1.778 16 C 1.778 8.145 8.145 1.778 16 1.778 C 23.855 1.778 30.222 8.145 30.222 16 C 30.222 23.855 23.855 30.222 16 30.222 C 8.145 30.222 1.778 23.855 1.778 16 Z"
                        fill="#fff"
                      />
                      <rect
                        fill="#fff"
                        height="12.516"
                        width="12.516"
                        x="9.742"
                        y="9.771"
                      />
                      <path
                        clip-rule="evenodd"
                        d="M 14.635 22.286 L 14.635 19.916 C 12.852 19.355 11.563 17.725 11.563 15.801 C 11.563 13.413 13.549 11.477 16 11.477 C 18.451 11.477 20.437 13.413 20.437 15.801 C 20.437 17.725 19.148 19.355 17.365 19.916 L 17.365 21.658 L 17.365 22.258 L 17.365 22.286 L 22.258 22.286 L 22.258 20.523 L 19.842 20.523 C 21.295 19.421 22.229 17.709 22.229 15.787 C 22.229 12.464 19.44 9.771 16 9.771 C 12.56 9.771 9.771 12.464 9.771 15.787 C 9.771 17.709 10.705 19.421 12.158 20.523 L 9.742 20.523 L 9.742 22.286 Z"
                        fill="#708b96"
                        fill-rule="evenodd"
                      />
                      <path
                        d="M 16 28.444 C 9.127 28.444 3.556 22.873 3.556 16 L 0 16 C 0 24.837 7.163 32 16 32 Z M 28.444 16 C 28.444 22.873 22.873 28.444 16 28.444 L 16 32 C 24.837 32 32 24.837 32 16 Z M 16 3.556 C 22.873 3.556 28.444 9.127 28.444 16 L 32 16 C 32 7.163 24.837 0 16 0 Z M 16 0 C 7.163 0 0 7.163 0 16 L 3.556 16 C 3.556 9.127 9.127 3.556 16 3.556 Z"
                        fill="url(#paint0_linear_359)"
                      />
                    </svg>
                    <svg
                      aria-hidden="true"
                      class="MuiSvgIcon-root MuiSvgIcon-fontSizeLarge css-1djwm8g-MuiSvgIcon-root"
                      focusable="false"
                      style="margin-left: -6px; z-index: 1;"
                      viewBox="0 0 32 32"
                    >
                      <circle
                        cx="16"
                        cy="16"
                        fill="#fff"
                        r="15"
                        stroke="url(#wETH_svg__a)"
                        stroke-width="2"
                      />
                      <path
                        clip-rule="evenodd"
                        d="M16.25 20.976 10 17.349 16.25 26V26l6.253-8.65-6.253 3.626Z"
                        fill="#708B96"
                        fill-rule="evenodd"
                      />
                      <path
                        clip-rule="evenodd"
                        d="m16.25 6 6.248 10.186-6.248-2.793L10 16.186 16.25 6Zm0 7.395L10 16.185l6.25 3.629 6.248-3.628-6.248-2.791Z"
                        fill="#424242"
                        fill-rule="evenodd"
                      />
                      <defs>
                        <lineargradient
                          gradientUnits="userSpaceOnUse"
                          id="wETH_svg__a"
                          x1="16"
                          x2="16"
                          y1="0"
                          y2="32"
                        >
                          <stop
                            stop-color="#444243"
                          />
                          <stop
                            offset="1"
                            stop-color="#708B96"
                          />
                        </lineargradient>
                      </defs>
                    </svg>
                  </div>
                  <p
                    class="MuiTypography-root MuiTypography-body1 css-69sme-MuiTypography-root"
                    style="line-height: 1.4; margin-left: 10px; margin-right: 10px;"
                  >
                    gOHM-wETH
                  </p>
                  <svg
                    aria-hidden="true"
                    class="MuiSvgIcon-root MuiSvgIcon-fontSizeLarge css-1djwm8g-MuiSvgIcon-root"
                    focusable="false"
                    style="font-size: 15px;"
                    viewBox="0 0 32 32"
                  >
                    <path
                      d="M 24.23 10.528 C 23.645 10.194 22.893 10.194 22.225 10.528 L 17.546 13.285 L 14.371 15.039 L 9.775 17.797 C 9.191 18.131 8.439 18.131 7.77 17.797 L 4.178 15.624 C 3.593 15.29 3.175 14.622 3.175 13.87 L 3.175 9.692 C 3.175 9.024 3.509 8.355 4.178 7.938 L 7.77 5.849 C 8.355 5.515 9.107 5.515 9.775 5.849 L 13.368 8.021 C 13.953 8.355 14.371 9.024 14.371 9.776 L 14.371 12.533 L 17.546 10.695 L 17.546 7.854 C 17.546 7.186 17.211 6.517 16.543 6.1 L 9.859 2.173 C 9.274 1.838 8.522 1.838 7.854 2.173 L 1.003 6.183 C 0.334 6.517 0 7.186 0 7.854 L 0 15.708 C 0 16.376 0.334 17.045 1.003 17.462 L 7.77 21.389 C 8.355 21.724 9.107 21.724 9.775 21.389 L 14.371 18.716 L 17.546 16.878 L 22.141 14.204 C 22.726 13.87 23.478 13.87 24.146 14.204 L 27.739 16.293 C 28.324 16.627 28.742 17.295 28.742 18.047 L 28.742 22.225 C 28.742 22.893 28.407 23.562 27.739 23.979 L 24.23 26.068 C 23.645 26.402 22.893 26.402 22.225 26.068 L 18.632 23.979 C 18.047 23.645 17.629 22.977 17.629 22.225 L 17.629 19.551 L 14.454 21.389 L 14.454 24.147 C 14.454 24.815 14.789 25.483 15.457 25.901 L 22.225 29.828 C 22.809 30.162 23.561 30.162 24.23 29.828 L 30.997 25.901 C 31.582 25.567 32 24.899 32 24.147 L 32 16.209 C 32 15.541 31.666 14.872 30.997 14.455 L 24.23 10.528 Z"
                      fill="#8247e5"
                    />
                  </svg>
                </div>
              </td>
              <td
                class="MuiTableCell-root MuiTableCell-sizeMedium css-9r6b29-MuiTableCell-root"
              >
                <p
                  class="MuiTypography-root MuiTypography-body1 css-69sme-MuiTypography-root"
                  style="line-height: 1.4;"
                >
                  <span
                    class="MuiSkeleton-root MuiSkeleton-text MuiSkeleton-pulse css-1l7q9tc-MuiSkeleton-root"
                    style="width: 100%;"
                  />
                </p>
              </td>
              <td
                class="MuiTableCell-root MuiTableCell-sizeMedium css-9r6b29-MuiTableCell-root"
              >
                <p
                  class="MuiTypography-root MuiTypography-body1 css-69sme-MuiTypography-root"
                  style="line-height: 1.4;"
                >
                  <span
                    class="MuiSkeleton-root MuiSkeleton-text MuiSkeleton-pulse css-1l7q9tc-MuiSkeleton-root"
                    style="width: 100%;"
                  />
                </p>
              </td>
              <td
                class="MuiTableCell-root MuiTableCell-sizeMedium css-9r6b29-MuiTableCell-root"
              >
                <p
                  class="MuiTypography-root MuiTypography-body1 css-69sme-MuiTypography-root"
                  style="line-height: 1.4;"
                />
              </td>
              <td
                class="MuiTableCell-root MuiTableCell-sizeMedium css-9r6b29-MuiTableCell-root"
              >
                <a
                  class="MuiButton-root MuiButton-outlined MuiButton-outlinedSecondary MuiButton-sizeSmall MuiButton-outlinedSizeSmall MuiButton-disableElevation MuiButton-fullWidth MuiButtonBase-root Button-root undefined css-6dncw-MuiButtonBase-root-MuiButton-root"
                  href="https://app.sushi.com/farm?filter=2x"
                  tabindex="0"
                  target="_blank"
                >
                  Stake on
                   
                  Sushi
                  <span
                    class="MuiButton-endIcon MuiButton-iconSizeSmall css-jcxoq4-MuiButton-endIcon"
                  >
                    <svg
                      aria-hidden="true"
                      class="MuiSvgIcon-root MuiSvgIcon-fontSizeLarge css-1562cnx-MuiSvgIcon-root"
                      focusable="false"
                      viewBox="0 0 20 20"
                    >
                      <path
                        d="M4.297 17.445h9.539c1.523 0 2.305-.78 2.305-2.28v-9.58c0-1.507-.782-2.288-2.305-2.288h-9.54c-1.523 0-2.304.773-2.304 2.289v9.578c0 1.508.781 2.281 2.305 2.281Zm.016-.968c-.875 0-1.352-.461-1.352-1.368V5.633c0-.899.477-1.367 1.352-1.367h9.5c.867 0 1.359.468 1.359 1.367v9.476c0 .907-.492 1.368-1.36 1.368h-9.5Zm7.296-4.235c.266 0 .438-.195.438-.476V7.867c0-.344-.188-.492-.492-.492H7.64c-.29 0-.47.172-.47.438 0 .265.188.445.477.445H9.53l1.133-.078-1.055.992-3.382 3.383a.476.476 0 0 0-.149.328c0 .273.18.453.453.453a.47.47 0 0 0 .344-.149L10.25 9.82l.984-1.047-.078 1.282v1.718c0 .29.18.47.453.47Z"
                      />
                    </svg>
                  </span>
                </a>
              </td>
            </tr>
            <tr
              class="MuiTableRow-root css-xjst8z-MuiTableRow-root"
            >
              <td
                class="MuiTableCell-root MuiTableCell-sizeMedium css-9r6b29-MuiTableCell-root"
              >
                <div
                  class="MuiBox-root css-u4p24i"
                  style="white-space: nowrap;"
                >
                  <div
                    class="MuiBox-root css-1xhj18k"
                  >
                    <svg
                      aria-hidden="true"
                      class="MuiSvgIcon-root MuiSvgIcon-fontSizeLarge css-1djwm8g-MuiSvgIcon-root"
                      focusable="false"
                      style="z-index: 1;"
                      viewBox="0 0 32 32"
                    >
                      <defs>
                        <lineargradient
                          gradientTransform="matrix(0.177778, 0, 0, 0.177778, 1.777779, 1.777779)"
                          gradientUnits="userSpaceOnUse"
                          id="paint0_linear_359"
                          x1="80"
                          x2="80"
                          y1="-84"
                          y2="256"
                        >
                          <stop
                            offset="0.1949"
                            stop-color="#708B96"
                          />
                          <stop
                            offset="1"
                            stop-color="#F7FBE7"
                          />
                        </lineargradient>
                      </defs>
                      <path
                        d="M 1.778 16 C 1.778 8.145 8.145 1.778 16 1.778 C 23.855 1.778 30.222 8.145 30.222 16 C 30.222 23.855 23.855 30.222 16 30.222 C 8.145 30.222 1.778 23.855 1.778 16 Z"
                        fill="#fff"
                      />
                      <rect
                        fill="#fff"
                        height="12.516"
                        width="12.516"
                        x="9.742"
                        y="9.771"
                      />
                      <path
                        clip-rule="evenodd"
                        d="M 14.635 22.286 L 14.635 19.916 C 12.852 19.355 11.563 17.725 11.563 15.801 C 11.563 13.413 13.549 11.477 16 11.477 C 18.451 11.477 20.437 13.413 20.437 15.801 C 20.437 17.725 19.148 19.355 17.365 19.916 L 17.365 21.658 L 17.365 22.258 L 17.365 22.286 L 22.258 22.286 L 22.258 20.523 L 19.842 20.523 C 21.295 19.421 22.229 17.709 22.229 15.787 C 22.229 12.464 19.44 9.771 16 9.771 C 12.56 9.771 9.771 12.464 9.771 15.787 C 9.771 17.709 10.705 19.421 12.158 20.523 L 9.742 20.523 L 9.742 22.286 Z"
                        fill="#708b96"
                        fill-rule="evenodd"
                      />
                      <path
                        d="M 16 28.444 C 9.127 28.444 3.556 22.873 3.556 16 L 0 16 C 0 24.837 7.163 32 16 32 Z M 28.444 16 C 28.444 22.873 22.873 28.444 16 28.444 L 16 32 C 24.837 32 32 24.837 32 16 Z M 16 3.556 C 22.873 3.556 28.444 9.127 28.444 16 L 32 16 C 32 7.163 24.837 0 16 0 Z M 16 0 C 7.163 0 0 7.163 0 16 L 3.556 16 C 3.556 9.127 9.127 3.556 16 3.556 Z"
                        fill="url(#paint0_linear_359)"
                      />
                    </svg>
                    <svg
                      aria-hidden="true"
                      class="MuiSvgIcon-root MuiSvgIcon-fontSizeLarge css-1djwm8g-MuiSvgIcon-root"
                      focusable="false"
                      style="margin-left: -6px; z-index: 1;"
                      viewBox="0 0 32 32"
                    >
                      <path
                        d="M6.104 5.475h19.771v17.981H6.104z"
                        style="fill: #fff; stroke-width: 0.02130493;"
                      />
                      <path
                        d="M32 16c0 8.837-7.163 16-16 16S0 24.837 0 16 7.163 0 16 0s16 7.163 16 16Zm-20.534 6.367H8.361c-.653 0-.975 0-1.171-.126a.79.79 0 0 1-.358-.617c-.012-.232.15-.515.472-1.08L14.97 7.028c.326-.574.49-.86.7-.967a.791.791 0 0 1 .715 0c.208.106.373.393.7.967L18.66 9.78l.008.014c.353.615.531.927.61 1.255.086.358.086.735 0 1.093-.08.33-.256.644-.614 1.27l-4.027 7.119-.01.018c-.355.62-.535.935-.784 1.172-.271.26-.597.448-.955.555-.326.09-.692.09-1.423.09zm7.842 0h4.449c.656 0 .987 0 1.183-.13a.787.787 0 0 0 .358-.62c.011-.225-.146-.497-.455-1.03l-.033-.055-2.228-3.813-.026-.043c-.313-.53-.471-.797-.674-.9a.783.783 0 0 0-.711 0c-.205.106-.37.385-.696.947l-2.22 3.813-.009.013c-.325.56-.487.841-.476 1.071a.796.796 0 0 0 .358.622c.193.125.523.125 1.18.125z"
                        style="clip-rule: evenodd; fill: #e84142; fill-rule: evenodd; stroke-width: 0.02130493;"
                      />
                    </svg>
                  </div>
                  <p
                    class="MuiTypography-root MuiTypography-body1 css-69sme-MuiTypography-root"
                    style="line-height: 1.4; margin-left: 10px; margin-right: 10px;"
                  >
                    gOHM-AVAX
                  </p>
                  <svg
                    aria-hidden="true"
                    class="MuiSvgIcon-root MuiSvgIcon-fontSizeLarge css-1djwm8g-MuiSvgIcon-root"
                    focusable="false"
                    style="font-size: 15px;"
                    viewBox="0 0 32 32"
                  >
                    <path
                      d="M6.104 5.475h19.771v17.981H6.104z"
                      style="fill: #fff; stroke-width: 0.02130493;"
                    />
                    <path
                      d="M32 16c0 8.837-7.163 16-16 16S0 24.837 0 16 7.163 0 16 0s16 7.163 16 16Zm-20.534 6.367H8.361c-.653 0-.975 0-1.171-.126a.79.79 0 0 1-.358-.617c-.012-.232.15-.515.472-1.08L14.97 7.028c.326-.574.49-.86.7-.967a.791.791 0 0 1 .715 0c.208.106.373.393.7.967L18.66 9.78l.008.014c.353.615.531.927.61 1.255.086.358.086.735 0 1.093-.08.33-.256.644-.614 1.27l-4.027 7.119-.01.018c-.355.62-.535.935-.784 1.172-.271.26-.597.448-.955.555-.326.09-.692.09-1.423.09zm7.842 0h4.449c.656 0 .987 0 1.183-.13a.787.787 0 0 0 .358-.62c.011-.225-.146-.497-.455-1.03l-.033-.055-2.228-3.813-.026-.043c-.313-.53-.471-.797-.674-.9a.783.783 0 0 0-.711 0c-.205.106-.37.385-.696.947l-2.22 3.813-.009.013c-.325.56-.487.841-.476 1.071a.796.796 0 0 0 .358.622c.193.125.523.125 1.18.125z"
                      style="clip-rule: evenodd; fill: #e84142; fill-rule: evenodd; stroke-width: 0.02130493;"
                    />
                  </svg>
                </div>
              </td>
              <td
                class="MuiTableCell-root MuiTableCell-sizeMedium css-9r6b29-MuiTableCell-root"
              >
                <p
                  class="MuiTypography-root MuiTypography-body1 css-69sme-MuiTypography-root"
                  style="line-height: 1.4;"
                >
                  <span
                    class="MuiSkeleton-root MuiSkeleton-text MuiSkeleton-pulse css-1l7q9tc-MuiSkeleton-root"
                    style="width: 100%;"
                  />
                </p>
              </td>
              <td
                class="MuiTableCell-root MuiTableCell-sizeMedium css-9r6b29-MuiTableCell-root"
              >
                <p
                  class="MuiTypography-root MuiTypography-body1 css-69sme-MuiTypography-root"
                  style="line-height: 1.4;"
                >
                  <span
                    class="MuiSkeleton-root MuiSkeleton-text MuiSkeleton-pulse css-1l7q9tc-MuiSkeleton-root"
                    style="width: 100%;"
                  />
                </p>
              </td>
              <td
                class="MuiTableCell-root MuiTableCell-sizeMedium css-9r6b29-MuiTableCell-root"
              >
                <p
                  class="MuiTypography-root MuiTypography-body1 css-69sme-MuiTypography-root"
                  style="line-height: 1.4;"
                />
              </td>
              <td
                class="MuiTableCell-root MuiTableCell-sizeMedium css-9r6b29-MuiTableCell-root"
              >
                <a
                  class="MuiButton-root MuiButton-outlined MuiButton-outlinedSecondary MuiButton-sizeSmall MuiButton-outlinedSizeSmall MuiButton-disableElevation MuiButton-fullWidth MuiButtonBase-root Button-root undefined css-6dncw-MuiButtonBase-root-MuiButton-root"
                  href="https://traderjoexyz.com/farm/0xB674f93952F02F2538214D4572Aa47F262e990Ff-0x188bED1968b795d5c9022F6a0bb5931Ac4c18F00"
                  tabindex="0"
                  target="_blank"
                >
                  Stake on
                   
                  Trader Joe
                  <span
                    class="MuiButton-endIcon MuiButton-iconSizeSmall css-jcxoq4-MuiButton-endIcon"
                  >
                    <svg
                      aria-hidden="true"
                      class="MuiSvgIcon-root MuiSvgIcon-fontSizeLarge css-1562cnx-MuiSvgIcon-root"
                      focusable="false"
                      viewBox="0 0 20 20"
                    >
                      <path
                        d="M4.297 17.445h9.539c1.523 0 2.305-.78 2.305-2.28v-9.58c0-1.507-.782-2.288-2.305-2.288h-9.54c-1.523 0-2.304.773-2.304 2.289v9.578c0 1.508.781 2.281 2.305 2.281Zm.016-.968c-.875 0-1.352-.461-1.352-1.368V5.633c0-.899.477-1.367 1.352-1.367h9.5c.867 0 1.359.468 1.359 1.367v9.476c0 .907-.492 1.368-1.36 1.368h-9.5Zm7.296-4.235c.266 0 .438-.195.438-.476V7.867c0-.344-.188-.492-.492-.492H7.64c-.29 0-.47.172-.47.438 0 .265.188.445.477.445H9.53l1.133-.078-1.055.992-3.382 3.383a.476.476 0 0 0-.149.328c0 .273.18.453.453.453a.47.47 0 0 0 .344-.149L10.25 9.82l.984-1.047-.078 1.282v1.718c0 .29.18.47.453.47Z"
                      />
                    </svg>
                  </span>
                </a>
              </td>
            </tr>
            <tr
              class="MuiTableRow-root css-xjst8z-MuiTableRow-root"
            >
              <td
                class="MuiTableCell-root MuiTableCell-sizeMedium css-9r6b29-MuiTableCell-root"
              >
                <div
                  class="MuiBox-root css-u4p24i"
                  style="white-space: nowrap;"
                >
                  <div
                    class="MuiBox-root css-1xhj18k"
                  >
                    <svg
                      aria-hidden="true"
                      class="MuiSvgIcon-root MuiSvgIcon-fontSizeLarge css-1djwm8g-MuiSvgIcon-root"
                      focusable="false"
                      style="z-index: 1;"
                      viewBox="0 0 32 32"
                    >
                      <defs>
                        <lineargradient
                          gradientTransform="matrix(0.177778, 0, 0, 0.177778, 1.777779, 1.777779)"
                          gradientUnits="userSpaceOnUse"
                          id="paint0_linear_359"
                          x1="80"
                          x2="80"
                          y1="-84"
                          y2="256"
                        >
                          <stop
                            offset="0.1949"
                            stop-color="#708B96"
                          />
                          <stop
                            offset="1"
                            stop-color="#F7FBE7"
                          />
                        </lineargradient>
                      </defs>
                      <path
                        d="M 1.778 16 C 1.778 8.145 8.145 1.778 16 1.778 C 23.855 1.778 30.222 8.145 30.222 16 C 30.222 23.855 23.855 30.222 16 30.222 C 8.145 30.222 1.778 23.855 1.778 16 Z"
                        fill="#fff"
                      />
                      <rect
                        fill="#fff"
                        height="12.516"
                        width="12.516"
                        x="9.742"
                        y="9.771"
                      />
                      <path
                        clip-rule="evenodd"
                        d="M 14.635 22.286 L 14.635 19.916 C 12.852 19.355 11.563 17.725 11.563 15.801 C 11.563 13.413 13.549 11.477 16 11.477 C 18.451 11.477 20.437 13.413 20.437 15.801 C 20.437 17.725 19.148 19.355 17.365 19.916 L 17.365 21.658 L 17.365 22.258 L 17.365 22.286 L 22.258 22.286 L 22.258 20.523 L 19.842 20.523 C 21.295 19.421 22.229 17.709 22.229 15.787 C 22.229 12.464 19.44 9.771 16 9.771 C 12.56 9.771 9.771 12.464 9.771 15.787 C 9.771 17.709 10.705 19.421 12.158 20.523 L 9.742 20.523 L 9.742 22.286 Z"
                        fill="#708b96"
                        fill-rule="evenodd"
                      />
                      <path
                        d="M 16 28.444 C 9.127 28.444 3.556 22.873 3.556 16 L 0 16 C 0 24.837 7.163 32 16 32 Z M 28.444 16 C 28.444 22.873 22.873 28.444 16 28.444 L 16 32 C 24.837 32 32 24.837 32 16 Z M 16 3.556 C 22.873 3.556 28.444 9.127 28.444 16 L 32 16 C 32 7.163 24.837 0 16 0 Z M 16 0 C 7.163 0 0 7.163 0 16 L 3.556 16 C 3.556 9.127 9.127 3.556 16 3.556 Z"
                        fill="url(#paint0_linear_359)"
                      />
                    </svg>
                    <svg
                      aria-hidden="true"
                      class="MuiSvgIcon-root MuiSvgIcon-fontSizeLarge css-1djwm8g-MuiSvgIcon-root"
                      focusable="false"
                      style="margin-left: -6px; z-index: 1;"
                      viewBox="0 0 32 32"
                    >
                      <defs>
                        <style>
                          .fantom_svg__cls-1{fill:#fff;fill-rule:evenodd}
                        </style>
                        <mask
                          height="20"
                          id="fantom_svg__mask"
                          maskUnits="userSpaceOnUse"
                          width="93.1"
                          x="10"
                          y="6"
                        >
                          <path
                            class="fantom_svg__cls-1"
                            d="M10 6h93.1v20H10Z"
                            id="fantom_svg__a"
                          />
                        </mask>
                      </defs>
                      <g
                        data-name="Layer 2"
                        id="fantom_svg__Layer_2"
                      >
                        <g
                          data-name="Layer 1"
                          id="fantom_svg__Layer_1-2"
                        >
                          <circle
                            cx="16"
                            cy="16"
                            r="16"
                            style="fill: #13b5ec;"
                          />
                          <path
                            class="fantom_svg__cls-1"
                            d="m17.2 12.9 3.6-2.1V15Zm3.6 9L16 24.7l-4.8-2.8V17l4.8 2.8 4.8-2.8Zm-9.6-11.1 3.6 2.1-3.6 2.1Zm5.4 3.1 3.6 2.1-3.6 2.1Zm-1.2 4.2L11.8 16l3.6-2.1Zm4.8-8.3L16 12.2l-4.2-2.4L16 7.3ZM10 9.4v13.1l6 3.4 6-3.4V9.4L16 6Z"
                            style="mask: url(#fantom_svg__mask);"
                          />
                        </g>
                      </g>
                    </svg>
                  </div>
                  <p
                    class="MuiTypography-root MuiTypography-body1 css-69sme-MuiTypography-root"
                    style="line-height: 1.4; margin-left: 10px; margin-right: 10px;"
                  >
                    gOHM-FTM
                  </p>
                  <svg
                    aria-hidden="true"
                    class="MuiSvgIcon-root MuiSvgIcon-fontSizeLarge css-1djwm8g-MuiSvgIcon-root"
                    focusable="false"
                    style="font-size: 15px;"
                    viewBox="0 0 32 32"
                  >
                    <defs>
                      <style>
                        .fantom_svg__cls-1{fill:#fff;fill-rule:evenodd}
                      </style>
                      <mask
                        height="20"
                        id="fantom_svg__mask"
                        maskUnits="userSpaceOnUse"
                        width="93.1"
                        x="10"
                        y="6"
                      >
                        <path
                          class="fantom_svg__cls-1"
                          d="M10 6h93.1v20H10Z"
                          id="fantom_svg__a"
                        />
                      </mask>
                    </defs>
                    <g
                      data-name="Layer 2"
                      id="fantom_svg__Layer_2"
                    >
                      <g
                        data-name="Layer 1"
                        id="fantom_svg__Layer_1-2"
                      >
                        <circle
                          cx="16"
                          cy="16"
                          r="16"
                          style="fill: #13b5ec;"
                        />
                        <path
                          class="fantom_svg__cls-1"
                          d="m17.2 12.9 3.6-2.1V15Zm3.6 9L16 24.7l-4.8-2.8V17l4.8 2.8 4.8-2.8Zm-9.6-11.1 3.6 2.1-3.6 2.1Zm5.4 3.1 3.6 2.1-3.6 2.1Zm-1.2 4.2L11.8 16l3.6-2.1Zm4.8-8.3L16 12.2l-4.2-2.4L16 7.3ZM10 9.4v13.1l6 3.4 6-3.4V9.4L16 6Z"
                          style="mask: url(#fantom_svg__mask);"
                        />
                      </g>
                    </g>
                  </svg>
                </div>
              </td>
              <td
                class="MuiTableCell-root MuiTableCell-sizeMedium css-9r6b29-MuiTableCell-root"
              >
                <p
                  class="MuiTypography-root MuiTypography-body1 css-69sme-MuiTypography-root"
                  style="line-height: 1.4;"
                >
                  <span
                    class="MuiSkeleton-root MuiSkeleton-text MuiSkeleton-pulse css-1l7q9tc-MuiSkeleton-root"
                    style="width: 100%;"
                  />
                </p>
              </td>
              <td
                class="MuiTableCell-root MuiTableCell-sizeMedium css-9r6b29-MuiTableCell-root"
              >
                <p
                  class="MuiTypography-root MuiTypography-body1 css-69sme-MuiTypography-root"
                  style="line-height: 1.4;"
                >
                  <span
                    class="MuiSkeleton-root MuiSkeleton-text MuiSkeleton-pulse css-1l7q9tc-MuiSkeleton-root"
                    style="width: 100%;"
                  />
                </p>
              </td>
              <td
                class="MuiTableCell-root MuiTableCell-sizeMedium css-9r6b29-MuiTableCell-root"
              >
                <p
                  class="MuiTypography-root MuiTypography-body1 css-69sme-MuiTypography-root"
                  style="line-height: 1.4;"
                />
              </td>
              <td
                class="MuiTableCell-root MuiTableCell-sizeMedium css-9r6b29-MuiTableCell-root"
              >
                <a
                  class="MuiButton-root MuiButton-outlined MuiButton-outlinedSecondary MuiButton-sizeSmall MuiButton-outlinedSizeSmall MuiButton-disableElevation MuiButton-fullWidth MuiButtonBase-root Button-root undefined css-6dncw-MuiButtonBase-root-MuiButton-root"
                  href="https://app.spiritswap.finance/#/farms/allfarms"
                  tabindex="0"
                  target="_blank"
                >
                  Stake on
                   
                  Spirit
                  <span
                    class="MuiButton-endIcon MuiButton-iconSizeSmall css-jcxoq4-MuiButton-endIcon"
                  >
                    <svg
                      aria-hidden="true"
                      class="MuiSvgIcon-root MuiSvgIcon-fontSizeLarge css-1562cnx-MuiSvgIcon-root"
                      focusable="false"
                      viewBox="0 0 20 20"
                    >
                      <path
                        d="M4.297 17.445h9.539c1.523 0 2.305-.78 2.305-2.28v-9.58c0-1.507-.782-2.288-2.305-2.288h-9.54c-1.523 0-2.304.773-2.304 2.289v9.578c0 1.508.781 2.281 2.305 2.281Zm.016-.968c-.875 0-1.352-.461-1.352-1.368V5.633c0-.899.477-1.367 1.352-1.367h9.5c.867 0 1.359.468 1.359 1.367v9.476c0 .907-.492 1.368-1.36 1.368h-9.5Zm7.296-4.235c.266 0 .438-.195.438-.476V7.867c0-.344-.188-.492-.492-.492H7.64c-.29 0-.47.172-.47.438 0 .265.188.445.477.445H9.53l1.133-.078-1.055.992-3.382 3.383a.476.476 0 0 0-.149.328c0 .273.18.453.453.453a.47.47 0 0 0 .344-.149L10.25 9.82l.984-1.047-.078 1.282v1.718c0 .29.18.47.453.47Z"
                      />
                    </svg>
                  </span>
                </a>
              </td>
            </tr>
            <tr
              class="MuiTableRow-root css-xjst8z-MuiTableRow-root"
            >
              <td
                class="MuiTableCell-root MuiTableCell-sizeMedium css-9r6b29-MuiTableCell-root"
              >
                <div
                  class="MuiBox-root css-u4p24i"
                  style="white-space: nowrap;"
                >
                  <div
                    class="MuiBox-root css-1xhj18k"
                  >
                    <svg
                      aria-hidden="true"
                      class="MuiSvgIcon-root MuiSvgIcon-fontSizeLarge css-1djwm8g-MuiSvgIcon-root"
                      focusable="false"
                      style="z-index: 1;"
                      viewBox="0 0 32 32"
                    >
                      <defs>
                        <lineargradient
                          gradientTransform="matrix(0.177778, 0, 0, 0.177778, 1.777779, 1.777779)"
                          gradientUnits="userSpaceOnUse"
                          id="paint0_linear_359"
                          x1="80"
                          x2="80"
                          y1="-84"
                          y2="256"
                        >
                          <stop
                            offset="0.1949"
                            stop-color="#708B96"
                          />
                          <stop
                            offset="1"
                            stop-color="#F7FBE7"
                          />
                        </lineargradient>
                      </defs>
                      <path
                        d="M 1.778 16 C 1.778 8.145 8.145 1.778 16 1.778 C 23.855 1.778 30.222 8.145 30.222 16 C 30.222 23.855 23.855 30.222 16 30.222 C 8.145 30.222 1.778 23.855 1.778 16 Z"
                        fill="#fff"
                      />
                      <rect
                        fill="#fff"
                        height="12.516"
                        width="12.516"
                        x="9.742"
                        y="9.771"
                      />
                      <path
                        clip-rule="evenodd"
                        d="M 14.635 22.286 L 14.635 19.916 C 12.852 19.355 11.563 17.725 11.563 15.801 C 11.563 13.413 13.549 11.477 16 11.477 C 18.451 11.477 20.437 13.413 20.437 15.801 C 20.437 17.725 19.148 19.355 17.365 19.916 L 17.365 21.658 L 17.365 22.258 L 17.365 22.286 L 22.258 22.286 L 22.258 20.523 L 19.842 20.523 C 21.295 19.421 22.229 17.709 22.229 15.787 C 22.229 12.464 19.44 9.771 16 9.771 C 12.56 9.771 9.771 12.464 9.771 15.787 C 9.771 17.709 10.705 19.421 12.158 20.523 L 9.742 20.523 L 9.742 22.286 Z"
                        fill="#708b96"
                        fill-rule="evenodd"
                      />
                      <path
                        d="M 16 28.444 C 9.127 28.444 3.556 22.873 3.556 16 L 0 16 C 0 24.837 7.163 32 16 32 Z M 28.444 16 C 28.444 22.873 22.873 28.444 16 28.444 L 16 32 C 24.837 32 32 24.837 32 16 Z M 16 3.556 C 22.873 3.556 28.444 9.127 28.444 16 L 32 16 C 32 7.163 24.837 0 16 0 Z M 16 0 C 7.163 0 0 7.163 0 16 L 3.556 16 C 3.556 9.127 9.127 3.556 16 3.556 Z"
                        fill="url(#paint0_linear_359)"
                      />
                    </svg>
                    <svg
                      aria-hidden="true"
                      class="MuiSvgIcon-root MuiSvgIcon-fontSizeLarge css-1djwm8g-MuiSvgIcon-root"
                      focusable="false"
                      style="margin-left: -6px; z-index: 1;"
                      viewBox="0 0 32 32"
                    >
                      <defs>
                        <style>
                          .fantom_svg__cls-1{fill:#fff;fill-rule:evenodd}
                        </style>
                        <mask
                          height="20"
                          id="fantom_svg__mask"
                          maskUnits="userSpaceOnUse"
                          width="93.1"
                          x="10"
                          y="6"
                        >
                          <path
                            class="fantom_svg__cls-1"
                            d="M10 6h93.1v20H10Z"
                            id="fantom_svg__a"
                          />
                        </mask>
                      </defs>
                      <g
                        data-name="Layer 2"
                        id="fantom_svg__Layer_2"
                      >
                        <g
                          data-name="Layer 1"
                          id="fantom_svg__Layer_1-2"
                        >
                          <circle
                            cx="16"
                            cy="16"
                            r="16"
                            style="fill: #13b5ec;"
                          />
                          <path
                            class="fantom_svg__cls-1"
                            d="m17.2 12.9 3.6-2.1V15Zm3.6 9L16 24.7l-4.8-2.8V17l4.8 2.8 4.8-2.8Zm-9.6-11.1 3.6 2.1-3.6 2.1Zm5.4 3.1 3.6 2.1-3.6 2.1Zm-1.2 4.2L11.8 16l3.6-2.1Zm4.8-8.3L16 12.2l-4.2-2.4L16 7.3ZM10 9.4v13.1l6 3.4 6-3.4V9.4L16 6Z"
                            style="mask: url(#fantom_svg__mask);"
                          />
                        </g>
                      </g>
                    </svg>
                  </div>
                  <p
                    class="MuiTypography-root MuiTypography-body1 css-69sme-MuiTypography-root"
                    style="line-height: 1.4; margin-left: 10px; margin-right: 10px;"
                  >
                    gOHM-wFTM
                  </p>
                  <svg
                    aria-hidden="true"
                    class="MuiSvgIcon-root MuiSvgIcon-fontSizeLarge css-1djwm8g-MuiSvgIcon-root"
                    focusable="false"
                    style="font-size: 15px;"
                    viewBox="0 0 32 32"
                  >
                    <defs>
                      <style>
                        .fantom_svg__cls-1{fill:#fff;fill-rule:evenodd}
                      </style>
                      <mask
                        height="20"
                        id="fantom_svg__mask"
                        maskUnits="userSpaceOnUse"
                        width="93.1"
                        x="10"
                        y="6"
                      >
                        <path
                          class="fantom_svg__cls-1"
                          d="M10 6h93.1v20H10Z"
                          id="fantom_svg__a"
                        />
                      </mask>
                    </defs>
                    <g
                      data-name="Layer 2"
                      id="fantom_svg__Layer_2"
                    >
                      <g
                        data-name="Layer 1"
                        id="fantom_svg__Layer_1-2"
                      >
                        <circle
                          cx="16"
                          cy="16"
                          r="16"
                          style="fill: #13b5ec;"
                        />
                        <path
                          class="fantom_svg__cls-1"
                          d="m17.2 12.9 3.6-2.1V15Zm3.6 9L16 24.7l-4.8-2.8V17l4.8 2.8 4.8-2.8Zm-9.6-11.1 3.6 2.1-3.6 2.1Zm5.4 3.1 3.6 2.1-3.6 2.1Zm-1.2 4.2L11.8 16l3.6-2.1Zm4.8-8.3L16 12.2l-4.2-2.4L16 7.3ZM10 9.4v13.1l6 3.4 6-3.4V9.4L16 6Z"
                          style="mask: url(#fantom_svg__mask);"
                        />
                      </g>
                    </g>
                  </svg>
                </div>
              </td>
              <td
                class="MuiTableCell-root MuiTableCell-sizeMedium css-9r6b29-MuiTableCell-root"
              >
                <p
                  class="MuiTypography-root MuiTypography-body1 css-69sme-MuiTypography-root"
                  style="line-height: 1.4;"
                >
                  <span
                    class="MuiSkeleton-root MuiSkeleton-text MuiSkeleton-pulse css-1l7q9tc-MuiSkeleton-root"
                    style="width: 100%;"
                  />
                </p>
              </td>
              <td
                class="MuiTableCell-root MuiTableCell-sizeMedium css-9r6b29-MuiTableCell-root"
              >
                <p
                  class="MuiTypography-root MuiTypography-body1 css-69sme-MuiTypography-root"
                  style="line-height: 1.4;"
                >
                  <span
                    class="MuiSkeleton-root MuiSkeleton-text MuiSkeleton-pulse css-1l7q9tc-MuiSkeleton-root"
                    style="width: 100%;"
                  />
                </p>
              </td>
              <td
                class="MuiTableCell-root MuiTableCell-sizeMedium css-9r6b29-MuiTableCell-root"
              >
                <p
                  class="MuiTypography-root MuiTypography-body1 css-69sme-MuiTypography-root"
                  style="line-height: 1.4;"
                />
              </td>
              <td
                class="MuiTableCell-root MuiTableCell-sizeMedium css-9r6b29-MuiTableCell-root"
              >
                <a
                  class="MuiButton-root MuiButton-outlined MuiButton-outlinedSecondary MuiButton-sizeSmall MuiButton-outlinedSizeSmall MuiButton-disableElevation MuiButton-fullWidth MuiButtonBase-root Button-root undefined css-6dncw-MuiButtonBase-root-MuiButton-root"
                  href="https://beets.fi/#/pool/0xf7bf0f161d3240488807ffa23894452246049916000200000000000000000198"
                  tabindex="0"
                  target="_blank"
                >
                  Stake on
                   
                  Beethoven
                  <span
                    class="MuiButton-endIcon MuiButton-iconSizeSmall css-jcxoq4-MuiButton-endIcon"
                  >
                    <svg
                      aria-hidden="true"
                      class="MuiSvgIcon-root MuiSvgIcon-fontSizeLarge css-1562cnx-MuiSvgIcon-root"
                      focusable="false"
                      viewBox="0 0 20 20"
                    >
                      <path
                        d="M4.297 17.445h9.539c1.523 0 2.305-.78 2.305-2.28v-9.58c0-1.507-.782-2.288-2.305-2.288h-9.54c-1.523 0-2.304.773-2.304 2.289v9.578c0 1.508.781 2.281 2.305 2.281Zm.016-.968c-.875 0-1.352-.461-1.352-1.368V5.633c0-.899.477-1.367 1.352-1.367h9.5c.867 0 1.359.468 1.359 1.367v9.476c0 .907-.492 1.368-1.36 1.368h-9.5Zm7.296-4.235c.266 0 .438-.195.438-.476V7.867c0-.344-.188-.492-.492-.492H7.64c-.29 0-.47.172-.47.438 0 .265.188.445.477.445H9.53l1.133-.078-1.055.992-3.382 3.383a.476.476 0 0 0-.149.328c0 .273.18.453.453.453a.47.47 0 0 0 .344-.149L10.25 9.82l.984-1.047-.078 1.282v1.718c0 .29.18.47.453.47Z"
                      />
                    </svg>
                  </span>
                </a>
              </td>
            </tr>
            <tr
              class="MuiTableRow-root css-xjst8z-MuiTableRow-root"
            >
              <td
                class="MuiTableCell-root MuiTableCell-sizeMedium css-9r6b29-MuiTableCell-root"
              >
                <div
                  class="MuiBox-root css-u4p24i"
                  style="white-space: nowrap;"
                >
                  <div
                    class="MuiBox-root css-1xhj18k"
                  >
                    <svg
                      aria-hidden="true"
                      class="MuiSvgIcon-root MuiSvgIcon-fontSizeLarge css-1djwm8g-MuiSvgIcon-root"
                      focusable="false"
                      style="z-index: 1;"
                      viewBox="0 0 32 32"
                    >
                      <defs>
                        <lineargradient
                          gradientTransform="matrix(0.177778, 0, 0, 0.177778, 1.777779, 1.777779)"
                          gradientUnits="userSpaceOnUse"
                          id="paint0_linear_359"
                          x1="80"
                          x2="80"
                          y1="-84"
                          y2="256"
                        >
                          <stop
                            offset="0.1949"
                            stop-color="#708B96"
                          />
                          <stop
                            offset="1"
                            stop-color="#F7FBE7"
                          />
                        </lineargradient>
                      </defs>
                      <path
                        d="M 1.778 16 C 1.778 8.145 8.145 1.778 16 1.778 C 23.855 1.778 30.222 8.145 30.222 16 C 30.222 23.855 23.855 30.222 16 30.222 C 8.145 30.222 1.778 23.855 1.778 16 Z"
                        fill="#fff"
                      />
                      <rect
                        fill="#fff"
                        height="12.516"
                        width="12.516"
                        x="9.742"
                        y="9.771"
                      />
                      <path
                        clip-rule="evenodd"
                        d="M 14.635 22.286 L 14.635 19.916 C 12.852 19.355 11.563 17.725 11.563 15.801 C 11.563 13.413 13.549 11.477 16 11.477 C 18.451 11.477 20.437 13.413 20.437 15.801 C 20.437 17.725 19.148 19.355 17.365 19.916 L 17.365 21.658 L 17.365 22.258 L 17.365 22.286 L 22.258 22.286 L 22.258 20.523 L 19.842 20.523 C 21.295 19.421 22.229 17.709 22.229 15.787 C 22.229 12.464 19.44 9.771 16 9.771 C 12.56 9.771 9.771 12.464 9.771 15.787 C 9.771 17.709 10.705 19.421 12.158 20.523 L 9.742 20.523 L 9.742 22.286 Z"
                        fill="#708b96"
                        fill-rule="evenodd"
                      />
                      <path
                        d="M 16 28.444 C 9.127 28.444 3.556 22.873 3.556 16 L 0 16 C 0 24.837 7.163 32 16 32 Z M 28.444 16 C 28.444 22.873 22.873 28.444 16 28.444 L 16 32 C 24.837 32 32 24.837 32 16 Z M 16 3.556 C 22.873 3.556 28.444 9.127 28.444 16 L 32 16 C 32 7.163 24.837 0 16 0 Z M 16 0 C 7.163 0 0 7.163 0 16 L 3.556 16 C 3.556 9.127 9.127 3.556 16 3.556 Z"
                        fill="url(#paint0_linear_359)"
                      />
                    </svg>
                    <svg
                      aria-hidden="true"
                      class="MuiSvgIcon-root MuiSvgIcon-fontSizeLarge css-1djwm8g-MuiSvgIcon-root"
                      focusable="false"
                      style="margin-left: -6px; z-index: 1;"
                      viewBox="0 0 32 32"
                    >
                      <circle
                        cx="16"
                        cy="16"
                        fill="#fff"
                        r="15"
                        stroke="url(#wETH_svg__a)"
                        stroke-width="2"
                      />
                      <path
                        clip-rule="evenodd"
                        d="M16.25 20.976 10 17.349 16.25 26V26l6.253-8.65-6.253 3.626Z"
                        fill="#708B96"
                        fill-rule="evenodd"
                      />
                      <path
                        clip-rule="evenodd"
                        d="m16.25 6 6.248 10.186-6.248-2.793L10 16.186 16.25 6Zm0 7.395L10 16.185l6.25 3.629 6.248-3.628-6.248-2.791Z"
                        fill="#424242"
                        fill-rule="evenodd"
                      />
                      <defs>
                        <lineargradient
                          gradientUnits="userSpaceOnUse"
                          id="wETH_svg__a"
                          x1="16"
                          x2="16"
                          y1="0"
                          y2="32"
                        >
                          <stop
                            stop-color="#444243"
                          />
                          <stop
                            offset="1"
                            stop-color="#708B96"
                          />
                        </lineargradient>
                      </defs>
                    </svg>
                  </div>
                  <p
                    class="MuiTypography-root MuiTypography-body1 css-69sme-MuiTypography-root"
                    style="line-height: 1.4; margin-left: 10px; margin-right: 10px;"
                  >
                    gOHM-wETH
                  </p>
                  <svg
                    aria-hidden="true"
                    class="MuiSvgIcon-root MuiSvgIcon-fontSizeLarge css-1djwm8g-MuiSvgIcon-root"
                    focusable="false"
                    style="font-size: 15px;"
                    viewBox="0 0 32 32"
                  >
                    <circle
                      cx="16"
                      cy="16"
                      fill="#FF0420"
                      r="16"
                    />
                    <path
                      d="M 11.337 20.253 C 10.384 20.253 9.603 20.028 8.995 19.58 C 8.394 19.124 8.094 18.475 8.094 17.635 C 8.094 17.458 8.114 17.242 8.154 16.986 C 8.258 16.41 8.406 15.717 8.599 14.909 C 9.143 12.707 10.548 11.606 12.814 11.606 C 13.43 11.606 13.982 11.71 14.471 11.918 C 14.959 12.119 15.343 12.423 15.624 12.831 C 15.904 13.231 16.044 13.712 16.044 14.272 C 16.044 14.44 16.024 14.652 15.984 14.909 C 15.864 15.621 15.72 16.314 15.552 16.986 C 15.271 18.083 14.787 18.904 14.099 19.448 C 13.41 19.984 12.489 20.253 11.337 20.253 Z M 11.505 18.523 C 11.953 18.523 12.333 18.391 12.646 18.127 C 12.966 17.863 13.194 17.458 13.33 16.914 C 13.514 16.162 13.654 15.505 13.75 14.945 C 13.782 14.777 13.798 14.604 13.798 14.428 C 13.798 13.7 13.418 13.335 12.658 13.335 C 12.209 13.335 11.825 13.468 11.505 13.732 C 11.192 13.996 10.968 14.4 10.832 14.945 C 10.688 15.481 10.544 16.138 10.4 16.914 C 10.368 17.074 10.352 17.242 10.352 17.418 C 10.352 18.155 10.736 18.523 11.505 18.523 Z"
                      fill="white"
                    />
                    <path
                      d="M 16.595 20.132 C 16.507 20.132 16.439 20.104 16.391 20.048 C 16.351 19.984 16.339 19.912 16.355 19.832 L 18.012 12.026 C 18.028 11.938 18.072 11.866 18.145 11.81 C 18.217 11.754 18.293 11.726 18.373 11.726 L 21.567 11.726 C 22.456 11.726 23.168 11.91 23.705 12.279 C 24.249 12.647 24.521 13.179 24.521 13.876 C 24.521 14.076 24.497 14.284 24.449 14.5 C 24.249 15.421 23.845 16.102 23.236 16.542 C 22.636 16.982 21.811 17.202 20.762 17.202 L 19.141 17.202 L 18.589 19.832 C 18.573 19.92 18.529 19.992 18.457 20.048 C 18.385 20.104 18.309 20.132 18.229 20.132 L 16.595 20.132 Z M 20.847 15.545 C 21.183 15.545 21.475 15.453 21.723 15.269 C 21.979 15.085 22.147 14.821 22.228 14.476 C 22.252 14.34 22.264 14.22 22.264 14.116 C 22.264 13.884 22.196 13.708 22.059 13.588 C 21.923 13.46 21.691 13.396 21.363 13.396 L 19.922 13.396 L 19.465 15.545 L 20.847 15.545 Z"
                      fill="white"
                    />
                  </svg>
                </div>
              </td>
              <td
                class="MuiTableCell-root MuiTableCell-sizeMedium css-9r6b29-MuiTableCell-root"
              >
                <p
                  class="MuiTypography-root MuiTypography-body1 css-69sme-MuiTypography-root"
                  style="line-height: 1.4;"
                >
                  <span
                    class="MuiSkeleton-root MuiSkeleton-text MuiSkeleton-pulse css-1l7q9tc-MuiSkeleton-root"
                    style="width: 100%;"
                  />
                </p>
              </td>
              <td
                class="MuiTableCell-root MuiTableCell-sizeMedium css-9r6b29-MuiTableCell-root"
              >
                <p
                  class="MuiTypography-root MuiTypography-body1 css-69sme-MuiTypography-root"
                  style="line-height: 1.4;"
                >
                  <span
                    class="MuiSkeleton-root MuiSkeleton-text MuiSkeleton-pulse css-1l7q9tc-MuiSkeleton-root"
                    style="width: 100%;"
                  />
                </p>
              </td>
              <td
                class="MuiTableCell-root MuiTableCell-sizeMedium css-9r6b29-MuiTableCell-root"
              >
                <p
                  class="MuiTypography-root MuiTypography-body1 css-69sme-MuiTypography-root"
                  style="line-height: 1.4;"
                />
              </td>
              <td
                class="MuiTableCell-root MuiTableCell-sizeMedium css-9r6b29-MuiTableCell-root"
              >
                <a
                  class="MuiButton-root MuiButton-outlined MuiButton-outlinedSecondary MuiButton-sizeSmall MuiButton-outlinedSizeSmall MuiButton-disableElevation MuiButton-fullWidth MuiButtonBase-root Button-root undefined css-6dncw-MuiButtonBase-root-MuiButton-root"
                  href="https://zipswap.fi/#/farm/0x3f6da9334142477718bE2ecC3577d1A28dceAAe1"
                  tabindex="0"
                  target="_blank"
                >
                  Stake on
                   
                  Zipswap
                  <span
                    class="MuiButton-endIcon MuiButton-iconSizeSmall css-jcxoq4-MuiButton-endIcon"
                  >
                    <svg
                      aria-hidden="true"
                      class="MuiSvgIcon-root MuiSvgIcon-fontSizeLarge css-1562cnx-MuiSvgIcon-root"
                      focusable="false"
                      viewBox="0 0 20 20"
                    >
                      <path
                        d="M4.297 17.445h9.539c1.523 0 2.305-.78 2.305-2.28v-9.58c0-1.507-.782-2.288-2.305-2.288h-9.54c-1.523 0-2.304.773-2.304 2.289v9.578c0 1.508.781 2.281 2.305 2.281Zm.016-.968c-.875 0-1.352-.461-1.352-1.368V5.633c0-.899.477-1.367 1.352-1.367h9.5c.867 0 1.359.468 1.359 1.367v9.476c0 .907-.492 1.368-1.36 1.368h-9.5Zm7.296-4.235c.266 0 .438-.195.438-.476V7.867c0-.344-.188-.492-.492-.492H7.64c-.29 0-.47.172-.47.438 0 .265.188.445.477.445H9.53l1.133-.078-1.055.992-3.382 3.383a.476.476 0 0 0-.149.328c0 .273.18.453.453.453a.47.47 0 0 0 .344-.149L10.25 9.82l.984-1.047-.078 1.282v1.718c0 .29.18.47.453.47Z"
                      />
                    </svg>
                  </span>
                </a>
              </td>
            </tr>
            <tr
              class="MuiTableRow-root css-xjst8z-MuiTableRow-root"
            >
              <td
                class="MuiTableCell-root MuiTableCell-sizeMedium css-9r6b29-MuiTableCell-root"
              >
                <div
                  class="MuiBox-root css-u4p24i"
                  style="white-space: nowrap;"
                >
                  <div
                    class="MuiBox-root css-1xhj18k"
                  >
                    <svg
                      aria-hidden="true"
                      class="MuiSvgIcon-root MuiSvgIcon-fontSizeLarge css-1djwm8g-MuiSvgIcon-root"
                      focusable="false"
                      style="z-index: 1;"
                      viewBox="0 0 32 32"
                    >
                      <svg
                        fill="none"
                        height="32px"
                        viewBox="0 0 32 32"
                        width="32px"
                        xmlns="http://www.w3.org/2000/svg"
                      >
                        <g
                          filter="url(#filter0_b_174_6646)"
                          transform="matrix(1, 0, 0, 1, -0.000099, -2.000099)"
                        >
                          <ellipse
                            cx="16.0001"
                            cy="18.0001"
                            fill="url(#paint0_linear_174_6646)"
                            rx="15.9999"
                            ry="15.9999"
                            transform="rotate(-180 16.0001 18.0001)"
                          />
                          <ellipse
                            cx="16.0001"
                            cy="18.0001"
                            fill="black"
                            fill-opacity="0.8"
                            rx="15.9999"
                            ry="15.9999"
                            transform="rotate(-180 16.0001 18.0001)"
                          />
                          <path
                            d="M0.500192 18.0001C0.500193 9.43973 7.43974 2.50018 16.0001 2.50019C24.5605 2.50019 31.5 9.43973 31.5 18.0001C31.5 26.5605 24.5605 33.5 16.0001 33.5C7.43973 33.5 0.500191 26.5605 0.500192 18.0001Z"
                            stroke="url(#paint1_linear_174_6646)"
                            stroke-opacity="0.4"
                          />
                        </g>
                        <path
                          d="M 22.099 11.576 C 20.505 12.533 13.726 11.709 10.537 11.177 C 9.58 10.22 13.859 9.449 16.119 9.184 L 19.707 9.184 L 23.296 11.177 L 22.099 11.576 Z"
                          fill="#321B06"
                        />
                        <path
                          d="M 17.931 4.423 C 17.993 4.306 18.092 4.212 18.214 4.155 C 18.38 4.079 18.549 4.071 18.704 4.18 C 18.757 4.218 18.799 4.268 18.826 4.326 C 18.966 4.628 19.105 4.93 19.233 5.238 C 19.438 5.736 19.717 6.198 19.944 6.686 C 20.267 7.379 20.592 8.071 20.921 8.761 C 21.109 9.156 21.287 9.56 21.523 9.932 C 21.588 10.03 21.658 10.124 21.735 10.214 C 21.767 10.25 21.807 10.279 21.852 10.299 C 22.197 10.456 22.568 10.486 22.938 10.509 C 23.127 10.521 23.312 10.496 23.5 10.496 C 23.859 10.496 24.218 10.497 24.575 10.509 C 24.812 10.517 25.048 10.545 25.284 10.569 C 25.375 10.582 25.465 10.601 25.553 10.625 C 25.59 10.636 25.626 10.65 25.66 10.668 C 25.852 10.766 25.89 10.93 25.758 11.097 C 25.647 11.237 25.505 11.35 25.342 11.426 C 24.994 11.581 24.631 11.702 24.258 11.788 C 23.891 11.877 23.527 11.977 23.165 12.087 C 22.611 12.261 22.044 12.389 21.469 12.47 C 21.086 12.52 20.7 12.544 20.313 12.542 C 19.966 12.544 19.619 12.518 19.271 12.505 C 18.739 12.486 18.21 12.446 17.679 12.403 C 16.902 12.346 16.122 12.433 15.378 12.66 C 14.876 12.806 14.372 12.946 13.872 13.105 C 13.636 13.18 13.409 13.288 13.184 13.385 C 12.887 13.512 12.593 13.65 12.293 13.773 C 11.563 14.076 10.802 14.269 10.001 14.271 C 9.58 14.281 9.158 14.255 8.742 14.193 C 8.493 14.15 8.242 14.131 7.998 14.046 C 7.216 13.77 6.694 13.253 6.509 12.444 C 6.459 12.234 6.457 12.015 6.504 11.804 C 6.55 11.593 6.644 11.395 6.779 11.225 C 6.91 11.052 7.037 10.87 7.179 10.703 C 7.463 10.362 7.815 10.082 8.214 9.883 C 8.586 9.695 8.992 9.582 9.409 9.551 C 9.676 9.525 9.944 9.527 10.211 9.555 C 10.302 9.565 10.391 9.588 10.481 9.603 C 10.523 9.608 10.564 9.612 10.616 9.618 C 10.628 9.585 10.636 9.552 10.642 9.518 C 10.662 9.233 10.68 8.947 10.699 8.661 C 10.708 8.586 10.711 8.511 10.715 8.436 C 10.721 8.285 10.722 8.134 10.732 7.984 C 10.753 7.65 10.749 7.313 10.824 6.983 C 10.834 6.931 10.84 6.879 10.841 6.826 C 10.852 6.564 10.946 6.326 11.058 6.093 C 11.069 6.069 11.082 6.046 11.097 6.024 C 11.312 5.736 11.573 5.484 11.871 5.28 C 12.448 4.881 13.09 4.582 13.769 4.395 C 14.244 4.263 14.729 4.172 15.221 4.124 C 15.674 4.085 16.131 4.1 16.582 4.17 C 16.737 4.194 16.894 4.215 17.048 4.226 C 17.315 4.243 17.579 4.3 17.83 4.394 C 17.861 4.405 17.891 4.412 17.931 4.423 Z M 10.971 9.706 C 11.02 9.726 11.068 9.749 11.119 9.764 C 11.495 9.878 11.871 9.99 12.248 10.103 L 12.303 10.113 C 12.264 10.082 12.218 10.06 12.17 10.047 C 11.888 9.962 11.608 9.877 11.326 9.795 C 11.209 9.761 11.089 9.736 10.972 9.707 C 10.949 9.558 10.962 9.531 11.098 9.471 C 11.157 9.444 11.218 9.421 11.276 9.394 C 12.186 8.998 13.14 8.708 14.119 8.532 C 14.863 8.393 15.615 8.299 16.371 8.251 C 17.02 8.206 17.671 8.202 18.321 8.239 C 18.822 8.262 19.32 8.33 19.809 8.444 C 20.033 8.494 20.252 8.565 20.463 8.656 C 20.538 8.687 20.599 8.744 20.635 8.816 C 20.735 9.011 20.842 9.204 20.946 9.398 L 21.414 10.269 C 21.431 10.3 21.463 10.331 21.425 10.386 C 21.343 10.361 21.256 10.337 21.171 10.307 C 20.733 10.157 20.28 10.053 19.82 9.997 C 19.366 9.936 18.907 9.897 18.449 9.868 C 18.087 9.845 17.723 9.851 17.359 9.848 C 17.141 9.841 16.923 9.845 16.706 9.86 C 16.302 9.9 15.901 9.96 15.499 10.008 L 13.532 10.26 C 13.51 10.263 13.488 10.267 13.467 10.271 L 13.464 10.294 C 13.758 10.331 14.048 10.392 14.331 10.478 C 14.153 10.467 13.976 10.445 13.799 10.429 C 13.621 10.412 13.441 10.404 13.261 10.386 C 13.081 10.368 12.919 10.311 12.74 10.334 C 12.777 10.361 12.817 10.383 12.86 10.398 C 13.201 10.533 13.55 10.649 13.904 10.744 C 14.39 10.865 14.873 11.003 15.356 11.133 C 15.529 11.18 15.701 11.237 15.878 11.267 C 16.164 11.316 16.453 11.351 16.741 11.382 C 16.947 11.405 17.153 11.418 17.359 11.433 C 17.528 11.446 17.695 11.455 17.862 11.467 C 18.275 11.499 18.688 11.495 19.101 11.489 C 19.748 11.481 20.393 11.424 21.03 11.318 C 21.248 11.279 21.462 11.221 21.676 11.163 C 21.872 11.111 22.062 11.042 22.257 10.989 C 22.592 10.901 22.933 10.939 23.274 10.961 C 23.362 10.966 23.449 10.983 23.536 10.996 C 23.649 11.013 23.762 11.035 23.876 11.046 C 24.111 11.072 24.348 11.093 24.585 11.106 C 24.806 11.118 25.026 11.124 25.249 11.121 C 25.345 11.115 25.439 11.099 25.53 11.072 C 25.571 11.061 25.608 11.041 25.64 11.014 C 25.733 10.939 25.728 10.851 25.62 10.8 C 25.534 10.759 25.442 10.731 25.348 10.717 C 25.011 10.666 24.671 10.641 24.33 10.643 C 24.177 10.645 24.024 10.648 23.871 10.649 C 23.772 10.648 23.672 10.643 23.572 10.64 C 23.767 10.69 23.962 10.726 24.157 10.763 C 24.337 10.798 24.517 10.835 24.696 10.872 C 24.734 10.882 24.77 10.895 24.806 10.911 L 24.799 10.933 C 24.774 10.934 24.748 10.937 24.723 10.935 C 24.651 10.932 24.578 10.927 24.505 10.921 C 24.269 10.899 24.032 10.883 23.798 10.852 C 23.563 10.821 23.314 10.775 23.073 10.738 C 22.85 10.703 22.625 10.678 22.403 10.639 C 22.13 10.587 21.862 10.509 21.605 10.405 C 21.547 10.384 21.499 10.343 21.47 10.29 C 21.244 9.869 21.011 9.452 20.789 9.029 C 20.538 8.553 20.295 8.074 20.052 7.594 C 19.868 7.232 19.683 6.871 19.511 6.505 C 19.265 5.979 19.025 5.453 18.787 4.923 C 18.709 4.747 18.613 4.578 18.593 4.386 C 18.438 4.325 18.207 4.383 18.113 4.504 C 18.231 4.579 18.396 4.558 18.518 4.688 C 18.483 4.705 18.446 4.718 18.407 4.724 C 18.342 4.723 18.277 4.714 18.214 4.699 C 18.066 4.662 17.922 4.604 17.772 4.576 C 17.517 4.526 17.26 4.487 17.003 4.446 C 16.739 4.405 16.471 4.388 16.203 4.396 C 15.909 4.401 15.613 4.394 15.32 4.406 C 14.356 4.454 13.459 4.74 12.602 5.161 C 12.323 5.302 12.056 5.467 11.806 5.652 C 11.654 5.756 11.532 5.896 11.451 6.06 C 11.224 6.543 11.137 7.057 11.105 7.583 C 11.089 7.861 11.072 8.141 11.052 8.417 C 11.033 8.693 11.011 8.966 10.988 9.24 C 10.976 9.353 10.964 9.465 10.956 9.578 C 10.939 9.624 10.931 9.67 10.971 9.706 Z M 25.511 11.164 C 25.403 11.201 25.297 11.245 25.187 11.272 C 25.048 11.311 24.905 11.337 24.761 11.35 C 24.481 11.366 24.204 11.315 23.927 11.28 C 23.651 11.245 23.389 11.208 23.12 11.169 C 22.987 11.153 22.852 11.158 22.721 11.184 C 22.41 11.236 22.121 11.359 21.82 11.445 C 21.641 11.497 21.463 11.559 21.281 11.601 C 21.036 11.658 20.786 11.693 20.54 11.75 C 20.233 11.81 19.919 11.839 19.605 11.835 C 19.138 11.841 18.673 11.8 18.207 11.774 C 17.948 11.759 17.688 11.759 17.428 11.751 C 17.137 11.739 16.846 11.733 16.557 11.703 C 16.303 11.675 16.052 11.623 15.8 11.576 C 15.514 11.523 15.233 11.447 14.959 11.351 C 14.49 11.185 14.021 11.021 13.548 10.868 C 12.944 10.673 12.338 10.484 11.73 10.303 C 11.261 10.163 10.791 10.028 10.316 9.906 C 10.138 9.86 9.955 9.838 9.771 9.841 C 9.337 9.85 8.911 9.951 8.519 10.135 C 8.288 10.243 8.063 10.364 7.846 10.499 C 7.677 10.602 7.519 10.721 7.373 10.854 C 7.039 11.164 6.809 11.566 6.713 12.008 C 6.635 12.319 6.683 12.648 6.846 12.927 C 6.983 13.154 7.159 13.357 7.366 13.527 C 7.379 13.537 7.394 13.547 7.409 13.556 C 7.371 13.485 7.326 13.419 7.274 13.359 C 7.118 13.172 6.994 12.961 6.908 12.734 C 6.796 12.404 6.8 12.081 6.978 11.772 C 7.102 11.568 7.271 11.394 7.473 11.264 C 7.838 11.016 8.249 10.877 8.676 10.779 C 9.245 10.646 9.828 10.574 10.414 10.564 C 10.662 10.562 10.91 10.568 11.159 10.571 C 11.304 10.573 11.45 10.57 11.595 10.585 C 11.842 10.602 12.089 10.635 12.332 10.684 C 12.599 10.747 12.857 10.848 13.117 10.936 C 13.654 11.116 14.191 11.295 14.725 11.482 C 15.16 11.637 15.609 11.755 16.065 11.833 C 16.632 11.92 17.205 11.967 17.779 11.975 C 18.142 11.986 18.505 12.002 18.868 12.011 C 19.128 12.018 19.389 12.032 19.648 12.014 C 20.266 11.972 20.881 11.899 21.477 11.721 C 21.708 11.652 21.94 11.59 22.17 11.521 C 22.287 11.486 22.399 11.434 22.517 11.403 C 22.901 11.298 23.29 11.341 23.679 11.382 C 23.808 11.396 23.935 11.426 24.064 11.439 C 24.193 11.452 24.324 11.45 24.453 11.463 C 24.609 11.478 24.766 11.476 24.922 11.457 C 25.155 11.433 25.337 11.315 25.509 11.173 L 25.511 11.164 Z"
                          fill="#FF890E"
                        />
                        <path
                          d="M 13.602 5.663 C 13.575 5.642 13.53 5.625 13.521 5.598 C 13.513 5.571 13.538 5.53 13.559 5.502 C 13.58 5.48 13.605 5.463 13.633 5.451 C 13.899 5.295 14.187 5.176 14.487 5.1 C 14.668 5.057 14.852 5.015 15.035 4.98 C 15.072 4.974 15.111 4.973 15.148 4.979 C 15.157 4.981 15.165 4.985 15.172 4.991 C 15.179 4.998 15.184 5.005 15.187 5.014 C 15.187 5.024 15.184 5.034 15.18 5.044 C 15.175 5.053 15.168 5.062 15.16 5.068 C 15.117 5.086 15.073 5.101 15.028 5.111 C 14.84 5.162 14.652 5.212 14.464 5.261 C 14.337 5.295 14.222 5.36 14.13 5.452 C 14.045 5.534 13.939 5.59 13.822 5.615 C 13.754 5.633 13.683 5.646 13.602 5.663 Z"
                          fill="#FF890E"
                        />
                        <path
                          d="M 19.426 6.838 C 19.346 6.836 19.269 6.806 19.211 6.752 C 19.131 6.694 19.055 6.63 18.985 6.56 C 18.743 6.313 18.533 6.039 18.358 5.742 C 18.337 5.711 18.321 5.676 18.31 5.64 C 18.307 5.628 18.307 5.615 18.31 5.603 C 18.313 5.591 18.319 5.58 18.327 5.57 C 18.337 5.563 18.349 5.558 18.362 5.557 C 18.374 5.555 18.387 5.557 18.399 5.561 C 18.43 5.576 18.457 5.597 18.477 5.624 C 18.552 5.72 18.62 5.821 18.699 5.914 C 18.871 6.12 19.049 6.323 19.223 6.529 C 19.284 6.601 19.341 6.677 19.397 6.754 C 19.41 6.781 19.419 6.809 19.426 6.838 Z"
                          fill="#FF890E"
                        />
                        <path
                          d="M 9.989 9.942 C 10.025 9.943 10.062 9.947 10.097 9.954 C 10.548 10.081 10.999 10.208 11.449 10.336 C 11.47 10.342 11.49 10.353 11.505 10.368 C 10.973 10.321 10.478 10.143 9.977 9.989 L 9.989 9.942 Z"
                          fill="#FF890E"
                        />
                        <path
                          clip-rule="evenodd"
                          d="M 14.473 25.917 L 14.473 25.885 L 14.473 25.214 L 14.473 23.265 C 12.479 22.638 11.036 20.814 11.036 18.662 C 11.036 15.991 13.259 13.826 16 13.826 C 18.741 13.826 20.964 15.991 20.964 18.662 C 20.964 20.814 19.521 22.638 17.527 23.265 L 17.527 25.214 L 17.527 25.885 L 17.527 25.917 L 23 25.917 L 23 23.944 L 20.297 23.944 C 21.923 22.712 22.968 20.797 22.968 18.646 C 22.968 14.93 19.848 11.917 16 11.917 C 12.152 11.917 9.032 14.93 9.032 18.646 C 9.032 20.797 10.076 22.712 11.702 23.944 L 9 23.944 L 9 25.917 L 14.473 25.917 Z"
                          fill="#728C97"
                          fill-rule="evenodd"
                        />
                        <defs>
                          <filter
                            color-interpolation-filters="sRGB"
                            filterUnits="userSpaceOnUse"
                            height="152"
                            id="filter0_b_174_6646"
                            width="152"
                            x="-60"
                            y="-58"
                          >
                            <feflood
                              flood-opacity="0"
                              result="BackgroundImageFix"
                            />
                            <fegaussianblur
                              in="BackgroundImage"
                              stdDeviation="30"
                            />
                            <fecomposite
                              in2="SourceAlpha"
                              operator="in"
                              result="effect1_backgroundBlur_174_6646"
                            />
                            <feblend
                              in="SourceGraphic"
                              in2="effect1_backgroundBlur_174_6646"
                              mode="normal"
                              result="shape"
                            />
                          </filter>
                          <lineargradient
                            gradientUnits="userSpaceOnUse"
                            id="paint0_linear_174_6646"
                            x1="8.19338"
                            x2="23.6522"
                            y1="21.4286"
                            y2="21.4286"
                          >
                            <stop
                              stop-color="#FF890E"
                            />
                            <stop
                              offset="1"
                              stop-color="#A169FF"
                            />
                          </lineargradient>
                          <lineargradient
                            gradientUnits="userSpaceOnUse"
                            id="paint1_linear_174_6646"
                            x1="28.4445"
                            x2="8.38674"
                            y1="9.20015"
                            y2="8.93872"
                          >
                            <stop
                              stop-color="#FF8320"
                            />
                            <stop
                              offset="1"
                              stop-color="#A169FF"
                            />
                          </lineargradient>
                        </defs>
                      </svg>
                    </svg>
                    <svg
                      aria-hidden="true"
                      class="MuiSvgIcon-root MuiSvgIcon-fontSizeLarge css-1djwm8g-MuiSvgIcon-root"
                      focusable="false"
                      style="margin-left: -6px; z-index: 1;"
                      viewBox="0 0 32 32"
                    >
                      <defs>
                        <lineargradient
                          gradientTransform="matrix(0.177778, 0, 0, 0.177778, 1.777779, 1.777779)"
                          gradientUnits="userSpaceOnUse"
                          id="paint0_linear_359"
                          x1="80"
                          x2="80"
                          y1="-84"
                          y2="256"
                        >
                          <stop
                            offset="0.1949"
                            stop-color="#708B96"
                          />
                          <stop
                            offset="1"
                            stop-color="#F7FBE7"
                          />
                        </lineargradient>
                      </defs>
                      <path
                        d="M 1.778 16 C 1.778 8.145 8.145 1.778 16 1.778 C 23.855 1.778 30.222 8.145 30.222 16 C 30.222 23.855 23.855 30.222 16 30.222 C 8.145 30.222 1.778 23.855 1.778 16 Z"
                        fill="#fff"
                      />
                      <rect
                        fill="#fff"
                        height="12.516"
                        width="12.516"
                        x="9.742"
                        y="9.771"
                      />
                      <path
                        clip-rule="evenodd"
                        d="M 14.635 22.286 L 14.635 19.916 C 12.852 19.355 11.563 17.725 11.563 15.801 C 11.563 13.413 13.549 11.477 16 11.477 C 18.451 11.477 20.437 13.413 20.437 15.801 C 20.437 17.725 19.148 19.355 17.365 19.916 L 17.365 21.658 L 17.365 22.258 L 17.365 22.286 L 22.258 22.286 L 22.258 20.523 L 19.842 20.523 C 21.295 19.421 22.229 17.709 22.229 15.787 C 22.229 12.464 19.44 9.771 16 9.771 C 12.56 9.771 9.771 12.464 9.771 15.787 C 9.771 17.709 10.705 19.421 12.158 20.523 L 9.742 20.523 L 9.742 22.286 Z"
                        fill="#708b96"
                        fill-rule="evenodd"
                      />
                      <path
                        d="M 16 28.444 C 9.127 28.444 3.556 22.873 3.556 16 L 0 16 C 0 24.837 7.163 32 16 32 Z M 28.444 16 C 28.444 22.873 22.873 28.444 16 28.444 L 16 32 C 24.837 32 32 24.837 32 16 Z M 16 3.556 C 22.873 3.556 28.444 9.127 28.444 16 L 32 16 C 32 7.163 24.837 0 16 0 Z M 16 0 C 7.163 0 0 7.163 0 16 L 3.556 16 C 3.556 9.127 9.127 3.556 16 3.556 Z"
                        fill="url(#paint0_linear_359)"
                      />
                    </svg>
                  </div>
                  <p
                    class="MuiTypography-root MuiTypography-body1 css-69sme-MuiTypography-root"
                    style="line-height: 1.4; margin-left: 10px; margin-right: 10px;"
                  >
                    jgOHM-gOHM
                  </p>
                  <svg
                    aria-hidden="true"
                    class="MuiSvgIcon-root MuiSvgIcon-fontSizeLarge css-1djwm8g-MuiSvgIcon-root"
                    focusable="false"
                    style="font-size: 15px;"
                    viewBox="0 0 32 32"
                  >
                    <ellipse
                      cx="16"
                      cy="16"
                      rx="15.442"
                      ry="15.442"
                      style="fill: rgb(44, 55, 76);"
                    />
                    <g
                      id="Background"
                      transform="matrix(0.063934, 0, 0, 0.063934, 0, 0)"
                    />
                    <g
                      id="Logos_and_symbols"
                      transform="matrix(0.055939, 0, 0, 0.055939, 2.774117, 1.580833)"
                    >
                      <g
                        id="SYMBOL_VER_3"
                      />
                      <g
                        id="SYMBOL_VER_3_3_"
                      />
                      <g
                        id="SYMBOL_VER_4"
                      />
                      <g
                        id="SYMBOL_VER_4_1_"
                      >
                        <g
                          id="SYMBOL_VER_4_3_"
                        />
                      </g>
                      <g
                        id="SYMBOL_VER_5_1_"
                      />
                      <g
                        id="off_2_1_"
                      />
                      <g
                        id="VER_3_1_"
                      >
                        <g
                          id="SYMBOL_VER_2_1_"
                        />
                      </g>
                      <g
                        id="VER_3"
                      >
                        <g
                          id="SYMBOL_VER_2"
                        />
                      </g>
                      <g
                        id="off_2"
                      />
                      <g
                        id="SYMBOL_VER_5"
                      />
                      <g
                        id="SYMBOL_VER_1"
                      />
                      <g
                        id="SYMBOL_VER_1_1_"
                      />
                      <g
                        id="SYMBOL_VER_1-1_3_"
                      />
                      <g
                        id="SYMBOL_VER_1-1_2_"
                      />
                      <g
                        id="SYMBOL_VER_1-1"
                      />
                      <g
                        id="SYMBOL_VER_1-1_1_"
                      >
                        <g
                          id="_x31_-3"
                        />
                        <g
                          id="Symbol_-_Original_14_"
                        >
                          <path
                            d="M291.134,237.469l35.654-60.5l96.103,149.684l0.046,28.727l-0.313-197.672
      c-0.228-4.832-2.794-9.252-6.887-11.859L242.715,46.324c-4.045-1.99-9.18-1.967-13.22,0.063c-0.546,0.272-1.06,0.57-1.548,0.895
      l-0.604,0.379L59.399,144.983l-0.651,0.296c-0.838,0.385-1.686,0.875-2.48,1.444c-3.185,2.283-5.299,5.66-5.983,9.448
      c-0.103,0.574-0.179,1.158-0.214,1.749l0.264,161.083l89.515-138.745c11.271-18.397,35.825-24.323,58.62-24.001l26.753,0.706
      L67.588,409.765l18.582,10.697L245.692,157.22l70.51-0.256L157.091,426.849l66.306,38.138l7.922,4.556
      c3.351,1.362,7.302,1.431,10.681,0.21l175.453-101.678l-33.544,19.438L291.134,237.469z M304.736,433.395l-66.969-105.108
      l40.881-69.371l87.952,138.628L304.736,433.395z"
                            fill="#2D374B"
                          />
                          <polygon
                            fill="#28A0F0"
                            points="237.768,328.286 304.736,433.395 366.601,397.543 278.648,258.915 			"
                          />
                          <path
                            d="M422.937,355.379l-0.046-28.727l-96.103-149.684l-35.654,60.5l92.774,150.043l33.544-19.438
      c3.29-2.673,5.281-6.594,5.49-10.825L422.937,355.379z"
                            fill="#28A0F0"
                          />
                          <path
                            d="M20.219,382.469l47.369,27.296l157.634-252.801l-26.753-0.706c-22.795-0.322-47.35,5.604-58.62,24.001
      L50.334,319.004l-30.115,46.271V382.469z"
                            fill="#FFFFFF"
                          />
                          <polygon
                            fill="#FFFFFF"
                            points="316.202,156.964 245.692,157.22 86.17,420.462 141.928,452.565 157.091,426.849 			"
                          />
                          <path
                            d="M452.65,156.601c-0.59-14.746-8.574-28.245-21.08-36.104L256.28,19.692
      c-12.371-6.229-27.825-6.237-40.218-0.004c-1.465,0.739-170.465,98.752-170.465,98.752c-2.339,1.122-4.592,2.458-6.711,3.975
      c-11.164,8.001-17.969,20.435-18.668,34.095v208.765l30.115-46.271L50.07,157.921c0.035-0.589,0.109-1.169,0.214-1.741
      c0.681-3.79,2.797-7.171,5.983-9.456c0.795-0.569,172.682-100.064,173.228-100.337c4.04-2.029,9.175-2.053,13.22-0.063
      l173.022,99.523c4.093,2.607,6.659,7.027,6.887,11.859v199.542c-0.209,4.231-1.882,8.152-5.172,10.825l-33.544,19.438
      l-17.308,10.031l-61.864,35.852l-62.737,36.357c-3.379,1.221-7.33,1.152-10.681-0.21l-74.228-42.693l-15.163,25.717
      l66.706,38.406c2.206,1.255,4.171,2.367,5.784,3.272c2.497,1.4,4.199,2.337,4.8,2.629c4.741,2.303,11.563,3.643,17.71,3.643
      c5.636,0,11.132-1.035,16.332-3.072l182.225-105.531c10.459-8.104,16.612-20.325,17.166-33.564V156.601z"
                            fill="#96BEDC"
                          />
                        </g>
                        <g
                          id="Symbol_-_Original_13_"
                        />
                        <g
                          id="Symbol_-_Original_6_"
                        />
                        <g
                          id="Symbol_-_Original_4_"
                        />
                        <g
                          id="One_color_version_-_White_3_"
                        >
                          <g
                            id="Symbol_-_Original_15_"
                          />
                        </g>
                        <g
                          id="One_color_version_-_White"
                        >
                          <g
                            id="Symbol_-_Original"
                          />
                        </g>
                        <g
                          id="Symbol_-_Monochromatic_3_"
                        >
                          <g
                            id="_x33__7_"
                          />
                        </g>
                        <g
                          id="Symbol_-_Monochromatic"
                        >
                          <g
                            id="_x33__3_"
                          />
                        </g>
                        <g
                          id="_x33__2_"
                        />
                        <g
                          id="_x33__1_"
                        />
                        <g
                          id="_x33_"
                        />
                        <g
                          id="Symbol_-_Original_10_"
                        />
                        <g
                          id="Symbol_-_Original_1_"
                        />
                        <g
                          id="Symbol_-_Original_2_"
                        />
                        <g
                          id="_x34__1_"
                        />
                        <g
                          id="Symbol_-_Monochromatic_2_"
                        >
                          <g
                            id="_x33__6_"
                          />
                        </g>
                        <g
                          id="One_color_version_-_White_2_"
                        >
                          <g
                            id="Symbol_-_Original_11_"
                          />
                        </g>
                        <g
                          id="Symbol_-_Original_5_"
                        >
                          <g
                            id="Symbol_-_Original_12_"
                          />
                        </g>
                        <g
                          id="One_color_version_-_White_1_"
                        >
                          <g
                            id="Symbol_-_Original_9_"
                          />
                        </g>
                      </g>
                      <g
                        id="SYMBOL_VER_1_2_"
                      >
                        <g
                          id="SYMBOL_VER_2_4_"
                        />
                        <g
                          id="SYMBOL_VER_2-1-1_1_"
                        />
                        <g
                          id="SYMBOL_VER_2-2-1_1_"
                        />
                        <g
                          id="SYMBOL_VER_2-3-1_4_"
                        />
                        <g
                          id="New_Symbol_1_"
                        >
                          <g
                            id="SYMBOL_VER_2-3-1_3_"
                          />
                        </g>
                        <g
                          id="New_Symbol"
                        >
                          <g
                            id="SYMBOL_VER_2-3-1_1_"
                          />
                        </g>
                      </g>
                      <g
                        id="SYMBOL_VER_2_2_"
                      />
                      <g
                        id="SYMBOL_VER_4_2_"
                      />
                      <g
                        id="SYMBOL_VER_3_2_"
                      />
                      <g
                        id="SYMBOL_VER_3_1_"
                      />
                      <g
                        id="SYMBOL_VER_1-1-1_1_"
                      />
                      <g
                        id="SYMBOL_VER_1-1-1"
                      />
                      <g
                        id="SYMBOL_VER_1-1-1_2_2_"
                      />
                      <g
                        id="SYMBOL_VER_1-1-1_2"
                      />
                      <g
                        id="SYMBOL_VER_1-1-1_2_1_"
                      />
                      <g
                        id="Symbol_-_Original_7_"
                      />
                      <g
                        id="Symbol_-_Original_8_"
                      />
                      <g
                        id="SYMBOL_VER_2-1-1"
                      />
                      <g
                        id="SYMBOL_VER_2-2-1"
                      />
                      <g
                        id="SYMBOL_VER_2-3-1"
                      />
                      <g
                        id="SYMBOL_VER_5-1_1_"
                      />
                      <g
                        id="SYMBOL_VER_5-1"
                      />
                      <g
                        id="SYMBOL_VER_5-2_1_"
                      />
                      <g
                        id="SYMBOL_VER_5-2"
                      />
                      <g
                        id="Symbol_-_Monochromatic_1_"
                      >
                        <g
                          id="_x33__4_"
                        />
                      </g>
                    </g>
                  </svg>
                </div>
              </td>
              <td
                class="MuiTableCell-root MuiTableCell-sizeMedium css-9r6b29-MuiTableCell-root"
              >
                <p
                  class="MuiTypography-root MuiTypography-body1 css-69sme-MuiTypography-root"
                  style="line-height: 1.4;"
                >
                  <span
                    class="MuiSkeleton-root MuiSkeleton-text MuiSkeleton-pulse css-1l7q9tc-MuiSkeleton-root"
                    style="width: 100%;"
                  />
                </p>
              </td>
              <td
                class="MuiTableCell-root MuiTableCell-sizeMedium css-9r6b29-MuiTableCell-root"
              >
                <p
                  class="MuiTypography-root MuiTypography-body1 css-69sme-MuiTypography-root"
                  style="line-height: 1.4;"
                >
                  <span
                    class="MuiSkeleton-root MuiSkeleton-text MuiSkeleton-pulse css-1l7q9tc-MuiSkeleton-root"
                    style="width: 100%;"
                  />
                </p>
              </td>
              <td
                class="MuiTableCell-root MuiTableCell-sizeMedium css-9r6b29-MuiTableCell-root"
              >
                <p
                  class="MuiTypography-root MuiTypography-body1 css-69sme-MuiTypography-root"
                  style="line-height: 1.4;"
                />
              </td>
              <td
                class="MuiTableCell-root MuiTableCell-sizeMedium css-9r6b29-MuiTableCell-root"
              >
                <a
                  class="MuiButton-root MuiButton-outlined MuiButton-outlinedSecondary MuiButton-sizeSmall MuiButton-outlinedSizeSmall MuiButton-disableElevation MuiButton-fullWidth MuiButtonBase-root Button-root undefined css-6dncw-MuiButtonBase-root-MuiButton-root"
                  href="https://jonesdao.io/farms"
                  tabindex="0"
                  target="_blank"
                >
                  Stake on
                   
                  Jones DAO
                  <span
                    class="MuiButton-endIcon MuiButton-iconSizeSmall css-jcxoq4-MuiButton-endIcon"
                  >
                    <svg
                      aria-hidden="true"
                      class="MuiSvgIcon-root MuiSvgIcon-fontSizeLarge css-1562cnx-MuiSvgIcon-root"
                      focusable="false"
                      viewBox="0 0 20 20"
                    >
                      <path
                        d="M4.297 17.445h9.539c1.523 0 2.305-.78 2.305-2.28v-9.58c0-1.507-.782-2.288-2.305-2.288h-9.54c-1.523 0-2.304.773-2.304 2.289v9.578c0 1.508.781 2.281 2.305 2.281Zm.016-.968c-.875 0-1.352-.461-1.352-1.368V5.633c0-.899.477-1.367 1.352-1.367h9.5c.867 0 1.359.468 1.359 1.367v9.476c0 .907-.492 1.368-1.36 1.368h-9.5Zm7.296-4.235c.266 0 .438-.195.438-.476V7.867c0-.344-.188-.492-.492-.492H7.64c-.29 0-.47.172-.47.438 0 .265.188.445.477.445H9.53l1.133-.078-1.055.992-3.382 3.383a.476.476 0 0 0-.149.328c0 .273.18.453.453.453a.47.47 0 0 0 .344-.149L10.25 9.82l.984-1.047-.078 1.282v1.718c0 .29.18.47.453.47Z"
                      />
                    </svg>
                  </span>
                </a>
              </td>
            </tr>
            <tr
              class="MuiTableRow-root css-xjst8z-MuiTableRow-root"
            >
              <td
                class="MuiTableCell-root MuiTableCell-sizeMedium css-9r6b29-MuiTableCell-root"
              >
                <div
                  class="MuiBox-root css-u4p24i"
                  style="white-space: nowrap;"
                >
                  <div
                    class="MuiBox-root css-1xhj18k"
                  >
                    <svg
                      aria-hidden="true"
                      class="MuiSvgIcon-root MuiSvgIcon-fontSizeLarge css-1djwm8g-MuiSvgIcon-root"
                      focusable="false"
                      style="z-index: 1;"
                      viewBox="0 0 32 32"
                    >
                      <path
                        d="M0 16C0 7.163 7.163 0 16 0s16 7.163 16 16-7.163 16-16 16S0 24.837 0 16Z"
                        fill="#708B96"
                      />
                      <path
                        clip-rule="evenodd"
                        d="M17.536 23.04v.032h5.504v-1.984h-2.718c1.635-1.239 2.686-3.165 2.686-5.328 0-3.738-3.138-6.768-7.008-6.768s-7.008 3.03-7.008 6.768c0 2.163 1.05 4.089 2.686 5.328H8.96v1.984h5.504v-2.667c-2.005-.63-3.456-2.465-3.456-4.629 0-2.686 2.235-4.864 4.992-4.864s4.992 2.178 4.992 4.864c0 2.164-1.45 3.998-3.456 4.63v2.634Z"
                        fill="#fff"
                        fill-rule="evenodd"
                      />
                    </svg>
                    <svg
                      aria-hidden="true"
                      class="MuiSvgIcon-root MuiSvgIcon-fontSizeLarge css-1djwm8g-MuiSvgIcon-root"
                      focusable="false"
                      style="margin-left: -6px; z-index: 1;"
                      viewBox="0 0 32 32"
                    >
                      <circle
                        cx="16"
                        cy="16"
                        fill="#F5AC37"
                        r="16"
                      />
                      <path
                        d="M16.59 17.13h6.08c.13 0 .19 0 .2-.17.05-.619.05-1.24 0-1.86 0-.12-.06-.17-.19-.17h-12.1c-.15 0-.19.05-.19.19v1.78c0 .23 0 .23.24.23h5.96Zm5.6-4.28a.195.195 0 0 0 0-.14 3.96 3.96 0 0 0-.36-.63 5.103 5.103 0 0 0-.74-.93 2.451 2.451 0 0 0-.461-.45 7.187 7.187 0 0 0-3-1.52 7.458 7.458 0 0 0-1.7-.18h-5.37c-.15 0-.17.06-.17.19v3.55c0 .15 0 .19.19.19h11.54s.1-.02.12-.08h-.049Zm0 6.36a2.336 2.336 0 0 0-.51 0H10.59c-.15 0-.2 0-.2.2v3.47c0 .16 0 .2.2.2h5.12c.245.02.49.002.73-.049a7.626 7.626 0 0 0 2.17-.48c.253-.088.498-.203.73-.34h.07a6.496 6.496 0 0 0 2.79-2.809s.07-.151-.01-.19v-.002ZM8.38 24.88v-5.53c0-.13 0-.15-.16-.15H6.05c-.12 0-.17 0-.17-.16v-1.9H8.2c.13 0 .18 0 .18-.17v-1.88c0-.12 0-.149-.16-.149H6.05c-.12 0-.17 0-.17-.16v-1.76c0-.11 0-.14.16-.14h2.15c.15 0 .19 0 .19-.19v-5.39c0-.16 0-.2.2-.2h7.5c.544.022 1.085.082 1.62.18a9.775 9.775 0 0 1 3.13 1.16 8.82 8.82 0 0 1 1.76 1.36c.396.412.753.857 1.07 1.33.314.48.575.994.78 1.53a.26.26 0 0 0 .3.21h1.79c.23 0 .23 0 .24.221v1.64c0 .16-.06.2-.221.2h-1.38c-.14 0-.18 0-.17.18.054.61.054 1.22 0 1.83 0 .17 0 .19.19.19h1.58c.07.09 0 .18 0 .27.01.117.01.234 0 .35v1.21c0 .17-.05.22-.2.22h-1.89a.25.25 0 0 0-.29.19 7.997 7.997 0 0 1-2.101 3.06c-.34.307-.697.595-1.07.86-.4.23-.79.47-1.2.66-.756.34-1.548.591-2.36.75a12.3 12.3 0 0 1-2.34.19h-6.94v-.01l.002-.002Z"
                        fill="#FEFEFD"
                      />
                    </svg>
                    <svg
                      aria-hidden="true"
                      class="MuiSvgIcon-root MuiSvgIcon-fontSizeLarge css-1djwm8g-MuiSvgIcon-root"
                      focusable="false"
                      style="margin-left: -6px; z-index: 1;"
                      viewBox="0 0 32 32"
                    >
                      <circle
                        cx="16"
                        cy="16"
                        fill="#fff"
                        r="15"
                        stroke="url(#wETH_svg__a)"
                        stroke-width="2"
                      />
                      <path
                        clip-rule="evenodd"
                        d="M16.25 20.976 10 17.349 16.25 26V26l6.253-8.65-6.253 3.626Z"
                        fill="#708B96"
                        fill-rule="evenodd"
                      />
                      <path
                        clip-rule="evenodd"
                        d="m16.25 6 6.248 10.186-6.248-2.793L10 16.186 16.25 6Zm0 7.395L10 16.185l6.25 3.629 6.248-3.628-6.248-2.791Z"
                        fill="#424242"
                        fill-rule="evenodd"
                      />
                      <defs>
                        <lineargradient
                          gradientUnits="userSpaceOnUse"
                          id="wETH_svg__a"
                          x1="16"
                          x2="16"
                          y1="0"
                          y2="32"
                        >
                          <stop
                            stop-color="#444243"
                          />
                          <stop
                            offset="1"
                            stop-color="#708B96"
                          />
                        </lineargradient>
                      </defs>
                    </svg>
                  </div>
                  <p
                    class="MuiTypography-root MuiTypography-body1 css-69sme-MuiTypography-root"
                    style="line-height: 1.4; margin-left: 10px; margin-right: 10px;"
                  >
                    OHM-DAI-wETH
                  </p>
                  <svg
                    aria-hidden="true"
                    class="MuiSvgIcon-root MuiSvgIcon-fontSizeLarge css-1djwm8g-MuiSvgIcon-root"
                    focusable="false"
                    style="font-size: 15px;"
                    viewBox="0 0 32 32"
                  >
                    <circle
                      cx="16"
                      cy="16"
                      fill="#fff"
                      r="15"
                      stroke="url(#wETH_svg__a)"
                      stroke-width="2"
                    />
                    <path
                      clip-rule="evenodd"
                      d="M16.25 20.976 10 17.349 16.25 26V26l6.253-8.65-6.253 3.626Z"
                      fill="#708B96"
                      fill-rule="evenodd"
                    />
                    <path
                      clip-rule="evenodd"
                      d="m16.25 6 6.248 10.186-6.248-2.793L10 16.186 16.25 6Zm0 7.395L10 16.185l6.25 3.629 6.248-3.628-6.248-2.791Z"
                      fill="#424242"
                      fill-rule="evenodd"
                    />
                    <defs>
                      <lineargradient
                        gradientUnits="userSpaceOnUse"
                        id="wETH_svg__a"
                        x1="16"
                        x2="16"
                        y1="0"
                        y2="32"
                      >
                        <stop
                          stop-color="#444243"
                        />
                        <stop
                          offset="1"
                          stop-color="#708B96"
                        />
                      </lineargradient>
                    </defs>
                  </svg>
                </div>
              </td>
              <td
                class="MuiTableCell-root MuiTableCell-sizeMedium css-9r6b29-MuiTableCell-root"
              >
                <p
                  class="MuiTypography-root MuiTypography-body1 css-69sme-MuiTypography-root"
                  style="line-height: 1.4;"
                >
                  <span
                    class="MuiSkeleton-root MuiSkeleton-text MuiSkeleton-pulse css-1l7q9tc-MuiSkeleton-root"
                    style="width: 100%;"
                  />
                </p>
              </td>
              <td
                class="MuiTableCell-root MuiTableCell-sizeMedium css-9r6b29-MuiTableCell-root"
              >
                <p
                  class="MuiTypography-root MuiTypography-body1 css-69sme-MuiTypography-root"
                  style="line-height: 1.4;"
                >
                  <span
                    class="MuiSkeleton-root MuiSkeleton-text MuiSkeleton-pulse css-1l7q9tc-MuiSkeleton-root"
                    style="width: 100%;"
                  />
                </p>
              </td>
              <td
                class="MuiTableCell-root MuiTableCell-sizeMedium css-9r6b29-MuiTableCell-root"
              >
                <p
                  class="MuiTypography-root MuiTypography-body1 css-69sme-MuiTypography-root"
                  style="line-height: 1.4;"
                />
              </td>
              <td
                class="MuiTableCell-root MuiTableCell-sizeMedium css-9r6b29-MuiTableCell-root"
              >
                <a
                  class="MuiButton-root MuiButton-outlined MuiButton-outlinedSecondary MuiButton-sizeSmall MuiButton-outlinedSizeSmall MuiButton-disableElevation MuiButton-fullWidth MuiButtonBase-root Button-root undefined css-6dncw-MuiButtonBase-root-MuiButton-root"
                  href="https://app.balancer.fi/#/pool/0xc45d42f801105e861e86658648e3678ad7aa70f900010000000000000000011e"
                  tabindex="0"
                  target="_blank"
                >
                  Stake on
                   
                  Balancer
                  <span
                    class="MuiButton-endIcon MuiButton-iconSizeSmall css-jcxoq4-MuiButton-endIcon"
                  >
                    <svg
                      aria-hidden="true"
                      class="MuiSvgIcon-root MuiSvgIcon-fontSizeLarge css-1562cnx-MuiSvgIcon-root"
                      focusable="false"
                      viewBox="0 0 20 20"
                    >
                      <path
                        d="M4.297 17.445h9.539c1.523 0 2.305-.78 2.305-2.28v-9.58c0-1.507-.782-2.288-2.305-2.288h-9.54c-1.523 0-2.304.773-2.304 2.289v9.578c0 1.508.781 2.281 2.305 2.281Zm.016-.968c-.875 0-1.352-.461-1.352-1.368V5.633c0-.899.477-1.367 1.352-1.367h9.5c.867 0 1.359.468 1.359 1.367v9.476c0 .907-.492 1.368-1.36 1.368h-9.5Zm7.296-4.235c.266 0 .438-.195.438-.476V7.867c0-.344-.188-.492-.492-.492H7.64c-.29 0-.47.172-.47.438 0 .265.188.445.477.445H9.53l1.133-.078-1.055.992-3.382 3.383a.476.476 0 0 0-.149.328c0 .273.18.453.453.453a.47.47 0 0 0 .344-.149L10.25 9.82l.984-1.047-.078 1.282v1.718c0 .29.18.47.453.47Z"
                      />
                    </svg>
                  </span>
                </a>
              </td>
            </tr>
            <tr
              class="MuiTableRow-root"
            >
              <td
                class="MuiTableCell-root"
              >
                <div
                  class="MuiBox-root MuiBox-root-52"
                  style="white-space: nowrap;"
                >
                  <div
                    class="MuiBox-root MuiBox-root-53"
                  >
                    <svg
                      aria-hidden="true"
                      class="MuiSvgIcon-root MuiSvgIcon-fontSizeLarge"
                      focusable="false"
                      style="z-index: 1;"
                      viewBox="0 0 32 32"
                    >
                      <circle
                        cx="16"
                        cy="16"
                        fill="#fff"
                        r="15"
                        stroke="url(#wETH_svg__a)"
                        stroke-width="2"
                      />
                      <path
                        clip-rule="evenodd"
                        d="M16.25 20.976 10 17.349 16.25 26V26l6.253-8.65-6.253 3.626Z"
                        fill="#708B96"
                        fill-rule="evenodd"
                      />
                      <path
                        clip-rule="evenodd"
                        d="m16.25 6 6.248 10.186-6.248-2.793L10 16.186 16.25 6Zm0 7.395L10 16.185l6.25 3.629 6.248-3.628-6.248-2.791Z"
                        fill="#424242"
                        fill-rule="evenodd"
                      />
                      <defs>
                        <lineargradient
                          gradientUnits="userSpaceOnUse"
                          id="wETH_svg__a"
                          x1="16"
                          x2="16"
                          y1="0"
                          y2="32"
                        >
                          <stop
                            stop-color="#444243"
                          />
                          <stop
                            offset="1"
                            stop-color="#708B96"
                          />
                        </lineargradient>
                      </defs>
                    </svg>
                    <svg
                      aria-hidden="true"
                      class="MuiSvgIcon-root MuiSvgIcon-fontSizeLarge"
                      focusable="false"
                      style="margin-left: -6px; z-index: 1;"
                      viewBox="0 0 32 32"
                    >
                      <defs>
                        <lineargradient
                          gradientTransform="matrix(0.177778, 0, 0, 0.177778, 1.777779, 1.777779)"
                          gradientUnits="userSpaceOnUse"
                          id="paint0_linear_359"
                          x1="80"
                          x2="80"
                          y1="-84"
                          y2="256"
                        >
                          <stop
                            offset="0.1949"
                            stop-color="#708B96"
                          />
                          <stop
                            offset="1"
                            stop-color="#F7FBE7"
                          />
                        </lineargradient>
                      </defs>
                      <path
                        d="M 1.778 16 C 1.778 8.145 8.145 1.778 16 1.778 C 23.855 1.778 30.222 8.145 30.222 16 C 30.222 23.855 23.855 30.222 16 30.222 C 8.145 30.222 1.778 23.855 1.778 16 Z"
                        fill="#fff"
                      />
                      <rect
                        fill="#fff"
                        height="12.516"
                        width="12.516"
                        x="9.742"
                        y="9.771"
                      />
                      <path
                        clip-rule="evenodd"
                        d="M 14.635 22.286 L 14.635 19.916 C 12.852 19.355 11.563 17.725 11.563 15.801 C 11.563 13.413 13.549 11.477 16 11.477 C 18.451 11.477 20.437 13.413 20.437 15.801 C 20.437 17.725 19.148 19.355 17.365 19.916 L 17.365 21.658 L 17.365 22.258 L 17.365 22.286 L 22.258 22.286 L 22.258 20.523 L 19.842 20.523 C 21.295 19.421 22.229 17.709 22.229 15.787 C 22.229 12.464 19.44 9.771 16 9.771 C 12.56 9.771 9.771 12.464 9.771 15.787 C 9.771 17.709 10.705 19.421 12.158 20.523 L 9.742 20.523 L 9.742 22.286 Z"
                        fill="#708b96"
                        fill-rule="evenodd"
                      />
                      <path
                        d="M 16 28.444 C 9.127 28.444 3.556 22.873 3.556 16 L 0 16 C 0 24.837 7.163 32 16 32 Z M 28.444 16 C 28.444 22.873 22.873 28.444 16 28.444 L 16 32 C 24.837 32 32 24.837 32 16 Z M 16 3.556 C 22.873 3.556 28.444 9.127 28.444 16 L 32 16 C 32 7.163 24.837 0 16 0 Z M 16 0 C 7.163 0 0 7.163 0 16 L 3.556 16 C 3.556 9.127 9.127 3.556 16 3.556 Z"
                        fill="url(#paint0_linear_359)"
                      />
                    </svg>
                  </div>
                  <p
                    class="MuiTypography-root MuiTypography-body1"
                    style="line-height: 1.4; margin-left: 10px; margin-right: 10px;"
                  >
                    wETH-gOHM
                  </p>
                  <svg
                    aria-hidden="true"
                    class="MuiSvgIcon-root MuiSvgIcon-fontSizeLarge"
                    focusable="false"
                    style="font-size: 15px;"
                    viewBox="0 0 32 32"
                  >
                    <path
                      d="m16 32c8.8366 0 16-7.1634 16-16 0-8.83656-7.1634-16-16-16-8.83656 0-16 7.16344-16 16 0 8.8366 7.16344 16 16 16z"
                      fill="#000"
                    />
                    <path
                      d="m13.0371 19.4734c-.1604.0004-.3156-.0562-.4381-.1598-.1225-.1035-.2041-.2472-.2304-.4054l-1.8907-11.11626c-.0154-.08784-.013-.17786.0069-.26477.0199-.08692.057-.16898.1091-.24138.0777-.10949.1862-.19347.3117-.24133.1254-.04785.2623-.05743.3932-.02753.1309.02991.25.09796.3423.19555.0922.0976.1535.22035.176.35274l1.8906 11.11628c.0154.0879.013.1779-.0069.2648s-.057.169-.1091.2414c-.0515.0727-.1169.1345-.1923.1819-.0755.0474-.1595.0795-.2474.0944-.038.0063-.0764.0095-.1149.0094z"
                      fill="#cf0"
                    />
                    <path
                      d="m13.0371 19.4734c-.1604.0004-.3156-.0562-.4381-.1598-.1225-.1035-.2041-.2472-.2304-.4054l-1.8907-11.11626c-.0154-.08784-.013-.17786.0069-.26477.0199-.08692.057-.16898.1091-.24138.0777-.10949.1862-.19347.3117-.24133.1254-.04785.2623-.05743.3932-.02753.1309.02991.25.09796.3423.19555.0922.0976.1535.22035.176.35274l1.8906 11.11628c.0154.0879.013.1779-.0069.2648s-.057.169-.1091.2414c-.0515.0727-.1169.1345-.1923.1819-.0755.0474-.1595.0795-.2474.0944-.038.0063-.0764.0095-.1149.0094z"
                      fill="#cf0"
                    />
                    <path
                      d="m16.2058 14.3466c-1.0407-.0013-2.0586.3046-2.9262.8794l.2288 1.3455c.7375-.6398 1.6787-.9961 2.655-1.0051.9763-.0089 1.9238.33 2.6729.9562s1.2507 1.4986 1.415 2.461-.0195 1.9519-.5184 2.7911-1.2804 1.4734-2.2043 1.7888c-.924.3154-1.9301.2916-2.838-.0674-.908-.3589-1.6585-1.0294-2.117-1.8913-.4585-.862-.5951-1.859-.3854-2.8126l-.3648-2.1416c-.6752.9802-1.0024 2.1584-.9294 3.3464.0729 1.1879.5419 2.3172 1.3319 3.2074.79.8903 1.8556 1.4901 3.0265 1.7037 1.1709.2137 2.3796.0288 3.4331-.5251 1.0535-.5538 1.891-1.4448 2.3788-2.5304.4878-1.0857.5977-2.3035.3123-3.459-.2855-1.1555-.95-2.182-1.8872-2.9156-.9373-.7335-2.0934-1.1319-3.2836-1.1314z"
                      fill="#cf0"
                    />
                    <g
                      fill="#1cd8d2"
                    >
                      <path
                        d="m15.9148 22.7814c.4006 0 .7254-.3248.7254-.7255 0-.4006-.3248-.7255-.7254-.7255-.4007 0-.7255.3249-.7255.7255 0 .4007.3248.7255.7255.7255z"
                      />
                      <path
                        d="m18.1808 21.9368c.4007 0 .7255-.3248.7255-.7255s-.3248-.7255-.7255-.7255c-.4006 0-.7254.3248-.7254.7255s.3248.7255.7254.7255z"
                      />
                      <path
                        d="m16.3998 20.3814c.4007 0 .7255-.3248.7255-.7255s-.3248-.7255-.7255-.7255c-.4006 0-.7254.3248-.7254.7255s.3248.7255.7254.7255z"
                      />
                      <path
                        d="m14.1475 21.1227c.4006 0 .7254-.3248.7254-.7255 0-.4006-.3248-.7254-.7254-.7254-.4007 0-.7255.3248-.7255.7254 0 .4007.3248.7255.7255.7255z"
                      />
                      <path
                        d="m18.6448 19.638c.4007 0 .7255-.3248.7255-.7255s-.3248-.7255-.7255-.7255-.7255.3248-.7255.7255.3248.7255.7255.7255z"
                      />
                      <path
                        d="m16.8838 17.9814c.4007 0 .7255-.3249.7255-.7255 0-.4007-.3248-.7255-.7255-.7255-.4006 0-.7254.3248-.7254.7255 0 .4006.3248.7255.7254.7255z"
                      />
                      <path
                        d="m14.6104 18.825c.4007 0 .7255-.3248.7255-.7255s-.3248-.7255-.7255-.7255-.7255.3248-.7255.7255.3248.7255.7255.7255z"
                      />
                    </g>
                  </svg>
                </div>
              </td>
              <td
                class="MuiTableCell-root"
              >
                <p
                  class="MuiTypography-root MuiTypography-body1"
                  style="line-height: 1.4;"
                >
                  <span
                    class="MuiSkeleton-root MuiSkeleton-text MuiSkeleton-pulse"
                    style="width: 100%;"
                  />
                </p>
              </td>
              <td
                class="MuiTableCell-root"
              >
                <p
                  class="MuiTypography-root MuiTypography-body1"
                  style="line-height: 1.4;"
                >
                  <span
                    class="MuiSkeleton-root MuiSkeleton-text MuiSkeleton-pulse"
                    style="width: 100%;"
                  />
                </p>
              </td>
              <td
                class="MuiTableCell-root"
              >
                <p
                  class="MuiTypography-root MuiTypography-body1"
                  style="line-height: 1.4;"
                />
              </td>
              <td
                class="MuiTableCell-root"
              >
                <a
                  aria-disabled="false"
                  class="MuiButtonBase-root MuiButton-root MuiButton-outlined makeStyles-root-18 makeStyles-root-54 undefined MuiButton-outlinedSecondary MuiButton-outlinedSizeSmall MuiButton-sizeSmall MuiButton-disableElevation MuiButton-fullWidth"
                  href="https://oolongswap.com/#/farm/lp"
                  tabindex="0"
                  target="_blank"
                >
                  <span
                    class="MuiButton-label"
                  >
                    Stake on
                     
                    OolongSwap
                    <span
                      class="MuiButton-endIcon MuiButton-iconSizeSmall"
                    >
                      <svg
                        aria-hidden="true"
                        class="MuiSvgIcon-root MuiSvgIcon-fontSizeLarge"
                        focusable="false"
                        viewBox="0 0 20 20"
                      >
                        <path
                          d="M4.297 17.445h9.539c1.523 0 2.305-.78 2.305-2.28v-9.58c0-1.507-.782-2.288-2.305-2.288h-9.54c-1.523 0-2.304.773-2.304 2.289v9.578c0 1.508.781 2.281 2.305 2.281Zm.016-.968c-.875 0-1.352-.461-1.352-1.368V5.633c0-.899.477-1.367 1.352-1.367h9.5c.867 0 1.359.468 1.359 1.367v9.476c0 .907-.492 1.368-1.36 1.368h-9.5Zm7.296-4.235c.266 0 .438-.195.438-.476V7.867c0-.344-.188-.492-.492-.492H7.64c-.29 0-.47.172-.47.438 0 .265.188.445.477.445H9.53l1.133-.078-1.055.992-3.382 3.383a.476.476 0 0 0-.149.328c0 .273.18.453.453.453a.47.47 0 0 0 .344-.149L10.25 9.82l.984-1.047-.078 1.282v1.718c0 .29.18.47.453.47Z"
                        />
                      </svg>
                    </span>
                  </span>
                </a>
              </td>
            </tr>
          </table>
        </div>
      </div>
    </div>
  </div>
</div>
`;

exports[`<Stake/> should render correct staking headers 1`] = `
<div>
  <div
    id="stake-view"
  >
    <div
<<<<<<< HEAD
      class="MuiPaper-root MuiPaper-elevation MuiPaper-rounded MuiPaper-elevation0 helloooooo Paper-root  css-m19e0g-MuiPaper-root"
=======
      class="MuiPaper-root makeStyles-root-55 makeStyles-root-56  MuiPaper-elevation0 MuiPaper-rounded"
>>>>>>> c81d6b2b
      style="transform: none; webkit-transition: transform 225ms cubic-bezier(0.4, 0, 0.2, 1) 0ms; transition: transform 225ms cubic-bezier(0.4, 0, 0.2, 1) 0ms;"
    >
      <div
        class="MuiGrid-root MuiGrid-container MuiGrid-spacing-xs-2 MuiGrid-direction-xs-column css-1y6dg9a-MuiGrid-root"
      >
        <div
          class="MuiGrid-root MuiGrid-item card-header css-159wrwf-MuiGrid-root"
        >
          <div
<<<<<<< HEAD
            class="MuiBox-root css-gg4vpm"
          >
            <div
              class="MuiBox-root css-1xhj18k"
=======
            class="MuiBox-root MuiBox-root-57"
          >
            <div
              class="MuiBox-root MuiBox-root-58"
>>>>>>> c81d6b2b
            >
              <h5
                class="MuiTypography-root MuiTypography-h5 header-text css-903ewo-MuiTypography-root"
              >
                Single Stake (3, 3)
              </h5>
            </div>
            <div
              class="top-right"
            />
          </div>
          <div
<<<<<<< HEAD
            class="MuiBox-root css-k008qs"
          >
            <div
              class="rebase-timer MuiBox-root css-0"
=======
            class="MuiBox-root MuiBox-root-59"
          >
            <div
              class="MuiBox-root MuiBox-root-60 rebase-timer"
>>>>>>> c81d6b2b
            >
              <p
                class="MuiTypography-root MuiTypography-body2 css-112gc2l-MuiTypography-root"
              >
                <span
                  class="MuiSkeleton-root MuiSkeleton-text MuiSkeleton-pulse css-1l7q9tc-MuiSkeleton-root"
                  style="width: 155px;"
                />
              </p>
            </div>
          </div>
        </div>
        <div
          class="MuiGrid-root MuiGrid-item css-159wrwf-MuiGrid-root"
        >
          <div
<<<<<<< HEAD
            class="MuiBox-root css-15i1vgz"
=======
            class="MuiBox-root MuiBox-root-61"
>>>>>>> c81d6b2b
          >
            <div
              class="MuiGrid-root css-vz6rvy-MuiGrid-root"
            >
              <div
<<<<<<< HEAD
                class="MuiBox-root css-rjww1q"
=======
                class="MuiBox-root MuiBox-root-62"
>>>>>>> c81d6b2b
              >
                <div
                  class="MuiGrid-root MuiGrid-container MuiGrid-spacing-xs-2 css-1wlo379-MuiGrid-root"
                >
                  <div
                    class="MuiGrid-root MuiGrid-item MuiGrid-grid-xs-12 MuiGrid-grid-sm-4 css-wmkgw3-MuiGrid-root"
                  >
                    <div
<<<<<<< HEAD
                      class="Metric-root stake-apy css-1xkrsym"
                    >
                      <div
                        class="MuiBox-root css-1di3kc0"
=======
                      class="makeStyles-root-63 stake-apy"
                    >
                      <div
                        class="MuiBox-root MuiBox-root-64"
>>>>>>> c81d6b2b
                      >
                        <p
                          class="MuiTypography-root MuiTypography-body1 Metric-label css-tlko1g-MuiTypography-root"
                        >
                          APY
                        </p>
                        <p
                          class="MuiTypography-root MuiTypography-body1 Metric-metric css-69sme-MuiTypography-root"
                          style="width: 100%;"
                        >
                          <span
                            class="MuiSkeleton-root MuiSkeleton-text MuiSkeleton-pulse css-1l7q9tc-MuiSkeleton-root"
                            style="width: 100%;"
                          />
                        </p>
                      </div>
                    </div>
                  </div>
                  <div
                    class="MuiGrid-root MuiGrid-item MuiGrid-grid-xs-12 MuiGrid-grid-sm-4 css-wmkgw3-MuiGrid-root"
                  >
                    <div
<<<<<<< HEAD
                      class="Metric-root stake-tvl css-1xkrsym"
                    >
                      <div
                        class="MuiBox-root css-1di3kc0"
=======
                      class="makeStyles-root-63 stake-tvl"
                    >
                      <div
                        class="MuiBox-root MuiBox-root-65"
>>>>>>> c81d6b2b
                      >
                        <p
                          class="MuiTypography-root MuiTypography-body1 Metric-label css-tlko1g-MuiTypography-root"
                        >
                          Total Value Deposited
                        </p>
                        <p
                          class="MuiTypography-root MuiTypography-body1 Metric-metric css-69sme-MuiTypography-root"
                          style="width: 100%;"
                        >
                          <span
                            class="MuiSkeleton-root MuiSkeleton-text MuiSkeleton-pulse css-1l7q9tc-MuiSkeleton-root"
                            style="width: 100%;"
                          />
                        </p>
                      </div>
                    </div>
                  </div>
                  <div
                    class="MuiGrid-root MuiGrid-item MuiGrid-grid-xs-12 MuiGrid-grid-sm-4 css-wmkgw3-MuiGrid-root"
                  >
                    <div
<<<<<<< HEAD
                      class="Metric-root stake-index css-1xkrsym"
                    >
                      <div
                        class="MuiBox-root css-1di3kc0"
=======
                      class="makeStyles-root-63 stake-index"
                    >
                      <div
                        class="MuiBox-root MuiBox-root-66"
>>>>>>> c81d6b2b
                      >
                        <p
                          class="MuiTypography-root MuiTypography-body1 Metric-label css-tlko1g-MuiTypography-root"
                        >
                          Current Index
                          <div
<<<<<<< HEAD
                            class="MuiBox-root css-w341jy"
                            style="font-size: 14px;"
                          >
                            <div
                              class="MuiBox-root css-0"
=======
                            class="MuiBox-root MuiBox-root-67"
                            style="font-size: 16px;"
                          >
                            <div
                              class="MuiBox-root MuiBox-root-68"
>>>>>>> c81d6b2b
                              style="display: inline-flex; justify-content: center; align-self: center;"
                            >
                              <svg
                                aria-hidden="true"
                                class="MuiSvgIcon-root MuiSvgIcon-fontSizeSmall info-icon css-1fx2bp7-MuiSvgIcon-root"
                                focusable="false"
                                style="margin: 0px 5px; font-size: 1em;"
                                viewBox="0 0 20 20"
                              >
                                <path
                                  d="M 10 20 C 15.475 20 20 15.473 20 10 C 20 4.518 15.473 0 9.991 0 C 4.516 0 0 4.518 0 10 C 0 15.475 4.527 20 10 20 Z M 10 18.705 C 5.189 18.714 1.287 14.812 1.297 10.001 C 1.28 5.189 5.179 1.281 9.991 1.285 C 14.807 1.28 18.714 5.182 18.714 9.999 C 18.719 14.811 14.813 18.712 10 18.702 Z M 9.941 6.242 C 10.559 6.242 11.038 5.763 11.038 5.156 C 11.043 4.547 10.549 4.053 9.94 4.058 C 9.334 4.057 8.842 4.55 8.844 5.156 C 8.843 5.761 9.337 6.249 9.941 6.242 Z M 8.216 15.444 L 12.303 15.444 C 12.623 15.444 12.871 15.204 12.871 14.895 C 12.87 14.584 12.615 14.334 12.303 14.338 L 10.868 14.338 L 10.868 8.754 C 10.868 8.346 10.658 8.065 10.269 8.065 L 8.345 8.065 C 7.919 8.045 7.631 8.493 7.826 8.872 C 7.925 9.065 8.128 9.182 8.345 9.172 L 9.652 9.172 L 9.652 14.338 L 8.216 14.338 C 7.905 14.334 7.649 14.584 7.648 14.895 C 7.648 15.204 7.897 15.444 8.216 15.444 Z"
                                />
                              </svg>
                            </div>
                          </div>
                        </p>
                        <p
                          class="MuiTypography-root MuiTypography-body1 Metric-metric css-69sme-MuiTypography-root"
                          style="width: 100%;"
                        >
                          <span
                            class="MuiSkeleton-root MuiSkeleton-text MuiSkeleton-pulse css-1l7q9tc-MuiSkeleton-root"
                            style="width: 100%;"
                          />
                        </p>
                      </div>
                    </div>
                  </div>
                </div>
              </div>
            </div>
          </div>
          <div
<<<<<<< HEAD
            class="MuiBox-root css-dvxtzn"
          >
            <div
              class="MuiBox-root css-1upilqn"
            >
              <button
                class="MuiButton-root MuiButton-contained MuiButton-containedPrimary MuiButton-sizeLarge MuiButton-containedSizeLarge MuiButton-disableElevation MuiButtonBase-root Button-root undefined css-1s3qiyy-MuiButtonBase-root-MuiButton-root"
=======
            class="MuiBox-root MuiBox-root-70"
          >
            <div
              class="MuiBox-root MuiBox-root-71"
            >
              <button
                class="MuiButtonBase-root MuiButton-root MuiButton-contained makeStyles-root-72 makeStyles-root-73 undefined MuiButton-containedPrimary MuiButton-containedSizeLarge MuiButton-sizeLarge MuiButton-disableElevation"
>>>>>>> c81d6b2b
                style="font-size: 1.2857rem;"
                tabindex="0"
                type="button"
              >
                Connect Wallet
              </button>
            </div>
            <h6
              class="MuiTypography-root MuiTypography-h6 css-rg0wkx-MuiTypography-root"
            >
              Connect your wallet to stake OHM
            </h6>
          </div>
        </div>
      </div>
    </div>
    <div
<<<<<<< HEAD
      class="MuiPaper-root MuiPaper-elevation MuiPaper-rounded MuiPaper-elevation0 helloooooo Paper-root  css-m19e0g-MuiPaper-root"
=======
      class="MuiPaper-root makeStyles-root-55 makeStyles-root-78  MuiPaper-elevation0 MuiPaper-rounded"
>>>>>>> c81d6b2b
      style="transform: none; webkit-transition: transform 225ms cubic-bezier(0.4, 0, 0.2, 1) 0ms; transition: transform 225ms cubic-bezier(0.4, 0, 0.2, 1) 0ms;"
    >
      <div
        class="MuiGrid-root MuiGrid-container MuiGrid-spacing-xs-2 MuiGrid-direction-xs-column css-1y6dg9a-MuiGrid-root"
      >
        <div
          class="MuiGrid-root MuiGrid-item card-header css-159wrwf-MuiGrid-root"
        >
          <div
<<<<<<< HEAD
            class="MuiBox-root css-gg4vpm"
          >
            <div
              class="MuiBox-root css-1xhj18k"
=======
            class="MuiBox-root MuiBox-root-79"
          >
            <div
              class="MuiBox-root MuiBox-root-80"
>>>>>>> c81d6b2b
            >
              <h5
                class="MuiTypography-root MuiTypography-h5 header-text css-903ewo-MuiTypography-root"
              >
                Farm Pool
              </h5>
            </div>
            <div
              class="top-right"
            />
          </div>
        </div>
        <div
          class="MuiGrid-root MuiGrid-item css-159wrwf-MuiGrid-root"
        >
          <table
            class="MuiTable-root css-17zo3iv-MuiTable-root"
          >
            <thead
<<<<<<< HEAD
              class="MuiTableHead-root ExternalStakePools-stakePoolHeaderText css-1crhyyu-MuiTableHead-root"
=======
              class="MuiTableHead-root makeStyles-stakePoolHeaderText-75"
>>>>>>> c81d6b2b
            >
              <tr
                class="MuiTableRow-root MuiTableRow-head css-xjst8z-MuiTableRow-root"
              >
                <th
                  class="MuiTableCell-root MuiTableCell-head MuiTableCell-alignCenter MuiTableCell-sizeMedium css-16dedde-MuiTableCell-root"
                  scope="col"
                >
                  Asset
                </th>
                <th
                  class="MuiTableCell-root MuiTableCell-head MuiTableCell-sizeMedium css-j2hfky-MuiTableCell-root"
                  scope="col"
                >
                  TVL
                </th>
                <th
                  class="MuiTableCell-root MuiTableCell-head MuiTableCell-sizeMedium css-j2hfky-MuiTableCell-root"
                  scope="col"
                >
                  APY
                </th>
                <th
                  class="MuiTableCell-root MuiTableCell-head MuiTableCell-sizeMedium css-j2hfky-MuiTableCell-root"
                  scope="col"
                />
              </tr>
            </thead>
            <tr
              class="MuiTableRow-root css-xjst8z-MuiTableRow-root"
            >
              <td
                class="MuiTableCell-root MuiTableCell-sizeMedium css-9r6b29-MuiTableCell-root"
              >
                <div
<<<<<<< HEAD
                  class="MuiBox-root css-u4p24i"
                  style="white-space: nowrap;"
                >
                  <div
                    class="MuiBox-root css-1xhj18k"
=======
                  class="MuiBox-root MuiBox-root-81"
                  style="white-space: nowrap;"
                >
                  <div
                    class="MuiBox-root MuiBox-root-82"
>>>>>>> c81d6b2b
                  >
                    <svg
                      aria-hidden="true"
                      class="MuiSvgIcon-root MuiSvgIcon-fontSizeLarge css-1djwm8g-MuiSvgIcon-root"
                      focusable="false"
                      style="z-index: 1;"
                      viewBox="0 0 32 32"
                    >
                      <defs>
                        <lineargradient
                          gradientTransform="matrix(0.177778, 0, 0, 0.177778, 1.777779, 1.777779)"
                          gradientUnits="userSpaceOnUse"
                          id="paint0_linear_359"
                          x1="80"
                          x2="80"
                          y1="-84"
                          y2="256"
                        >
                          <stop
                            offset="0.1949"
                            stop-color="#708B96"
                          />
                          <stop
                            offset="1"
                            stop-color="#F7FBE7"
                          />
                        </lineargradient>
                      </defs>
                      <path
                        d="M 1.778 16 C 1.778 8.145 8.145 1.778 16 1.778 C 23.855 1.778 30.222 8.145 30.222 16 C 30.222 23.855 23.855 30.222 16 30.222 C 8.145 30.222 1.778 23.855 1.778 16 Z"
                        fill="#fff"
                      />
                      <rect
                        fill="#fff"
                        height="12.516"
                        width="12.516"
                        x="9.742"
                        y="9.771"
                      />
                      <path
                        clip-rule="evenodd"
                        d="M 14.635 22.286 L 14.635 19.916 C 12.852 19.355 11.563 17.725 11.563 15.801 C 11.563 13.413 13.549 11.477 16 11.477 C 18.451 11.477 20.437 13.413 20.437 15.801 C 20.437 17.725 19.148 19.355 17.365 19.916 L 17.365 21.658 L 17.365 22.258 L 17.365 22.286 L 22.258 22.286 L 22.258 20.523 L 19.842 20.523 C 21.295 19.421 22.229 17.709 22.229 15.787 C 22.229 12.464 19.44 9.771 16 9.771 C 12.56 9.771 9.771 12.464 9.771 15.787 C 9.771 17.709 10.705 19.421 12.158 20.523 L 9.742 20.523 L 9.742 22.286 Z"
                        fill="#708b96"
                        fill-rule="evenodd"
                      />
                      <path
                        d="M 16 28.444 C 9.127 28.444 3.556 22.873 3.556 16 L 0 16 C 0 24.837 7.163 32 16 32 Z M 28.444 16 C 28.444 22.873 22.873 28.444 16 28.444 L 16 32 C 24.837 32 32 24.837 32 16 Z M 16 3.556 C 22.873 3.556 28.444 9.127 28.444 16 L 32 16 C 32 7.163 24.837 0 16 0 Z M 16 0 C 7.163 0 0 7.163 0 16 L 3.556 16 C 3.556 9.127 9.127 3.556 16 3.556 Z"
                        fill="url(#paint0_linear_359)"
                      />
                    </svg>
                    <svg
                      aria-hidden="true"
                      class="MuiSvgIcon-root MuiSvgIcon-fontSizeLarge css-1djwm8g-MuiSvgIcon-root"
                      focusable="false"
                      style="margin-left: -6px; z-index: 1;"
                      viewBox="0 0 32 32"
                    >
                      <circle
                        cx="16"
                        cy="16"
                        fill="#fff"
                        r="15"
                        stroke="url(#wETH_svg__a)"
                        stroke-width="2"
                      />
                      <path
                        clip-rule="evenodd"
                        d="M16.25 20.976 10 17.349 16.25 26V26l6.253-8.65-6.253 3.626Z"
                        fill="#708B96"
                        fill-rule="evenodd"
                      />
                      <path
                        clip-rule="evenodd"
                        d="m16.25 6 6.248 10.186-6.248-2.793L10 16.186 16.25 6Zm0 7.395L10 16.185l6.25 3.629 6.248-3.628-6.248-2.791Z"
                        fill="#424242"
                        fill-rule="evenodd"
                      />
                      <defs>
                        <lineargradient
                          gradientUnits="userSpaceOnUse"
                          id="wETH_svg__a"
                          x1="16"
                          x2="16"
                          y1="0"
                          y2="32"
                        >
                          <stop
                            stop-color="#444243"
                          />
                          <stop
                            offset="1"
                            stop-color="#708B96"
                          />
                        </lineargradient>
                      </defs>
                    </svg>
                  </div>
                  <p
                    class="MuiTypography-root MuiTypography-body1 css-69sme-MuiTypography-root"
                    style="line-height: 1.4; margin-left: 10px; margin-right: 10px;"
                  >
                    gOHM-wETH
                  </p>
                  <svg
                    aria-hidden="true"
                    class="MuiSvgIcon-root MuiSvgIcon-fontSizeLarge css-1djwm8g-MuiSvgIcon-root"
                    focusable="false"
                    style="font-size: 15px;"
                    viewBox="0 0 32 32"
                  >
                    <ellipse
                      cx="16"
                      cy="16"
                      rx="15.442"
                      ry="15.442"
                      style="fill: rgb(44, 55, 76);"
                    />
                    <g
                      id="Background"
                      transform="matrix(0.063934, 0, 0, 0.063934, 0, 0)"
                    />
                    <g
                      id="Logos_and_symbols"
                      transform="matrix(0.055939, 0, 0, 0.055939, 2.774117, 1.580833)"
                    >
                      <g
                        id="SYMBOL_VER_3"
                      />
                      <g
                        id="SYMBOL_VER_3_3_"
                      />
                      <g
                        id="SYMBOL_VER_4"
                      />
                      <g
                        id="SYMBOL_VER_4_1_"
                      >
                        <g
                          id="SYMBOL_VER_4_3_"
                        />
                      </g>
                      <g
                        id="SYMBOL_VER_5_1_"
                      />
                      <g
                        id="off_2_1_"
                      />
                      <g
                        id="VER_3_1_"
                      >
                        <g
                          id="SYMBOL_VER_2_1_"
                        />
                      </g>
                      <g
                        id="VER_3"
                      >
                        <g
                          id="SYMBOL_VER_2"
                        />
                      </g>
                      <g
                        id="off_2"
                      />
                      <g
                        id="SYMBOL_VER_5"
                      />
                      <g
                        id="SYMBOL_VER_1"
                      />
                      <g
                        id="SYMBOL_VER_1_1_"
                      />
                      <g
                        id="SYMBOL_VER_1-1_3_"
                      />
                      <g
                        id="SYMBOL_VER_1-1_2_"
                      />
                      <g
                        id="SYMBOL_VER_1-1"
                      />
                      <g
                        id="SYMBOL_VER_1-1_1_"
                      >
                        <g
                          id="_x31_-3"
                        />
                        <g
                          id="Symbol_-_Original_14_"
                        >
                          <path
                            d="M291.134,237.469l35.654-60.5l96.103,149.684l0.046,28.727l-0.313-197.672
      c-0.228-4.832-2.794-9.252-6.887-11.859L242.715,46.324c-4.045-1.99-9.18-1.967-13.22,0.063c-0.546,0.272-1.06,0.57-1.548,0.895
      l-0.604,0.379L59.399,144.983l-0.651,0.296c-0.838,0.385-1.686,0.875-2.48,1.444c-3.185,2.283-5.299,5.66-5.983,9.448
      c-0.103,0.574-0.179,1.158-0.214,1.749l0.264,161.083l89.515-138.745c11.271-18.397,35.825-24.323,58.62-24.001l26.753,0.706
      L67.588,409.765l18.582,10.697L245.692,157.22l70.51-0.256L157.091,426.849l66.306,38.138l7.922,4.556
      c3.351,1.362,7.302,1.431,10.681,0.21l175.453-101.678l-33.544,19.438L291.134,237.469z M304.736,433.395l-66.969-105.108
      l40.881-69.371l87.952,138.628L304.736,433.395z"
                            fill="#2D374B"
                          />
                          <polygon
                            fill="#28A0F0"
                            points="237.768,328.286 304.736,433.395 366.601,397.543 278.648,258.915 			"
                          />
                          <path
                            d="M422.937,355.379l-0.046-28.727l-96.103-149.684l-35.654,60.5l92.774,150.043l33.544-19.438
      c3.29-2.673,5.281-6.594,5.49-10.825L422.937,355.379z"
                            fill="#28A0F0"
                          />
                          <path
                            d="M20.219,382.469l47.369,27.296l157.634-252.801l-26.753-0.706c-22.795-0.322-47.35,5.604-58.62,24.001
      L50.334,319.004l-30.115,46.271V382.469z"
                            fill="#FFFFFF"
                          />
                          <polygon
                            fill="#FFFFFF"
                            points="316.202,156.964 245.692,157.22 86.17,420.462 141.928,452.565 157.091,426.849 			"
                          />
                          <path
                            d="M452.65,156.601c-0.59-14.746-8.574-28.245-21.08-36.104L256.28,19.692
      c-12.371-6.229-27.825-6.237-40.218-0.004c-1.465,0.739-170.465,98.752-170.465,98.752c-2.339,1.122-4.592,2.458-6.711,3.975
      c-11.164,8.001-17.969,20.435-18.668,34.095v208.765l30.115-46.271L50.07,157.921c0.035-0.589,0.109-1.169,0.214-1.741
      c0.681-3.79,2.797-7.171,5.983-9.456c0.795-0.569,172.682-100.064,173.228-100.337c4.04-2.029,9.175-2.053,13.22-0.063
      l173.022,99.523c4.093,2.607,6.659,7.027,6.887,11.859v199.542c-0.209,4.231-1.882,8.152-5.172,10.825l-33.544,19.438
      l-17.308,10.031l-61.864,35.852l-62.737,36.357c-3.379,1.221-7.33,1.152-10.681-0.21l-74.228-42.693l-15.163,25.717
      l66.706,38.406c2.206,1.255,4.171,2.367,5.784,3.272c2.497,1.4,4.199,2.337,4.8,2.629c4.741,2.303,11.563,3.643,17.71,3.643
      c5.636,0,11.132-1.035,16.332-3.072l182.225-105.531c10.459-8.104,16.612-20.325,17.166-33.564V156.601z"
                            fill="#96BEDC"
                          />
                        </g>
                        <g
                          id="Symbol_-_Original_13_"
                        />
                        <g
                          id="Symbol_-_Original_6_"
                        />
                        <g
                          id="Symbol_-_Original_4_"
                        />
                        <g
                          id="One_color_version_-_White_3_"
                        >
                          <g
                            id="Symbol_-_Original_15_"
                          />
                        </g>
                        <g
                          id="One_color_version_-_White"
                        >
                          <g
                            id="Symbol_-_Original"
                          />
                        </g>
                        <g
                          id="Symbol_-_Monochromatic_3_"
                        >
                          <g
                            id="_x33__7_"
                          />
                        </g>
                        <g
                          id="Symbol_-_Monochromatic"
                        >
                          <g
                            id="_x33__3_"
                          />
                        </g>
                        <g
                          id="_x33__2_"
                        />
                        <g
                          id="_x33__1_"
                        />
                        <g
                          id="_x33_"
                        />
                        <g
                          id="Symbol_-_Original_10_"
                        />
                        <g
                          id="Symbol_-_Original_1_"
                        />
                        <g
                          id="Symbol_-_Original_2_"
                        />
                        <g
                          id="_x34__1_"
                        />
                        <g
                          id="Symbol_-_Monochromatic_2_"
                        >
                          <g
                            id="_x33__6_"
                          />
                        </g>
                        <g
                          id="One_color_version_-_White_2_"
                        >
                          <g
                            id="Symbol_-_Original_11_"
                          />
                        </g>
                        <g
                          id="Symbol_-_Original_5_"
                        >
                          <g
                            id="Symbol_-_Original_12_"
                          />
                        </g>
                        <g
                          id="One_color_version_-_White_1_"
                        >
                          <g
                            id="Symbol_-_Original_9_"
                          />
                        </g>
                      </g>
                      <g
                        id="SYMBOL_VER_1_2_"
                      >
                        <g
                          id="SYMBOL_VER_2_4_"
                        />
                        <g
                          id="SYMBOL_VER_2-1-1_1_"
                        />
                        <g
                          id="SYMBOL_VER_2-2-1_1_"
                        />
                        <g
                          id="SYMBOL_VER_2-3-1_4_"
                        />
                        <g
                          id="New_Symbol_1_"
                        >
                          <g
                            id="SYMBOL_VER_2-3-1_3_"
                          />
                        </g>
                        <g
                          id="New_Symbol"
                        >
                          <g
                            id="SYMBOL_VER_2-3-1_1_"
                          />
                        </g>
                      </g>
                      <g
                        id="SYMBOL_VER_2_2_"
                      />
                      <g
                        id="SYMBOL_VER_4_2_"
                      />
                      <g
                        id="SYMBOL_VER_3_2_"
                      />
                      <g
                        id="SYMBOL_VER_3_1_"
                      />
                      <g
                        id="SYMBOL_VER_1-1-1_1_"
                      />
                      <g
                        id="SYMBOL_VER_1-1-1"
                      />
                      <g
                        id="SYMBOL_VER_1-1-1_2_2_"
                      />
                      <g
                        id="SYMBOL_VER_1-1-1_2"
                      />
                      <g
                        id="SYMBOL_VER_1-1-1_2_1_"
                      />
                      <g
                        id="Symbol_-_Original_7_"
                      />
                      <g
                        id="Symbol_-_Original_8_"
                      />
                      <g
                        id="SYMBOL_VER_2-1-1"
                      />
                      <g
                        id="SYMBOL_VER_2-2-1"
                      />
                      <g
                        id="SYMBOL_VER_2-3-1"
                      />
                      <g
                        id="SYMBOL_VER_5-1_1_"
                      />
                      <g
                        id="SYMBOL_VER_5-1"
                      />
                      <g
                        id="SYMBOL_VER_5-2_1_"
                      />
                      <g
                        id="SYMBOL_VER_5-2"
                      />
                      <g
                        id="Symbol_-_Monochromatic_1_"
                      >
                        <g
                          id="_x33__4_"
                        />
                      </g>
                    </g>
                  </svg>
                </div>
              </td>
              <td
                class="MuiTableCell-root MuiTableCell-sizeMedium css-9r6b29-MuiTableCell-root"
              >
                <p
                  class="MuiTypography-root MuiTypography-body1 css-69sme-MuiTypography-root"
                  style="line-height: 1.4;"
                >
                  <span
                    class="MuiSkeleton-root MuiSkeleton-text MuiSkeleton-pulse css-1l7q9tc-MuiSkeleton-root"
                    style="width: 100%;"
                  />
                </p>
              </td>
              <td
                class="MuiTableCell-root MuiTableCell-sizeMedium css-9r6b29-MuiTableCell-root"
              >
                <p
                  class="MuiTypography-root MuiTypography-body1 css-69sme-MuiTypography-root"
                  style="line-height: 1.4;"
                >
                  <span
                    class="MuiSkeleton-root MuiSkeleton-text MuiSkeleton-pulse css-1l7q9tc-MuiSkeleton-root"
                    style="width: 100%;"
                  />
                </p>
              </td>
              <td
                class="MuiTableCell-root MuiTableCell-sizeMedium css-9r6b29-MuiTableCell-root"
              >
                <p
                  class="MuiTypography-root MuiTypography-body1 css-69sme-MuiTypography-root"
                  style="line-height: 1.4;"
                />
              </td>
              <td
                class="MuiTableCell-root MuiTableCell-sizeMedium css-9r6b29-MuiTableCell-root"
              >
                <a
<<<<<<< HEAD
                  class="MuiButton-root MuiButton-outlined MuiButton-outlinedSecondary MuiButton-sizeSmall MuiButton-outlinedSizeSmall MuiButton-disableElevation MuiButton-fullWidth MuiButtonBase-root Button-root undefined css-6dncw-MuiButtonBase-root-MuiButton-root"
=======
                  aria-disabled="false"
                  class="MuiButtonBase-root MuiButton-root MuiButton-outlined makeStyles-root-72 makeStyles-root-84 undefined MuiButton-outlinedSecondary MuiButton-outlinedSizeSmall MuiButton-sizeSmall MuiButton-disableElevation MuiButton-fullWidth"
>>>>>>> c81d6b2b
                  href="https://app.sushi.com/farm?filter=2x"
                  tabindex="0"
                  target="_blank"
                >
                  Stake on
                   
                  Sushi
                  <span
                    class="MuiButton-endIcon MuiButton-iconSizeSmall css-jcxoq4-MuiButton-endIcon"
                  >
                    <svg
                      aria-hidden="true"
                      class="MuiSvgIcon-root MuiSvgIcon-fontSizeLarge css-1562cnx-MuiSvgIcon-root"
                      focusable="false"
                      viewBox="0 0 20 20"
                    >
                      <path
                        d="M4.297 17.445h9.539c1.523 0 2.305-.78 2.305-2.28v-9.58c0-1.507-.782-2.288-2.305-2.288h-9.54c-1.523 0-2.304.773-2.304 2.289v9.578c0 1.508.781 2.281 2.305 2.281Zm.016-.968c-.875 0-1.352-.461-1.352-1.368V5.633c0-.899.477-1.367 1.352-1.367h9.5c.867 0 1.359.468 1.359 1.367v9.476c0 .907-.492 1.368-1.36 1.368h-9.5Zm7.296-4.235c.266 0 .438-.195.438-.476V7.867c0-.344-.188-.492-.492-.492H7.64c-.29 0-.47.172-.47.438 0 .265.188.445.477.445H9.53l1.133-.078-1.055.992-3.382 3.383a.476.476 0 0 0-.149.328c0 .273.18.453.453.453a.47.47 0 0 0 .344-.149L10.25 9.82l.984-1.047-.078 1.282v1.718c0 .29.18.47.453.47Z"
                      />
                    </svg>
                  </span>
                </a>
              </td>
            </tr>
            <tr
              class="MuiTableRow-root css-xjst8z-MuiTableRow-root"
            >
              <td
                class="MuiTableCell-root MuiTableCell-sizeMedium css-9r6b29-MuiTableCell-root"
              >
                <div
<<<<<<< HEAD
                  class="MuiBox-root css-u4p24i"
                  style="white-space: nowrap;"
                >
                  <div
                    class="MuiBox-root css-1xhj18k"
=======
                  class="MuiBox-root MuiBox-root-85"
                  style="white-space: nowrap;"
                >
                  <div
                    class="MuiBox-root MuiBox-root-86"
>>>>>>> c81d6b2b
                  >
                    <svg
                      aria-hidden="true"
                      class="MuiSvgIcon-root MuiSvgIcon-fontSizeLarge css-1djwm8g-MuiSvgIcon-root"
                      focusable="false"
                      style="z-index: 1;"
                      viewBox="0 0 32 32"
                    >
                      <defs>
                        <lineargradient
                          gradientTransform="matrix(0.177778, 0, 0, 0.177778, 1.777779, 1.777779)"
                          gradientUnits="userSpaceOnUse"
                          id="paint0_linear_359"
                          x1="80"
                          x2="80"
                          y1="-84"
                          y2="256"
                        >
                          <stop
                            offset="0.1949"
                            stop-color="#708B96"
                          />
                          <stop
                            offset="1"
                            stop-color="#F7FBE7"
                          />
                        </lineargradient>
                      </defs>
                      <path
                        d="M 1.778 16 C 1.778 8.145 8.145 1.778 16 1.778 C 23.855 1.778 30.222 8.145 30.222 16 C 30.222 23.855 23.855 30.222 16 30.222 C 8.145 30.222 1.778 23.855 1.778 16 Z"
                        fill="#fff"
                      />
                      <rect
                        fill="#fff"
                        height="12.516"
                        width="12.516"
                        x="9.742"
                        y="9.771"
                      />
                      <path
                        clip-rule="evenodd"
                        d="M 14.635 22.286 L 14.635 19.916 C 12.852 19.355 11.563 17.725 11.563 15.801 C 11.563 13.413 13.549 11.477 16 11.477 C 18.451 11.477 20.437 13.413 20.437 15.801 C 20.437 17.725 19.148 19.355 17.365 19.916 L 17.365 21.658 L 17.365 22.258 L 17.365 22.286 L 22.258 22.286 L 22.258 20.523 L 19.842 20.523 C 21.295 19.421 22.229 17.709 22.229 15.787 C 22.229 12.464 19.44 9.771 16 9.771 C 12.56 9.771 9.771 12.464 9.771 15.787 C 9.771 17.709 10.705 19.421 12.158 20.523 L 9.742 20.523 L 9.742 22.286 Z"
                        fill="#708b96"
                        fill-rule="evenodd"
                      />
                      <path
                        d="M 16 28.444 C 9.127 28.444 3.556 22.873 3.556 16 L 0 16 C 0 24.837 7.163 32 16 32 Z M 28.444 16 C 28.444 22.873 22.873 28.444 16 28.444 L 16 32 C 24.837 32 32 24.837 32 16 Z M 16 3.556 C 22.873 3.556 28.444 9.127 28.444 16 L 32 16 C 32 7.163 24.837 0 16 0 Z M 16 0 C 7.163 0 0 7.163 0 16 L 3.556 16 C 3.556 9.127 9.127 3.556 16 3.556 Z"
                        fill="url(#paint0_linear_359)"
                      />
                    </svg>
                    <svg
                      aria-hidden="true"
                      class="MuiSvgIcon-root MuiSvgIcon-fontSizeLarge css-1djwm8g-MuiSvgIcon-root"
                      focusable="false"
                      style="margin-left: -6px; z-index: 1;"
                      viewBox="0 0 32 32"
                    >
                      <circle
                        cx="16"
                        cy="16"
                        fill="#fff"
                        r="15"
                        stroke="url(#wETH_svg__a)"
                        stroke-width="2"
                      />
                      <path
                        clip-rule="evenodd"
                        d="M16.25 20.976 10 17.349 16.25 26V26l6.253-8.65-6.253 3.626Z"
                        fill="#708B96"
                        fill-rule="evenodd"
                      />
                      <path
                        clip-rule="evenodd"
                        d="m16.25 6 6.248 10.186-6.248-2.793L10 16.186 16.25 6Zm0 7.395L10 16.185l6.25 3.629 6.248-3.628-6.248-2.791Z"
                        fill="#424242"
                        fill-rule="evenodd"
                      />
                      <defs>
                        <lineargradient
                          gradientUnits="userSpaceOnUse"
                          id="wETH_svg__a"
                          x1="16"
                          x2="16"
                          y1="0"
                          y2="32"
                        >
                          <stop
                            stop-color="#444243"
                          />
                          <stop
                            offset="1"
                            stop-color="#708B96"
                          />
                        </lineargradient>
                      </defs>
                    </svg>
                  </div>
                  <p
                    class="MuiTypography-root MuiTypography-body1 css-69sme-MuiTypography-root"
                    style="line-height: 1.4; margin-left: 10px; margin-right: 10px;"
                  >
                    gOHM-wETH
                  </p>
                  <svg
                    aria-hidden="true"
                    class="MuiSvgIcon-root MuiSvgIcon-fontSizeLarge css-1djwm8g-MuiSvgIcon-root"
                    focusable="false"
                    style="font-size: 15px;"
                    viewBox="0 0 32 32"
                  >
                    <path
                      d="M 24.23 10.528 C 23.645 10.194 22.893 10.194 22.225 10.528 L 17.546 13.285 L 14.371 15.039 L 9.775 17.797 C 9.191 18.131 8.439 18.131 7.77 17.797 L 4.178 15.624 C 3.593 15.29 3.175 14.622 3.175 13.87 L 3.175 9.692 C 3.175 9.024 3.509 8.355 4.178 7.938 L 7.77 5.849 C 8.355 5.515 9.107 5.515 9.775 5.849 L 13.368 8.021 C 13.953 8.355 14.371 9.024 14.371 9.776 L 14.371 12.533 L 17.546 10.695 L 17.546 7.854 C 17.546 7.186 17.211 6.517 16.543 6.1 L 9.859 2.173 C 9.274 1.838 8.522 1.838 7.854 2.173 L 1.003 6.183 C 0.334 6.517 0 7.186 0 7.854 L 0 15.708 C 0 16.376 0.334 17.045 1.003 17.462 L 7.77 21.389 C 8.355 21.724 9.107 21.724 9.775 21.389 L 14.371 18.716 L 17.546 16.878 L 22.141 14.204 C 22.726 13.87 23.478 13.87 24.146 14.204 L 27.739 16.293 C 28.324 16.627 28.742 17.295 28.742 18.047 L 28.742 22.225 C 28.742 22.893 28.407 23.562 27.739 23.979 L 24.23 26.068 C 23.645 26.402 22.893 26.402 22.225 26.068 L 18.632 23.979 C 18.047 23.645 17.629 22.977 17.629 22.225 L 17.629 19.551 L 14.454 21.389 L 14.454 24.147 C 14.454 24.815 14.789 25.483 15.457 25.901 L 22.225 29.828 C 22.809 30.162 23.561 30.162 24.23 29.828 L 30.997 25.901 C 31.582 25.567 32 24.899 32 24.147 L 32 16.209 C 32 15.541 31.666 14.872 30.997 14.455 L 24.23 10.528 Z"
                      fill="#8247e5"
                    />
                  </svg>
                </div>
              </td>
              <td
                class="MuiTableCell-root MuiTableCell-sizeMedium css-9r6b29-MuiTableCell-root"
              >
                <p
                  class="MuiTypography-root MuiTypography-body1 css-69sme-MuiTypography-root"
                  style="line-height: 1.4;"
                >
                  <span
                    class="MuiSkeleton-root MuiSkeleton-text MuiSkeleton-pulse css-1l7q9tc-MuiSkeleton-root"
                    style="width: 100%;"
                  />
                </p>
              </td>
              <td
                class="MuiTableCell-root MuiTableCell-sizeMedium css-9r6b29-MuiTableCell-root"
              >
                <p
                  class="MuiTypography-root MuiTypography-body1 css-69sme-MuiTypography-root"
                  style="line-height: 1.4;"
                >
                  <span
                    class="MuiSkeleton-root MuiSkeleton-text MuiSkeleton-pulse css-1l7q9tc-MuiSkeleton-root"
                    style="width: 100%;"
                  />
                </p>
              </td>
              <td
                class="MuiTableCell-root MuiTableCell-sizeMedium css-9r6b29-MuiTableCell-root"
              >
                <p
                  class="MuiTypography-root MuiTypography-body1 css-69sme-MuiTypography-root"
                  style="line-height: 1.4;"
                />
              </td>
              <td
                class="MuiTableCell-root MuiTableCell-sizeMedium css-9r6b29-MuiTableCell-root"
              >
                <a
<<<<<<< HEAD
                  class="MuiButton-root MuiButton-outlined MuiButton-outlinedSecondary MuiButton-sizeSmall MuiButton-outlinedSizeSmall MuiButton-disableElevation MuiButton-fullWidth MuiButtonBase-root Button-root undefined css-6dncw-MuiButtonBase-root-MuiButton-root"
=======
                  aria-disabled="false"
                  class="MuiButtonBase-root MuiButton-root MuiButton-outlined makeStyles-root-72 makeStyles-root-87 undefined MuiButton-outlinedSecondary MuiButton-outlinedSizeSmall MuiButton-sizeSmall MuiButton-disableElevation MuiButton-fullWidth"
>>>>>>> c81d6b2b
                  href="https://app.sushi.com/farm?filter=2x"
                  tabindex="0"
                  target="_blank"
                >
                  Stake on
                   
                  Sushi
                  <span
                    class="MuiButton-endIcon MuiButton-iconSizeSmall css-jcxoq4-MuiButton-endIcon"
                  >
                    <svg
                      aria-hidden="true"
                      class="MuiSvgIcon-root MuiSvgIcon-fontSizeLarge css-1562cnx-MuiSvgIcon-root"
                      focusable="false"
                      viewBox="0 0 20 20"
                    >
                      <path
                        d="M4.297 17.445h9.539c1.523 0 2.305-.78 2.305-2.28v-9.58c0-1.507-.782-2.288-2.305-2.288h-9.54c-1.523 0-2.304.773-2.304 2.289v9.578c0 1.508.781 2.281 2.305 2.281Zm.016-.968c-.875 0-1.352-.461-1.352-1.368V5.633c0-.899.477-1.367 1.352-1.367h9.5c.867 0 1.359.468 1.359 1.367v9.476c0 .907-.492 1.368-1.36 1.368h-9.5Zm7.296-4.235c.266 0 .438-.195.438-.476V7.867c0-.344-.188-.492-.492-.492H7.64c-.29 0-.47.172-.47.438 0 .265.188.445.477.445H9.53l1.133-.078-1.055.992-3.382 3.383a.476.476 0 0 0-.149.328c0 .273.18.453.453.453a.47.47 0 0 0 .344-.149L10.25 9.82l.984-1.047-.078 1.282v1.718c0 .29.18.47.453.47Z"
                      />
                    </svg>
                  </span>
                </a>
              </td>
            </tr>
            <tr
              class="MuiTableRow-root css-xjst8z-MuiTableRow-root"
            >
              <td
                class="MuiTableCell-root MuiTableCell-sizeMedium css-9r6b29-MuiTableCell-root"
              >
                <div
<<<<<<< HEAD
                  class="MuiBox-root css-u4p24i"
                  style="white-space: nowrap;"
                >
                  <div
                    class="MuiBox-root css-1xhj18k"
=======
                  class="MuiBox-root MuiBox-root-88"
                  style="white-space: nowrap;"
                >
                  <div
                    class="MuiBox-root MuiBox-root-89"
>>>>>>> c81d6b2b
                  >
                    <svg
                      aria-hidden="true"
                      class="MuiSvgIcon-root MuiSvgIcon-fontSizeLarge css-1djwm8g-MuiSvgIcon-root"
                      focusable="false"
                      style="z-index: 1;"
                      viewBox="0 0 32 32"
                    >
                      <defs>
                        <lineargradient
                          gradientTransform="matrix(0.177778, 0, 0, 0.177778, 1.777779, 1.777779)"
                          gradientUnits="userSpaceOnUse"
                          id="paint0_linear_359"
                          x1="80"
                          x2="80"
                          y1="-84"
                          y2="256"
                        >
                          <stop
                            offset="0.1949"
                            stop-color="#708B96"
                          />
                          <stop
                            offset="1"
                            stop-color="#F7FBE7"
                          />
                        </lineargradient>
                      </defs>
                      <path
                        d="M 1.778 16 C 1.778 8.145 8.145 1.778 16 1.778 C 23.855 1.778 30.222 8.145 30.222 16 C 30.222 23.855 23.855 30.222 16 30.222 C 8.145 30.222 1.778 23.855 1.778 16 Z"
                        fill="#fff"
                      />
                      <rect
                        fill="#fff"
                        height="12.516"
                        width="12.516"
                        x="9.742"
                        y="9.771"
                      />
                      <path
                        clip-rule="evenodd"
                        d="M 14.635 22.286 L 14.635 19.916 C 12.852 19.355 11.563 17.725 11.563 15.801 C 11.563 13.413 13.549 11.477 16 11.477 C 18.451 11.477 20.437 13.413 20.437 15.801 C 20.437 17.725 19.148 19.355 17.365 19.916 L 17.365 21.658 L 17.365 22.258 L 17.365 22.286 L 22.258 22.286 L 22.258 20.523 L 19.842 20.523 C 21.295 19.421 22.229 17.709 22.229 15.787 C 22.229 12.464 19.44 9.771 16 9.771 C 12.56 9.771 9.771 12.464 9.771 15.787 C 9.771 17.709 10.705 19.421 12.158 20.523 L 9.742 20.523 L 9.742 22.286 Z"
                        fill="#708b96"
                        fill-rule="evenodd"
                      />
                      <path
                        d="M 16 28.444 C 9.127 28.444 3.556 22.873 3.556 16 L 0 16 C 0 24.837 7.163 32 16 32 Z M 28.444 16 C 28.444 22.873 22.873 28.444 16 28.444 L 16 32 C 24.837 32 32 24.837 32 16 Z M 16 3.556 C 22.873 3.556 28.444 9.127 28.444 16 L 32 16 C 32 7.163 24.837 0 16 0 Z M 16 0 C 7.163 0 0 7.163 0 16 L 3.556 16 C 3.556 9.127 9.127 3.556 16 3.556 Z"
                        fill="url(#paint0_linear_359)"
                      />
                    </svg>
                    <svg
                      aria-hidden="true"
                      class="MuiSvgIcon-root MuiSvgIcon-fontSizeLarge css-1djwm8g-MuiSvgIcon-root"
                      focusable="false"
                      style="margin-left: -6px; z-index: 1;"
                      viewBox="0 0 32 32"
                    >
                      <path
                        d="M6.104 5.475h19.771v17.981H6.104z"
                        style="fill: #fff; stroke-width: 0.02130493;"
                      />
                      <path
                        d="M32 16c0 8.837-7.163 16-16 16S0 24.837 0 16 7.163 0 16 0s16 7.163 16 16Zm-20.534 6.367H8.361c-.653 0-.975 0-1.171-.126a.79.79 0 0 1-.358-.617c-.012-.232.15-.515.472-1.08L14.97 7.028c.326-.574.49-.86.7-.967a.791.791 0 0 1 .715 0c.208.106.373.393.7.967L18.66 9.78l.008.014c.353.615.531.927.61 1.255.086.358.086.735 0 1.093-.08.33-.256.644-.614 1.27l-4.027 7.119-.01.018c-.355.62-.535.935-.784 1.172-.271.26-.597.448-.955.555-.326.09-.692.09-1.423.09zm7.842 0h4.449c.656 0 .987 0 1.183-.13a.787.787 0 0 0 .358-.62c.011-.225-.146-.497-.455-1.03l-.033-.055-2.228-3.813-.026-.043c-.313-.53-.471-.797-.674-.9a.783.783 0 0 0-.711 0c-.205.106-.37.385-.696.947l-2.22 3.813-.009.013c-.325.56-.487.841-.476 1.071a.796.796 0 0 0 .358.622c.193.125.523.125 1.18.125z"
                        style="clip-rule: evenodd; fill: #e84142; fill-rule: evenodd; stroke-width: 0.02130493;"
                      />
                    </svg>
                  </div>
                  <p
                    class="MuiTypography-root MuiTypography-body1 css-69sme-MuiTypography-root"
                    style="line-height: 1.4; margin-left: 10px; margin-right: 10px;"
                  >
                    gOHM-AVAX
                  </p>
                  <svg
                    aria-hidden="true"
                    class="MuiSvgIcon-root MuiSvgIcon-fontSizeLarge css-1djwm8g-MuiSvgIcon-root"
                    focusable="false"
                    style="font-size: 15px;"
                    viewBox="0 0 32 32"
                  >
                    <path
                      d="M6.104 5.475h19.771v17.981H6.104z"
                      style="fill: #fff; stroke-width: 0.02130493;"
                    />
                    <path
                      d="M32 16c0 8.837-7.163 16-16 16S0 24.837 0 16 7.163 0 16 0s16 7.163 16 16Zm-20.534 6.367H8.361c-.653 0-.975 0-1.171-.126a.79.79 0 0 1-.358-.617c-.012-.232.15-.515.472-1.08L14.97 7.028c.326-.574.49-.86.7-.967a.791.791 0 0 1 .715 0c.208.106.373.393.7.967L18.66 9.78l.008.014c.353.615.531.927.61 1.255.086.358.086.735 0 1.093-.08.33-.256.644-.614 1.27l-4.027 7.119-.01.018c-.355.62-.535.935-.784 1.172-.271.26-.597.448-.955.555-.326.09-.692.09-1.423.09zm7.842 0h4.449c.656 0 .987 0 1.183-.13a.787.787 0 0 0 .358-.62c.011-.225-.146-.497-.455-1.03l-.033-.055-2.228-3.813-.026-.043c-.313-.53-.471-.797-.674-.9a.783.783 0 0 0-.711 0c-.205.106-.37.385-.696.947l-2.22 3.813-.009.013c-.325.56-.487.841-.476 1.071a.796.796 0 0 0 .358.622c.193.125.523.125 1.18.125z"
                      style="clip-rule: evenodd; fill: #e84142; fill-rule: evenodd; stroke-width: 0.02130493;"
                    />
                  </svg>
                </div>
              </td>
              <td
                class="MuiTableCell-root MuiTableCell-sizeMedium css-9r6b29-MuiTableCell-root"
              >
                <p
                  class="MuiTypography-root MuiTypography-body1 css-69sme-MuiTypography-root"
                  style="line-height: 1.4;"
                >
                  <span
                    class="MuiSkeleton-root MuiSkeleton-text MuiSkeleton-pulse css-1l7q9tc-MuiSkeleton-root"
                    style="width: 100%;"
                  />
                </p>
              </td>
              <td
                class="MuiTableCell-root MuiTableCell-sizeMedium css-9r6b29-MuiTableCell-root"
              >
                <p
                  class="MuiTypography-root MuiTypography-body1 css-69sme-MuiTypography-root"
                  style="line-height: 1.4;"
                >
                  <span
                    class="MuiSkeleton-root MuiSkeleton-text MuiSkeleton-pulse css-1l7q9tc-MuiSkeleton-root"
                    style="width: 100%;"
                  />
                </p>
              </td>
              <td
                class="MuiTableCell-root MuiTableCell-sizeMedium css-9r6b29-MuiTableCell-root"
              >
                <p
                  class="MuiTypography-root MuiTypography-body1 css-69sme-MuiTypography-root"
                  style="line-height: 1.4;"
                />
              </td>
              <td
                class="MuiTableCell-root MuiTableCell-sizeMedium css-9r6b29-MuiTableCell-root"
              >
                <a
<<<<<<< HEAD
                  class="MuiButton-root MuiButton-outlined MuiButton-outlinedSecondary MuiButton-sizeSmall MuiButton-outlinedSizeSmall MuiButton-disableElevation MuiButton-fullWidth MuiButtonBase-root Button-root undefined css-6dncw-MuiButtonBase-root-MuiButton-root"
=======
                  aria-disabled="false"
                  class="MuiButtonBase-root MuiButton-root MuiButton-outlined makeStyles-root-72 makeStyles-root-90 undefined MuiButton-outlinedSecondary MuiButton-outlinedSizeSmall MuiButton-sizeSmall MuiButton-disableElevation MuiButton-fullWidth"
>>>>>>> c81d6b2b
                  href="https://traderjoexyz.com/farm/0xB674f93952F02F2538214D4572Aa47F262e990Ff-0x188bED1968b795d5c9022F6a0bb5931Ac4c18F00"
                  tabindex="0"
                  target="_blank"
                >
                  Stake on
                   
                  Trader Joe
                  <span
                    class="MuiButton-endIcon MuiButton-iconSizeSmall css-jcxoq4-MuiButton-endIcon"
                  >
                    <svg
                      aria-hidden="true"
                      class="MuiSvgIcon-root MuiSvgIcon-fontSizeLarge css-1562cnx-MuiSvgIcon-root"
                      focusable="false"
                      viewBox="0 0 20 20"
                    >
                      <path
                        d="M4.297 17.445h9.539c1.523 0 2.305-.78 2.305-2.28v-9.58c0-1.507-.782-2.288-2.305-2.288h-9.54c-1.523 0-2.304.773-2.304 2.289v9.578c0 1.508.781 2.281 2.305 2.281Zm.016-.968c-.875 0-1.352-.461-1.352-1.368V5.633c0-.899.477-1.367 1.352-1.367h9.5c.867 0 1.359.468 1.359 1.367v9.476c0 .907-.492 1.368-1.36 1.368h-9.5Zm7.296-4.235c.266 0 .438-.195.438-.476V7.867c0-.344-.188-.492-.492-.492H7.64c-.29 0-.47.172-.47.438 0 .265.188.445.477.445H9.53l1.133-.078-1.055.992-3.382 3.383a.476.476 0 0 0-.149.328c0 .273.18.453.453.453a.47.47 0 0 0 .344-.149L10.25 9.82l.984-1.047-.078 1.282v1.718c0 .29.18.47.453.47Z"
                      />
                    </svg>
                  </span>
                </a>
              </td>
            </tr>
            <tr
              class="MuiTableRow-root css-xjst8z-MuiTableRow-root"
            >
              <td
                class="MuiTableCell-root MuiTableCell-sizeMedium css-9r6b29-MuiTableCell-root"
              >
                <div
<<<<<<< HEAD
                  class="MuiBox-root css-u4p24i"
                  style="white-space: nowrap;"
                >
                  <div
                    class="MuiBox-root css-1xhj18k"
=======
                  class="MuiBox-root MuiBox-root-91"
                  style="white-space: nowrap;"
                >
                  <div
                    class="MuiBox-root MuiBox-root-92"
>>>>>>> c81d6b2b
                  >
                    <svg
                      aria-hidden="true"
                      class="MuiSvgIcon-root MuiSvgIcon-fontSizeLarge css-1djwm8g-MuiSvgIcon-root"
                      focusable="false"
                      style="z-index: 1;"
                      viewBox="0 0 32 32"
                    >
                      <defs>
                        <lineargradient
                          gradientTransform="matrix(0.177778, 0, 0, 0.177778, 1.777779, 1.777779)"
                          gradientUnits="userSpaceOnUse"
                          id="paint0_linear_359"
                          x1="80"
                          x2="80"
                          y1="-84"
                          y2="256"
                        >
                          <stop
                            offset="0.1949"
                            stop-color="#708B96"
                          />
                          <stop
                            offset="1"
                            stop-color="#F7FBE7"
                          />
                        </lineargradient>
                      </defs>
                      <path
                        d="M 1.778 16 C 1.778 8.145 8.145 1.778 16 1.778 C 23.855 1.778 30.222 8.145 30.222 16 C 30.222 23.855 23.855 30.222 16 30.222 C 8.145 30.222 1.778 23.855 1.778 16 Z"
                        fill="#fff"
                      />
                      <rect
                        fill="#fff"
                        height="12.516"
                        width="12.516"
                        x="9.742"
                        y="9.771"
                      />
                      <path
                        clip-rule="evenodd"
                        d="M 14.635 22.286 L 14.635 19.916 C 12.852 19.355 11.563 17.725 11.563 15.801 C 11.563 13.413 13.549 11.477 16 11.477 C 18.451 11.477 20.437 13.413 20.437 15.801 C 20.437 17.725 19.148 19.355 17.365 19.916 L 17.365 21.658 L 17.365 22.258 L 17.365 22.286 L 22.258 22.286 L 22.258 20.523 L 19.842 20.523 C 21.295 19.421 22.229 17.709 22.229 15.787 C 22.229 12.464 19.44 9.771 16 9.771 C 12.56 9.771 9.771 12.464 9.771 15.787 C 9.771 17.709 10.705 19.421 12.158 20.523 L 9.742 20.523 L 9.742 22.286 Z"
                        fill="#708b96"
                        fill-rule="evenodd"
                      />
                      <path
                        d="M 16 28.444 C 9.127 28.444 3.556 22.873 3.556 16 L 0 16 C 0 24.837 7.163 32 16 32 Z M 28.444 16 C 28.444 22.873 22.873 28.444 16 28.444 L 16 32 C 24.837 32 32 24.837 32 16 Z M 16 3.556 C 22.873 3.556 28.444 9.127 28.444 16 L 32 16 C 32 7.163 24.837 0 16 0 Z M 16 0 C 7.163 0 0 7.163 0 16 L 3.556 16 C 3.556 9.127 9.127 3.556 16 3.556 Z"
                        fill="url(#paint0_linear_359)"
                      />
                    </svg>
                    <svg
                      aria-hidden="true"
                      class="MuiSvgIcon-root MuiSvgIcon-fontSizeLarge css-1djwm8g-MuiSvgIcon-root"
                      focusable="false"
                      style="margin-left: -6px; z-index: 1;"
                      viewBox="0 0 32 32"
                    >
                      <defs>
                        <style>
                          .fantom_svg__cls-1{fill:#fff;fill-rule:evenodd}
                        </style>
                        <mask
                          height="20"
                          id="fantom_svg__mask"
                          maskUnits="userSpaceOnUse"
                          width="93.1"
                          x="10"
                          y="6"
                        >
                          <path
                            class="fantom_svg__cls-1"
                            d="M10 6h93.1v20H10Z"
                            id="fantom_svg__a"
                          />
                        </mask>
                      </defs>
                      <g
                        data-name="Layer 2"
                        id="fantom_svg__Layer_2"
                      >
                        <g
                          data-name="Layer 1"
                          id="fantom_svg__Layer_1-2"
                        >
                          <circle
                            cx="16"
                            cy="16"
                            r="16"
                            style="fill: #13b5ec;"
                          />
                          <path
                            class="fantom_svg__cls-1"
                            d="m17.2 12.9 3.6-2.1V15Zm3.6 9L16 24.7l-4.8-2.8V17l4.8 2.8 4.8-2.8Zm-9.6-11.1 3.6 2.1-3.6 2.1Zm5.4 3.1 3.6 2.1-3.6 2.1Zm-1.2 4.2L11.8 16l3.6-2.1Zm4.8-8.3L16 12.2l-4.2-2.4L16 7.3ZM10 9.4v13.1l6 3.4 6-3.4V9.4L16 6Z"
                            style="mask: url(#fantom_svg__mask);"
                          />
                        </g>
                      </g>
                    </svg>
                  </div>
                  <p
                    class="MuiTypography-root MuiTypography-body1 css-69sme-MuiTypography-root"
                    style="line-height: 1.4; margin-left: 10px; margin-right: 10px;"
                  >
                    gOHM-FTM
                  </p>
                  <svg
                    aria-hidden="true"
                    class="MuiSvgIcon-root MuiSvgIcon-fontSizeLarge css-1djwm8g-MuiSvgIcon-root"
                    focusable="false"
                    style="font-size: 15px;"
                    viewBox="0 0 32 32"
                  >
                    <defs>
                      <style>
                        .fantom_svg__cls-1{fill:#fff;fill-rule:evenodd}
                      </style>
                      <mask
                        height="20"
                        id="fantom_svg__mask"
                        maskUnits="userSpaceOnUse"
                        width="93.1"
                        x="10"
                        y="6"
                      >
                        <path
                          class="fantom_svg__cls-1"
                          d="M10 6h93.1v20H10Z"
                          id="fantom_svg__a"
                        />
                      </mask>
                    </defs>
                    <g
                      data-name="Layer 2"
                      id="fantom_svg__Layer_2"
                    >
                      <g
                        data-name="Layer 1"
                        id="fantom_svg__Layer_1-2"
                      >
                        <circle
                          cx="16"
                          cy="16"
                          r="16"
                          style="fill: #13b5ec;"
                        />
                        <path
                          class="fantom_svg__cls-1"
                          d="m17.2 12.9 3.6-2.1V15Zm3.6 9L16 24.7l-4.8-2.8V17l4.8 2.8 4.8-2.8Zm-9.6-11.1 3.6 2.1-3.6 2.1Zm5.4 3.1 3.6 2.1-3.6 2.1Zm-1.2 4.2L11.8 16l3.6-2.1Zm4.8-8.3L16 12.2l-4.2-2.4L16 7.3ZM10 9.4v13.1l6 3.4 6-3.4V9.4L16 6Z"
                          style="mask: url(#fantom_svg__mask);"
                        />
                      </g>
                    </g>
                  </svg>
                </div>
              </td>
              <td
                class="MuiTableCell-root MuiTableCell-sizeMedium css-9r6b29-MuiTableCell-root"
              >
                <p
                  class="MuiTypography-root MuiTypography-body1 css-69sme-MuiTypography-root"
                  style="line-height: 1.4;"
                >
                  <span
                    class="MuiSkeleton-root MuiSkeleton-text MuiSkeleton-pulse css-1l7q9tc-MuiSkeleton-root"
                    style="width: 100%;"
                  />
                </p>
              </td>
              <td
                class="MuiTableCell-root MuiTableCell-sizeMedium css-9r6b29-MuiTableCell-root"
              >
                <p
                  class="MuiTypography-root MuiTypography-body1 css-69sme-MuiTypography-root"
                  style="line-height: 1.4;"
                >
                  <span
                    class="MuiSkeleton-root MuiSkeleton-text MuiSkeleton-pulse css-1l7q9tc-MuiSkeleton-root"
                    style="width: 100%;"
                  />
                </p>
              </td>
              <td
                class="MuiTableCell-root MuiTableCell-sizeMedium css-9r6b29-MuiTableCell-root"
              >
                <p
                  class="MuiTypography-root MuiTypography-body1 css-69sme-MuiTypography-root"
                  style="line-height: 1.4;"
                />
              </td>
              <td
                class="MuiTableCell-root MuiTableCell-sizeMedium css-9r6b29-MuiTableCell-root"
              >
                <a
<<<<<<< HEAD
                  class="MuiButton-root MuiButton-outlined MuiButton-outlinedSecondary MuiButton-sizeSmall MuiButton-outlinedSizeSmall MuiButton-disableElevation MuiButton-fullWidth MuiButtonBase-root Button-root undefined css-6dncw-MuiButtonBase-root-MuiButton-root"
=======
                  aria-disabled="false"
                  class="MuiButtonBase-root MuiButton-root MuiButton-outlined makeStyles-root-72 makeStyles-root-93 undefined MuiButton-outlinedSecondary MuiButton-outlinedSizeSmall MuiButton-sizeSmall MuiButton-disableElevation MuiButton-fullWidth"
>>>>>>> c81d6b2b
                  href="https://app.spiritswap.finance/#/farms/allfarms"
                  tabindex="0"
                  target="_blank"
                >
                  Stake on
                   
                  Spirit
                  <span
                    class="MuiButton-endIcon MuiButton-iconSizeSmall css-jcxoq4-MuiButton-endIcon"
                  >
                    <svg
                      aria-hidden="true"
                      class="MuiSvgIcon-root MuiSvgIcon-fontSizeLarge css-1562cnx-MuiSvgIcon-root"
                      focusable="false"
                      viewBox="0 0 20 20"
                    >
                      <path
                        d="M4.297 17.445h9.539c1.523 0 2.305-.78 2.305-2.28v-9.58c0-1.507-.782-2.288-2.305-2.288h-9.54c-1.523 0-2.304.773-2.304 2.289v9.578c0 1.508.781 2.281 2.305 2.281Zm.016-.968c-.875 0-1.352-.461-1.352-1.368V5.633c0-.899.477-1.367 1.352-1.367h9.5c.867 0 1.359.468 1.359 1.367v9.476c0 .907-.492 1.368-1.36 1.368h-9.5Zm7.296-4.235c.266 0 .438-.195.438-.476V7.867c0-.344-.188-.492-.492-.492H7.64c-.29 0-.47.172-.47.438 0 .265.188.445.477.445H9.53l1.133-.078-1.055.992-3.382 3.383a.476.476 0 0 0-.149.328c0 .273.18.453.453.453a.47.47 0 0 0 .344-.149L10.25 9.82l.984-1.047-.078 1.282v1.718c0 .29.18.47.453.47Z"
                      />
                    </svg>
                  </span>
                </a>
              </td>
            </tr>
            <tr
              class="MuiTableRow-root css-xjst8z-MuiTableRow-root"
            >
              <td
                class="MuiTableCell-root MuiTableCell-sizeMedium css-9r6b29-MuiTableCell-root"
              >
                <div
<<<<<<< HEAD
                  class="MuiBox-root css-u4p24i"
                  style="white-space: nowrap;"
                >
                  <div
                    class="MuiBox-root css-1xhj18k"
=======
                  class="MuiBox-root MuiBox-root-94"
                  style="white-space: nowrap;"
                >
                  <div
                    class="MuiBox-root MuiBox-root-95"
>>>>>>> c81d6b2b
                  >
                    <svg
                      aria-hidden="true"
                      class="MuiSvgIcon-root MuiSvgIcon-fontSizeLarge css-1djwm8g-MuiSvgIcon-root"
                      focusable="false"
                      style="z-index: 1;"
                      viewBox="0 0 32 32"
                    >
                      <defs>
                        <lineargradient
                          gradientTransform="matrix(0.177778, 0, 0, 0.177778, 1.777779, 1.777779)"
                          gradientUnits="userSpaceOnUse"
                          id="paint0_linear_359"
                          x1="80"
                          x2="80"
                          y1="-84"
                          y2="256"
                        >
                          <stop
                            offset="0.1949"
                            stop-color="#708B96"
                          />
                          <stop
                            offset="1"
                            stop-color="#F7FBE7"
                          />
                        </lineargradient>
                      </defs>
                      <path
                        d="M 1.778 16 C 1.778 8.145 8.145 1.778 16 1.778 C 23.855 1.778 30.222 8.145 30.222 16 C 30.222 23.855 23.855 30.222 16 30.222 C 8.145 30.222 1.778 23.855 1.778 16 Z"
                        fill="#fff"
                      />
                      <rect
                        fill="#fff"
                        height="12.516"
                        width="12.516"
                        x="9.742"
                        y="9.771"
                      />
                      <path
                        clip-rule="evenodd"
                        d="M 14.635 22.286 L 14.635 19.916 C 12.852 19.355 11.563 17.725 11.563 15.801 C 11.563 13.413 13.549 11.477 16 11.477 C 18.451 11.477 20.437 13.413 20.437 15.801 C 20.437 17.725 19.148 19.355 17.365 19.916 L 17.365 21.658 L 17.365 22.258 L 17.365 22.286 L 22.258 22.286 L 22.258 20.523 L 19.842 20.523 C 21.295 19.421 22.229 17.709 22.229 15.787 C 22.229 12.464 19.44 9.771 16 9.771 C 12.56 9.771 9.771 12.464 9.771 15.787 C 9.771 17.709 10.705 19.421 12.158 20.523 L 9.742 20.523 L 9.742 22.286 Z"
                        fill="#708b96"
                        fill-rule="evenodd"
                      />
                      <path
                        d="M 16 28.444 C 9.127 28.444 3.556 22.873 3.556 16 L 0 16 C 0 24.837 7.163 32 16 32 Z M 28.444 16 C 28.444 22.873 22.873 28.444 16 28.444 L 16 32 C 24.837 32 32 24.837 32 16 Z M 16 3.556 C 22.873 3.556 28.444 9.127 28.444 16 L 32 16 C 32 7.163 24.837 0 16 0 Z M 16 0 C 7.163 0 0 7.163 0 16 L 3.556 16 C 3.556 9.127 9.127 3.556 16 3.556 Z"
                        fill="url(#paint0_linear_359)"
                      />
                    </svg>
                    <svg
                      aria-hidden="true"
                      class="MuiSvgIcon-root MuiSvgIcon-fontSizeLarge css-1djwm8g-MuiSvgIcon-root"
                      focusable="false"
                      style="margin-left: -6px; z-index: 1;"
                      viewBox="0 0 32 32"
                    >
                      <defs>
                        <style>
                          .fantom_svg__cls-1{fill:#fff;fill-rule:evenodd}
                        </style>
                        <mask
                          height="20"
                          id="fantom_svg__mask"
                          maskUnits="userSpaceOnUse"
                          width="93.1"
                          x="10"
                          y="6"
                        >
                          <path
                            class="fantom_svg__cls-1"
                            d="M10 6h93.1v20H10Z"
                            id="fantom_svg__a"
                          />
                        </mask>
                      </defs>
                      <g
                        data-name="Layer 2"
                        id="fantom_svg__Layer_2"
                      >
                        <g
                          data-name="Layer 1"
                          id="fantom_svg__Layer_1-2"
                        >
                          <circle
                            cx="16"
                            cy="16"
                            r="16"
                            style="fill: #13b5ec;"
                          />
                          <path
                            class="fantom_svg__cls-1"
                            d="m17.2 12.9 3.6-2.1V15Zm3.6 9L16 24.7l-4.8-2.8V17l4.8 2.8 4.8-2.8Zm-9.6-11.1 3.6 2.1-3.6 2.1Zm5.4 3.1 3.6 2.1-3.6 2.1Zm-1.2 4.2L11.8 16l3.6-2.1Zm4.8-8.3L16 12.2l-4.2-2.4L16 7.3ZM10 9.4v13.1l6 3.4 6-3.4V9.4L16 6Z"
                            style="mask: url(#fantom_svg__mask);"
                          />
                        </g>
                      </g>
                    </svg>
                  </div>
                  <p
                    class="MuiTypography-root MuiTypography-body1 css-69sme-MuiTypography-root"
                    style="line-height: 1.4; margin-left: 10px; margin-right: 10px;"
                  >
                    gOHM-wFTM
                  </p>
                  <svg
                    aria-hidden="true"
                    class="MuiSvgIcon-root MuiSvgIcon-fontSizeLarge css-1djwm8g-MuiSvgIcon-root"
                    focusable="false"
                    style="font-size: 15px;"
                    viewBox="0 0 32 32"
                  >
                    <defs>
                      <style>
                        .fantom_svg__cls-1{fill:#fff;fill-rule:evenodd}
                      </style>
                      <mask
                        height="20"
                        id="fantom_svg__mask"
                        maskUnits="userSpaceOnUse"
                        width="93.1"
                        x="10"
                        y="6"
                      >
                        <path
                          class="fantom_svg__cls-1"
                          d="M10 6h93.1v20H10Z"
                          id="fantom_svg__a"
                        />
                      </mask>
                    </defs>
                    <g
                      data-name="Layer 2"
                      id="fantom_svg__Layer_2"
                    >
                      <g
                        data-name="Layer 1"
                        id="fantom_svg__Layer_1-2"
                      >
                        <circle
                          cx="16"
                          cy="16"
                          r="16"
                          style="fill: #13b5ec;"
                        />
                        <path
                          class="fantom_svg__cls-1"
                          d="m17.2 12.9 3.6-2.1V15Zm3.6 9L16 24.7l-4.8-2.8V17l4.8 2.8 4.8-2.8Zm-9.6-11.1 3.6 2.1-3.6 2.1Zm5.4 3.1 3.6 2.1-3.6 2.1Zm-1.2 4.2L11.8 16l3.6-2.1Zm4.8-8.3L16 12.2l-4.2-2.4L16 7.3ZM10 9.4v13.1l6 3.4 6-3.4V9.4L16 6Z"
                          style="mask: url(#fantom_svg__mask);"
                        />
                      </g>
                    </g>
                  </svg>
                </div>
              </td>
              <td
                class="MuiTableCell-root MuiTableCell-sizeMedium css-9r6b29-MuiTableCell-root"
              >
                <p
                  class="MuiTypography-root MuiTypography-body1 css-69sme-MuiTypography-root"
                  style="line-height: 1.4;"
                >
                  <span
                    class="MuiSkeleton-root MuiSkeleton-text MuiSkeleton-pulse css-1l7q9tc-MuiSkeleton-root"
                    style="width: 100%;"
                  />
                </p>
              </td>
              <td
                class="MuiTableCell-root MuiTableCell-sizeMedium css-9r6b29-MuiTableCell-root"
              >
                <p
                  class="MuiTypography-root MuiTypography-body1 css-69sme-MuiTypography-root"
                  style="line-height: 1.4;"
                >
                  <span
                    class="MuiSkeleton-root MuiSkeleton-text MuiSkeleton-pulse css-1l7q9tc-MuiSkeleton-root"
                    style="width: 100%;"
                  />
                </p>
              </td>
              <td
                class="MuiTableCell-root MuiTableCell-sizeMedium css-9r6b29-MuiTableCell-root"
              >
                <p
                  class="MuiTypography-root MuiTypography-body1 css-69sme-MuiTypography-root"
                  style="line-height: 1.4;"
                />
              </td>
              <td
                class="MuiTableCell-root MuiTableCell-sizeMedium css-9r6b29-MuiTableCell-root"
              >
                <a
<<<<<<< HEAD
                  class="MuiButton-root MuiButton-outlined MuiButton-outlinedSecondary MuiButton-sizeSmall MuiButton-outlinedSizeSmall MuiButton-disableElevation MuiButton-fullWidth MuiButtonBase-root Button-root undefined css-6dncw-MuiButtonBase-root-MuiButton-root"
=======
                  aria-disabled="false"
                  class="MuiButtonBase-root MuiButton-root MuiButton-outlined makeStyles-root-72 makeStyles-root-96 undefined MuiButton-outlinedSecondary MuiButton-outlinedSizeSmall MuiButton-sizeSmall MuiButton-disableElevation MuiButton-fullWidth"
>>>>>>> c81d6b2b
                  href="https://beets.fi/#/pool/0xf7bf0f161d3240488807ffa23894452246049916000200000000000000000198"
                  tabindex="0"
                  target="_blank"
                >
                  Stake on
                   
                  Beethoven
                  <span
                    class="MuiButton-endIcon MuiButton-iconSizeSmall css-jcxoq4-MuiButton-endIcon"
                  >
                    <svg
                      aria-hidden="true"
                      class="MuiSvgIcon-root MuiSvgIcon-fontSizeLarge css-1562cnx-MuiSvgIcon-root"
                      focusable="false"
                      viewBox="0 0 20 20"
                    >
                      <path
                        d="M4.297 17.445h9.539c1.523 0 2.305-.78 2.305-2.28v-9.58c0-1.507-.782-2.288-2.305-2.288h-9.54c-1.523 0-2.304.773-2.304 2.289v9.578c0 1.508.781 2.281 2.305 2.281Zm.016-.968c-.875 0-1.352-.461-1.352-1.368V5.633c0-.899.477-1.367 1.352-1.367h9.5c.867 0 1.359.468 1.359 1.367v9.476c0 .907-.492 1.368-1.36 1.368h-9.5Zm7.296-4.235c.266 0 .438-.195.438-.476V7.867c0-.344-.188-.492-.492-.492H7.64c-.29 0-.47.172-.47.438 0 .265.188.445.477.445H9.53l1.133-.078-1.055.992-3.382 3.383a.476.476 0 0 0-.149.328c0 .273.18.453.453.453a.47.47 0 0 0 .344-.149L10.25 9.82l.984-1.047-.078 1.282v1.718c0 .29.18.47.453.47Z"
                      />
                    </svg>
                  </span>
                </a>
              </td>
            </tr>
            <tr
              class="MuiTableRow-root css-xjst8z-MuiTableRow-root"
            >
              <td
                class="MuiTableCell-root MuiTableCell-sizeMedium css-9r6b29-MuiTableCell-root"
              >
                <div
<<<<<<< HEAD
                  class="MuiBox-root css-u4p24i"
                  style="white-space: nowrap;"
                >
                  <div
                    class="MuiBox-root css-1xhj18k"
=======
                  class="MuiBox-root MuiBox-root-97"
                  style="white-space: nowrap;"
                >
                  <div
                    class="MuiBox-root MuiBox-root-98"
>>>>>>> c81d6b2b
                  >
                    <svg
                      aria-hidden="true"
                      class="MuiSvgIcon-root MuiSvgIcon-fontSizeLarge css-1djwm8g-MuiSvgIcon-root"
                      focusable="false"
                      style="z-index: 1;"
                      viewBox="0 0 32 32"
                    >
                      <defs>
                        <lineargradient
                          gradientTransform="matrix(0.177778, 0, 0, 0.177778, 1.777779, 1.777779)"
                          gradientUnits="userSpaceOnUse"
                          id="paint0_linear_359"
                          x1="80"
                          x2="80"
                          y1="-84"
                          y2="256"
                        >
                          <stop
                            offset="0.1949"
                            stop-color="#708B96"
                          />
                          <stop
                            offset="1"
                            stop-color="#F7FBE7"
                          />
                        </lineargradient>
                      </defs>
                      <path
                        d="M 1.778 16 C 1.778 8.145 8.145 1.778 16 1.778 C 23.855 1.778 30.222 8.145 30.222 16 C 30.222 23.855 23.855 30.222 16 30.222 C 8.145 30.222 1.778 23.855 1.778 16 Z"
                        fill="#fff"
                      />
                      <rect
                        fill="#fff"
                        height="12.516"
                        width="12.516"
                        x="9.742"
                        y="9.771"
                      />
                      <path
                        clip-rule="evenodd"
                        d="M 14.635 22.286 L 14.635 19.916 C 12.852 19.355 11.563 17.725 11.563 15.801 C 11.563 13.413 13.549 11.477 16 11.477 C 18.451 11.477 20.437 13.413 20.437 15.801 C 20.437 17.725 19.148 19.355 17.365 19.916 L 17.365 21.658 L 17.365 22.258 L 17.365 22.286 L 22.258 22.286 L 22.258 20.523 L 19.842 20.523 C 21.295 19.421 22.229 17.709 22.229 15.787 C 22.229 12.464 19.44 9.771 16 9.771 C 12.56 9.771 9.771 12.464 9.771 15.787 C 9.771 17.709 10.705 19.421 12.158 20.523 L 9.742 20.523 L 9.742 22.286 Z"
                        fill="#708b96"
                        fill-rule="evenodd"
                      />
                      <path
                        d="M 16 28.444 C 9.127 28.444 3.556 22.873 3.556 16 L 0 16 C 0 24.837 7.163 32 16 32 Z M 28.444 16 C 28.444 22.873 22.873 28.444 16 28.444 L 16 32 C 24.837 32 32 24.837 32 16 Z M 16 3.556 C 22.873 3.556 28.444 9.127 28.444 16 L 32 16 C 32 7.163 24.837 0 16 0 Z M 16 0 C 7.163 0 0 7.163 0 16 L 3.556 16 C 3.556 9.127 9.127 3.556 16 3.556 Z"
                        fill="url(#paint0_linear_359)"
                      />
                    </svg>
                    <svg
                      aria-hidden="true"
                      class="MuiSvgIcon-root MuiSvgIcon-fontSizeLarge css-1djwm8g-MuiSvgIcon-root"
                      focusable="false"
                      style="margin-left: -6px; z-index: 1;"
                      viewBox="0 0 32 32"
                    >
                      <circle
                        cx="16"
                        cy="16"
                        fill="#fff"
                        r="15"
                        stroke="url(#wETH_svg__a)"
                        stroke-width="2"
                      />
                      <path
                        clip-rule="evenodd"
                        d="M16.25 20.976 10 17.349 16.25 26V26l6.253-8.65-6.253 3.626Z"
                        fill="#708B96"
                        fill-rule="evenodd"
                      />
                      <path
                        clip-rule="evenodd"
                        d="m16.25 6 6.248 10.186-6.248-2.793L10 16.186 16.25 6Zm0 7.395L10 16.185l6.25 3.629 6.248-3.628-6.248-2.791Z"
                        fill="#424242"
                        fill-rule="evenodd"
                      />
                      <defs>
                        <lineargradient
                          gradientUnits="userSpaceOnUse"
                          id="wETH_svg__a"
                          x1="16"
                          x2="16"
                          y1="0"
                          y2="32"
                        >
                          <stop
                            stop-color="#444243"
                          />
                          <stop
                            offset="1"
                            stop-color="#708B96"
                          />
                        </lineargradient>
                      </defs>
                    </svg>
                  </div>
                  <p
                    class="MuiTypography-root MuiTypography-body1 css-69sme-MuiTypography-root"
                    style="line-height: 1.4; margin-left: 10px; margin-right: 10px;"
                  >
                    gOHM-wETH
                  </p>
                  <svg
                    aria-hidden="true"
                    class="MuiSvgIcon-root MuiSvgIcon-fontSizeLarge css-1djwm8g-MuiSvgIcon-root"
                    focusable="false"
                    style="font-size: 15px;"
                    viewBox="0 0 32 32"
                  >
                    <circle
                      cx="16"
                      cy="16"
                      fill="#FF0420"
                      r="16"
                    />
                    <path
                      d="M 11.337 20.253 C 10.384 20.253 9.603 20.028 8.995 19.58 C 8.394 19.124 8.094 18.475 8.094 17.635 C 8.094 17.458 8.114 17.242 8.154 16.986 C 8.258 16.41 8.406 15.717 8.599 14.909 C 9.143 12.707 10.548 11.606 12.814 11.606 C 13.43 11.606 13.982 11.71 14.471 11.918 C 14.959 12.119 15.343 12.423 15.624 12.831 C 15.904 13.231 16.044 13.712 16.044 14.272 C 16.044 14.44 16.024 14.652 15.984 14.909 C 15.864 15.621 15.72 16.314 15.552 16.986 C 15.271 18.083 14.787 18.904 14.099 19.448 C 13.41 19.984 12.489 20.253 11.337 20.253 Z M 11.505 18.523 C 11.953 18.523 12.333 18.391 12.646 18.127 C 12.966 17.863 13.194 17.458 13.33 16.914 C 13.514 16.162 13.654 15.505 13.75 14.945 C 13.782 14.777 13.798 14.604 13.798 14.428 C 13.798 13.7 13.418 13.335 12.658 13.335 C 12.209 13.335 11.825 13.468 11.505 13.732 C 11.192 13.996 10.968 14.4 10.832 14.945 C 10.688 15.481 10.544 16.138 10.4 16.914 C 10.368 17.074 10.352 17.242 10.352 17.418 C 10.352 18.155 10.736 18.523 11.505 18.523 Z"
                      fill="white"
                    />
                    <path
                      d="M 16.595 20.132 C 16.507 20.132 16.439 20.104 16.391 20.048 C 16.351 19.984 16.339 19.912 16.355 19.832 L 18.012 12.026 C 18.028 11.938 18.072 11.866 18.145 11.81 C 18.217 11.754 18.293 11.726 18.373 11.726 L 21.567 11.726 C 22.456 11.726 23.168 11.91 23.705 12.279 C 24.249 12.647 24.521 13.179 24.521 13.876 C 24.521 14.076 24.497 14.284 24.449 14.5 C 24.249 15.421 23.845 16.102 23.236 16.542 C 22.636 16.982 21.811 17.202 20.762 17.202 L 19.141 17.202 L 18.589 19.832 C 18.573 19.92 18.529 19.992 18.457 20.048 C 18.385 20.104 18.309 20.132 18.229 20.132 L 16.595 20.132 Z M 20.847 15.545 C 21.183 15.545 21.475 15.453 21.723 15.269 C 21.979 15.085 22.147 14.821 22.228 14.476 C 22.252 14.34 22.264 14.22 22.264 14.116 C 22.264 13.884 22.196 13.708 22.059 13.588 C 21.923 13.46 21.691 13.396 21.363 13.396 L 19.922 13.396 L 19.465 15.545 L 20.847 15.545 Z"
                      fill="white"
                    />
                  </svg>
                </div>
              </td>
              <td
                class="MuiTableCell-root MuiTableCell-sizeMedium css-9r6b29-MuiTableCell-root"
              >
                <p
                  class="MuiTypography-root MuiTypography-body1 css-69sme-MuiTypography-root"
                  style="line-height: 1.4;"
                >
                  <span
                    class="MuiSkeleton-root MuiSkeleton-text MuiSkeleton-pulse css-1l7q9tc-MuiSkeleton-root"
                    style="width: 100%;"
                  />
                </p>
              </td>
              <td
                class="MuiTableCell-root MuiTableCell-sizeMedium css-9r6b29-MuiTableCell-root"
              >
                <p
                  class="MuiTypography-root MuiTypography-body1 css-69sme-MuiTypography-root"
                  style="line-height: 1.4;"
                >
                  <span
                    class="MuiSkeleton-root MuiSkeleton-text MuiSkeleton-pulse css-1l7q9tc-MuiSkeleton-root"
                    style="width: 100%;"
                  />
                </p>
              </td>
              <td
                class="MuiTableCell-root MuiTableCell-sizeMedium css-9r6b29-MuiTableCell-root"
              >
                <p
                  class="MuiTypography-root MuiTypography-body1 css-69sme-MuiTypography-root"
                  style="line-height: 1.4;"
                />
              </td>
              <td
                class="MuiTableCell-root MuiTableCell-sizeMedium css-9r6b29-MuiTableCell-root"
              >
                <a
<<<<<<< HEAD
                  class="MuiButton-root MuiButton-outlined MuiButton-outlinedSecondary MuiButton-sizeSmall MuiButton-outlinedSizeSmall MuiButton-disableElevation MuiButton-fullWidth MuiButtonBase-root Button-root undefined css-6dncw-MuiButtonBase-root-MuiButton-root"
=======
                  aria-disabled="false"
                  class="MuiButtonBase-root MuiButton-root MuiButton-outlined makeStyles-root-72 makeStyles-root-99 undefined MuiButton-outlinedSecondary MuiButton-outlinedSizeSmall MuiButton-sizeSmall MuiButton-disableElevation MuiButton-fullWidth"
>>>>>>> c81d6b2b
                  href="https://zipswap.fi/#/farm/0x3f6da9334142477718bE2ecC3577d1A28dceAAe1"
                  tabindex="0"
                  target="_blank"
                >
                  Stake on
                   
                  Zipswap
                  <span
                    class="MuiButton-endIcon MuiButton-iconSizeSmall css-jcxoq4-MuiButton-endIcon"
                  >
                    <svg
                      aria-hidden="true"
                      class="MuiSvgIcon-root MuiSvgIcon-fontSizeLarge css-1562cnx-MuiSvgIcon-root"
                      focusable="false"
                      viewBox="0 0 20 20"
                    >
                      <path
                        d="M4.297 17.445h9.539c1.523 0 2.305-.78 2.305-2.28v-9.58c0-1.507-.782-2.288-2.305-2.288h-9.54c-1.523 0-2.304.773-2.304 2.289v9.578c0 1.508.781 2.281 2.305 2.281Zm.016-.968c-.875 0-1.352-.461-1.352-1.368V5.633c0-.899.477-1.367 1.352-1.367h9.5c.867 0 1.359.468 1.359 1.367v9.476c0 .907-.492 1.368-1.36 1.368h-9.5Zm7.296-4.235c.266 0 .438-.195.438-.476V7.867c0-.344-.188-.492-.492-.492H7.64c-.29 0-.47.172-.47.438 0 .265.188.445.477.445H9.53l1.133-.078-1.055.992-3.382 3.383a.476.476 0 0 0-.149.328c0 .273.18.453.453.453a.47.47 0 0 0 .344-.149L10.25 9.82l.984-1.047-.078 1.282v1.718c0 .29.18.47.453.47Z"
                      />
                    </svg>
                  </span>
                </a>
              </td>
            </tr>
            <tr
              class="MuiTableRow-root css-xjst8z-MuiTableRow-root"
            >
              <td
                class="MuiTableCell-root MuiTableCell-sizeMedium css-9r6b29-MuiTableCell-root"
              >
                <div
<<<<<<< HEAD
                  class="MuiBox-root css-u4p24i"
                  style="white-space: nowrap;"
                >
                  <div
                    class="MuiBox-root css-1xhj18k"
=======
                  class="MuiBox-root MuiBox-root-100"
                  style="white-space: nowrap;"
                >
                  <div
                    class="MuiBox-root MuiBox-root-101"
>>>>>>> c81d6b2b
                  >
                    <svg
                      aria-hidden="true"
                      class="MuiSvgIcon-root MuiSvgIcon-fontSizeLarge css-1djwm8g-MuiSvgIcon-root"
                      focusable="false"
                      style="z-index: 1;"
                      viewBox="0 0 32 32"
                    >
                      <svg
                        fill="none"
                        height="32px"
                        viewBox="0 0 32 32"
                        width="32px"
                        xmlns="http://www.w3.org/2000/svg"
                      >
                        <g
                          filter="url(#filter0_b_174_6646)"
                          transform="matrix(1, 0, 0, 1, -0.000099, -2.000099)"
                        >
                          <ellipse
                            cx="16.0001"
                            cy="18.0001"
                            fill="url(#paint0_linear_174_6646)"
                            rx="15.9999"
                            ry="15.9999"
                            transform="rotate(-180 16.0001 18.0001)"
                          />
                          <ellipse
                            cx="16.0001"
                            cy="18.0001"
                            fill="black"
                            fill-opacity="0.8"
                            rx="15.9999"
                            ry="15.9999"
                            transform="rotate(-180 16.0001 18.0001)"
                          />
                          <path
                            d="M0.500192 18.0001C0.500193 9.43973 7.43974 2.50018 16.0001 2.50019C24.5605 2.50019 31.5 9.43973 31.5 18.0001C31.5 26.5605 24.5605 33.5 16.0001 33.5C7.43973 33.5 0.500191 26.5605 0.500192 18.0001Z"
                            stroke="url(#paint1_linear_174_6646)"
                            stroke-opacity="0.4"
                          />
                        </g>
                        <path
                          d="M 22.099 11.576 C 20.505 12.533 13.726 11.709 10.537 11.177 C 9.58 10.22 13.859 9.449 16.119 9.184 L 19.707 9.184 L 23.296 11.177 L 22.099 11.576 Z"
                          fill="#321B06"
                        />
                        <path
                          d="M 17.931 4.423 C 17.993 4.306 18.092 4.212 18.214 4.155 C 18.38 4.079 18.549 4.071 18.704 4.18 C 18.757 4.218 18.799 4.268 18.826 4.326 C 18.966 4.628 19.105 4.93 19.233 5.238 C 19.438 5.736 19.717 6.198 19.944 6.686 C 20.267 7.379 20.592 8.071 20.921 8.761 C 21.109 9.156 21.287 9.56 21.523 9.932 C 21.588 10.03 21.658 10.124 21.735 10.214 C 21.767 10.25 21.807 10.279 21.852 10.299 C 22.197 10.456 22.568 10.486 22.938 10.509 C 23.127 10.521 23.312 10.496 23.5 10.496 C 23.859 10.496 24.218 10.497 24.575 10.509 C 24.812 10.517 25.048 10.545 25.284 10.569 C 25.375 10.582 25.465 10.601 25.553 10.625 C 25.59 10.636 25.626 10.65 25.66 10.668 C 25.852 10.766 25.89 10.93 25.758 11.097 C 25.647 11.237 25.505 11.35 25.342 11.426 C 24.994 11.581 24.631 11.702 24.258 11.788 C 23.891 11.877 23.527 11.977 23.165 12.087 C 22.611 12.261 22.044 12.389 21.469 12.47 C 21.086 12.52 20.7 12.544 20.313 12.542 C 19.966 12.544 19.619 12.518 19.271 12.505 C 18.739 12.486 18.21 12.446 17.679 12.403 C 16.902 12.346 16.122 12.433 15.378 12.66 C 14.876 12.806 14.372 12.946 13.872 13.105 C 13.636 13.18 13.409 13.288 13.184 13.385 C 12.887 13.512 12.593 13.65 12.293 13.773 C 11.563 14.076 10.802 14.269 10.001 14.271 C 9.58 14.281 9.158 14.255 8.742 14.193 C 8.493 14.15 8.242 14.131 7.998 14.046 C 7.216 13.77 6.694 13.253 6.509 12.444 C 6.459 12.234 6.457 12.015 6.504 11.804 C 6.55 11.593 6.644 11.395 6.779 11.225 C 6.91 11.052 7.037 10.87 7.179 10.703 C 7.463 10.362 7.815 10.082 8.214 9.883 C 8.586 9.695 8.992 9.582 9.409 9.551 C 9.676 9.525 9.944 9.527 10.211 9.555 C 10.302 9.565 10.391 9.588 10.481 9.603 C 10.523 9.608 10.564 9.612 10.616 9.618 C 10.628 9.585 10.636 9.552 10.642 9.518 C 10.662 9.233 10.68 8.947 10.699 8.661 C 10.708 8.586 10.711 8.511 10.715 8.436 C 10.721 8.285 10.722 8.134 10.732 7.984 C 10.753 7.65 10.749 7.313 10.824 6.983 C 10.834 6.931 10.84 6.879 10.841 6.826 C 10.852 6.564 10.946 6.326 11.058 6.093 C 11.069 6.069 11.082 6.046 11.097 6.024 C 11.312 5.736 11.573 5.484 11.871 5.28 C 12.448 4.881 13.09 4.582 13.769 4.395 C 14.244 4.263 14.729 4.172 15.221 4.124 C 15.674 4.085 16.131 4.1 16.582 4.17 C 16.737 4.194 16.894 4.215 17.048 4.226 C 17.315 4.243 17.579 4.3 17.83 4.394 C 17.861 4.405 17.891 4.412 17.931 4.423 Z M 10.971 9.706 C 11.02 9.726 11.068 9.749 11.119 9.764 C 11.495 9.878 11.871 9.99 12.248 10.103 L 12.303 10.113 C 12.264 10.082 12.218 10.06 12.17 10.047 C 11.888 9.962 11.608 9.877 11.326 9.795 C 11.209 9.761 11.089 9.736 10.972 9.707 C 10.949 9.558 10.962 9.531 11.098 9.471 C 11.157 9.444 11.218 9.421 11.276 9.394 C 12.186 8.998 13.14 8.708 14.119 8.532 C 14.863 8.393 15.615 8.299 16.371 8.251 C 17.02 8.206 17.671 8.202 18.321 8.239 C 18.822 8.262 19.32 8.33 19.809 8.444 C 20.033 8.494 20.252 8.565 20.463 8.656 C 20.538 8.687 20.599 8.744 20.635 8.816 C 20.735 9.011 20.842 9.204 20.946 9.398 L 21.414 10.269 C 21.431 10.3 21.463 10.331 21.425 10.386 C 21.343 10.361 21.256 10.337 21.171 10.307 C 20.733 10.157 20.28 10.053 19.82 9.997 C 19.366 9.936 18.907 9.897 18.449 9.868 C 18.087 9.845 17.723 9.851 17.359 9.848 C 17.141 9.841 16.923 9.845 16.706 9.86 C 16.302 9.9 15.901 9.96 15.499 10.008 L 13.532 10.26 C 13.51 10.263 13.488 10.267 13.467 10.271 L 13.464 10.294 C 13.758 10.331 14.048 10.392 14.331 10.478 C 14.153 10.467 13.976 10.445 13.799 10.429 C 13.621 10.412 13.441 10.404 13.261 10.386 C 13.081 10.368 12.919 10.311 12.74 10.334 C 12.777 10.361 12.817 10.383 12.86 10.398 C 13.201 10.533 13.55 10.649 13.904 10.744 C 14.39 10.865 14.873 11.003 15.356 11.133 C 15.529 11.18 15.701 11.237 15.878 11.267 C 16.164 11.316 16.453 11.351 16.741 11.382 C 16.947 11.405 17.153 11.418 17.359 11.433 C 17.528 11.446 17.695 11.455 17.862 11.467 C 18.275 11.499 18.688 11.495 19.101 11.489 C 19.748 11.481 20.393 11.424 21.03 11.318 C 21.248 11.279 21.462 11.221 21.676 11.163 C 21.872 11.111 22.062 11.042 22.257 10.989 C 22.592 10.901 22.933 10.939 23.274 10.961 C 23.362 10.966 23.449 10.983 23.536 10.996 C 23.649 11.013 23.762 11.035 23.876 11.046 C 24.111 11.072 24.348 11.093 24.585 11.106 C 24.806 11.118 25.026 11.124 25.249 11.121 C 25.345 11.115 25.439 11.099 25.53 11.072 C 25.571 11.061 25.608 11.041 25.64 11.014 C 25.733 10.939 25.728 10.851 25.62 10.8 C 25.534 10.759 25.442 10.731 25.348 10.717 C 25.011 10.666 24.671 10.641 24.33 10.643 C 24.177 10.645 24.024 10.648 23.871 10.649 C 23.772 10.648 23.672 10.643 23.572 10.64 C 23.767 10.69 23.962 10.726 24.157 10.763 C 24.337 10.798 24.517 10.835 24.696 10.872 C 24.734 10.882 24.77 10.895 24.806 10.911 L 24.799 10.933 C 24.774 10.934 24.748 10.937 24.723 10.935 C 24.651 10.932 24.578 10.927 24.505 10.921 C 24.269 10.899 24.032 10.883 23.798 10.852 C 23.563 10.821 23.314 10.775 23.073 10.738 C 22.85 10.703 22.625 10.678 22.403 10.639 C 22.13 10.587 21.862 10.509 21.605 10.405 C 21.547 10.384 21.499 10.343 21.47 10.29 C 21.244 9.869 21.011 9.452 20.789 9.029 C 20.538 8.553 20.295 8.074 20.052 7.594 C 19.868 7.232 19.683 6.871 19.511 6.505 C 19.265 5.979 19.025 5.453 18.787 4.923 C 18.709 4.747 18.613 4.578 18.593 4.386 C 18.438 4.325 18.207 4.383 18.113 4.504 C 18.231 4.579 18.396 4.558 18.518 4.688 C 18.483 4.705 18.446 4.718 18.407 4.724 C 18.342 4.723 18.277 4.714 18.214 4.699 C 18.066 4.662 17.922 4.604 17.772 4.576 C 17.517 4.526 17.26 4.487 17.003 4.446 C 16.739 4.405 16.471 4.388 16.203 4.396 C 15.909 4.401 15.613 4.394 15.32 4.406 C 14.356 4.454 13.459 4.74 12.602 5.161 C 12.323 5.302 12.056 5.467 11.806 5.652 C 11.654 5.756 11.532 5.896 11.451 6.06 C 11.224 6.543 11.137 7.057 11.105 7.583 C 11.089 7.861 11.072 8.141 11.052 8.417 C 11.033 8.693 11.011 8.966 10.988 9.24 C 10.976 9.353 10.964 9.465 10.956 9.578 C 10.939 9.624 10.931 9.67 10.971 9.706 Z M 25.511 11.164 C 25.403 11.201 25.297 11.245 25.187 11.272 C 25.048 11.311 24.905 11.337 24.761 11.35 C 24.481 11.366 24.204 11.315 23.927 11.28 C 23.651 11.245 23.389 11.208 23.12 11.169 C 22.987 11.153 22.852 11.158 22.721 11.184 C 22.41 11.236 22.121 11.359 21.82 11.445 C 21.641 11.497 21.463 11.559 21.281 11.601 C 21.036 11.658 20.786 11.693 20.54 11.75 C 20.233 11.81 19.919 11.839 19.605 11.835 C 19.138 11.841 18.673 11.8 18.207 11.774 C 17.948 11.759 17.688 11.759 17.428 11.751 C 17.137 11.739 16.846 11.733 16.557 11.703 C 16.303 11.675 16.052 11.623 15.8 11.576 C 15.514 11.523 15.233 11.447 14.959 11.351 C 14.49 11.185 14.021 11.021 13.548 10.868 C 12.944 10.673 12.338 10.484 11.73 10.303 C 11.261 10.163 10.791 10.028 10.316 9.906 C 10.138 9.86 9.955 9.838 9.771 9.841 C 9.337 9.85 8.911 9.951 8.519 10.135 C 8.288 10.243 8.063 10.364 7.846 10.499 C 7.677 10.602 7.519 10.721 7.373 10.854 C 7.039 11.164 6.809 11.566 6.713 12.008 C 6.635 12.319 6.683 12.648 6.846 12.927 C 6.983 13.154 7.159 13.357 7.366 13.527 C 7.379 13.537 7.394 13.547 7.409 13.556 C 7.371 13.485 7.326 13.419 7.274 13.359 C 7.118 13.172 6.994 12.961 6.908 12.734 C 6.796 12.404 6.8 12.081 6.978 11.772 C 7.102 11.568 7.271 11.394 7.473 11.264 C 7.838 11.016 8.249 10.877 8.676 10.779 C 9.245 10.646 9.828 10.574 10.414 10.564 C 10.662 10.562 10.91 10.568 11.159 10.571 C 11.304 10.573 11.45 10.57 11.595 10.585 C 11.842 10.602 12.089 10.635 12.332 10.684 C 12.599 10.747 12.857 10.848 13.117 10.936 C 13.654 11.116 14.191 11.295 14.725 11.482 C 15.16 11.637 15.609 11.755 16.065 11.833 C 16.632 11.92 17.205 11.967 17.779 11.975 C 18.142 11.986 18.505 12.002 18.868 12.011 C 19.128 12.018 19.389 12.032 19.648 12.014 C 20.266 11.972 20.881 11.899 21.477 11.721 C 21.708 11.652 21.94 11.59 22.17 11.521 C 22.287 11.486 22.399 11.434 22.517 11.403 C 22.901 11.298 23.29 11.341 23.679 11.382 C 23.808 11.396 23.935 11.426 24.064 11.439 C 24.193 11.452 24.324 11.45 24.453 11.463 C 24.609 11.478 24.766 11.476 24.922 11.457 C 25.155 11.433 25.337 11.315 25.509 11.173 L 25.511 11.164 Z"
                          fill="#FF890E"
                        />
                        <path
                          d="M 13.602 5.663 C 13.575 5.642 13.53 5.625 13.521 5.598 C 13.513 5.571 13.538 5.53 13.559 5.502 C 13.58 5.48 13.605 5.463 13.633 5.451 C 13.899 5.295 14.187 5.176 14.487 5.1 C 14.668 5.057 14.852 5.015 15.035 4.98 C 15.072 4.974 15.111 4.973 15.148 4.979 C 15.157 4.981 15.165 4.985 15.172 4.991 C 15.179 4.998 15.184 5.005 15.187 5.014 C 15.187 5.024 15.184 5.034 15.18 5.044 C 15.175 5.053 15.168 5.062 15.16 5.068 C 15.117 5.086 15.073 5.101 15.028 5.111 C 14.84 5.162 14.652 5.212 14.464 5.261 C 14.337 5.295 14.222 5.36 14.13 5.452 C 14.045 5.534 13.939 5.59 13.822 5.615 C 13.754 5.633 13.683 5.646 13.602 5.663 Z"
                          fill="#FF890E"
                        />
                        <path
                          d="M 19.426 6.838 C 19.346 6.836 19.269 6.806 19.211 6.752 C 19.131 6.694 19.055 6.63 18.985 6.56 C 18.743 6.313 18.533 6.039 18.358 5.742 C 18.337 5.711 18.321 5.676 18.31 5.64 C 18.307 5.628 18.307 5.615 18.31 5.603 C 18.313 5.591 18.319 5.58 18.327 5.57 C 18.337 5.563 18.349 5.558 18.362 5.557 C 18.374 5.555 18.387 5.557 18.399 5.561 C 18.43 5.576 18.457 5.597 18.477 5.624 C 18.552 5.72 18.62 5.821 18.699 5.914 C 18.871 6.12 19.049 6.323 19.223 6.529 C 19.284 6.601 19.341 6.677 19.397 6.754 C 19.41 6.781 19.419 6.809 19.426 6.838 Z"
                          fill="#FF890E"
                        />
                        <path
                          d="M 9.989 9.942 C 10.025 9.943 10.062 9.947 10.097 9.954 C 10.548 10.081 10.999 10.208 11.449 10.336 C 11.47 10.342 11.49 10.353 11.505 10.368 C 10.973 10.321 10.478 10.143 9.977 9.989 L 9.989 9.942 Z"
                          fill="#FF890E"
                        />
                        <path
                          clip-rule="evenodd"
                          d="M 14.473 25.917 L 14.473 25.885 L 14.473 25.214 L 14.473 23.265 C 12.479 22.638 11.036 20.814 11.036 18.662 C 11.036 15.991 13.259 13.826 16 13.826 C 18.741 13.826 20.964 15.991 20.964 18.662 C 20.964 20.814 19.521 22.638 17.527 23.265 L 17.527 25.214 L 17.527 25.885 L 17.527 25.917 L 23 25.917 L 23 23.944 L 20.297 23.944 C 21.923 22.712 22.968 20.797 22.968 18.646 C 22.968 14.93 19.848 11.917 16 11.917 C 12.152 11.917 9.032 14.93 9.032 18.646 C 9.032 20.797 10.076 22.712 11.702 23.944 L 9 23.944 L 9 25.917 L 14.473 25.917 Z"
                          fill="#728C97"
                          fill-rule="evenodd"
                        />
                        <defs>
                          <filter
                            color-interpolation-filters="sRGB"
                            filterUnits="userSpaceOnUse"
                            height="152"
                            id="filter0_b_174_6646"
                            width="152"
                            x="-60"
                            y="-58"
                          >
                            <feflood
                              flood-opacity="0"
                              result="BackgroundImageFix"
                            />
                            <fegaussianblur
                              in="BackgroundImage"
                              stdDeviation="30"
                            />
                            <fecomposite
                              in2="SourceAlpha"
                              operator="in"
                              result="effect1_backgroundBlur_174_6646"
                            />
                            <feblend
                              in="SourceGraphic"
                              in2="effect1_backgroundBlur_174_6646"
                              mode="normal"
                              result="shape"
                            />
                          </filter>
                          <lineargradient
                            gradientUnits="userSpaceOnUse"
                            id="paint0_linear_174_6646"
                            x1="8.19338"
                            x2="23.6522"
                            y1="21.4286"
                            y2="21.4286"
                          >
                            <stop
                              stop-color="#FF890E"
                            />
                            <stop
                              offset="1"
                              stop-color="#A169FF"
                            />
                          </lineargradient>
                          <lineargradient
                            gradientUnits="userSpaceOnUse"
                            id="paint1_linear_174_6646"
                            x1="28.4445"
                            x2="8.38674"
                            y1="9.20015"
                            y2="8.93872"
                          >
                            <stop
                              stop-color="#FF8320"
                            />
                            <stop
                              offset="1"
                              stop-color="#A169FF"
                            />
                          </lineargradient>
                        </defs>
                      </svg>
                    </svg>
                    <svg
                      aria-hidden="true"
                      class="MuiSvgIcon-root MuiSvgIcon-fontSizeLarge css-1djwm8g-MuiSvgIcon-root"
                      focusable="false"
                      style="margin-left: -6px; z-index: 1;"
                      viewBox="0 0 32 32"
                    >
                      <defs>
                        <lineargradient
                          gradientTransform="matrix(0.177778, 0, 0, 0.177778, 1.777779, 1.777779)"
                          gradientUnits="userSpaceOnUse"
                          id="paint0_linear_359"
                          x1="80"
                          x2="80"
                          y1="-84"
                          y2="256"
                        >
                          <stop
                            offset="0.1949"
                            stop-color="#708B96"
                          />
                          <stop
                            offset="1"
                            stop-color="#F7FBE7"
                          />
                        </lineargradient>
                      </defs>
                      <path
                        d="M 1.778 16 C 1.778 8.145 8.145 1.778 16 1.778 C 23.855 1.778 30.222 8.145 30.222 16 C 30.222 23.855 23.855 30.222 16 30.222 C 8.145 30.222 1.778 23.855 1.778 16 Z"
                        fill="#fff"
                      />
                      <rect
                        fill="#fff"
                        height="12.516"
                        width="12.516"
                        x="9.742"
                        y="9.771"
                      />
                      <path
                        clip-rule="evenodd"
                        d="M 14.635 22.286 L 14.635 19.916 C 12.852 19.355 11.563 17.725 11.563 15.801 C 11.563 13.413 13.549 11.477 16 11.477 C 18.451 11.477 20.437 13.413 20.437 15.801 C 20.437 17.725 19.148 19.355 17.365 19.916 L 17.365 21.658 L 17.365 22.258 L 17.365 22.286 L 22.258 22.286 L 22.258 20.523 L 19.842 20.523 C 21.295 19.421 22.229 17.709 22.229 15.787 C 22.229 12.464 19.44 9.771 16 9.771 C 12.56 9.771 9.771 12.464 9.771 15.787 C 9.771 17.709 10.705 19.421 12.158 20.523 L 9.742 20.523 L 9.742 22.286 Z"
                        fill="#708b96"
                        fill-rule="evenodd"
                      />
                      <path
                        d="M 16 28.444 C 9.127 28.444 3.556 22.873 3.556 16 L 0 16 C 0 24.837 7.163 32 16 32 Z M 28.444 16 C 28.444 22.873 22.873 28.444 16 28.444 L 16 32 C 24.837 32 32 24.837 32 16 Z M 16 3.556 C 22.873 3.556 28.444 9.127 28.444 16 L 32 16 C 32 7.163 24.837 0 16 0 Z M 16 0 C 7.163 0 0 7.163 0 16 L 3.556 16 C 3.556 9.127 9.127 3.556 16 3.556 Z"
                        fill="url(#paint0_linear_359)"
                      />
                    </svg>
                  </div>
                  <p
                    class="MuiTypography-root MuiTypography-body1 css-69sme-MuiTypography-root"
                    style="line-height: 1.4; margin-left: 10px; margin-right: 10px;"
                  >
                    jgOHM-gOHM
                  </p>
                  <svg
                    aria-hidden="true"
                    class="MuiSvgIcon-root MuiSvgIcon-fontSizeLarge css-1djwm8g-MuiSvgIcon-root"
                    focusable="false"
                    style="font-size: 15px;"
                    viewBox="0 0 32 32"
                  >
                    <ellipse
                      cx="16"
                      cy="16"
                      rx="15.442"
                      ry="15.442"
                      style="fill: rgb(44, 55, 76);"
                    />
                    <g
                      id="Background"
                      transform="matrix(0.063934, 0, 0, 0.063934, 0, 0)"
                    />
                    <g
                      id="Logos_and_symbols"
                      transform="matrix(0.055939, 0, 0, 0.055939, 2.774117, 1.580833)"
                    >
                      <g
                        id="SYMBOL_VER_3"
                      />
                      <g
                        id="SYMBOL_VER_3_3_"
                      />
                      <g
                        id="SYMBOL_VER_4"
                      />
                      <g
                        id="SYMBOL_VER_4_1_"
                      >
                        <g
                          id="SYMBOL_VER_4_3_"
                        />
                      </g>
                      <g
                        id="SYMBOL_VER_5_1_"
                      />
                      <g
                        id="off_2_1_"
                      />
                      <g
                        id="VER_3_1_"
                      >
                        <g
                          id="SYMBOL_VER_2_1_"
                        />
                      </g>
                      <g
                        id="VER_3"
                      >
                        <g
                          id="SYMBOL_VER_2"
                        />
                      </g>
                      <g
                        id="off_2"
                      />
                      <g
                        id="SYMBOL_VER_5"
                      />
                      <g
                        id="SYMBOL_VER_1"
                      />
                      <g
                        id="SYMBOL_VER_1_1_"
                      />
                      <g
                        id="SYMBOL_VER_1-1_3_"
                      />
                      <g
                        id="SYMBOL_VER_1-1_2_"
                      />
                      <g
                        id="SYMBOL_VER_1-1"
                      />
                      <g
                        id="SYMBOL_VER_1-1_1_"
                      >
                        <g
                          id="_x31_-3"
                        />
                        <g
                          id="Symbol_-_Original_14_"
                        >
                          <path
                            d="M291.134,237.469l35.654-60.5l96.103,149.684l0.046,28.727l-0.313-197.672
      c-0.228-4.832-2.794-9.252-6.887-11.859L242.715,46.324c-4.045-1.99-9.18-1.967-13.22,0.063c-0.546,0.272-1.06,0.57-1.548,0.895
      l-0.604,0.379L59.399,144.983l-0.651,0.296c-0.838,0.385-1.686,0.875-2.48,1.444c-3.185,2.283-5.299,5.66-5.983,9.448
      c-0.103,0.574-0.179,1.158-0.214,1.749l0.264,161.083l89.515-138.745c11.271-18.397,35.825-24.323,58.62-24.001l26.753,0.706
      L67.588,409.765l18.582,10.697L245.692,157.22l70.51-0.256L157.091,426.849l66.306,38.138l7.922,4.556
      c3.351,1.362,7.302,1.431,10.681,0.21l175.453-101.678l-33.544,19.438L291.134,237.469z M304.736,433.395l-66.969-105.108
      l40.881-69.371l87.952,138.628L304.736,433.395z"
                            fill="#2D374B"
                          />
                          <polygon
                            fill="#28A0F0"
                            points="237.768,328.286 304.736,433.395 366.601,397.543 278.648,258.915 			"
                          />
                          <path
                            d="M422.937,355.379l-0.046-28.727l-96.103-149.684l-35.654,60.5l92.774,150.043l33.544-19.438
      c3.29-2.673,5.281-6.594,5.49-10.825L422.937,355.379z"
                            fill="#28A0F0"
                          />
                          <path
                            d="M20.219,382.469l47.369,27.296l157.634-252.801l-26.753-0.706c-22.795-0.322-47.35,5.604-58.62,24.001
      L50.334,319.004l-30.115,46.271V382.469z"
                            fill="#FFFFFF"
                          />
                          <polygon
                            fill="#FFFFFF"
                            points="316.202,156.964 245.692,157.22 86.17,420.462 141.928,452.565 157.091,426.849 			"
                          />
                          <path
                            d="M452.65,156.601c-0.59-14.746-8.574-28.245-21.08-36.104L256.28,19.692
      c-12.371-6.229-27.825-6.237-40.218-0.004c-1.465,0.739-170.465,98.752-170.465,98.752c-2.339,1.122-4.592,2.458-6.711,3.975
      c-11.164,8.001-17.969,20.435-18.668,34.095v208.765l30.115-46.271L50.07,157.921c0.035-0.589,0.109-1.169,0.214-1.741
      c0.681-3.79,2.797-7.171,5.983-9.456c0.795-0.569,172.682-100.064,173.228-100.337c4.04-2.029,9.175-2.053,13.22-0.063
      l173.022,99.523c4.093,2.607,6.659,7.027,6.887,11.859v199.542c-0.209,4.231-1.882,8.152-5.172,10.825l-33.544,19.438
      l-17.308,10.031l-61.864,35.852l-62.737,36.357c-3.379,1.221-7.33,1.152-10.681-0.21l-74.228-42.693l-15.163,25.717
      l66.706,38.406c2.206,1.255,4.171,2.367,5.784,3.272c2.497,1.4,4.199,2.337,4.8,2.629c4.741,2.303,11.563,3.643,17.71,3.643
      c5.636,0,11.132-1.035,16.332-3.072l182.225-105.531c10.459-8.104,16.612-20.325,17.166-33.564V156.601z"
                            fill="#96BEDC"
                          />
                        </g>
                        <g
                          id="Symbol_-_Original_13_"
                        />
                        <g
                          id="Symbol_-_Original_6_"
                        />
                        <g
                          id="Symbol_-_Original_4_"
                        />
                        <g
                          id="One_color_version_-_White_3_"
                        >
                          <g
                            id="Symbol_-_Original_15_"
                          />
                        </g>
                        <g
                          id="One_color_version_-_White"
                        >
                          <g
                            id="Symbol_-_Original"
                          />
                        </g>
                        <g
                          id="Symbol_-_Monochromatic_3_"
                        >
                          <g
                            id="_x33__7_"
                          />
                        </g>
                        <g
                          id="Symbol_-_Monochromatic"
                        >
                          <g
                            id="_x33__3_"
                          />
                        </g>
                        <g
                          id="_x33__2_"
                        />
                        <g
                          id="_x33__1_"
                        />
                        <g
                          id="_x33_"
                        />
                        <g
                          id="Symbol_-_Original_10_"
                        />
                        <g
                          id="Symbol_-_Original_1_"
                        />
                        <g
                          id="Symbol_-_Original_2_"
                        />
                        <g
                          id="_x34__1_"
                        />
                        <g
                          id="Symbol_-_Monochromatic_2_"
                        >
                          <g
                            id="_x33__6_"
                          />
                        </g>
                        <g
                          id="One_color_version_-_White_2_"
                        >
                          <g
                            id="Symbol_-_Original_11_"
                          />
                        </g>
                        <g
                          id="Symbol_-_Original_5_"
                        >
                          <g
                            id="Symbol_-_Original_12_"
                          />
                        </g>
                        <g
                          id="One_color_version_-_White_1_"
                        >
                          <g
                            id="Symbol_-_Original_9_"
                          />
                        </g>
                      </g>
                      <g
                        id="SYMBOL_VER_1_2_"
                      >
                        <g
                          id="SYMBOL_VER_2_4_"
                        />
                        <g
                          id="SYMBOL_VER_2-1-1_1_"
                        />
                        <g
                          id="SYMBOL_VER_2-2-1_1_"
                        />
                        <g
                          id="SYMBOL_VER_2-3-1_4_"
                        />
                        <g
                          id="New_Symbol_1_"
                        >
                          <g
                            id="SYMBOL_VER_2-3-1_3_"
                          />
                        </g>
                        <g
                          id="New_Symbol"
                        >
                          <g
                            id="SYMBOL_VER_2-3-1_1_"
                          />
                        </g>
                      </g>
                      <g
                        id="SYMBOL_VER_2_2_"
                      />
                      <g
                        id="SYMBOL_VER_4_2_"
                      />
                      <g
                        id="SYMBOL_VER_3_2_"
                      />
                      <g
                        id="SYMBOL_VER_3_1_"
                      />
                      <g
                        id="SYMBOL_VER_1-1-1_1_"
                      />
                      <g
                        id="SYMBOL_VER_1-1-1"
                      />
                      <g
                        id="SYMBOL_VER_1-1-1_2_2_"
                      />
                      <g
                        id="SYMBOL_VER_1-1-1_2"
                      />
                      <g
                        id="SYMBOL_VER_1-1-1_2_1_"
                      />
                      <g
                        id="Symbol_-_Original_7_"
                      />
                      <g
                        id="Symbol_-_Original_8_"
                      />
                      <g
                        id="SYMBOL_VER_2-1-1"
                      />
                      <g
                        id="SYMBOL_VER_2-2-1"
                      />
                      <g
                        id="SYMBOL_VER_2-3-1"
                      />
                      <g
                        id="SYMBOL_VER_5-1_1_"
                      />
                      <g
                        id="SYMBOL_VER_5-1"
                      />
                      <g
                        id="SYMBOL_VER_5-2_1_"
                      />
                      <g
                        id="SYMBOL_VER_5-2"
                      />
                      <g
                        id="Symbol_-_Monochromatic_1_"
                      >
                        <g
                          id="_x33__4_"
                        />
                      </g>
                    </g>
                  </svg>
                </div>
              </td>
              <td
                class="MuiTableCell-root MuiTableCell-sizeMedium css-9r6b29-MuiTableCell-root"
              >
                <p
                  class="MuiTypography-root MuiTypography-body1 css-69sme-MuiTypography-root"
                  style="line-height: 1.4;"
                >
                  <span
                    class="MuiSkeleton-root MuiSkeleton-text MuiSkeleton-pulse css-1l7q9tc-MuiSkeleton-root"
                    style="width: 100%;"
                  />
                </p>
              </td>
              <td
                class="MuiTableCell-root MuiTableCell-sizeMedium css-9r6b29-MuiTableCell-root"
              >
                <p
                  class="MuiTypography-root MuiTypography-body1 css-69sme-MuiTypography-root"
                  style="line-height: 1.4;"
                >
                  <span
                    class="MuiSkeleton-root MuiSkeleton-text MuiSkeleton-pulse css-1l7q9tc-MuiSkeleton-root"
                    style="width: 100%;"
                  />
                </p>
              </td>
              <td
                class="MuiTableCell-root MuiTableCell-sizeMedium css-9r6b29-MuiTableCell-root"
              >
                <p
                  class="MuiTypography-root MuiTypography-body1 css-69sme-MuiTypography-root"
                  style="line-height: 1.4;"
                />
              </td>
              <td
                class="MuiTableCell-root MuiTableCell-sizeMedium css-9r6b29-MuiTableCell-root"
              >
                <a
<<<<<<< HEAD
                  class="MuiButton-root MuiButton-outlined MuiButton-outlinedSecondary MuiButton-sizeSmall MuiButton-outlinedSizeSmall MuiButton-disableElevation MuiButton-fullWidth MuiButtonBase-root Button-root undefined css-6dncw-MuiButtonBase-root-MuiButton-root"
=======
                  aria-disabled="false"
                  class="MuiButtonBase-root MuiButton-root MuiButton-outlined makeStyles-root-72 makeStyles-root-102 undefined MuiButton-outlinedSecondary MuiButton-outlinedSizeSmall MuiButton-sizeSmall MuiButton-disableElevation MuiButton-fullWidth"
>>>>>>> c81d6b2b
                  href="https://jonesdao.io/farms"
                  tabindex="0"
                  target="_blank"
                >
                  Stake on
                   
                  Jones DAO
                  <span
                    class="MuiButton-endIcon MuiButton-iconSizeSmall css-jcxoq4-MuiButton-endIcon"
                  >
                    <svg
                      aria-hidden="true"
                      class="MuiSvgIcon-root MuiSvgIcon-fontSizeLarge css-1562cnx-MuiSvgIcon-root"
                      focusable="false"
                      viewBox="0 0 20 20"
                    >
                      <path
                        d="M4.297 17.445h9.539c1.523 0 2.305-.78 2.305-2.28v-9.58c0-1.507-.782-2.288-2.305-2.288h-9.54c-1.523 0-2.304.773-2.304 2.289v9.578c0 1.508.781 2.281 2.305 2.281Zm.016-.968c-.875 0-1.352-.461-1.352-1.368V5.633c0-.899.477-1.367 1.352-1.367h9.5c.867 0 1.359.468 1.359 1.367v9.476c0 .907-.492 1.368-1.36 1.368h-9.5Zm7.296-4.235c.266 0 .438-.195.438-.476V7.867c0-.344-.188-.492-.492-.492H7.64c-.29 0-.47.172-.47.438 0 .265.188.445.477.445H9.53l1.133-.078-1.055.992-3.382 3.383a.476.476 0 0 0-.149.328c0 .273.18.453.453.453a.47.47 0 0 0 .344-.149L10.25 9.82l.984-1.047-.078 1.282v1.718c0 .29.18.47.453.47Z"
                      />
                    </svg>
                  </span>
                </a>
              </td>
            </tr>
            <tr
              class="MuiTableRow-root css-xjst8z-MuiTableRow-root"
            >
              <td
                class="MuiTableCell-root MuiTableCell-sizeMedium css-9r6b29-MuiTableCell-root"
              >
                <div
<<<<<<< HEAD
                  class="MuiBox-root css-u4p24i"
                  style="white-space: nowrap;"
                >
                  <div
                    class="MuiBox-root css-1xhj18k"
=======
                  class="MuiBox-root MuiBox-root-103"
                  style="white-space: nowrap;"
                >
                  <div
                    class="MuiBox-root MuiBox-root-104"
>>>>>>> c81d6b2b
                  >
                    <svg
                      aria-hidden="true"
                      class="MuiSvgIcon-root MuiSvgIcon-fontSizeLarge css-1djwm8g-MuiSvgIcon-root"
                      focusable="false"
                      style="z-index: 1;"
                      viewBox="0 0 32 32"
                    >
                      <path
                        d="M0 16C0 7.163 7.163 0 16 0s16 7.163 16 16-7.163 16-16 16S0 24.837 0 16Z"
                        fill="#708B96"
                      />
                      <path
                        clip-rule="evenodd"
                        d="M17.536 23.04v.032h5.504v-1.984h-2.718c1.635-1.239 2.686-3.165 2.686-5.328 0-3.738-3.138-6.768-7.008-6.768s-7.008 3.03-7.008 6.768c0 2.163 1.05 4.089 2.686 5.328H8.96v1.984h5.504v-2.667c-2.005-.63-3.456-2.465-3.456-4.629 0-2.686 2.235-4.864 4.992-4.864s4.992 2.178 4.992 4.864c0 2.164-1.45 3.998-3.456 4.63v2.634Z"
                        fill="#fff"
                        fill-rule="evenodd"
                      />
                    </svg>
                    <svg
                      aria-hidden="true"
                      class="MuiSvgIcon-root MuiSvgIcon-fontSizeLarge css-1djwm8g-MuiSvgIcon-root"
                      focusable="false"
                      style="margin-left: -6px; z-index: 1;"
                      viewBox="0 0 32 32"
                    >
                      <circle
                        cx="16"
                        cy="16"
                        fill="#F5AC37"
                        r="16"
                      />
                      <path
                        d="M16.59 17.13h6.08c.13 0 .19 0 .2-.17.05-.619.05-1.24 0-1.86 0-.12-.06-.17-.19-.17h-12.1c-.15 0-.19.05-.19.19v1.78c0 .23 0 .23.24.23h5.96Zm5.6-4.28a.195.195 0 0 0 0-.14 3.96 3.96 0 0 0-.36-.63 5.103 5.103 0 0 0-.74-.93 2.451 2.451 0 0 0-.461-.45 7.187 7.187 0 0 0-3-1.52 7.458 7.458 0 0 0-1.7-.18h-5.37c-.15 0-.17.06-.17.19v3.55c0 .15 0 .19.19.19h11.54s.1-.02.12-.08h-.049Zm0 6.36a2.336 2.336 0 0 0-.51 0H10.59c-.15 0-.2 0-.2.2v3.47c0 .16 0 .2.2.2h5.12c.245.02.49.002.73-.049a7.626 7.626 0 0 0 2.17-.48c.253-.088.498-.203.73-.34h.07a6.496 6.496 0 0 0 2.79-2.809s.07-.151-.01-.19v-.002ZM8.38 24.88v-5.53c0-.13 0-.15-.16-.15H6.05c-.12 0-.17 0-.17-.16v-1.9H8.2c.13 0 .18 0 .18-.17v-1.88c0-.12 0-.149-.16-.149H6.05c-.12 0-.17 0-.17-.16v-1.76c0-.11 0-.14.16-.14h2.15c.15 0 .19 0 .19-.19v-5.39c0-.16 0-.2.2-.2h7.5c.544.022 1.085.082 1.62.18a9.775 9.775 0 0 1 3.13 1.16 8.82 8.82 0 0 1 1.76 1.36c.396.412.753.857 1.07 1.33.314.48.575.994.78 1.53a.26.26 0 0 0 .3.21h1.79c.23 0 .23 0 .24.221v1.64c0 .16-.06.2-.221.2h-1.38c-.14 0-.18 0-.17.18.054.61.054 1.22 0 1.83 0 .17 0 .19.19.19h1.58c.07.09 0 .18 0 .27.01.117.01.234 0 .35v1.21c0 .17-.05.22-.2.22h-1.89a.25.25 0 0 0-.29.19 7.997 7.997 0 0 1-2.101 3.06c-.34.307-.697.595-1.07.86-.4.23-.79.47-1.2.66-.756.34-1.548.591-2.36.75a12.3 12.3 0 0 1-2.34.19h-6.94v-.01l.002-.002Z"
                        fill="#FEFEFD"
                      />
                    </svg>
                    <svg
                      aria-hidden="true"
                      class="MuiSvgIcon-root MuiSvgIcon-fontSizeLarge css-1djwm8g-MuiSvgIcon-root"
                      focusable="false"
                      style="margin-left: -6px; z-index: 1;"
                      viewBox="0 0 32 32"
                    >
                      <circle
                        cx="16"
                        cy="16"
                        fill="#fff"
                        r="15"
                        stroke="url(#wETH_svg__a)"
                        stroke-width="2"
                      />
                      <path
                        clip-rule="evenodd"
                        d="M16.25 20.976 10 17.349 16.25 26V26l6.253-8.65-6.253 3.626Z"
                        fill="#708B96"
                        fill-rule="evenodd"
                      />
                      <path
                        clip-rule="evenodd"
                        d="m16.25 6 6.248 10.186-6.248-2.793L10 16.186 16.25 6Zm0 7.395L10 16.185l6.25 3.629 6.248-3.628-6.248-2.791Z"
                        fill="#424242"
                        fill-rule="evenodd"
                      />
                      <defs>
                        <lineargradient
                          gradientUnits="userSpaceOnUse"
                          id="wETH_svg__a"
                          x1="16"
                          x2="16"
                          y1="0"
                          y2="32"
                        >
                          <stop
                            stop-color="#444243"
                          />
                          <stop
                            offset="1"
                            stop-color="#708B96"
                          />
                        </lineargradient>
                      </defs>
                    </svg>
                  </div>
                  <p
                    class="MuiTypography-root MuiTypography-body1 css-69sme-MuiTypography-root"
                    style="line-height: 1.4; margin-left: 10px; margin-right: 10px;"
                  >
                    OHM-DAI-wETH
                  </p>
                  <svg
                    aria-hidden="true"
                    class="MuiSvgIcon-root MuiSvgIcon-fontSizeLarge css-1djwm8g-MuiSvgIcon-root"
                    focusable="false"
                    style="font-size: 15px;"
                    viewBox="0 0 32 32"
                  >
                    <circle
                      cx="16"
                      cy="16"
                      fill="#fff"
                      r="15"
                      stroke="url(#wETH_svg__a)"
                      stroke-width="2"
                    />
                    <path
                      clip-rule="evenodd"
                      d="M16.25 20.976 10 17.349 16.25 26V26l6.253-8.65-6.253 3.626Z"
                      fill="#708B96"
                      fill-rule="evenodd"
                    />
                    <path
                      clip-rule="evenodd"
                      d="m16.25 6 6.248 10.186-6.248-2.793L10 16.186 16.25 6Zm0 7.395L10 16.185l6.25 3.629 6.248-3.628-6.248-2.791Z"
                      fill="#424242"
                      fill-rule="evenodd"
                    />
                    <defs>
                      <lineargradient
                        gradientUnits="userSpaceOnUse"
                        id="wETH_svg__a"
                        x1="16"
                        x2="16"
                        y1="0"
                        y2="32"
                      >
                        <stop
                          stop-color="#444243"
                        />
                        <stop
                          offset="1"
                          stop-color="#708B96"
                        />
                      </lineargradient>
                    </defs>
                  </svg>
                </div>
              </td>
              <td
                class="MuiTableCell-root MuiTableCell-sizeMedium css-9r6b29-MuiTableCell-root"
              >
                <p
                  class="MuiTypography-root MuiTypography-body1 css-69sme-MuiTypography-root"
                  style="line-height: 1.4;"
                >
                  <span
                    class="MuiSkeleton-root MuiSkeleton-text MuiSkeleton-pulse css-1l7q9tc-MuiSkeleton-root"
                    style="width: 100%;"
                  />
                </p>
              </td>
              <td
                class="MuiTableCell-root MuiTableCell-sizeMedium css-9r6b29-MuiTableCell-root"
              >
                <p
                  class="MuiTypography-root MuiTypography-body1 css-69sme-MuiTypography-root"
                  style="line-height: 1.4;"
                >
                  <span
                    class="MuiSkeleton-root MuiSkeleton-text MuiSkeleton-pulse css-1l7q9tc-MuiSkeleton-root"
                    style="width: 100%;"
                  />
                </p>
              </td>
              <td
                class="MuiTableCell-root MuiTableCell-sizeMedium css-9r6b29-MuiTableCell-root"
              >
                <p
                  class="MuiTypography-root MuiTypography-body1 css-69sme-MuiTypography-root"
                  style="line-height: 1.4;"
                />
              </td>
              <td
                class="MuiTableCell-root MuiTableCell-sizeMedium css-9r6b29-MuiTableCell-root"
              >
                <a
<<<<<<< HEAD
                  class="MuiButton-root MuiButton-outlined MuiButton-outlinedSecondary MuiButton-sizeSmall MuiButton-outlinedSizeSmall MuiButton-disableElevation MuiButton-fullWidth MuiButtonBase-root Button-root undefined css-6dncw-MuiButtonBase-root-MuiButton-root"
=======
                  aria-disabled="false"
                  class="MuiButtonBase-root MuiButton-root MuiButton-outlined makeStyles-root-72 makeStyles-root-105 undefined MuiButton-outlinedSecondary MuiButton-outlinedSizeSmall MuiButton-sizeSmall MuiButton-disableElevation MuiButton-fullWidth"
>>>>>>> c81d6b2b
                  href="https://app.balancer.fi/#/pool/0xc45d42f801105e861e86658648e3678ad7aa70f900010000000000000000011e"
                  tabindex="0"
                  target="_blank"
                >
                  Stake on
                   
                  Balancer
                  <span
                    class="MuiButton-endIcon MuiButton-iconSizeSmall css-jcxoq4-MuiButton-endIcon"
                  >
                    <svg
                      aria-hidden="true"
                      class="MuiSvgIcon-root MuiSvgIcon-fontSizeLarge css-1562cnx-MuiSvgIcon-root"
                      focusable="false"
                      viewBox="0 0 20 20"
                    >
                      <path
                        d="M4.297 17.445h9.539c1.523 0 2.305-.78 2.305-2.28v-9.58c0-1.507-.782-2.288-2.305-2.288h-9.54c-1.523 0-2.304.773-2.304 2.289v9.578c0 1.508.781 2.281 2.305 2.281Zm.016-.968c-.875 0-1.352-.461-1.352-1.368V5.633c0-.899.477-1.367 1.352-1.367h9.5c.867 0 1.359.468 1.359 1.367v9.476c0 .907-.492 1.368-1.36 1.368h-9.5Zm7.296-4.235c.266 0 .438-.195.438-.476V7.867c0-.344-.188-.492-.492-.492H7.64c-.29 0-.47.172-.47.438 0 .265.188.445.477.445H9.53l1.133-.078-1.055.992-3.382 3.383a.476.476 0 0 0-.149.328c0 .273.18.453.453.453a.47.47 0 0 0 .344-.149L10.25 9.82l.984-1.047-.078 1.282v1.718c0 .29.18.47.453.47Z"
                      />
                    </svg>
                  </span>
                </a>
              </td>
            </tr>
            <tr
              class="MuiTableRow-root"
            >
              <td
                class="MuiTableCell-root"
              >
                <div
                  class="MuiBox-root MuiBox-root-106"
                  style="white-space: nowrap;"
                >
                  <div
                    class="MuiBox-root MuiBox-root-107"
                  >
                    <svg
                      aria-hidden="true"
                      class="MuiSvgIcon-root MuiSvgIcon-fontSizeLarge"
                      focusable="false"
                      style="z-index: 1;"
                      viewBox="0 0 32 32"
                    >
                      <circle
                        cx="16"
                        cy="16"
                        fill="#fff"
                        r="15"
                        stroke="url(#wETH_svg__a)"
                        stroke-width="2"
                      />
                      <path
                        clip-rule="evenodd"
                        d="M16.25 20.976 10 17.349 16.25 26V26l6.253-8.65-6.253 3.626Z"
                        fill="#708B96"
                        fill-rule="evenodd"
                      />
                      <path
                        clip-rule="evenodd"
                        d="m16.25 6 6.248 10.186-6.248-2.793L10 16.186 16.25 6Zm0 7.395L10 16.185l6.25 3.629 6.248-3.628-6.248-2.791Z"
                        fill="#424242"
                        fill-rule="evenodd"
                      />
                      <defs>
                        <lineargradient
                          gradientUnits="userSpaceOnUse"
                          id="wETH_svg__a"
                          x1="16"
                          x2="16"
                          y1="0"
                          y2="32"
                        >
                          <stop
                            stop-color="#444243"
                          />
                          <stop
                            offset="1"
                            stop-color="#708B96"
                          />
                        </lineargradient>
                      </defs>
                    </svg>
                    <svg
                      aria-hidden="true"
                      class="MuiSvgIcon-root MuiSvgIcon-fontSizeLarge"
                      focusable="false"
                      style="margin-left: -6px; z-index: 1;"
                      viewBox="0 0 32 32"
                    >
                      <defs>
                        <lineargradient
                          gradientTransform="matrix(0.177778, 0, 0, 0.177778, 1.777779, 1.777779)"
                          gradientUnits="userSpaceOnUse"
                          id="paint0_linear_359"
                          x1="80"
                          x2="80"
                          y1="-84"
                          y2="256"
                        >
                          <stop
                            offset="0.1949"
                            stop-color="#708B96"
                          />
                          <stop
                            offset="1"
                            stop-color="#F7FBE7"
                          />
                        </lineargradient>
                      </defs>
                      <path
                        d="M 1.778 16 C 1.778 8.145 8.145 1.778 16 1.778 C 23.855 1.778 30.222 8.145 30.222 16 C 30.222 23.855 23.855 30.222 16 30.222 C 8.145 30.222 1.778 23.855 1.778 16 Z"
                        fill="#fff"
                      />
                      <rect
                        fill="#fff"
                        height="12.516"
                        width="12.516"
                        x="9.742"
                        y="9.771"
                      />
                      <path
                        clip-rule="evenodd"
                        d="M 14.635 22.286 L 14.635 19.916 C 12.852 19.355 11.563 17.725 11.563 15.801 C 11.563 13.413 13.549 11.477 16 11.477 C 18.451 11.477 20.437 13.413 20.437 15.801 C 20.437 17.725 19.148 19.355 17.365 19.916 L 17.365 21.658 L 17.365 22.258 L 17.365 22.286 L 22.258 22.286 L 22.258 20.523 L 19.842 20.523 C 21.295 19.421 22.229 17.709 22.229 15.787 C 22.229 12.464 19.44 9.771 16 9.771 C 12.56 9.771 9.771 12.464 9.771 15.787 C 9.771 17.709 10.705 19.421 12.158 20.523 L 9.742 20.523 L 9.742 22.286 Z"
                        fill="#708b96"
                        fill-rule="evenodd"
                      />
                      <path
                        d="M 16 28.444 C 9.127 28.444 3.556 22.873 3.556 16 L 0 16 C 0 24.837 7.163 32 16 32 Z M 28.444 16 C 28.444 22.873 22.873 28.444 16 28.444 L 16 32 C 24.837 32 32 24.837 32 16 Z M 16 3.556 C 22.873 3.556 28.444 9.127 28.444 16 L 32 16 C 32 7.163 24.837 0 16 0 Z M 16 0 C 7.163 0 0 7.163 0 16 L 3.556 16 C 3.556 9.127 9.127 3.556 16 3.556 Z"
                        fill="url(#paint0_linear_359)"
                      />
                    </svg>
                  </div>
                  <p
                    class="MuiTypography-root MuiTypography-body1"
                    style="line-height: 1.4; margin-left: 10px; margin-right: 10px;"
                  >
                    wETH-gOHM
                  </p>
                  <svg
                    aria-hidden="true"
                    class="MuiSvgIcon-root MuiSvgIcon-fontSizeLarge"
                    focusable="false"
                    style="font-size: 15px;"
                    viewBox="0 0 32 32"
                  >
                    <path
                      d="m16 32c8.8366 0 16-7.1634 16-16 0-8.83656-7.1634-16-16-16-8.83656 0-16 7.16344-16 16 0 8.8366 7.16344 16 16 16z"
                      fill="#000"
                    />
                    <path
                      d="m13.0371 19.4734c-.1604.0004-.3156-.0562-.4381-.1598-.1225-.1035-.2041-.2472-.2304-.4054l-1.8907-11.11626c-.0154-.08784-.013-.17786.0069-.26477.0199-.08692.057-.16898.1091-.24138.0777-.10949.1862-.19347.3117-.24133.1254-.04785.2623-.05743.3932-.02753.1309.02991.25.09796.3423.19555.0922.0976.1535.22035.176.35274l1.8906 11.11628c.0154.0879.013.1779-.0069.2648s-.057.169-.1091.2414c-.0515.0727-.1169.1345-.1923.1819-.0755.0474-.1595.0795-.2474.0944-.038.0063-.0764.0095-.1149.0094z"
                      fill="#cf0"
                    />
                    <path
                      d="m13.0371 19.4734c-.1604.0004-.3156-.0562-.4381-.1598-.1225-.1035-.2041-.2472-.2304-.4054l-1.8907-11.11626c-.0154-.08784-.013-.17786.0069-.26477.0199-.08692.057-.16898.1091-.24138.0777-.10949.1862-.19347.3117-.24133.1254-.04785.2623-.05743.3932-.02753.1309.02991.25.09796.3423.19555.0922.0976.1535.22035.176.35274l1.8906 11.11628c.0154.0879.013.1779-.0069.2648s-.057.169-.1091.2414c-.0515.0727-.1169.1345-.1923.1819-.0755.0474-.1595.0795-.2474.0944-.038.0063-.0764.0095-.1149.0094z"
                      fill="#cf0"
                    />
                    <path
                      d="m16.2058 14.3466c-1.0407-.0013-2.0586.3046-2.9262.8794l.2288 1.3455c.7375-.6398 1.6787-.9961 2.655-1.0051.9763-.0089 1.9238.33 2.6729.9562s1.2507 1.4986 1.415 2.461-.0195 1.9519-.5184 2.7911-1.2804 1.4734-2.2043 1.7888c-.924.3154-1.9301.2916-2.838-.0674-.908-.3589-1.6585-1.0294-2.117-1.8913-.4585-.862-.5951-1.859-.3854-2.8126l-.3648-2.1416c-.6752.9802-1.0024 2.1584-.9294 3.3464.0729 1.1879.5419 2.3172 1.3319 3.2074.79.8903 1.8556 1.4901 3.0265 1.7037 1.1709.2137 2.3796.0288 3.4331-.5251 1.0535-.5538 1.891-1.4448 2.3788-2.5304.4878-1.0857.5977-2.3035.3123-3.459-.2855-1.1555-.95-2.182-1.8872-2.9156-.9373-.7335-2.0934-1.1319-3.2836-1.1314z"
                      fill="#cf0"
                    />
                    <g
                      fill="#1cd8d2"
                    >
                      <path
                        d="m15.9148 22.7814c.4006 0 .7254-.3248.7254-.7255 0-.4006-.3248-.7255-.7254-.7255-.4007 0-.7255.3249-.7255.7255 0 .4007.3248.7255.7255.7255z"
                      />
                      <path
                        d="m18.1808 21.9368c.4007 0 .7255-.3248.7255-.7255s-.3248-.7255-.7255-.7255c-.4006 0-.7254.3248-.7254.7255s.3248.7255.7254.7255z"
                      />
                      <path
                        d="m16.3998 20.3814c.4007 0 .7255-.3248.7255-.7255s-.3248-.7255-.7255-.7255c-.4006 0-.7254.3248-.7254.7255s.3248.7255.7254.7255z"
                      />
                      <path
                        d="m14.1475 21.1227c.4006 0 .7254-.3248.7254-.7255 0-.4006-.3248-.7254-.7254-.7254-.4007 0-.7255.3248-.7255.7254 0 .4007.3248.7255.7255.7255z"
                      />
                      <path
                        d="m18.6448 19.638c.4007 0 .7255-.3248.7255-.7255s-.3248-.7255-.7255-.7255-.7255.3248-.7255.7255.3248.7255.7255.7255z"
                      />
                      <path
                        d="m16.8838 17.9814c.4007 0 .7255-.3249.7255-.7255 0-.4007-.3248-.7255-.7255-.7255-.4006 0-.7254.3248-.7254.7255 0 .4006.3248.7255.7254.7255z"
                      />
                      <path
                        d="m14.6104 18.825c.4007 0 .7255-.3248.7255-.7255s-.3248-.7255-.7255-.7255-.7255.3248-.7255.7255.3248.7255.7255.7255z"
                      />
                    </g>
                  </svg>
                </div>
              </td>
              <td
                class="MuiTableCell-root"
              >
                <p
                  class="MuiTypography-root MuiTypography-body1"
                  style="line-height: 1.4;"
                >
                  <span
                    class="MuiSkeleton-root MuiSkeleton-text MuiSkeleton-pulse"
                    style="width: 100%;"
                  />
                </p>
              </td>
              <td
                class="MuiTableCell-root"
              >
                <p
                  class="MuiTypography-root MuiTypography-body1"
                  style="line-height: 1.4;"
                >
                  <span
                    class="MuiSkeleton-root MuiSkeleton-text MuiSkeleton-pulse"
                    style="width: 100%;"
                  />
                </p>
              </td>
              <td
                class="MuiTableCell-root"
              >
                <p
                  class="MuiTypography-root MuiTypography-body1"
                  style="line-height: 1.4;"
                />
              </td>
              <td
                class="MuiTableCell-root"
              >
                <a
                  aria-disabled="false"
                  class="MuiButtonBase-root MuiButton-root MuiButton-outlined makeStyles-root-72 makeStyles-root-108 undefined MuiButton-outlinedSecondary MuiButton-outlinedSizeSmall MuiButton-sizeSmall MuiButton-disableElevation MuiButton-fullWidth"
                  href="https://oolongswap.com/#/farm/lp"
                  tabindex="0"
                  target="_blank"
                >
                  <span
                    class="MuiButton-label"
                  >
                    Stake on
                     
                    OolongSwap
                    <span
                      class="MuiButton-endIcon MuiButton-iconSizeSmall"
                    >
                      <svg
                        aria-hidden="true"
                        class="MuiSvgIcon-root MuiSvgIcon-fontSizeLarge"
                        focusable="false"
                        viewBox="0 0 20 20"
                      >
                        <path
                          d="M4.297 17.445h9.539c1.523 0 2.305-.78 2.305-2.28v-9.58c0-1.507-.782-2.288-2.305-2.288h-9.54c-1.523 0-2.304.773-2.304 2.289v9.578c0 1.508.781 2.281 2.305 2.281Zm.016-.968c-.875 0-1.352-.461-1.352-1.368V5.633c0-.899.477-1.367 1.352-1.367h9.5c.867 0 1.359.468 1.359 1.367v9.476c0 .907-.492 1.368-1.36 1.368h-9.5Zm7.296-4.235c.266 0 .438-.195.438-.476V7.867c0-.344-.188-.492-.492-.492H7.64c-.29 0-.47.172-.47.438 0 .265.188.445.477.445H9.53l1.133-.078-1.055.992-3.382 3.383a.476.476 0 0 0-.149.328c0 .273.18.453.453.453a.47.47 0 0 0 .344-.149L10.25 9.82l.984-1.047-.078 1.282v1.718c0 .29.18.47.453.47Z"
                        />
                      </svg>
                    </span>
                  </span>
                </a>
              </td>
            </tr>
          </table>
        </div>
      </div>
    </div>
  </div>
</div>
`;<|MERGE_RESOLUTION|>--- conflicted
+++ resolved
@@ -2549,21 +2549,21 @@
               </td>
             </tr>
             <tr
-              class="MuiTableRow-root"
+              class="MuiTableRow-root css-xjst8z-MuiTableRow-root"
             >
               <td
-                class="MuiTableCell-root"
+                class="MuiTableCell-root MuiTableCell-sizeMedium css-9r6b29-MuiTableCell-root"
               >
                 <div
-                  class="MuiBox-root MuiBox-root-52"
+                  class="MuiBox-root css-u4p24i"
                   style="white-space: nowrap;"
                 >
                   <div
-                    class="MuiBox-root MuiBox-root-53"
+                    class="MuiBox-root css-1xhj18k"
                   >
                     <svg
                       aria-hidden="true"
-                      class="MuiSvgIcon-root MuiSvgIcon-fontSizeLarge"
+                      class="MuiSvgIcon-root MuiSvgIcon-fontSizeLarge css-1djwm8g-MuiSvgIcon-root"
                       focusable="false"
                       style="z-index: 1;"
                       viewBox="0 0 32 32"
@@ -2609,7 +2609,7 @@
                     </svg>
                     <svg
                       aria-hidden="true"
-                      class="MuiSvgIcon-root MuiSvgIcon-fontSizeLarge"
+                      class="MuiSvgIcon-root MuiSvgIcon-fontSizeLarge css-1djwm8g-MuiSvgIcon-root"
                       focusable="false"
                       style="margin-left: -6px; z-index: 1;"
                       viewBox="0 0 32 32"
@@ -2658,14 +2658,14 @@
                     </svg>
                   </div>
                   <p
-                    class="MuiTypography-root MuiTypography-body1"
+                    class="MuiTypography-root MuiTypography-body1 css-69sme-MuiTypography-root"
                     style="line-height: 1.4; margin-left: 10px; margin-right: 10px;"
                   >
                     wETH-gOHM
                   </p>
                   <svg
                     aria-hidden="true"
-                    class="MuiSvgIcon-root MuiSvgIcon-fontSizeLarge"
+                    class="MuiSvgIcon-root MuiSvgIcon-fontSizeLarge css-1djwm8g-MuiSvgIcon-root"
                     focusable="false"
                     style="font-size: 15px;"
                     viewBox="0 0 32 32"
@@ -2715,69 +2715,64 @@
                 </div>
               </td>
               <td
-                class="MuiTableCell-root"
+                class="MuiTableCell-root MuiTableCell-sizeMedium css-9r6b29-MuiTableCell-root"
               >
                 <p
-                  class="MuiTypography-root MuiTypography-body1"
+                  class="MuiTypography-root MuiTypography-body1 css-69sme-MuiTypography-root"
                   style="line-height: 1.4;"
                 >
                   <span
-                    class="MuiSkeleton-root MuiSkeleton-text MuiSkeleton-pulse"
+                    class="MuiSkeleton-root MuiSkeleton-text MuiSkeleton-pulse css-1l7q9tc-MuiSkeleton-root"
                     style="width: 100%;"
                   />
                 </p>
               </td>
               <td
-                class="MuiTableCell-root"
+                class="MuiTableCell-root MuiTableCell-sizeMedium css-9r6b29-MuiTableCell-root"
               >
                 <p
-                  class="MuiTypography-root MuiTypography-body1"
+                  class="MuiTypography-root MuiTypography-body1 css-69sme-MuiTypography-root"
                   style="line-height: 1.4;"
                 >
                   <span
-                    class="MuiSkeleton-root MuiSkeleton-text MuiSkeleton-pulse"
+                    class="MuiSkeleton-root MuiSkeleton-text MuiSkeleton-pulse css-1l7q9tc-MuiSkeleton-root"
                     style="width: 100%;"
                   />
                 </p>
               </td>
               <td
-                class="MuiTableCell-root"
+                class="MuiTableCell-root MuiTableCell-sizeMedium css-9r6b29-MuiTableCell-root"
               >
                 <p
-                  class="MuiTypography-root MuiTypography-body1"
+                  class="MuiTypography-root MuiTypography-body1 css-69sme-MuiTypography-root"
                   style="line-height: 1.4;"
                 />
               </td>
               <td
-                class="MuiTableCell-root"
+                class="MuiTableCell-root MuiTableCell-sizeMedium css-9r6b29-MuiTableCell-root"
               >
                 <a
-                  aria-disabled="false"
-                  class="MuiButtonBase-root MuiButton-root MuiButton-outlined makeStyles-root-18 makeStyles-root-54 undefined MuiButton-outlinedSecondary MuiButton-outlinedSizeSmall MuiButton-sizeSmall MuiButton-disableElevation MuiButton-fullWidth"
+                  class="MuiButton-root MuiButton-outlined MuiButton-outlinedSecondary MuiButton-sizeSmall MuiButton-outlinedSizeSmall MuiButton-disableElevation MuiButton-fullWidth MuiButtonBase-root Button-root undefined css-6dncw-MuiButtonBase-root-MuiButton-root"
                   href="https://oolongswap.com/#/farm/lp"
                   tabindex="0"
                   target="_blank"
                 >
+                  Stake on
+                   
+                  OolongSwap
                   <span
-                    class="MuiButton-label"
-                  >
-                    Stake on
-                     
-                    OolongSwap
-                    <span
-                      class="MuiButton-endIcon MuiButton-iconSizeSmall"
-                    >
-                      <svg
-                        aria-hidden="true"
-                        class="MuiSvgIcon-root MuiSvgIcon-fontSizeLarge"
-                        focusable="false"
-                        viewBox="0 0 20 20"
-                      >
-                        <path
-                          d="M4.297 17.445h9.539c1.523 0 2.305-.78 2.305-2.28v-9.58c0-1.507-.782-2.288-2.305-2.288h-9.54c-1.523 0-2.304.773-2.304 2.289v9.578c0 1.508.781 2.281 2.305 2.281Zm.016-.968c-.875 0-1.352-.461-1.352-1.368V5.633c0-.899.477-1.367 1.352-1.367h9.5c.867 0 1.359.468 1.359 1.367v9.476c0 .907-.492 1.368-1.36 1.368h-9.5Zm7.296-4.235c.266 0 .438-.195.438-.476V7.867c0-.344-.188-.492-.492-.492H7.64c-.29 0-.47.172-.47.438 0 .265.188.445.477.445H9.53l1.133-.078-1.055.992-3.382 3.383a.476.476 0 0 0-.149.328c0 .273.18.453.453.453a.47.47 0 0 0 .344-.149L10.25 9.82l.984-1.047-.078 1.282v1.718c0 .29.18.47.453.47Z"
-                        />
-                      </svg>
-                    </span>
+                    class="MuiButton-endIcon MuiButton-iconSizeSmall css-jcxoq4-MuiButton-endIcon"
+                  >
+                    <svg
+                      aria-hidden="true"
+                      class="MuiSvgIcon-root MuiSvgIcon-fontSizeLarge css-1562cnx-MuiSvgIcon-root"
+                      focusable="false"
+                      viewBox="0 0 20 20"
+                    >
+                      <path
+                        d="M4.297 17.445h9.539c1.523 0 2.305-.78 2.305-2.28v-9.58c0-1.507-.782-2.288-2.305-2.288h-9.54c-1.523 0-2.304.773-2.304 2.289v9.578c0 1.508.781 2.281 2.305 2.281Zm.016-.968c-.875 0-1.352-.461-1.352-1.368V5.633c0-.899.477-1.367 1.352-1.367h9.5c.867 0 1.359.468 1.359 1.367v9.476c0 .907-.492 1.368-1.36 1.368h-9.5Zm7.296-4.235c.266 0 .438-.195.438-.476V7.867c0-.344-.188-.492-.492-.492H7.64c-.29 0-.47.172-.47.438 0 .265.188.445.477.445H9.53l1.133-.078-1.055.992-3.382 3.383a.476.476 0 0 0-.149.328c0 .273.18.453.453.453a.47.47 0 0 0 .344-.149L10.25 9.82l.984-1.047-.078 1.282v1.718c0 .29.18.47.453.47Z"
+                      />
+                    </svg>
                   </span>
                 </a>
               </td>
@@ -2796,11 +2791,7 @@
     id="stake-view"
   >
     <div
-<<<<<<< HEAD
       class="MuiPaper-root MuiPaper-elevation MuiPaper-rounded MuiPaper-elevation0 helloooooo Paper-root  css-m19e0g-MuiPaper-root"
-=======
-      class="MuiPaper-root makeStyles-root-55 makeStyles-root-56  MuiPaper-elevation0 MuiPaper-rounded"
->>>>>>> c81d6b2b
       style="transform: none; webkit-transition: transform 225ms cubic-bezier(0.4, 0, 0.2, 1) 0ms; transition: transform 225ms cubic-bezier(0.4, 0, 0.2, 1) 0ms;"
     >
       <div
@@ -2810,17 +2801,10 @@
           class="MuiGrid-root MuiGrid-item card-header css-159wrwf-MuiGrid-root"
         >
           <div
-<<<<<<< HEAD
             class="MuiBox-root css-gg4vpm"
           >
             <div
               class="MuiBox-root css-1xhj18k"
-=======
-            class="MuiBox-root MuiBox-root-57"
-          >
-            <div
-              class="MuiBox-root MuiBox-root-58"
->>>>>>> c81d6b2b
             >
               <h5
                 class="MuiTypography-root MuiTypography-h5 header-text css-903ewo-MuiTypography-root"
@@ -2833,17 +2817,10 @@
             />
           </div>
           <div
-<<<<<<< HEAD
             class="MuiBox-root css-k008qs"
           >
             <div
               class="rebase-timer MuiBox-root css-0"
-=======
-            class="MuiBox-root MuiBox-root-59"
-          >
-            <div
-              class="MuiBox-root MuiBox-root-60 rebase-timer"
->>>>>>> c81d6b2b
             >
               <p
                 class="MuiTypography-root MuiTypography-body2 css-112gc2l-MuiTypography-root"
@@ -2860,21 +2837,13 @@
           class="MuiGrid-root MuiGrid-item css-159wrwf-MuiGrid-root"
         >
           <div
-<<<<<<< HEAD
             class="MuiBox-root css-15i1vgz"
-=======
-            class="MuiBox-root MuiBox-root-61"
->>>>>>> c81d6b2b
           >
             <div
               class="MuiGrid-root css-vz6rvy-MuiGrid-root"
             >
               <div
-<<<<<<< HEAD
                 class="MuiBox-root css-rjww1q"
-=======
-                class="MuiBox-root MuiBox-root-62"
->>>>>>> c81d6b2b
               >
                 <div
                   class="MuiGrid-root MuiGrid-container MuiGrid-spacing-xs-2 css-1wlo379-MuiGrid-root"
@@ -2883,17 +2852,10 @@
                     class="MuiGrid-root MuiGrid-item MuiGrid-grid-xs-12 MuiGrid-grid-sm-4 css-wmkgw3-MuiGrid-root"
                   >
                     <div
-<<<<<<< HEAD
                       class="Metric-root stake-apy css-1xkrsym"
                     >
                       <div
                         class="MuiBox-root css-1di3kc0"
-=======
-                      class="makeStyles-root-63 stake-apy"
-                    >
-                      <div
-                        class="MuiBox-root MuiBox-root-64"
->>>>>>> c81d6b2b
                       >
                         <p
                           class="MuiTypography-root MuiTypography-body1 Metric-label css-tlko1g-MuiTypography-root"
@@ -2916,17 +2878,10 @@
                     class="MuiGrid-root MuiGrid-item MuiGrid-grid-xs-12 MuiGrid-grid-sm-4 css-wmkgw3-MuiGrid-root"
                   >
                     <div
-<<<<<<< HEAD
                       class="Metric-root stake-tvl css-1xkrsym"
                     >
                       <div
                         class="MuiBox-root css-1di3kc0"
-=======
-                      class="makeStyles-root-63 stake-tvl"
-                    >
-                      <div
-                        class="MuiBox-root MuiBox-root-65"
->>>>>>> c81d6b2b
                       >
                         <p
                           class="MuiTypography-root MuiTypography-body1 Metric-label css-tlko1g-MuiTypography-root"
@@ -2949,36 +2904,21 @@
                     class="MuiGrid-root MuiGrid-item MuiGrid-grid-xs-12 MuiGrid-grid-sm-4 css-wmkgw3-MuiGrid-root"
                   >
                     <div
-<<<<<<< HEAD
                       class="Metric-root stake-index css-1xkrsym"
                     >
                       <div
                         class="MuiBox-root css-1di3kc0"
-=======
-                      class="makeStyles-root-63 stake-index"
-                    >
-                      <div
-                        class="MuiBox-root MuiBox-root-66"
->>>>>>> c81d6b2b
                       >
                         <p
                           class="MuiTypography-root MuiTypography-body1 Metric-label css-tlko1g-MuiTypography-root"
                         >
                           Current Index
                           <div
-<<<<<<< HEAD
                             class="MuiBox-root css-w341jy"
                             style="font-size: 14px;"
                           >
                             <div
                               class="MuiBox-root css-0"
-=======
-                            class="MuiBox-root MuiBox-root-67"
-                            style="font-size: 16px;"
-                          >
-                            <div
-                              class="MuiBox-root MuiBox-root-68"
->>>>>>> c81d6b2b
                               style="display: inline-flex; justify-content: center; align-self: center;"
                             >
                               <svg
@@ -3012,7 +2952,6 @@
             </div>
           </div>
           <div
-<<<<<<< HEAD
             class="MuiBox-root css-dvxtzn"
           >
             <div
@@ -3020,15 +2959,6 @@
             >
               <button
                 class="MuiButton-root MuiButton-contained MuiButton-containedPrimary MuiButton-sizeLarge MuiButton-containedSizeLarge MuiButton-disableElevation MuiButtonBase-root Button-root undefined css-1s3qiyy-MuiButtonBase-root-MuiButton-root"
-=======
-            class="MuiBox-root MuiBox-root-70"
-          >
-            <div
-              class="MuiBox-root MuiBox-root-71"
-            >
-              <button
-                class="MuiButtonBase-root MuiButton-root MuiButton-contained makeStyles-root-72 makeStyles-root-73 undefined MuiButton-containedPrimary MuiButton-containedSizeLarge MuiButton-sizeLarge MuiButton-disableElevation"
->>>>>>> c81d6b2b
                 style="font-size: 1.2857rem;"
                 tabindex="0"
                 type="button"
@@ -3046,11 +2976,7 @@
       </div>
     </div>
     <div
-<<<<<<< HEAD
       class="MuiPaper-root MuiPaper-elevation MuiPaper-rounded MuiPaper-elevation0 helloooooo Paper-root  css-m19e0g-MuiPaper-root"
-=======
-      class="MuiPaper-root makeStyles-root-55 makeStyles-root-78  MuiPaper-elevation0 MuiPaper-rounded"
->>>>>>> c81d6b2b
       style="transform: none; webkit-transition: transform 225ms cubic-bezier(0.4, 0, 0.2, 1) 0ms; transition: transform 225ms cubic-bezier(0.4, 0, 0.2, 1) 0ms;"
     >
       <div
@@ -3060,17 +2986,10 @@
           class="MuiGrid-root MuiGrid-item card-header css-159wrwf-MuiGrid-root"
         >
           <div
-<<<<<<< HEAD
             class="MuiBox-root css-gg4vpm"
           >
             <div
               class="MuiBox-root css-1xhj18k"
-=======
-            class="MuiBox-root MuiBox-root-79"
-          >
-            <div
-              class="MuiBox-root MuiBox-root-80"
->>>>>>> c81d6b2b
             >
               <h5
                 class="MuiTypography-root MuiTypography-h5 header-text css-903ewo-MuiTypography-root"
@@ -3090,11 +3009,7 @@
             class="MuiTable-root css-17zo3iv-MuiTable-root"
           >
             <thead
-<<<<<<< HEAD
               class="MuiTableHead-root ExternalStakePools-stakePoolHeaderText css-1crhyyu-MuiTableHead-root"
-=======
-              class="MuiTableHead-root makeStyles-stakePoolHeaderText-75"
->>>>>>> c81d6b2b
             >
               <tr
                 class="MuiTableRow-root MuiTableRow-head css-xjst8z-MuiTableRow-root"
@@ -3130,19 +3045,11 @@
                 class="MuiTableCell-root MuiTableCell-sizeMedium css-9r6b29-MuiTableCell-root"
               >
                 <div
-<<<<<<< HEAD
                   class="MuiBox-root css-u4p24i"
                   style="white-space: nowrap;"
                 >
                   <div
                     class="MuiBox-root css-1xhj18k"
-=======
-                  class="MuiBox-root MuiBox-root-81"
-                  style="white-space: nowrap;"
-                >
-                  <div
-                    class="MuiBox-root MuiBox-root-82"
->>>>>>> c81d6b2b
                   >
                     <svg
                       aria-hidden="true"
@@ -3594,12 +3501,7 @@
                 class="MuiTableCell-root MuiTableCell-sizeMedium css-9r6b29-MuiTableCell-root"
               >
                 <a
-<<<<<<< HEAD
                   class="MuiButton-root MuiButton-outlined MuiButton-outlinedSecondary MuiButton-sizeSmall MuiButton-outlinedSizeSmall MuiButton-disableElevation MuiButton-fullWidth MuiButtonBase-root Button-root undefined css-6dncw-MuiButtonBase-root-MuiButton-root"
-=======
-                  aria-disabled="false"
-                  class="MuiButtonBase-root MuiButton-root MuiButton-outlined makeStyles-root-72 makeStyles-root-84 undefined MuiButton-outlinedSecondary MuiButton-outlinedSizeSmall MuiButton-sizeSmall MuiButton-disableElevation MuiButton-fullWidth"
->>>>>>> c81d6b2b
                   href="https://app.sushi.com/farm?filter=2x"
                   tabindex="0"
                   target="_blank"
@@ -3631,19 +3533,11 @@
                 class="MuiTableCell-root MuiTableCell-sizeMedium css-9r6b29-MuiTableCell-root"
               >
                 <div
-<<<<<<< HEAD
                   class="MuiBox-root css-u4p24i"
                   style="white-space: nowrap;"
                 >
                   <div
                     class="MuiBox-root css-1xhj18k"
-=======
-                  class="MuiBox-root MuiBox-root-85"
-                  style="white-space: nowrap;"
-                >
-                  <div
-                    class="MuiBox-root MuiBox-root-86"
->>>>>>> c81d6b2b
                   >
                     <svg
                       aria-hidden="true"
@@ -3799,12 +3693,7 @@
                 class="MuiTableCell-root MuiTableCell-sizeMedium css-9r6b29-MuiTableCell-root"
               >
                 <a
-<<<<<<< HEAD
                   class="MuiButton-root MuiButton-outlined MuiButton-outlinedSecondary MuiButton-sizeSmall MuiButton-outlinedSizeSmall MuiButton-disableElevation MuiButton-fullWidth MuiButtonBase-root Button-root undefined css-6dncw-MuiButtonBase-root-MuiButton-root"
-=======
-                  aria-disabled="false"
-                  class="MuiButtonBase-root MuiButton-root MuiButton-outlined makeStyles-root-72 makeStyles-root-87 undefined MuiButton-outlinedSecondary MuiButton-outlinedSizeSmall MuiButton-sizeSmall MuiButton-disableElevation MuiButton-fullWidth"
->>>>>>> c81d6b2b
                   href="https://app.sushi.com/farm?filter=2x"
                   tabindex="0"
                   target="_blank"
@@ -3836,19 +3725,11 @@
                 class="MuiTableCell-root MuiTableCell-sizeMedium css-9r6b29-MuiTableCell-root"
               >
                 <div
-<<<<<<< HEAD
                   class="MuiBox-root css-u4p24i"
                   style="white-space: nowrap;"
                 >
                   <div
                     class="MuiBox-root css-1xhj18k"
-=======
-                  class="MuiBox-root MuiBox-root-88"
-                  style="white-space: nowrap;"
-                >
-                  <div
-                    class="MuiBox-root MuiBox-root-89"
->>>>>>> c81d6b2b
                   >
                     <svg
                       aria-hidden="true"
@@ -3978,12 +3859,7 @@
                 class="MuiTableCell-root MuiTableCell-sizeMedium css-9r6b29-MuiTableCell-root"
               >
                 <a
-<<<<<<< HEAD
                   class="MuiButton-root MuiButton-outlined MuiButton-outlinedSecondary MuiButton-sizeSmall MuiButton-outlinedSizeSmall MuiButton-disableElevation MuiButton-fullWidth MuiButtonBase-root Button-root undefined css-6dncw-MuiButtonBase-root-MuiButton-root"
-=======
-                  aria-disabled="false"
-                  class="MuiButtonBase-root MuiButton-root MuiButton-outlined makeStyles-root-72 makeStyles-root-90 undefined MuiButton-outlinedSecondary MuiButton-outlinedSizeSmall MuiButton-sizeSmall MuiButton-disableElevation MuiButton-fullWidth"
->>>>>>> c81d6b2b
                   href="https://traderjoexyz.com/farm/0xB674f93952F02F2538214D4572Aa47F262e990Ff-0x188bED1968b795d5c9022F6a0bb5931Ac4c18F00"
                   tabindex="0"
                   target="_blank"
@@ -4015,19 +3891,11 @@
                 class="MuiTableCell-root MuiTableCell-sizeMedium css-9r6b29-MuiTableCell-root"
               >
                 <div
-<<<<<<< HEAD
                   class="MuiBox-root css-u4p24i"
                   style="white-space: nowrap;"
                 >
                   <div
                     class="MuiBox-root css-1xhj18k"
-=======
-                  class="MuiBox-root MuiBox-root-91"
-                  style="white-space: nowrap;"
-                >
-                  <div
-                    class="MuiBox-root MuiBox-root-92"
->>>>>>> c81d6b2b
                   >
                     <svg
                       aria-hidden="true"
@@ -4221,12 +4089,7 @@
                 class="MuiTableCell-root MuiTableCell-sizeMedium css-9r6b29-MuiTableCell-root"
               >
                 <a
-<<<<<<< HEAD
                   class="MuiButton-root MuiButton-outlined MuiButton-outlinedSecondary MuiButton-sizeSmall MuiButton-outlinedSizeSmall MuiButton-disableElevation MuiButton-fullWidth MuiButtonBase-root Button-root undefined css-6dncw-MuiButtonBase-root-MuiButton-root"
-=======
-                  aria-disabled="false"
-                  class="MuiButtonBase-root MuiButton-root MuiButton-outlined makeStyles-root-72 makeStyles-root-93 undefined MuiButton-outlinedSecondary MuiButton-outlinedSizeSmall MuiButton-sizeSmall MuiButton-disableElevation MuiButton-fullWidth"
->>>>>>> c81d6b2b
                   href="https://app.spiritswap.finance/#/farms/allfarms"
                   tabindex="0"
                   target="_blank"
@@ -4258,19 +4121,11 @@
                 class="MuiTableCell-root MuiTableCell-sizeMedium css-9r6b29-MuiTableCell-root"
               >
                 <div
-<<<<<<< HEAD
                   class="MuiBox-root css-u4p24i"
                   style="white-space: nowrap;"
                 >
                   <div
                     class="MuiBox-root css-1xhj18k"
-=======
-                  class="MuiBox-root MuiBox-root-94"
-                  style="white-space: nowrap;"
-                >
-                  <div
-                    class="MuiBox-root MuiBox-root-95"
->>>>>>> c81d6b2b
                   >
                     <svg
                       aria-hidden="true"
@@ -4464,12 +4319,7 @@
                 class="MuiTableCell-root MuiTableCell-sizeMedium css-9r6b29-MuiTableCell-root"
               >
                 <a
-<<<<<<< HEAD
                   class="MuiButton-root MuiButton-outlined MuiButton-outlinedSecondary MuiButton-sizeSmall MuiButton-outlinedSizeSmall MuiButton-disableElevation MuiButton-fullWidth MuiButtonBase-root Button-root undefined css-6dncw-MuiButtonBase-root-MuiButton-root"
-=======
-                  aria-disabled="false"
-                  class="MuiButtonBase-root MuiButton-root MuiButton-outlined makeStyles-root-72 makeStyles-root-96 undefined MuiButton-outlinedSecondary MuiButton-outlinedSizeSmall MuiButton-sizeSmall MuiButton-disableElevation MuiButton-fullWidth"
->>>>>>> c81d6b2b
                   href="https://beets.fi/#/pool/0xf7bf0f161d3240488807ffa23894452246049916000200000000000000000198"
                   tabindex="0"
                   target="_blank"
@@ -4501,19 +4351,11 @@
                 class="MuiTableCell-root MuiTableCell-sizeMedium css-9r6b29-MuiTableCell-root"
               >
                 <div
-<<<<<<< HEAD
                   class="MuiBox-root css-u4p24i"
                   style="white-space: nowrap;"
                 >
                   <div
                     class="MuiBox-root css-1xhj18k"
-=======
-                  class="MuiBox-root MuiBox-root-97"
-                  style="white-space: nowrap;"
-                >
-                  <div
-                    class="MuiBox-root MuiBox-root-98"
->>>>>>> c81d6b2b
                   >
                     <svg
                       aria-hidden="true"
@@ -4679,12 +4521,7 @@
                 class="MuiTableCell-root MuiTableCell-sizeMedium css-9r6b29-MuiTableCell-root"
               >
                 <a
-<<<<<<< HEAD
                   class="MuiButton-root MuiButton-outlined MuiButton-outlinedSecondary MuiButton-sizeSmall MuiButton-outlinedSizeSmall MuiButton-disableElevation MuiButton-fullWidth MuiButtonBase-root Button-root undefined css-6dncw-MuiButtonBase-root-MuiButton-root"
-=======
-                  aria-disabled="false"
-                  class="MuiButtonBase-root MuiButton-root MuiButton-outlined makeStyles-root-72 makeStyles-root-99 undefined MuiButton-outlinedSecondary MuiButton-outlinedSizeSmall MuiButton-sizeSmall MuiButton-disableElevation MuiButton-fullWidth"
->>>>>>> c81d6b2b
                   href="https://zipswap.fi/#/farm/0x3f6da9334142477718bE2ecC3577d1A28dceAAe1"
                   tabindex="0"
                   target="_blank"
@@ -4716,19 +4553,11 @@
                 class="MuiTableCell-root MuiTableCell-sizeMedium css-9r6b29-MuiTableCell-root"
               >
                 <div
-<<<<<<< HEAD
                   class="MuiBox-root css-u4p24i"
                   style="white-space: nowrap;"
                 >
                   <div
                     class="MuiBox-root css-1xhj18k"
-=======
-                  class="MuiBox-root MuiBox-root-100"
-                  style="white-space: nowrap;"
-                >
-                  <div
-                    class="MuiBox-root MuiBox-root-101"
->>>>>>> c81d6b2b
                   >
                     <svg
                       aria-hidden="true"
@@ -5266,12 +5095,7 @@
                 class="MuiTableCell-root MuiTableCell-sizeMedium css-9r6b29-MuiTableCell-root"
               >
                 <a
-<<<<<<< HEAD
                   class="MuiButton-root MuiButton-outlined MuiButton-outlinedSecondary MuiButton-sizeSmall MuiButton-outlinedSizeSmall MuiButton-disableElevation MuiButton-fullWidth MuiButtonBase-root Button-root undefined css-6dncw-MuiButtonBase-root-MuiButton-root"
-=======
-                  aria-disabled="false"
-                  class="MuiButtonBase-root MuiButton-root MuiButton-outlined makeStyles-root-72 makeStyles-root-102 undefined MuiButton-outlinedSecondary MuiButton-outlinedSizeSmall MuiButton-sizeSmall MuiButton-disableElevation MuiButton-fullWidth"
->>>>>>> c81d6b2b
                   href="https://jonesdao.io/farms"
                   tabindex="0"
                   target="_blank"
@@ -5303,19 +5127,11 @@
                 class="MuiTableCell-root MuiTableCell-sizeMedium css-9r6b29-MuiTableCell-root"
               >
                 <div
-<<<<<<< HEAD
                   class="MuiBox-root css-u4p24i"
                   style="white-space: nowrap;"
                 >
                   <div
                     class="MuiBox-root css-1xhj18k"
-=======
-                  class="MuiBox-root MuiBox-root-103"
-                  style="white-space: nowrap;"
-                >
-                  <div
-                    class="MuiBox-root MuiBox-root-104"
->>>>>>> c81d6b2b
                   >
                     <svg
                       aria-hidden="true"
@@ -5492,12 +5308,7 @@
                 class="MuiTableCell-root MuiTableCell-sizeMedium css-9r6b29-MuiTableCell-root"
               >
                 <a
-<<<<<<< HEAD
                   class="MuiButton-root MuiButton-outlined MuiButton-outlinedSecondary MuiButton-sizeSmall MuiButton-outlinedSizeSmall MuiButton-disableElevation MuiButton-fullWidth MuiButtonBase-root Button-root undefined css-6dncw-MuiButtonBase-root-MuiButton-root"
-=======
-                  aria-disabled="false"
-                  class="MuiButtonBase-root MuiButton-root MuiButton-outlined makeStyles-root-72 makeStyles-root-105 undefined MuiButton-outlinedSecondary MuiButton-outlinedSizeSmall MuiButton-sizeSmall MuiButton-disableElevation MuiButton-fullWidth"
->>>>>>> c81d6b2b
                   href="https://app.balancer.fi/#/pool/0xc45d42f801105e861e86658648e3678ad7aa70f900010000000000000000011e"
                   tabindex="0"
                   target="_blank"
@@ -5523,21 +5334,21 @@
               </td>
             </tr>
             <tr
-              class="MuiTableRow-root"
+              class="MuiTableRow-root css-xjst8z-MuiTableRow-root"
             >
               <td
-                class="MuiTableCell-root"
+                class="MuiTableCell-root MuiTableCell-sizeMedium css-9r6b29-MuiTableCell-root"
               >
                 <div
-                  class="MuiBox-root MuiBox-root-106"
+                  class="MuiBox-root css-u4p24i"
                   style="white-space: nowrap;"
                 >
                   <div
-                    class="MuiBox-root MuiBox-root-107"
+                    class="MuiBox-root css-1xhj18k"
                   >
                     <svg
                       aria-hidden="true"
-                      class="MuiSvgIcon-root MuiSvgIcon-fontSizeLarge"
+                      class="MuiSvgIcon-root MuiSvgIcon-fontSizeLarge css-1djwm8g-MuiSvgIcon-root"
                       focusable="false"
                       style="z-index: 1;"
                       viewBox="0 0 32 32"
@@ -5583,7 +5394,7 @@
                     </svg>
                     <svg
                       aria-hidden="true"
-                      class="MuiSvgIcon-root MuiSvgIcon-fontSizeLarge"
+                      class="MuiSvgIcon-root MuiSvgIcon-fontSizeLarge css-1djwm8g-MuiSvgIcon-root"
                       focusable="false"
                       style="margin-left: -6px; z-index: 1;"
                       viewBox="0 0 32 32"
@@ -5632,14 +5443,14 @@
                     </svg>
                   </div>
                   <p
-                    class="MuiTypography-root MuiTypography-body1"
+                    class="MuiTypography-root MuiTypography-body1 css-69sme-MuiTypography-root"
                     style="line-height: 1.4; margin-left: 10px; margin-right: 10px;"
                   >
                     wETH-gOHM
                   </p>
                   <svg
                     aria-hidden="true"
-                    class="MuiSvgIcon-root MuiSvgIcon-fontSizeLarge"
+                    class="MuiSvgIcon-root MuiSvgIcon-fontSizeLarge css-1djwm8g-MuiSvgIcon-root"
                     focusable="false"
                     style="font-size: 15px;"
                     viewBox="0 0 32 32"
@@ -5689,69 +5500,64 @@
                 </div>
               </td>
               <td
-                class="MuiTableCell-root"
+                class="MuiTableCell-root MuiTableCell-sizeMedium css-9r6b29-MuiTableCell-root"
               >
                 <p
-                  class="MuiTypography-root MuiTypography-body1"
+                  class="MuiTypography-root MuiTypography-body1 css-69sme-MuiTypography-root"
                   style="line-height: 1.4;"
                 >
                   <span
-                    class="MuiSkeleton-root MuiSkeleton-text MuiSkeleton-pulse"
+                    class="MuiSkeleton-root MuiSkeleton-text MuiSkeleton-pulse css-1l7q9tc-MuiSkeleton-root"
                     style="width: 100%;"
                   />
                 </p>
               </td>
               <td
-                class="MuiTableCell-root"
+                class="MuiTableCell-root MuiTableCell-sizeMedium css-9r6b29-MuiTableCell-root"
               >
                 <p
-                  class="MuiTypography-root MuiTypography-body1"
+                  class="MuiTypography-root MuiTypography-body1 css-69sme-MuiTypography-root"
                   style="line-height: 1.4;"
                 >
                   <span
-                    class="MuiSkeleton-root MuiSkeleton-text MuiSkeleton-pulse"
+                    class="MuiSkeleton-root MuiSkeleton-text MuiSkeleton-pulse css-1l7q9tc-MuiSkeleton-root"
                     style="width: 100%;"
                   />
                 </p>
               </td>
               <td
-                class="MuiTableCell-root"
+                class="MuiTableCell-root MuiTableCell-sizeMedium css-9r6b29-MuiTableCell-root"
               >
                 <p
-                  class="MuiTypography-root MuiTypography-body1"
+                  class="MuiTypography-root MuiTypography-body1 css-69sme-MuiTypography-root"
                   style="line-height: 1.4;"
                 />
               </td>
               <td
-                class="MuiTableCell-root"
+                class="MuiTableCell-root MuiTableCell-sizeMedium css-9r6b29-MuiTableCell-root"
               >
                 <a
-                  aria-disabled="false"
-                  class="MuiButtonBase-root MuiButton-root MuiButton-outlined makeStyles-root-72 makeStyles-root-108 undefined MuiButton-outlinedSecondary MuiButton-outlinedSizeSmall MuiButton-sizeSmall MuiButton-disableElevation MuiButton-fullWidth"
+                  class="MuiButton-root MuiButton-outlined MuiButton-outlinedSecondary MuiButton-sizeSmall MuiButton-outlinedSizeSmall MuiButton-disableElevation MuiButton-fullWidth MuiButtonBase-root Button-root undefined css-6dncw-MuiButtonBase-root-MuiButton-root"
                   href="https://oolongswap.com/#/farm/lp"
                   tabindex="0"
                   target="_blank"
                 >
+                  Stake on
+                   
+                  OolongSwap
                   <span
-                    class="MuiButton-label"
-                  >
-                    Stake on
-                     
-                    OolongSwap
-                    <span
-                      class="MuiButton-endIcon MuiButton-iconSizeSmall"
-                    >
-                      <svg
-                        aria-hidden="true"
-                        class="MuiSvgIcon-root MuiSvgIcon-fontSizeLarge"
-                        focusable="false"
-                        viewBox="0 0 20 20"
-                      >
-                        <path
-                          d="M4.297 17.445h9.539c1.523 0 2.305-.78 2.305-2.28v-9.58c0-1.507-.782-2.288-2.305-2.288h-9.54c-1.523 0-2.304.773-2.304 2.289v9.578c0 1.508.781 2.281 2.305 2.281Zm.016-.968c-.875 0-1.352-.461-1.352-1.368V5.633c0-.899.477-1.367 1.352-1.367h9.5c.867 0 1.359.468 1.359 1.367v9.476c0 .907-.492 1.368-1.36 1.368h-9.5Zm7.296-4.235c.266 0 .438-.195.438-.476V7.867c0-.344-.188-.492-.492-.492H7.64c-.29 0-.47.172-.47.438 0 .265.188.445.477.445H9.53l1.133-.078-1.055.992-3.382 3.383a.476.476 0 0 0-.149.328c0 .273.18.453.453.453a.47.47 0 0 0 .344-.149L10.25 9.82l.984-1.047-.078 1.282v1.718c0 .29.18.47.453.47Z"
-                        />
-                      </svg>
-                    </span>
+                    class="MuiButton-endIcon MuiButton-iconSizeSmall css-jcxoq4-MuiButton-endIcon"
+                  >
+                    <svg
+                      aria-hidden="true"
+                      class="MuiSvgIcon-root MuiSvgIcon-fontSizeLarge css-1562cnx-MuiSvgIcon-root"
+                      focusable="false"
+                      viewBox="0 0 20 20"
+                    >
+                      <path
+                        d="M4.297 17.445h9.539c1.523 0 2.305-.78 2.305-2.28v-9.58c0-1.507-.782-2.288-2.305-2.288h-9.54c-1.523 0-2.304.773-2.304 2.289v9.578c0 1.508.781 2.281 2.305 2.281Zm.016-.968c-.875 0-1.352-.461-1.352-1.368V5.633c0-.899.477-1.367 1.352-1.367h9.5c.867 0 1.359.468 1.359 1.367v9.476c0 .907-.492 1.368-1.36 1.368h-9.5Zm7.296-4.235c.266 0 .438-.195.438-.476V7.867c0-.344-.188-.492-.492-.492H7.64c-.29 0-.47.172-.47.438 0 .265.188.445.477.445H9.53l1.133-.078-1.055.992-3.382 3.383a.476.476 0 0 0-.149.328c0 .273.18.453.453.453a.47.47 0 0 0 .344-.149L10.25 9.82l.984-1.047-.078 1.282v1.718c0 .29.18.47.453.47Z"
+                      />
+                    </svg>
                   </span>
                 </a>
               </td>
