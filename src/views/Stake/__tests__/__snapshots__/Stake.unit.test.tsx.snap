// Vitest Snapshot v1

exports[`<Stake/> > should render component 1`] = `
<div>
  <div
    style="position: fixed; z-index: 9999; top: 16px; left: 16px; right: 16px; bottom: 16px; pointer-events: none;"
  />
  <div
    class="MuiBox-root css-b93e9j"
  >
    <div
      class="MuiBox-root css-6y4wdt"
    >
      <h1
        class="MuiTypography-root MuiTypography-h1 css-f2reur-MuiTypography-root"
      >
        Stake
      </h1>
    </div>
    <div
      class="MuiBox-root css-8atqhb"
    >
      <div
        class="MuiBox-root css-2iga26"
      >
        <div
          class="MuiBox-root css-kfqh0"
        >
          <div
            class="MuiBox-root css-rjww1q"
          >
            <div
              class="MuiGrid-root MuiGrid-container MuiGrid-spacing-xs-2 css-jhdc2n-MuiGrid-root"
            >
              <div
                class="MuiGrid-root MuiGrid-item MuiGrid-grid-xs-12 MuiGrid-grid-sm-4 css-1r6indk-MuiGrid-root"
              >
                <div
                  class="Metric-root stake-apy css-17kya8e"
                >
                  <div
                    class="MuiBox-root css-g45inh"
                  >
                    <div
                      class="MuiBox-root css-1n2mv2k"
                    >
                      <p
                        class="MuiTypography-root MuiTypography-body1 Metric-label css-1ehg17p-MuiTypography-root"
                      >
                        Annualized Rebases
                      </p>
                    </div>
                    <div
                      class="MuiBox-root css-2u9dk6"
                    >
                      <span
                        class="MuiSkeleton-root MuiSkeleton-text MuiSkeleton-pulse css-1l7q9tc-MuiSkeleton-root"
                        style="width: 100%;"
                      />
                    </div>
                  </div>
                </div>
              </div>
              <div
                class="MuiGrid-root MuiGrid-item MuiGrid-grid-xs-12 MuiGrid-grid-sm-4 css-1r6indk-MuiGrid-root"
              >
                <div
                  class="Metric-root  css-17kya8e"
                >
                  <div
                    class="MuiBox-root css-g45inh"
                  >
                    <div
                      class="MuiBox-root css-1n2mv2k"
                    >
                      <p
                        class="MuiTypography-root MuiTypography-body1 Metric-label css-1ehg17p-MuiTypography-root"
                      >
                        Time to Next Rebase
                      </p>
                    </div>
                    <div
                      class="MuiBox-root css-2u9dk6"
                    >
                      <div
                        class="MuiBox-root css-0"
                      >
                        <span
                          class="MuiSkeleton-root MuiSkeleton-text MuiSkeleton-pulse css-1l7q9tc-MuiSkeleton-root"
                          style="width: 155px;"
                        />
                      </div>
                    </div>
                  </div>
                </div>
              </div>
              <div
                class="MuiGrid-root MuiGrid-item MuiGrid-grid-xs-12 MuiGrid-grid-sm-4 css-1r6indk-MuiGrid-root"
              >
                <div
                  class="Metric-root stake-index css-17kya8e"
                >
                  <div
                    class="MuiBox-root css-g45inh"
                  >
                    <div
                      class="MuiBox-root css-1n2mv2k"
                    >
                      <p
                        class="MuiTypography-root MuiTypography-body1 Metric-label css-1ehg17p-MuiTypography-root"
                      >
                        Current Index
                      </p>
                      <div
                        class="Metric-label MuiBox-root css-70qvj9"
                        style="font-size: 14px;"
                      >
                        <div
                          class="MuiBox-root css-0"
                          style="display: inline-flex; justify-content: center; align-self: center;"
                        >
                          <svg
                            aria-hidden="true"
                            class="MuiSvgIcon-root MuiSvgIcon-fontSizeSmall info-icon css-1b8e8sl-MuiSvgIcon-root"
                            focusable="false"
                            style="margin: 0px 5px; font-size: 1em;"
                            viewBox="0 0 20 20"
                          >
                            <path
                              d="M 10 20 C 15.475 20 20 15.473 20 10 C 20 4.518 15.473 0 9.991 0 C 4.516 0 0 4.518 0 10 C 0 15.475 4.527 20 10 20 Z M 10 18.705 C 5.189 18.714 1.287 14.812 1.297 10.001 C 1.28 5.189 5.179 1.281 9.991 1.285 C 14.807 1.28 18.714 5.182 18.714 9.999 C 18.719 14.811 14.813 18.712 10 18.702 Z M 9.941 6.242 C 10.559 6.242 11.038 5.763 11.038 5.156 C 11.043 4.547 10.549 4.053 9.94 4.058 C 9.334 4.057 8.842 4.55 8.844 5.156 C 8.843 5.761 9.337 6.249 9.941 6.242 Z M 8.216 15.444 L 12.303 15.444 C 12.623 15.444 12.871 15.204 12.871 14.895 C 12.87 14.584 12.615 14.334 12.303 14.338 L 10.868 14.338 L 10.868 8.754 C 10.868 8.346 10.658 8.065 10.269 8.065 L 8.345 8.065 C 7.919 8.045 7.631 8.493 7.826 8.872 C 7.925 9.065 8.128 9.182 8.345 9.172 L 9.652 9.172 L 9.652 14.338 L 8.216 14.338 C 7.905 14.334 7.649 14.584 7.648 14.895 C 7.648 15.204 7.897 15.444 8.216 15.444 Z"
                            />
                          </svg>
                        </div>
                      </div>
                    </div>
                    <div
                      class="MuiBox-root css-2u9dk6"
                    >
                      <span
                        class="MuiSkeleton-root MuiSkeleton-text MuiSkeleton-pulse css-1l7q9tc-MuiSkeleton-root"
                        style="width: 100%;"
                      />
                    </div>
                  </div>
                </div>
              </div>
            </div>
          </div>
        </div>
      </div>
      <div
        class="MuiBox-root css-1oh8hbs"
      >
        <div
          class="MuiTabs-root stake-tab-buttons css-1d56ovj-MuiTabs-root"
        >
          <div
            class="MuiTabs-scroller MuiTabs-fixed css-kqhgxw-MuiTabs-scroller"
            style="overflow: hidden; margin-bottom: 0px;"
          >
            <div
              aria-label="stake tabs"
              class="MuiTabs-flexContainer MuiTabs-centered css-1mqo22u-MuiTabs-flexContainer"
              role="tablist"
            >
              <button
                aria-label="stake-button"
                aria-selected="true"
                class="MuiButtonBase-root MuiTab-root MuiTab-textColorPrimary Mui-selected css-n7tk4x-MuiButtonBase-root-MuiTab-root"
                role="tab"
                tabindex="0"
                type="button"
              >
<<<<<<< HEAD
                <button
                  aria-label="stake-button"
                  aria-selected="true"
                  class="MuiButtonBase-root MuiTab-root MuiTab-textColorPrimary Mui-selected css-7si1wa-MuiButtonBase-root-MuiTab-root"
                  role="tab"
                  tabindex="0"
                  type="button"
                >
                  Stake
                </button>
                <button
                  aria-label="unstake-button"
                  aria-selected="false"
                  class="MuiButtonBase-root MuiTab-root MuiTab-textColorPrimary css-7si1wa-MuiButtonBase-root-MuiTab-root"
                  role="tab"
                  tabindex="-1"
                  type="button"
                >
                  Unstake
                </button>
              </div>
              <span
                class="MuiTabs-indicator css-gi9wfz-MuiTabs-indicator"
                style="left: 0px; width: 0px; display: none;"
              />
=======
                Stake
              </button>
              <button
                aria-label="unstake-button"
                aria-selected="false"
                class="MuiButtonBase-root MuiTab-root MuiTab-textColorPrimary css-n7tk4x-MuiButtonBase-root-MuiTab-root"
                role="tab"
                tabindex="-1"
                type="button"
              >
                Unstake
              </button>
>>>>>>> 2c86b01f
            </div>
            <span
              class="MuiTabs-indicator css-gi9wfz-MuiTabs-indicator"
              style="left: 0px; width: 0px; display: none;"
            />
          </div>
        </div>
        <div
          class="MuiBox-root css-1j3w5pp"
        >
          <div
            class="MuiBox-root css-177ls2z"
          >
            <div
              class="MuiBox-root css-1q4x7b0"
            >
              <div
                class="MuiBox-root css-rsb8n"
              >
                <div
                  class="MuiBox-root css-474dq4"
                >
                  <div
                    class="MuiBox-root css-1xhj18k"
                  >
                    <div
                      class="MuiBox-root css-1y06tge"
                    >
                      <svg
                        aria-hidden="true"
                        class="MuiSvgIcon-root MuiSvgIcon-fontSizeLarge css-q02dra-MuiSvgIcon-root"
                        focusable="false"
                        viewBox="0 0 32 32"
                      >
                        <path
                          d="M0 16C0 7.163 7.163 0 16 0s16 7.163 16 16-7.163 16-16 16S0 24.837 0 16Z"
                          fill="#708B96"
                        />
                        <path
                          clip-rule="evenodd"
                          d="M17.536 23.04v.032h5.504v-1.984h-2.718c1.635-1.239 2.686-3.165 2.686-5.328 0-3.738-3.138-6.768-7.008-6.768s-7.008 3.03-7.008 6.768c0 2.163 1.05 4.089 2.686 5.328H8.96v1.984h5.504v-2.667c-2.005-.63-3.456-2.465-3.456-4.629 0-2.686 2.235-4.864 4.992-4.864s4.992 2.178 4.992 4.864c0 2.164-1.45 3.998-3.456 4.63v2.634Z"
                          fill="#fff"
                          fill-rule="evenodd"
                        />
                      </svg>
                      <p
                        class="MuiTypography-root MuiTypography-body1 css-1vrcty8-MuiTypography-root"
                      >
                        OHM
                      </p>
                      <svg
                        aria-hidden="true"
                        class="MuiSvgIcon-root MuiSvgIcon-fontSizeSmall css-1a8dpkb-MuiSvgIcon-root"
                        focusable="false"
                        viewBox="0 0 20 20"
                      >
                        <path
                          d="M 0.419 4.705 C 0.976 4.146 1.88 4.146 2.439 4.705 L 10 12.265 L 17.561 4.705 C 18.119 4.146 19.023 4.146 19.582 4.705 C 20.139 5.262 20.139 6.166 19.582 6.725 L 11.01 15.296 C 10.452 15.854 9.547 15.854 8.99 15.296 L 0.419 6.725 C -0.14 6.166 -0.14 5.262 0.419 4.705 Z"
                        />
                      </svg>
                    </div>
                  </div>
                  <div
                    class="MuiBox-root css-2tqcvj"
                  >
                    <div
                      class="MuiBox-root css-u4p24i"
                    >
                      <div
                        class="MuiInputBase-root MuiInputBase-colorPrimary css-f10l78-MuiInputBase-root"
                      >
                        <input
                          class="MuiInputBase-input css-ngazp5-MuiInputBase-input"
                          data-testid="ohm-input"
                          id="ohm-input"
                          min="0"
                          placeholder="0"
                          type="number"
                          value=""
                        />
                      </div>
                    </div>
                    <div
                      class="MuiBox-root css-xmuzeo"
                    >
                      <p
                        class="MuiTypography-root MuiTypography-body1 css-171aq4k-MuiTypography-root"
                      >
                        Balance: 0.00 OHM
                      </p>
                      <button
                        class="MuiButtonBase-root MuiButton-root MuiButton-text MuiButton-textPrimary MuiButton-sizeMedium MuiButton-textSizeMedium MuiButton-disableElevation css-1fre6y-MuiButtonBase-root-MuiButton-root"
                        style="margin: 0px 0px 0px 6px; min-width: 0; padding: 0px; font-weight: 450; font-size: 12px; line-height: 12px;"
                        tabindex="0"
                        type="button"
                      >
                        
                        Max
                      </button>
                    </div>
                  </div>
                </div>
                <div
                  class="MuiBox-root css-1vp8jwk"
                >
                  <div
                    class="MuiBox-root css-15xcawx"
                  >
                    <div
                      class="arrow-wrapper MuiBox-root css-0"
                    >
                      <svg
                        aria-hidden="true"
                        class="MuiSvgIcon-root MuiSvgIcon-fontSizeSmall rotate css-1jcayk0-MuiSvgIcon-root"
                        focusable="false"
                        viewBox="0 0 20 20"
                      >
                        <path
                          d="M 0.419 4.705 C 0.976 4.146 1.88 4.146 2.439 4.705 L 10 12.265 L 17.561 4.705 C 18.119 4.146 19.023 4.146 19.582 4.705 C 20.139 5.262 20.139 6.166 19.582 6.725 L 11.01 15.296 C 10.452 15.854 9.547 15.854 8.99 15.296 L 0.419 6.725 C -0.14 6.166 -0.14 5.262 0.419 4.705 Z"
                        />
                      </svg>
                    </div>
                  </div>
                </div>
                <div
                  class="MuiBox-root css-z3f9we"
                >
                  <div
                    class="MuiBox-root css-474dq4"
                  >
                    <div
                      class="MuiBox-root css-1xhj18k"
                    >
                      <div
                        class="MuiBox-root css-1gty9zi"
                      >
                        <svg
                          aria-hidden="true"
                          class="MuiSvgIcon-root MuiSvgIcon-fontSizeLarge css-q02dra-MuiSvgIcon-root"
                          focusable="false"
                          viewBox="0 0 32 32"
                        >
                          <defs>
                            <lineargradient
                              gradientTransform="matrix(0.177778, 0, 0, 0.177778, 1.777779, 1.777779)"
                              gradientUnits="userSpaceOnUse"
                              id="paint0_linear_359"
                              x1="80"
                              x2="80"
                              y1="-84"
                              y2="256"
                            >
                              <stop
                                offset="0.1949"
                                stop-color="#708B96"
                              />
                              <stop
                                offset="1"
                                stop-color="#F7FBE7"
                              />
                            </lineargradient>
                          </defs>
                          <path
                            d="M 1.778 16 C 1.778 8.145 8.145 1.778 16 1.778 C 23.855 1.778 30.222 8.145 30.222 16 C 30.222 23.855 23.855 30.222 16 30.222 C 8.145 30.222 1.778 23.855 1.778 16 Z"
                            fill="#fff"
                          />
                          <rect
                            fill="#fff"
                            height="12.516"
                            width="12.516"
                            x="9.742"
                            y="9.771"
                          />
                          <path
                            clip-rule="evenodd"
                            d="M 14.635 22.286 L 14.635 19.916 C 12.852 19.355 11.563 17.725 11.563 15.801 C 11.563 13.413 13.549 11.477 16 11.477 C 18.451 11.477 20.437 13.413 20.437 15.801 C 20.437 17.725 19.148 19.355 17.365 19.916 L 17.365 21.658 L 17.365 22.258 L 17.365 22.286 L 22.258 22.286 L 22.258 20.523 L 19.842 20.523 C 21.295 19.421 22.229 17.709 22.229 15.787 C 22.229 12.464 19.44 9.771 16 9.771 C 12.56 9.771 9.771 12.464 9.771 15.787 C 9.771 17.709 10.705 19.421 12.158 20.523 L 9.742 20.523 L 9.742 22.286 Z"
                            fill="#708b96"
                            fill-rule="evenodd"
                          />
                          <path
                            d="M 16 28.444 C 9.127 28.444 3.556 22.873 3.556 16 L 0 16 C 0 24.837 7.163 32 16 32 Z M 28.444 16 C 28.444 22.873 22.873 28.444 16 28.444 L 16 32 C 24.837 32 32 24.837 32 16 Z M 16 3.556 C 22.873 3.556 28.444 9.127 28.444 16 L 32 16 C 32 7.163 24.837 0 16 0 Z M 16 0 C 7.163 0 0 7.163 0 16 L 3.556 16 C 3.556 9.127 9.127 3.556 16 3.556 Z"
                            fill="url(#paint0_linear_359)"
                          />
                        </svg>
                        <p
                          class="MuiTypography-root MuiTypography-body1 css-1vrcty8-MuiTypography-root"
                        >
                          gOHM
                        </p>
                      </div>
                    </div>
                    <div
                      class="MuiBox-root css-2tqcvj"
                    >
                      <div
                        class="MuiBox-root css-u4p24i"
                      >
                        <div
                          class="MuiInputBase-root MuiInputBase-colorPrimary css-f10l78-MuiInputBase-root"
                        >
                          <input
                            class="MuiInputBase-input css-ngazp5-MuiInputBase-input"
                            data-testid="staked-input"
                            id="staked-input"
                            min="0"
                            placeholder="0"
                            type="number"
                            value=""
                          />
                        </div>
                      </div>
                      <div
                        class="MuiBox-root css-xmuzeo"
                      >
                        <p
                          class="MuiTypography-root MuiTypography-body1 css-171aq4k-MuiTypography-root"
                        >
                          Balance: 0.00 gOHM
                        </p>
                        
                      </div>
                    </div>
                  </div>
                </div>
              </div>
            </div>
            <div
              class="MuiBox-root css-0"
            >
              Connect Wallet
            </div>
          </div>
        </div>
      </div>
    </div>
    <div
      class="MuiPaper-root MuiPaper-elevation MuiPaper-rounded MuiPaper-elevation0 Paper-root  css-1px9s0k-MuiPaper-root"
      style="transform: none; webkit-transition: transform 225ms cubic-bezier(0.4, 0, 0.2, 1) 0ms; transition: transform 225ms cubic-bezier(0.4, 0, 0.2, 1) 0ms;"
    >
      <div
        class="MuiGrid-root MuiGrid-container MuiGrid-spacing-xs-2 MuiGrid-direction-xs-column css-1rl1og4-MuiGrid-root"
      >
        <div
          class="MuiGrid-root MuiGrid-item card-header css-13i4rnv-MuiGrid-root"
        >
          <div
            class="MuiBox-root css-gg4vpm"
          >
            <div
              class="MuiBox-root css-u4p24i"
            >
              <p
                class="MuiTypography-root MuiTypography-body1 header-text css-18k89ek-MuiTypography-root"
              >
                Farm Pool
              </p>
            </div>
            <div
              class="top-right"
            />
          </div>
        </div>
        <div
          class="MuiGrid-root MuiGrid-item css-13i4rnv-MuiGrid-root"
        >
          <table
            class="MuiTable-root css-dcenn1-MuiTable-root"
          >
            <thead
              class="MuiTableHead-root ExternalStakePools-stakePoolHeaderText css-1qbtru2-MuiTableHead-root"
            >
              <tr
                class="MuiTableRow-root MuiTableRow-head css-xjst8z-MuiTableRow-root"
              >
                <th
                  class="MuiTableCell-root MuiTableCell-head MuiTableCell-sizeMedium css-19qvo9u-MuiTableCell-root"
                  scope="col"
                  style="width: 250px; padding: 8px 0px;"
                >
                  Asset
                </th>
                <th
                  class="MuiTableCell-root MuiTableCell-head MuiTableCell-sizeMedium css-19qvo9u-MuiTableCell-root"
                  scope="col"
                  style="width: 150px; padding: 8px 0px;"
                >
                  TVL
                </th>
                <th
                  class="MuiTableCell-root MuiTableCell-head MuiTableCell-sizeMedium css-19qvo9u-MuiTableCell-root"
                  scope="col"
                  style="width: 150px; padding: 8px 0px;"
                >
                  APY
                </th>
              </tr>
            </thead>
            <tbody
              class="MuiTableBody-root css-apqrd9-MuiTableBody-root"
            >
              <tr
                class="MuiTableRow-root css-xjst8z-MuiTableRow-root"
              >
                <td
                  class="MuiTableCell-root MuiTableCell-body MuiTableCell-sizeMedium css-1bvq65n-MuiTableCell-root"
                  style="padding: 8px 0px;"
                >
                  <div
                    class="MuiBox-root css-u4p24i"
                    style="white-space: nowrap;"
                  >
                    <div
                      class="MuiBox-root css-1xhj18k"
                    >
                      <svg
                        aria-hidden="true"
                        class="MuiSvgIcon-root MuiSvgIcon-fontSizeLarge css-rog57q-MuiSvgIcon-root"
                        focusable="false"
                        style="z-index: 1; font-size: 24px;"
                        viewBox="0 0 32 32"
                      >
                        <defs>
                          <lineargradient
                            gradientTransform="matrix(0.177778, 0, 0, 0.177778, 1.777779, 1.777779)"
                            gradientUnits="userSpaceOnUse"
                            id="paint0_linear_359"
                            x1="80"
                            x2="80"
                            y1="-84"
                            y2="256"
                          >
                            <stop
                              offset="0.1949"
                              stop-color="#708B96"
                            />
                            <stop
                              offset="1"
                              stop-color="#F7FBE7"
                            />
                          </lineargradient>
                        </defs>
                        <path
                          d="M 1.778 16 C 1.778 8.145 8.145 1.778 16 1.778 C 23.855 1.778 30.222 8.145 30.222 16 C 30.222 23.855 23.855 30.222 16 30.222 C 8.145 30.222 1.778 23.855 1.778 16 Z"
                          fill="#fff"
                        />
                        <rect
                          fill="#fff"
                          height="12.516"
                          width="12.516"
                          x="9.742"
                          y="9.771"
                        />
                        <path
                          clip-rule="evenodd"
                          d="M 14.635 22.286 L 14.635 19.916 C 12.852 19.355 11.563 17.725 11.563 15.801 C 11.563 13.413 13.549 11.477 16 11.477 C 18.451 11.477 20.437 13.413 20.437 15.801 C 20.437 17.725 19.148 19.355 17.365 19.916 L 17.365 21.658 L 17.365 22.258 L 17.365 22.286 L 22.258 22.286 L 22.258 20.523 L 19.842 20.523 C 21.295 19.421 22.229 17.709 22.229 15.787 C 22.229 12.464 19.44 9.771 16 9.771 C 12.56 9.771 9.771 12.464 9.771 15.787 C 9.771 17.709 10.705 19.421 12.158 20.523 L 9.742 20.523 L 9.742 22.286 Z"
                          fill="#708b96"
                          fill-rule="evenodd"
                        />
                        <path
                          d="M 16 28.444 C 9.127 28.444 3.556 22.873 3.556 16 L 0 16 C 0 24.837 7.163 32 16 32 Z M 28.444 16 C 28.444 22.873 22.873 28.444 16 28.444 L 16 32 C 24.837 32 32 24.837 32 16 Z M 16 3.556 C 22.873 3.556 28.444 9.127 28.444 16 L 32 16 C 32 7.163 24.837 0 16 0 Z M 16 0 C 7.163 0 0 7.163 0 16 L 3.556 16 C 3.556 9.127 9.127 3.556 16 3.556 Z"
                          fill="url(#paint0_linear_359)"
                        />
                      </svg>
                      <svg
                        aria-hidden="true"
                        class="MuiSvgIcon-root MuiSvgIcon-fontSizeLarge css-rog57q-MuiSvgIcon-root"
                        focusable="false"
                        style="margin-left: -6px; z-index: 1; font-size: 24px;"
                        viewBox="0 0 32 32"
                      >
                        <circle
                          cx="16"
                          cy="16"
                          fill="#fff"
                          r="15"
                          stroke="url(#wETH_svg__a)"
                          stroke-width="2"
                        />
                        <path
                          clip-rule="evenodd"
                          d="M16.25 20.976 10 17.349 16.25 26V26l6.253-8.65-6.253 3.626Z"
                          fill="#708B96"
                          fill-rule="evenodd"
                        />
                        <path
                          clip-rule="evenodd"
                          d="m16.25 6 6.248 10.186-6.248-2.793L10 16.186 16.25 6Zm0 7.395L10 16.185l6.25 3.629 6.248-3.628-6.248-2.791Z"
                          fill="#424242"
                          fill-rule="evenodd"
                        />
                        <defs>
                          <lineargradient
                            gradientUnits="userSpaceOnUse"
                            id="wETH_svg__a"
                            x1="16"
                            x2="16"
                            y1="0"
                            y2="32"
                          >
                            <stop
                              stop-color="#444243"
                            />
                            <stop
                              offset="1"
                              stop-color="#708B96"
                            />
                          </lineargradient>
                        </defs>
                      </svg>
                    </div>
                    <div
                      class="MuiBox-root css-mk71b3"
                    >
                      <p
                        class="MuiTypography-root MuiTypography-body1 css-pi8uen-MuiTypography-root"
                      >
                        gOHM-wETH
                      </p>
                    </div>
                    <svg
                      aria-hidden="true"
                      class="MuiSvgIcon-root MuiSvgIcon-fontSizeLarge css-rog57q-MuiSvgIcon-root"
                      focusable="false"
                      style="font-size: 15px;"
                      viewBox="0 0 32 32"
                    >
                      <ellipse
                        cx="16"
                        cy="16"
                        rx="15.442"
                        ry="15.442"
                        style="fill: rgb(44, 55, 76);"
                      />
                      <g
                        id="Background"
                        transform="matrix(0.063934, 0, 0, 0.063934, 0, 0)"
                      />
                      <g
                        id="Logos_and_symbols"
                        transform="matrix(0.055939, 0, 0, 0.055939, 2.774117, 1.580833)"
                      >
                        <g
                          id="SYMBOL_VER_3"
                        />
                        <g
                          id="SYMBOL_VER_3_3_"
                        />
                        <g
                          id="SYMBOL_VER_4"
                        />
                        <g
                          id="SYMBOL_VER_4_1_"
                        >
                          <g
                            id="SYMBOL_VER_4_3_"
                          />
                        </g>
                        <g
                          id="SYMBOL_VER_5_1_"
                        />
                        <g
                          id="off_2_1_"
                        />
                        <g
                          id="VER_3_1_"
                        >
                          <g
                            id="SYMBOL_VER_2_1_"
                          />
                        </g>
                        <g
                          id="VER_3"
                        >
                          <g
                            id="SYMBOL_VER_2"
                          />
                        </g>
                        <g
                          id="off_2"
                        />
                        <g
                          id="SYMBOL_VER_5"
                        />
                        <g
                          id="SYMBOL_VER_1"
                        />
                        <g
                          id="SYMBOL_VER_1_1_"
                        />
                        <g
                          id="SYMBOL_VER_1-1_3_"
                        />
                        <g
                          id="SYMBOL_VER_1-1_2_"
                        />
                        <g
                          id="SYMBOL_VER_1-1"
                        />
                        <g
                          id="SYMBOL_VER_1-1_1_"
                        >
                          <g
                            id="_x31_-3"
                          />
                          <g
                            id="Symbol_-_Original_14_"
                          >
                            <path
                              d="M291.134,237.469l35.654-60.5l96.103,149.684l0.046,28.727l-0.313-197.672
      c-0.228-4.832-2.794-9.252-6.887-11.859L242.715,46.324c-4.045-1.99-9.18-1.967-13.22,0.063c-0.546,0.272-1.06,0.57-1.548,0.895
      l-0.604,0.379L59.399,144.983l-0.651,0.296c-0.838,0.385-1.686,0.875-2.48,1.444c-3.185,2.283-5.299,5.66-5.983,9.448
      c-0.103,0.574-0.179,1.158-0.214,1.749l0.264,161.083l89.515-138.745c11.271-18.397,35.825-24.323,58.62-24.001l26.753,0.706
      L67.588,409.765l18.582,10.697L245.692,157.22l70.51-0.256L157.091,426.849l66.306,38.138l7.922,4.556
      c3.351,1.362,7.302,1.431,10.681,0.21l175.453-101.678l-33.544,19.438L291.134,237.469z M304.736,433.395l-66.969-105.108
      l40.881-69.371l87.952,138.628L304.736,433.395z"
                              fill="#2D374B"
                            />
                            <polygon
                              fill="#28A0F0"
                              points="237.768,328.286 304.736,433.395 366.601,397.543 278.648,258.915 			"
                            />
                            <path
                              d="M422.937,355.379l-0.046-28.727l-96.103-149.684l-35.654,60.5l92.774,150.043l33.544-19.438
      c3.29-2.673,5.281-6.594,5.49-10.825L422.937,355.379z"
                              fill="#28A0F0"
                            />
                            <path
                              d="M20.219,382.469l47.369,27.296l157.634-252.801l-26.753-0.706c-22.795-0.322-47.35,5.604-58.62,24.001
      L50.334,319.004l-30.115,46.271V382.469z"
                              fill="#FFFFFF"
                            />
                            <polygon
                              fill="#FFFFFF"
                              points="316.202,156.964 245.692,157.22 86.17,420.462 141.928,452.565 157.091,426.849 			"
                            />
                            <path
                              d="M452.65,156.601c-0.59-14.746-8.574-28.245-21.08-36.104L256.28,19.692
      c-12.371-6.229-27.825-6.237-40.218-0.004c-1.465,0.739-170.465,98.752-170.465,98.752c-2.339,1.122-4.592,2.458-6.711,3.975
      c-11.164,8.001-17.969,20.435-18.668,34.095v208.765l30.115-46.271L50.07,157.921c0.035-0.589,0.109-1.169,0.214-1.741
      c0.681-3.79,2.797-7.171,5.983-9.456c0.795-0.569,172.682-100.064,173.228-100.337c4.04-2.029,9.175-2.053,13.22-0.063
      l173.022,99.523c4.093,2.607,6.659,7.027,6.887,11.859v199.542c-0.209,4.231-1.882,8.152-5.172,10.825l-33.544,19.438
      l-17.308,10.031l-61.864,35.852l-62.737,36.357c-3.379,1.221-7.33,1.152-10.681-0.21l-74.228-42.693l-15.163,25.717
      l66.706,38.406c2.206,1.255,4.171,2.367,5.784,3.272c2.497,1.4,4.199,2.337,4.8,2.629c4.741,2.303,11.563,3.643,17.71,3.643
      c5.636,0,11.132-1.035,16.332-3.072l182.225-105.531c10.459-8.104,16.612-20.325,17.166-33.564V156.601z"
                              fill="#96BEDC"
                            />
                          </g>
                          <g
                            id="Symbol_-_Original_13_"
                          />
                          <g
                            id="Symbol_-_Original_6_"
                          />
                          <g
                            id="Symbol_-_Original_4_"
                          />
                          <g
                            id="One_color_version_-_White_3_"
                          >
                            <g
                              id="Symbol_-_Original_15_"
                            />
                          </g>
                          <g
                            id="One_color_version_-_White"
                          >
                            <g
                              id="Symbol_-_Original"
                            />
                          </g>
                          <g
                            id="Symbol_-_Monochromatic_3_"
                          >
                            <g
                              id="_x33__7_"
                            />
                          </g>
                          <g
                            id="Symbol_-_Monochromatic"
                          >
                            <g
                              id="_x33__3_"
                            />
                          </g>
                          <g
                            id="_x33__2_"
                          />
                          <g
                            id="_x33__1_"
                          />
                          <g
                            id="_x33_"
                          />
                          <g
                            id="Symbol_-_Original_10_"
                          />
                          <g
                            id="Symbol_-_Original_1_"
                          />
                          <g
                            id="Symbol_-_Original_2_"
                          />
                          <g
                            id="_x34__1_"
                          />
                          <g
                            id="Symbol_-_Monochromatic_2_"
                          >
                            <g
                              id="_x33__6_"
                            />
                          </g>
                          <g
                            id="One_color_version_-_White_2_"
                          >
                            <g
                              id="Symbol_-_Original_11_"
                            />
                          </g>
                          <g
                            id="Symbol_-_Original_5_"
                          >
                            <g
                              id="Symbol_-_Original_12_"
                            />
                          </g>
                          <g
                            id="One_color_version_-_White_1_"
                          >
                            <g
                              id="Symbol_-_Original_9_"
                            />
                          </g>
                        </g>
                        <g
                          id="SYMBOL_VER_1_2_"
                        >
                          <g
                            id="SYMBOL_VER_2_4_"
                          />
                          <g
                            id="SYMBOL_VER_2-1-1_1_"
                          />
                          <g
                            id="SYMBOL_VER_2-2-1_1_"
                          />
                          <g
                            id="SYMBOL_VER_2-3-1_4_"
                          />
                          <g
                            id="New_Symbol_1_"
                          >
                            <g
                              id="SYMBOL_VER_2-3-1_3_"
                            />
                          </g>
                          <g
                            id="New_Symbol"
                          >
                            <g
                              id="SYMBOL_VER_2-3-1_1_"
                            />
                          </g>
                        </g>
                        <g
                          id="SYMBOL_VER_2_2_"
                        />
                        <g
                          id="SYMBOL_VER_4_2_"
                        />
                        <g
                          id="SYMBOL_VER_3_2_"
                        />
                        <g
                          id="SYMBOL_VER_3_1_"
                        />
                        <g
                          id="SYMBOL_VER_1-1-1_1_"
                        />
                        <g
                          id="SYMBOL_VER_1-1-1"
                        />
                        <g
                          id="SYMBOL_VER_1-1-1_2_2_"
                        />
                        <g
                          id="SYMBOL_VER_1-1-1_2"
                        />
                        <g
                          id="SYMBOL_VER_1-1-1_2_1_"
                        />
                        <g
                          id="Symbol_-_Original_7_"
                        />
                        <g
                          id="Symbol_-_Original_8_"
                        />
                        <g
                          id="SYMBOL_VER_2-1-1"
                        />
                        <g
                          id="SYMBOL_VER_2-2-1"
                        />
                        <g
                          id="SYMBOL_VER_2-3-1"
                        />
                        <g
                          id="SYMBOL_VER_5-1_1_"
                        />
                        <g
                          id="SYMBOL_VER_5-1"
                        />
                        <g
                          id="SYMBOL_VER_5-2_1_"
                        />
                        <g
                          id="SYMBOL_VER_5-2"
                        />
                        <g
                          id="Symbol_-_Monochromatic_1_"
                        >
                          <g
                            id="_x33__4_"
                          />
                        </g>
                      </g>
                    </svg>
                  </div>
                </td>
                <td
                  class="MuiTableCell-root MuiTableCell-body MuiTableCell-sizeMedium css-1bvq65n-MuiTableCell-root"
                  style="padding: 8px 0px;"
                >
                  <p
                    class="MuiTypography-root MuiTypography-body1 css-pi8uen-MuiTypography-root"
                    style="line-height: 1.4;"
                  >
                    <span
                      class="MuiSkeleton-root MuiSkeleton-text MuiSkeleton-pulse css-1l7q9tc-MuiSkeleton-root"
                      style="width: 60px;"
                    />
                  </p>
                </td>
                <td
                  class="MuiTableCell-root MuiTableCell-body MuiTableCell-sizeMedium css-1bvq65n-MuiTableCell-root"
                  style="padding: 8px 0px;"
                >
                  <p
                    class="MuiTypography-root MuiTypography-body1 css-pi8uen-MuiTypography-root"
                    style="line-height: 1.4;"
                  >
                    0.00%
                  </p>
                </td>
                <td
                  class="MuiTableCell-root MuiTableCell-body MuiTableCell-sizeMedium css-1bvq65n-MuiTableCell-root"
                  style="padding: 8px 0px;"
                >
                  <a
                    class="MuiButtonBase-root MuiButton-root MuiButton-outlined MuiButton-outlinedPrimary MuiButton-sizeMedium MuiButton-outlinedSizeMedium MuiButton-disableElevation MuiButton-fullWidth custom-root  css-1lfckoy-MuiButtonBase-root-MuiButton-root"
                    href="https://app.sushi.com/farm?filter=2x"
                    rel="noopener noreferrer"
                    tabindex="0"
                    target="_blank"
                  >
                    Stake on
                     
                    Sushi
                    <span
                      class="MuiButton-endIcon MuiButton-iconSizeMedium css-1gnd1fd-MuiButton-endIcon"
                    >
                      <svg
                        aria-hidden="true"
                        class="MuiSvgIcon-root MuiSvgIcon-fontSizeLarge css-1vu8dwd-MuiSvgIcon-root"
                        focusable="false"
                        viewBox="0 0 20 20"
                      >
                        <path
                          d="M4.297 17.445h9.539c1.523 0 2.305-.78 2.305-2.28v-9.58c0-1.507-.782-2.288-2.305-2.288h-9.54c-1.523 0-2.304.773-2.304 2.289v9.578c0 1.508.781 2.281 2.305 2.281Zm.016-.968c-.875 0-1.352-.461-1.352-1.368V5.633c0-.899.477-1.367 1.352-1.367h9.5c.867 0 1.359.468 1.359 1.367v9.476c0 .907-.492 1.368-1.36 1.368h-9.5Zm7.296-4.235c.266 0 .438-.195.438-.476V7.867c0-.344-.188-.492-.492-.492H7.64c-.29 0-.47.172-.47.438 0 .265.188.445.477.445H9.53l1.133-.078-1.055.992-3.382 3.383a.476.476 0 0 0-.149.328c0 .273.18.453.453.453a.47.47 0 0 0 .344-.149L10.25 9.82l.984-1.047-.078 1.282v1.718c0 .29.18.47.453.47Z"
                        />
                      </svg>
                    </span>
                  </a>
                </td>
              </tr>
              <tr
                class="MuiTableRow-root css-xjst8z-MuiTableRow-root"
              >
                <td
                  class="MuiTableCell-root MuiTableCell-body MuiTableCell-sizeMedium css-1bvq65n-MuiTableCell-root"
                  style="padding: 8px 0px;"
                >
                  <div
                    class="MuiBox-root css-u4p24i"
                    style="white-space: nowrap;"
                  >
                    <div
                      class="MuiBox-root css-1xhj18k"
                    >
                      <svg
                        aria-hidden="true"
                        class="MuiSvgIcon-root MuiSvgIcon-fontSizeLarge css-rog57q-MuiSvgIcon-root"
                        focusable="false"
                        style="z-index: 1; font-size: 24px;"
                        viewBox="0 0 32 32"
                      >
                        <defs>
                          <lineargradient
                            gradientTransform="matrix(0.177778, 0, 0, 0.177778, 1.777779, 1.777779)"
                            gradientUnits="userSpaceOnUse"
                            id="paint0_linear_359"
                            x1="80"
                            x2="80"
                            y1="-84"
                            y2="256"
                          >
                            <stop
                              offset="0.1949"
                              stop-color="#708B96"
                            />
                            <stop
                              offset="1"
                              stop-color="#F7FBE7"
                            />
                          </lineargradient>
                        </defs>
                        <path
                          d="M 1.778 16 C 1.778 8.145 8.145 1.778 16 1.778 C 23.855 1.778 30.222 8.145 30.222 16 C 30.222 23.855 23.855 30.222 16 30.222 C 8.145 30.222 1.778 23.855 1.778 16 Z"
                          fill="#fff"
                        />
                        <rect
                          fill="#fff"
                          height="12.516"
                          width="12.516"
                          x="9.742"
                          y="9.771"
                        />
                        <path
                          clip-rule="evenodd"
                          d="M 14.635 22.286 L 14.635 19.916 C 12.852 19.355 11.563 17.725 11.563 15.801 C 11.563 13.413 13.549 11.477 16 11.477 C 18.451 11.477 20.437 13.413 20.437 15.801 C 20.437 17.725 19.148 19.355 17.365 19.916 L 17.365 21.658 L 17.365 22.258 L 17.365 22.286 L 22.258 22.286 L 22.258 20.523 L 19.842 20.523 C 21.295 19.421 22.229 17.709 22.229 15.787 C 22.229 12.464 19.44 9.771 16 9.771 C 12.56 9.771 9.771 12.464 9.771 15.787 C 9.771 17.709 10.705 19.421 12.158 20.523 L 9.742 20.523 L 9.742 22.286 Z"
                          fill="#708b96"
                          fill-rule="evenodd"
                        />
                        <path
                          d="M 16 28.444 C 9.127 28.444 3.556 22.873 3.556 16 L 0 16 C 0 24.837 7.163 32 16 32 Z M 28.444 16 C 28.444 22.873 22.873 28.444 16 28.444 L 16 32 C 24.837 32 32 24.837 32 16 Z M 16 3.556 C 22.873 3.556 28.444 9.127 28.444 16 L 32 16 C 32 7.163 24.837 0 16 0 Z M 16 0 C 7.163 0 0 7.163 0 16 L 3.556 16 C 3.556 9.127 9.127 3.556 16 3.556 Z"
                          fill="url(#paint0_linear_359)"
                        />
                      </svg>
                      <svg
                        aria-hidden="true"
                        class="MuiSvgIcon-root MuiSvgIcon-fontSizeLarge css-rog57q-MuiSvgIcon-root"
                        focusable="false"
                        style="margin-left: -6px; z-index: 1; font-size: 24px;"
                        viewBox="0 0 32 32"
                      >
                        <circle
                          cx="16"
                          cy="16"
                          fill="#fff"
                          r="15"
                          stroke="url(#wETH_svg__a)"
                          stroke-width="2"
                        />
                        <path
                          clip-rule="evenodd"
                          d="M16.25 20.976 10 17.349 16.25 26V26l6.253-8.65-6.253 3.626Z"
                          fill="#708B96"
                          fill-rule="evenodd"
                        />
                        <path
                          clip-rule="evenodd"
                          d="m16.25 6 6.248 10.186-6.248-2.793L10 16.186 16.25 6Zm0 7.395L10 16.185l6.25 3.629 6.248-3.628-6.248-2.791Z"
                          fill="#424242"
                          fill-rule="evenodd"
                        />
                        <defs>
                          <lineargradient
                            gradientUnits="userSpaceOnUse"
                            id="wETH_svg__a"
                            x1="16"
                            x2="16"
                            y1="0"
                            y2="32"
                          >
                            <stop
                              stop-color="#444243"
                            />
                            <stop
                              offset="1"
                              stop-color="#708B96"
                            />
                          </lineargradient>
                        </defs>
                      </svg>
                    </div>
                    <div
                      class="MuiBox-root css-mk71b3"
                    >
                      <p
                        class="MuiTypography-root MuiTypography-body1 css-pi8uen-MuiTypography-root"
                      >
                        gOHM-wETH
                      </p>
                    </div>
                    <svg
                      aria-hidden="true"
                      class="MuiSvgIcon-root MuiSvgIcon-fontSizeLarge css-rog57q-MuiSvgIcon-root"
                      focusable="false"
                      style="font-size: 15px;"
                      viewBox="0 0 32 32"
                    >
                      <path
                        d="M 24.23 10.528 C 23.645 10.194 22.893 10.194 22.225 10.528 L 17.546 13.285 L 14.371 15.039 L 9.775 17.797 C 9.191 18.131 8.439 18.131 7.77 17.797 L 4.178 15.624 C 3.593 15.29 3.175 14.622 3.175 13.87 L 3.175 9.692 C 3.175 9.024 3.509 8.355 4.178 7.938 L 7.77 5.849 C 8.355 5.515 9.107 5.515 9.775 5.849 L 13.368 8.021 C 13.953 8.355 14.371 9.024 14.371 9.776 L 14.371 12.533 L 17.546 10.695 L 17.546 7.854 C 17.546 7.186 17.211 6.517 16.543 6.1 L 9.859 2.173 C 9.274 1.838 8.522 1.838 7.854 2.173 L 1.003 6.183 C 0.334 6.517 0 7.186 0 7.854 L 0 15.708 C 0 16.376 0.334 17.045 1.003 17.462 L 7.77 21.389 C 8.355 21.724 9.107 21.724 9.775 21.389 L 14.371 18.716 L 17.546 16.878 L 22.141 14.204 C 22.726 13.87 23.478 13.87 24.146 14.204 L 27.739 16.293 C 28.324 16.627 28.742 17.295 28.742 18.047 L 28.742 22.225 C 28.742 22.893 28.407 23.562 27.739 23.979 L 24.23 26.068 C 23.645 26.402 22.893 26.402 22.225 26.068 L 18.632 23.979 C 18.047 23.645 17.629 22.977 17.629 22.225 L 17.629 19.551 L 14.454 21.389 L 14.454 24.147 C 14.454 24.815 14.789 25.483 15.457 25.901 L 22.225 29.828 C 22.809 30.162 23.561 30.162 24.23 29.828 L 30.997 25.901 C 31.582 25.567 32 24.899 32 24.147 L 32 16.209 C 32 15.541 31.666 14.872 30.997 14.455 L 24.23 10.528 Z"
                        fill="#8247e5"
                      />
                    </svg>
                  </div>
                </td>
                <td
                  class="MuiTableCell-root MuiTableCell-body MuiTableCell-sizeMedium css-1bvq65n-MuiTableCell-root"
                  style="padding: 8px 0px;"
                >
                  <p
                    class="MuiTypography-root MuiTypography-body1 css-pi8uen-MuiTypography-root"
                    style="line-height: 1.4;"
                  >
                    <span
                      class="MuiSkeleton-root MuiSkeleton-text MuiSkeleton-pulse css-1l7q9tc-MuiSkeleton-root"
                      style="width: 60px;"
                    />
                  </p>
                </td>
                <td
                  class="MuiTableCell-root MuiTableCell-body MuiTableCell-sizeMedium css-1bvq65n-MuiTableCell-root"
                  style="padding: 8px 0px;"
                >
                  <p
                    class="MuiTypography-root MuiTypography-body1 css-pi8uen-MuiTypography-root"
                    style="line-height: 1.4;"
                  >
                    0.00%
                  </p>
                </td>
                <td
                  class="MuiTableCell-root MuiTableCell-body MuiTableCell-sizeMedium css-1bvq65n-MuiTableCell-root"
                  style="padding: 8px 0px;"
                >
                  <a
                    class="MuiButtonBase-root MuiButton-root MuiButton-outlined MuiButton-outlinedPrimary MuiButton-sizeMedium MuiButton-outlinedSizeMedium MuiButton-disableElevation MuiButton-fullWidth custom-root  css-1lfckoy-MuiButtonBase-root-MuiButton-root"
                    href="https://app.sushi.com/farm?filter=2x"
                    rel="noopener noreferrer"
                    tabindex="0"
                    target="_blank"
                  >
                    Stake on
                     
                    Sushi
                    <span
                      class="MuiButton-endIcon MuiButton-iconSizeMedium css-1gnd1fd-MuiButton-endIcon"
                    >
                      <svg
                        aria-hidden="true"
                        class="MuiSvgIcon-root MuiSvgIcon-fontSizeLarge css-1vu8dwd-MuiSvgIcon-root"
                        focusable="false"
                        viewBox="0 0 20 20"
                      >
                        <path
                          d="M4.297 17.445h9.539c1.523 0 2.305-.78 2.305-2.28v-9.58c0-1.507-.782-2.288-2.305-2.288h-9.54c-1.523 0-2.304.773-2.304 2.289v9.578c0 1.508.781 2.281 2.305 2.281Zm.016-.968c-.875 0-1.352-.461-1.352-1.368V5.633c0-.899.477-1.367 1.352-1.367h9.5c.867 0 1.359.468 1.359 1.367v9.476c0 .907-.492 1.368-1.36 1.368h-9.5Zm7.296-4.235c.266 0 .438-.195.438-.476V7.867c0-.344-.188-.492-.492-.492H7.64c-.29 0-.47.172-.47.438 0 .265.188.445.477.445H9.53l1.133-.078-1.055.992-3.382 3.383a.476.476 0 0 0-.149.328c0 .273.18.453.453.453a.47.47 0 0 0 .344-.149L10.25 9.82l.984-1.047-.078 1.282v1.718c0 .29.18.47.453.47Z"
                        />
                      </svg>
                    </span>
                  </a>
                </td>
              </tr>
              <tr
                class="MuiTableRow-root css-xjst8z-MuiTableRow-root"
              >
                <td
                  class="MuiTableCell-root MuiTableCell-body MuiTableCell-sizeMedium css-1bvq65n-MuiTableCell-root"
                  style="padding: 8px 0px;"
                >
                  <div
                    class="MuiBox-root css-u4p24i"
                    style="white-space: nowrap;"
                  >
                    <div
                      class="MuiBox-root css-1xhj18k"
                    >
                      <svg
                        aria-hidden="true"
                        class="MuiSvgIcon-root MuiSvgIcon-fontSizeLarge css-rog57q-MuiSvgIcon-root"
                        focusable="false"
                        style="z-index: 1; font-size: 24px;"
                        viewBox="0 0 32 32"
                      >
                        <defs>
                          <lineargradient
                            gradientTransform="matrix(0.177778, 0, 0, 0.177778, 1.777779, 1.777779)"
                            gradientUnits="userSpaceOnUse"
                            id="paint0_linear_359"
                            x1="80"
                            x2="80"
                            y1="-84"
                            y2="256"
                          >
                            <stop
                              offset="0.1949"
                              stop-color="#708B96"
                            />
                            <stop
                              offset="1"
                              stop-color="#F7FBE7"
                            />
                          </lineargradient>
                        </defs>
                        <path
                          d="M 1.778 16 C 1.778 8.145 8.145 1.778 16 1.778 C 23.855 1.778 30.222 8.145 30.222 16 C 30.222 23.855 23.855 30.222 16 30.222 C 8.145 30.222 1.778 23.855 1.778 16 Z"
                          fill="#fff"
                        />
                        <rect
                          fill="#fff"
                          height="12.516"
                          width="12.516"
                          x="9.742"
                          y="9.771"
                        />
                        <path
                          clip-rule="evenodd"
                          d="M 14.635 22.286 L 14.635 19.916 C 12.852 19.355 11.563 17.725 11.563 15.801 C 11.563 13.413 13.549 11.477 16 11.477 C 18.451 11.477 20.437 13.413 20.437 15.801 C 20.437 17.725 19.148 19.355 17.365 19.916 L 17.365 21.658 L 17.365 22.258 L 17.365 22.286 L 22.258 22.286 L 22.258 20.523 L 19.842 20.523 C 21.295 19.421 22.229 17.709 22.229 15.787 C 22.229 12.464 19.44 9.771 16 9.771 C 12.56 9.771 9.771 12.464 9.771 15.787 C 9.771 17.709 10.705 19.421 12.158 20.523 L 9.742 20.523 L 9.742 22.286 Z"
                          fill="#708b96"
                          fill-rule="evenodd"
                        />
                        <path
                          d="M 16 28.444 C 9.127 28.444 3.556 22.873 3.556 16 L 0 16 C 0 24.837 7.163 32 16 32 Z M 28.444 16 C 28.444 22.873 22.873 28.444 16 28.444 L 16 32 C 24.837 32 32 24.837 32 16 Z M 16 3.556 C 22.873 3.556 28.444 9.127 28.444 16 L 32 16 C 32 7.163 24.837 0 16 0 Z M 16 0 C 7.163 0 0 7.163 0 16 L 3.556 16 C 3.556 9.127 9.127 3.556 16 3.556 Z"
                          fill="url(#paint0_linear_359)"
                        />
                      </svg>
                      <svg
                        aria-hidden="true"
                        class="MuiSvgIcon-root MuiSvgIcon-fontSizeLarge css-rog57q-MuiSvgIcon-root"
                        focusable="false"
                        style="margin-left: -6px; z-index: 1; font-size: 24px;"
                        viewBox="0 0 32 32"
                      >
                        <path
                          d="M6.104 5.475h19.771v17.981H6.104z"
                          style="fill: #fff; stroke-width: 0.02130493;"
                        />
                        <path
                          d="M32 16c0 8.837-7.163 16-16 16S0 24.837 0 16 7.163 0 16 0s16 7.163 16 16Zm-20.534 6.367H8.361c-.653 0-.975 0-1.171-.126a.79.79 0 0 1-.358-.617c-.012-.232.15-.515.472-1.08L14.97 7.028c.326-.574.49-.86.7-.967a.791.791 0 0 1 .715 0c.208.106.373.393.7.967L18.66 9.78l.008.014c.353.615.531.927.61 1.255.086.358.086.735 0 1.093-.08.33-.256.644-.614 1.27l-4.027 7.119-.01.018c-.355.62-.535.935-.784 1.172-.271.26-.597.448-.955.555-.326.09-.692.09-1.423.09zm7.842 0h4.449c.656 0 .987 0 1.183-.13a.787.787 0 0 0 .358-.62c.011-.225-.146-.497-.455-1.03l-.033-.055-2.228-3.813-.026-.043c-.313-.53-.471-.797-.674-.9a.783.783 0 0 0-.711 0c-.205.106-.37.385-.696.947l-2.22 3.813-.009.013c-.325.56-.487.841-.476 1.071a.796.796 0 0 0 .358.622c.193.125.523.125 1.18.125z"
                          style="clip-rule: evenodd; fill: #e84142; fill-rule: evenodd; stroke-width: 0.02130493;"
                        />
                      </svg>
                    </div>
                    <div
                      class="MuiBox-root css-mk71b3"
                    >
                      <p
                        class="MuiTypography-root MuiTypography-body1 css-pi8uen-MuiTypography-root"
                      >
                        gOHM-AVAX
                      </p>
                    </div>
                    <svg
                      aria-hidden="true"
                      class="MuiSvgIcon-root MuiSvgIcon-fontSizeLarge css-rog57q-MuiSvgIcon-root"
                      focusable="false"
                      style="font-size: 15px;"
                      viewBox="0 0 32 32"
                    >
                      <path
                        d="M6.104 5.475h19.771v17.981H6.104z"
                        style="fill: #fff; stroke-width: 0.02130493;"
                      />
                      <path
                        d="M32 16c0 8.837-7.163 16-16 16S0 24.837 0 16 7.163 0 16 0s16 7.163 16 16Zm-20.534 6.367H8.361c-.653 0-.975 0-1.171-.126a.79.79 0 0 1-.358-.617c-.012-.232.15-.515.472-1.08L14.97 7.028c.326-.574.49-.86.7-.967a.791.791 0 0 1 .715 0c.208.106.373.393.7.967L18.66 9.78l.008.014c.353.615.531.927.61 1.255.086.358.086.735 0 1.093-.08.33-.256.644-.614 1.27l-4.027 7.119-.01.018c-.355.62-.535.935-.784 1.172-.271.26-.597.448-.955.555-.326.09-.692.09-1.423.09zm7.842 0h4.449c.656 0 .987 0 1.183-.13a.787.787 0 0 0 .358-.62c.011-.225-.146-.497-.455-1.03l-.033-.055-2.228-3.813-.026-.043c-.313-.53-.471-.797-.674-.9a.783.783 0 0 0-.711 0c-.205.106-.37.385-.696.947l-2.22 3.813-.009.013c-.325.56-.487.841-.476 1.071a.796.796 0 0 0 .358.622c.193.125.523.125 1.18.125z"
                        style="clip-rule: evenodd; fill: #e84142; fill-rule: evenodd; stroke-width: 0.02130493;"
                      />
                    </svg>
                  </div>
                </td>
                <td
                  class="MuiTableCell-root MuiTableCell-body MuiTableCell-sizeMedium css-1bvq65n-MuiTableCell-root"
                  style="padding: 8px 0px;"
                >
                  <p
                    class="MuiTypography-root MuiTypography-body1 css-pi8uen-MuiTypography-root"
                    style="line-height: 1.4;"
                  >
                    <span
                      class="MuiSkeleton-root MuiSkeleton-text MuiSkeleton-pulse css-1l7q9tc-MuiSkeleton-root"
                      style="width: 60px;"
                    />
                  </p>
                </td>
                <td
                  class="MuiTableCell-root MuiTableCell-body MuiTableCell-sizeMedium css-1bvq65n-MuiTableCell-root"
                  style="padding: 8px 0px;"
                >
                  <p
                    class="MuiTypography-root MuiTypography-body1 css-pi8uen-MuiTypography-root"
                    style="line-height: 1.4;"
                  >
                    0.00%
                  </p>
                </td>
                <td
                  class="MuiTableCell-root MuiTableCell-body MuiTableCell-sizeMedium css-1bvq65n-MuiTableCell-root"
                  style="padding: 8px 0px;"
                >
                  <a
                    class="MuiButtonBase-root MuiButton-root MuiButton-outlined MuiButton-outlinedPrimary MuiButton-sizeMedium MuiButton-outlinedSizeMedium MuiButton-disableElevation MuiButton-fullWidth custom-root  css-1lfckoy-MuiButtonBase-root-MuiButton-root"
                    href="https://traderjoexyz.com/farm/0xB674f93952F02F2538214D4572Aa47F262e990Ff-0x188bED1968b795d5c9022F6a0bb5931Ac4c18F00"
                    rel="noopener noreferrer"
                    tabindex="0"
                    target="_blank"
                  >
                    Stake on
                     
                    Trader Joe
                    <span
                      class="MuiButton-endIcon MuiButton-iconSizeMedium css-1gnd1fd-MuiButton-endIcon"
                    >
                      <svg
                        aria-hidden="true"
                        class="MuiSvgIcon-root MuiSvgIcon-fontSizeLarge css-1vu8dwd-MuiSvgIcon-root"
                        focusable="false"
                        viewBox="0 0 20 20"
                      >
                        <path
                          d="M4.297 17.445h9.539c1.523 0 2.305-.78 2.305-2.28v-9.58c0-1.507-.782-2.288-2.305-2.288h-9.54c-1.523 0-2.304.773-2.304 2.289v9.578c0 1.508.781 2.281 2.305 2.281Zm.016-.968c-.875 0-1.352-.461-1.352-1.368V5.633c0-.899.477-1.367 1.352-1.367h9.5c.867 0 1.359.468 1.359 1.367v9.476c0 .907-.492 1.368-1.36 1.368h-9.5Zm7.296-4.235c.266 0 .438-.195.438-.476V7.867c0-.344-.188-.492-.492-.492H7.64c-.29 0-.47.172-.47.438 0 .265.188.445.477.445H9.53l1.133-.078-1.055.992-3.382 3.383a.476.476 0 0 0-.149.328c0 .273.18.453.453.453a.47.47 0 0 0 .344-.149L10.25 9.82l.984-1.047-.078 1.282v1.718c0 .29.18.47.453.47Z"
                        />
                      </svg>
                    </span>
                  </a>
                </td>
              </tr>
              <tr
                class="MuiTableRow-root css-xjst8z-MuiTableRow-root"
              >
                <td
                  class="MuiTableCell-root MuiTableCell-body MuiTableCell-sizeMedium css-1bvq65n-MuiTableCell-root"
                  style="padding: 8px 0px;"
                >
                  <div
                    class="MuiBox-root css-u4p24i"
                    style="white-space: nowrap;"
                  >
                    <div
                      class="MuiBox-root css-1xhj18k"
                    >
                      <svg
                        aria-hidden="true"
                        class="MuiSvgIcon-root MuiSvgIcon-fontSizeLarge css-rog57q-MuiSvgIcon-root"
                        focusable="false"
                        style="z-index: 1; font-size: 24px;"
                        viewBox="0 0 32 32"
                      >
                        <defs>
                          <lineargradient
                            gradientTransform="matrix(0.177778, 0, 0, 0.177778, 1.777779, 1.777779)"
                            gradientUnits="userSpaceOnUse"
                            id="paint0_linear_359"
                            x1="80"
                            x2="80"
                            y1="-84"
                            y2="256"
                          >
                            <stop
                              offset="0.1949"
                              stop-color="#708B96"
                            />
                            <stop
                              offset="1"
                              stop-color="#F7FBE7"
                            />
                          </lineargradient>
                        </defs>
                        <path
                          d="M 1.778 16 C 1.778 8.145 8.145 1.778 16 1.778 C 23.855 1.778 30.222 8.145 30.222 16 C 30.222 23.855 23.855 30.222 16 30.222 C 8.145 30.222 1.778 23.855 1.778 16 Z"
                          fill="#fff"
                        />
                        <rect
                          fill="#fff"
                          height="12.516"
                          width="12.516"
                          x="9.742"
                          y="9.771"
                        />
                        <path
                          clip-rule="evenodd"
                          d="M 14.635 22.286 L 14.635 19.916 C 12.852 19.355 11.563 17.725 11.563 15.801 C 11.563 13.413 13.549 11.477 16 11.477 C 18.451 11.477 20.437 13.413 20.437 15.801 C 20.437 17.725 19.148 19.355 17.365 19.916 L 17.365 21.658 L 17.365 22.258 L 17.365 22.286 L 22.258 22.286 L 22.258 20.523 L 19.842 20.523 C 21.295 19.421 22.229 17.709 22.229 15.787 C 22.229 12.464 19.44 9.771 16 9.771 C 12.56 9.771 9.771 12.464 9.771 15.787 C 9.771 17.709 10.705 19.421 12.158 20.523 L 9.742 20.523 L 9.742 22.286 Z"
                          fill="#708b96"
                          fill-rule="evenodd"
                        />
                        <path
                          d="M 16 28.444 C 9.127 28.444 3.556 22.873 3.556 16 L 0 16 C 0 24.837 7.163 32 16 32 Z M 28.444 16 C 28.444 22.873 22.873 28.444 16 28.444 L 16 32 C 24.837 32 32 24.837 32 16 Z M 16 3.556 C 22.873 3.556 28.444 9.127 28.444 16 L 32 16 C 32 7.163 24.837 0 16 0 Z M 16 0 C 7.163 0 0 7.163 0 16 L 3.556 16 C 3.556 9.127 9.127 3.556 16 3.556 Z"
                          fill="url(#paint0_linear_359)"
                        />
                      </svg>
                      <svg
                        aria-hidden="true"
                        class="MuiSvgIcon-root MuiSvgIcon-fontSizeLarge css-rog57q-MuiSvgIcon-root"
                        focusable="false"
                        style="margin-left: -6px; z-index: 1; font-size: 24px;"
                        viewBox="0 0 32 32"
                      >
                        <defs>
                          <style>
                            .fantom_svg__cls-1{fill:#fff;fill-rule:evenodd}
                          </style>
                          <mask
                            height="20"
                            id="fantom_svg__mask"
                            maskUnits="userSpaceOnUse"
                            width="93.1"
                            x="10"
                            y="6"
                          >
                            <path
                              class="fantom_svg__cls-1"
                              d="M10 6h93.1v20H10Z"
                              id="fantom_svg__a"
                            />
                          </mask>
                        </defs>
                        <g
                          data-name="Layer 2"
                          id="fantom_svg__Layer_2"
                        >
                          <g
                            data-name="Layer 1"
                            id="fantom_svg__Layer_1-2"
                          >
                            <circle
                              cx="16"
                              cy="16"
                              r="16"
                              style="fill: #13b5ec;"
                            />
                            <path
                              class="fantom_svg__cls-1"
                              d="m17.2 12.9 3.6-2.1V15Zm3.6 9L16 24.7l-4.8-2.8V17l4.8 2.8 4.8-2.8Zm-9.6-11.1 3.6 2.1-3.6 2.1Zm5.4 3.1 3.6 2.1-3.6 2.1Zm-1.2 4.2L11.8 16l3.6-2.1Zm4.8-8.3L16 12.2l-4.2-2.4L16 7.3ZM10 9.4v13.1l6 3.4 6-3.4V9.4L16 6Z"
                              style="mask: url(#fantom_svg__mask);"
                            />
                          </g>
                        </g>
                      </svg>
                    </div>
                    <div
                      class="MuiBox-root css-mk71b3"
                    >
                      <p
                        class="MuiTypography-root MuiTypography-body1 css-pi8uen-MuiTypography-root"
                      >
                        gOHM-wFTM
                      </p>
                    </div>
                    <svg
                      aria-hidden="true"
                      class="MuiSvgIcon-root MuiSvgIcon-fontSizeLarge css-rog57q-MuiSvgIcon-root"
                      focusable="false"
                      style="font-size: 15px;"
                      viewBox="0 0 32 32"
                    >
                      <defs>
                        <style>
                          .fantom_svg__cls-1{fill:#fff;fill-rule:evenodd}
                        </style>
                        <mask
                          height="20"
                          id="fantom_svg__mask"
                          maskUnits="userSpaceOnUse"
                          width="93.1"
                          x="10"
                          y="6"
                        >
                          <path
                            class="fantom_svg__cls-1"
                            d="M10 6h93.1v20H10Z"
                            id="fantom_svg__a"
                          />
                        </mask>
                      </defs>
                      <g
                        data-name="Layer 2"
                        id="fantom_svg__Layer_2"
                      >
                        <g
                          data-name="Layer 1"
                          id="fantom_svg__Layer_1-2"
                        >
                          <circle
                            cx="16"
                            cy="16"
                            r="16"
                            style="fill: #13b5ec;"
                          />
                          <path
                            class="fantom_svg__cls-1"
                            d="m17.2 12.9 3.6-2.1V15Zm3.6 9L16 24.7l-4.8-2.8V17l4.8 2.8 4.8-2.8Zm-9.6-11.1 3.6 2.1-3.6 2.1Zm5.4 3.1 3.6 2.1-3.6 2.1Zm-1.2 4.2L11.8 16l3.6-2.1Zm4.8-8.3L16 12.2l-4.2-2.4L16 7.3ZM10 9.4v13.1l6 3.4 6-3.4V9.4L16 6Z"
                            style="mask: url(#fantom_svg__mask);"
                          />
                        </g>
                      </g>
                    </svg>
                  </div>
                </td>
                <td
                  class="MuiTableCell-root MuiTableCell-body MuiTableCell-sizeMedium css-1bvq65n-MuiTableCell-root"
                  style="padding: 8px 0px;"
                >
                  <p
                    class="MuiTypography-root MuiTypography-body1 css-pi8uen-MuiTypography-root"
                    style="line-height: 1.4;"
                  >
                    <span
                      class="MuiSkeleton-root MuiSkeleton-text MuiSkeleton-pulse css-1l7q9tc-MuiSkeleton-root"
                      style="width: 60px;"
                    />
                  </p>
                </td>
                <td
                  class="MuiTableCell-root MuiTableCell-body MuiTableCell-sizeMedium css-1bvq65n-MuiTableCell-root"
                  style="padding: 8px 0px;"
                >
                  <p
                    class="MuiTypography-root MuiTypography-body1 css-pi8uen-MuiTypography-root"
                    style="line-height: 1.4;"
                  >
                    0.00%
                  </p>
                </td>
                <td
                  class="MuiTableCell-root MuiTableCell-body MuiTableCell-sizeMedium css-1bvq65n-MuiTableCell-root"
                  style="padding: 8px 0px;"
                >
                  <a
                    class="MuiButtonBase-root MuiButton-root MuiButton-outlined MuiButton-outlinedPrimary MuiButton-sizeMedium MuiButton-outlinedSizeMedium MuiButton-disableElevation MuiButton-fullWidth custom-root  css-1lfckoy-MuiButtonBase-root-MuiButton-root"
                    href="https://beets.fi/#/pool/0xf7bf0f161d3240488807ffa23894452246049916000200000000000000000198"
                    rel="noopener noreferrer"
                    tabindex="0"
                    target="_blank"
                  >
                    Stake on
                     
                    Beethoven
                    <span
                      class="MuiButton-endIcon MuiButton-iconSizeMedium css-1gnd1fd-MuiButton-endIcon"
                    >
                      <svg
                        aria-hidden="true"
                        class="MuiSvgIcon-root MuiSvgIcon-fontSizeLarge css-1vu8dwd-MuiSvgIcon-root"
                        focusable="false"
                        viewBox="0 0 20 20"
                      >
                        <path
                          d="M4.297 17.445h9.539c1.523 0 2.305-.78 2.305-2.28v-9.58c0-1.507-.782-2.288-2.305-2.288h-9.54c-1.523 0-2.304.773-2.304 2.289v9.578c0 1.508.781 2.281 2.305 2.281Zm.016-.968c-.875 0-1.352-.461-1.352-1.368V5.633c0-.899.477-1.367 1.352-1.367h9.5c.867 0 1.359.468 1.359 1.367v9.476c0 .907-.492 1.368-1.36 1.368h-9.5Zm7.296-4.235c.266 0 .438-.195.438-.476V7.867c0-.344-.188-.492-.492-.492H7.64c-.29 0-.47.172-.47.438 0 .265.188.445.477.445H9.53l1.133-.078-1.055.992-3.382 3.383a.476.476 0 0 0-.149.328c0 .273.18.453.453.453a.47.47 0 0 0 .344-.149L10.25 9.82l.984-1.047-.078 1.282v1.718c0 .29.18.47.453.47Z"
                        />
                      </svg>
                    </span>
                  </a>
                </td>
              </tr>
              <tr
                class="MuiTableRow-root css-xjst8z-MuiTableRow-root"
              >
                <td
                  class="MuiTableCell-root MuiTableCell-body MuiTableCell-sizeMedium css-1bvq65n-MuiTableCell-root"
                  style="padding: 8px 0px;"
                >
                  <div
                    class="MuiBox-root css-u4p24i"
                    style="white-space: nowrap;"
                  >
                    <div
                      class="MuiBox-root css-1xhj18k"
                    >
                      <svg
                        aria-hidden="true"
                        class="MuiSvgIcon-root MuiSvgIcon-fontSizeLarge css-rog57q-MuiSvgIcon-root"
                        focusable="false"
                        style="z-index: 1; font-size: 24px;"
                        viewBox="0 0 32 32"
                      >
                        <svg
                          fill="none"
                          height="32px"
                          viewBox="0 0 32 32"
                          width="32px"
                          xmlns="http://www.w3.org/2000/svg"
                        >
                          <g
                            filter="url(#filter0_b_174_6646)"
                            transform="matrix(1, 0, 0, 1, -0.000099, -2.000099)"
                          >
                            <ellipse
                              cx="16.0001"
                              cy="18.0001"
                              fill="url(#paint0_linear_174_6646)"
                              rx="15.9999"
                              ry="15.9999"
                              transform="rotate(-180 16.0001 18.0001)"
                            />
                            <ellipse
                              cx="16.0001"
                              cy="18.0001"
                              fill="black"
                              fill-opacity="0.8"
                              rx="15.9999"
                              ry="15.9999"
                              transform="rotate(-180 16.0001 18.0001)"
                            />
                            <path
                              d="M0.500192 18.0001C0.500193 9.43973 7.43974 2.50018 16.0001 2.50019C24.5605 2.50019 31.5 9.43973 31.5 18.0001C31.5 26.5605 24.5605 33.5 16.0001 33.5C7.43973 33.5 0.500191 26.5605 0.500192 18.0001Z"
                              stroke="url(#paint1_linear_174_6646)"
                              stroke-opacity="0.4"
                            />
                          </g>
                          <path
                            d="M 22.099 11.576 C 20.505 12.533 13.726 11.709 10.537 11.177 C 9.58 10.22 13.859 9.449 16.119 9.184 L 19.707 9.184 L 23.296 11.177 L 22.099 11.576 Z"
                            fill="#321B06"
                          />
                          <path
                            d="M 17.931 4.423 C 17.993 4.306 18.092 4.212 18.214 4.155 C 18.38 4.079 18.549 4.071 18.704 4.18 C 18.757 4.218 18.799 4.268 18.826 4.326 C 18.966 4.628 19.105 4.93 19.233 5.238 C 19.438 5.736 19.717 6.198 19.944 6.686 C 20.267 7.379 20.592 8.071 20.921 8.761 C 21.109 9.156 21.287 9.56 21.523 9.932 C 21.588 10.03 21.658 10.124 21.735 10.214 C 21.767 10.25 21.807 10.279 21.852 10.299 C 22.197 10.456 22.568 10.486 22.938 10.509 C 23.127 10.521 23.312 10.496 23.5 10.496 C 23.859 10.496 24.218 10.497 24.575 10.509 C 24.812 10.517 25.048 10.545 25.284 10.569 C 25.375 10.582 25.465 10.601 25.553 10.625 C 25.59 10.636 25.626 10.65 25.66 10.668 C 25.852 10.766 25.89 10.93 25.758 11.097 C 25.647 11.237 25.505 11.35 25.342 11.426 C 24.994 11.581 24.631 11.702 24.258 11.788 C 23.891 11.877 23.527 11.977 23.165 12.087 C 22.611 12.261 22.044 12.389 21.469 12.47 C 21.086 12.52 20.7 12.544 20.313 12.542 C 19.966 12.544 19.619 12.518 19.271 12.505 C 18.739 12.486 18.21 12.446 17.679 12.403 C 16.902 12.346 16.122 12.433 15.378 12.66 C 14.876 12.806 14.372 12.946 13.872 13.105 C 13.636 13.18 13.409 13.288 13.184 13.385 C 12.887 13.512 12.593 13.65 12.293 13.773 C 11.563 14.076 10.802 14.269 10.001 14.271 C 9.58 14.281 9.158 14.255 8.742 14.193 C 8.493 14.15 8.242 14.131 7.998 14.046 C 7.216 13.77 6.694 13.253 6.509 12.444 C 6.459 12.234 6.457 12.015 6.504 11.804 C 6.55 11.593 6.644 11.395 6.779 11.225 C 6.91 11.052 7.037 10.87 7.179 10.703 C 7.463 10.362 7.815 10.082 8.214 9.883 C 8.586 9.695 8.992 9.582 9.409 9.551 C 9.676 9.525 9.944 9.527 10.211 9.555 C 10.302 9.565 10.391 9.588 10.481 9.603 C 10.523 9.608 10.564 9.612 10.616 9.618 C 10.628 9.585 10.636 9.552 10.642 9.518 C 10.662 9.233 10.68 8.947 10.699 8.661 C 10.708 8.586 10.711 8.511 10.715 8.436 C 10.721 8.285 10.722 8.134 10.732 7.984 C 10.753 7.65 10.749 7.313 10.824 6.983 C 10.834 6.931 10.84 6.879 10.841 6.826 C 10.852 6.564 10.946 6.326 11.058 6.093 C 11.069 6.069 11.082 6.046 11.097 6.024 C 11.312 5.736 11.573 5.484 11.871 5.28 C 12.448 4.881 13.09 4.582 13.769 4.395 C 14.244 4.263 14.729 4.172 15.221 4.124 C 15.674 4.085 16.131 4.1 16.582 4.17 C 16.737 4.194 16.894 4.215 17.048 4.226 C 17.315 4.243 17.579 4.3 17.83 4.394 C 17.861 4.405 17.891 4.412 17.931 4.423 Z M 10.971 9.706 C 11.02 9.726 11.068 9.749 11.119 9.764 C 11.495 9.878 11.871 9.99 12.248 10.103 L 12.303 10.113 C 12.264 10.082 12.218 10.06 12.17 10.047 C 11.888 9.962 11.608 9.877 11.326 9.795 C 11.209 9.761 11.089 9.736 10.972 9.707 C 10.949 9.558 10.962 9.531 11.098 9.471 C 11.157 9.444 11.218 9.421 11.276 9.394 C 12.186 8.998 13.14 8.708 14.119 8.532 C 14.863 8.393 15.615 8.299 16.371 8.251 C 17.02 8.206 17.671 8.202 18.321 8.239 C 18.822 8.262 19.32 8.33 19.809 8.444 C 20.033 8.494 20.252 8.565 20.463 8.656 C 20.538 8.687 20.599 8.744 20.635 8.816 C 20.735 9.011 20.842 9.204 20.946 9.398 L 21.414 10.269 C 21.431 10.3 21.463 10.331 21.425 10.386 C 21.343 10.361 21.256 10.337 21.171 10.307 C 20.733 10.157 20.28 10.053 19.82 9.997 C 19.366 9.936 18.907 9.897 18.449 9.868 C 18.087 9.845 17.723 9.851 17.359 9.848 C 17.141 9.841 16.923 9.845 16.706 9.86 C 16.302 9.9 15.901 9.96 15.499 10.008 L 13.532 10.26 C 13.51 10.263 13.488 10.267 13.467 10.271 L 13.464 10.294 C 13.758 10.331 14.048 10.392 14.331 10.478 C 14.153 10.467 13.976 10.445 13.799 10.429 C 13.621 10.412 13.441 10.404 13.261 10.386 C 13.081 10.368 12.919 10.311 12.74 10.334 C 12.777 10.361 12.817 10.383 12.86 10.398 C 13.201 10.533 13.55 10.649 13.904 10.744 C 14.39 10.865 14.873 11.003 15.356 11.133 C 15.529 11.18 15.701 11.237 15.878 11.267 C 16.164 11.316 16.453 11.351 16.741 11.382 C 16.947 11.405 17.153 11.418 17.359 11.433 C 17.528 11.446 17.695 11.455 17.862 11.467 C 18.275 11.499 18.688 11.495 19.101 11.489 C 19.748 11.481 20.393 11.424 21.03 11.318 C 21.248 11.279 21.462 11.221 21.676 11.163 C 21.872 11.111 22.062 11.042 22.257 10.989 C 22.592 10.901 22.933 10.939 23.274 10.961 C 23.362 10.966 23.449 10.983 23.536 10.996 C 23.649 11.013 23.762 11.035 23.876 11.046 C 24.111 11.072 24.348 11.093 24.585 11.106 C 24.806 11.118 25.026 11.124 25.249 11.121 C 25.345 11.115 25.439 11.099 25.53 11.072 C 25.571 11.061 25.608 11.041 25.64 11.014 C 25.733 10.939 25.728 10.851 25.62 10.8 C 25.534 10.759 25.442 10.731 25.348 10.717 C 25.011 10.666 24.671 10.641 24.33 10.643 C 24.177 10.645 24.024 10.648 23.871 10.649 C 23.772 10.648 23.672 10.643 23.572 10.64 C 23.767 10.69 23.962 10.726 24.157 10.763 C 24.337 10.798 24.517 10.835 24.696 10.872 C 24.734 10.882 24.77 10.895 24.806 10.911 L 24.799 10.933 C 24.774 10.934 24.748 10.937 24.723 10.935 C 24.651 10.932 24.578 10.927 24.505 10.921 C 24.269 10.899 24.032 10.883 23.798 10.852 C 23.563 10.821 23.314 10.775 23.073 10.738 C 22.85 10.703 22.625 10.678 22.403 10.639 C 22.13 10.587 21.862 10.509 21.605 10.405 C 21.547 10.384 21.499 10.343 21.47 10.29 C 21.244 9.869 21.011 9.452 20.789 9.029 C 20.538 8.553 20.295 8.074 20.052 7.594 C 19.868 7.232 19.683 6.871 19.511 6.505 C 19.265 5.979 19.025 5.453 18.787 4.923 C 18.709 4.747 18.613 4.578 18.593 4.386 C 18.438 4.325 18.207 4.383 18.113 4.504 C 18.231 4.579 18.396 4.558 18.518 4.688 C 18.483 4.705 18.446 4.718 18.407 4.724 C 18.342 4.723 18.277 4.714 18.214 4.699 C 18.066 4.662 17.922 4.604 17.772 4.576 C 17.517 4.526 17.26 4.487 17.003 4.446 C 16.739 4.405 16.471 4.388 16.203 4.396 C 15.909 4.401 15.613 4.394 15.32 4.406 C 14.356 4.454 13.459 4.74 12.602 5.161 C 12.323 5.302 12.056 5.467 11.806 5.652 C 11.654 5.756 11.532 5.896 11.451 6.06 C 11.224 6.543 11.137 7.057 11.105 7.583 C 11.089 7.861 11.072 8.141 11.052 8.417 C 11.033 8.693 11.011 8.966 10.988 9.24 C 10.976 9.353 10.964 9.465 10.956 9.578 C 10.939 9.624 10.931 9.67 10.971 9.706 Z M 25.511 11.164 C 25.403 11.201 25.297 11.245 25.187 11.272 C 25.048 11.311 24.905 11.337 24.761 11.35 C 24.481 11.366 24.204 11.315 23.927 11.28 C 23.651 11.245 23.389 11.208 23.12 11.169 C 22.987 11.153 22.852 11.158 22.721 11.184 C 22.41 11.236 22.121 11.359 21.82 11.445 C 21.641 11.497 21.463 11.559 21.281 11.601 C 21.036 11.658 20.786 11.693 20.54 11.75 C 20.233 11.81 19.919 11.839 19.605 11.835 C 19.138 11.841 18.673 11.8 18.207 11.774 C 17.948 11.759 17.688 11.759 17.428 11.751 C 17.137 11.739 16.846 11.733 16.557 11.703 C 16.303 11.675 16.052 11.623 15.8 11.576 C 15.514 11.523 15.233 11.447 14.959 11.351 C 14.49 11.185 14.021 11.021 13.548 10.868 C 12.944 10.673 12.338 10.484 11.73 10.303 C 11.261 10.163 10.791 10.028 10.316 9.906 C 10.138 9.86 9.955 9.838 9.771 9.841 C 9.337 9.85 8.911 9.951 8.519 10.135 C 8.288 10.243 8.063 10.364 7.846 10.499 C 7.677 10.602 7.519 10.721 7.373 10.854 C 7.039 11.164 6.809 11.566 6.713 12.008 C 6.635 12.319 6.683 12.648 6.846 12.927 C 6.983 13.154 7.159 13.357 7.366 13.527 C 7.379 13.537 7.394 13.547 7.409 13.556 C 7.371 13.485 7.326 13.419 7.274 13.359 C 7.118 13.172 6.994 12.961 6.908 12.734 C 6.796 12.404 6.8 12.081 6.978 11.772 C 7.102 11.568 7.271 11.394 7.473 11.264 C 7.838 11.016 8.249 10.877 8.676 10.779 C 9.245 10.646 9.828 10.574 10.414 10.564 C 10.662 10.562 10.91 10.568 11.159 10.571 C 11.304 10.573 11.45 10.57 11.595 10.585 C 11.842 10.602 12.089 10.635 12.332 10.684 C 12.599 10.747 12.857 10.848 13.117 10.936 C 13.654 11.116 14.191 11.295 14.725 11.482 C 15.16 11.637 15.609 11.755 16.065 11.833 C 16.632 11.92 17.205 11.967 17.779 11.975 C 18.142 11.986 18.505 12.002 18.868 12.011 C 19.128 12.018 19.389 12.032 19.648 12.014 C 20.266 11.972 20.881 11.899 21.477 11.721 C 21.708 11.652 21.94 11.59 22.17 11.521 C 22.287 11.486 22.399 11.434 22.517 11.403 C 22.901 11.298 23.29 11.341 23.679 11.382 C 23.808 11.396 23.935 11.426 24.064 11.439 C 24.193 11.452 24.324 11.45 24.453 11.463 C 24.609 11.478 24.766 11.476 24.922 11.457 C 25.155 11.433 25.337 11.315 25.509 11.173 L 25.511 11.164 Z"
                            fill="#FF890E"
                          />
                          <path
                            d="M 13.602 5.663 C 13.575 5.642 13.53 5.625 13.521 5.598 C 13.513 5.571 13.538 5.53 13.559 5.502 C 13.58 5.48 13.605 5.463 13.633 5.451 C 13.899 5.295 14.187 5.176 14.487 5.1 C 14.668 5.057 14.852 5.015 15.035 4.98 C 15.072 4.974 15.111 4.973 15.148 4.979 C 15.157 4.981 15.165 4.985 15.172 4.991 C 15.179 4.998 15.184 5.005 15.187 5.014 C 15.187 5.024 15.184 5.034 15.18 5.044 C 15.175 5.053 15.168 5.062 15.16 5.068 C 15.117 5.086 15.073 5.101 15.028 5.111 C 14.84 5.162 14.652 5.212 14.464 5.261 C 14.337 5.295 14.222 5.36 14.13 5.452 C 14.045 5.534 13.939 5.59 13.822 5.615 C 13.754 5.633 13.683 5.646 13.602 5.663 Z"
                            fill="#FF890E"
                          />
                          <path
                            d="M 19.426 6.838 C 19.346 6.836 19.269 6.806 19.211 6.752 C 19.131 6.694 19.055 6.63 18.985 6.56 C 18.743 6.313 18.533 6.039 18.358 5.742 C 18.337 5.711 18.321 5.676 18.31 5.64 C 18.307 5.628 18.307 5.615 18.31 5.603 C 18.313 5.591 18.319 5.58 18.327 5.57 C 18.337 5.563 18.349 5.558 18.362 5.557 C 18.374 5.555 18.387 5.557 18.399 5.561 C 18.43 5.576 18.457 5.597 18.477 5.624 C 18.552 5.72 18.62 5.821 18.699 5.914 C 18.871 6.12 19.049 6.323 19.223 6.529 C 19.284 6.601 19.341 6.677 19.397 6.754 C 19.41 6.781 19.419 6.809 19.426 6.838 Z"
                            fill="#FF890E"
                          />
                          <path
                            d="M 9.989 9.942 C 10.025 9.943 10.062 9.947 10.097 9.954 C 10.548 10.081 10.999 10.208 11.449 10.336 C 11.47 10.342 11.49 10.353 11.505 10.368 C 10.973 10.321 10.478 10.143 9.977 9.989 L 9.989 9.942 Z"
                            fill="#FF890E"
                          />
                          <path
                            clip-rule="evenodd"
                            d="M 14.473 25.917 L 14.473 25.885 L 14.473 25.214 L 14.473 23.265 C 12.479 22.638 11.036 20.814 11.036 18.662 C 11.036 15.991 13.259 13.826 16 13.826 C 18.741 13.826 20.964 15.991 20.964 18.662 C 20.964 20.814 19.521 22.638 17.527 23.265 L 17.527 25.214 L 17.527 25.885 L 17.527 25.917 L 23 25.917 L 23 23.944 L 20.297 23.944 C 21.923 22.712 22.968 20.797 22.968 18.646 C 22.968 14.93 19.848 11.917 16 11.917 C 12.152 11.917 9.032 14.93 9.032 18.646 C 9.032 20.797 10.076 22.712 11.702 23.944 L 9 23.944 L 9 25.917 L 14.473 25.917 Z"
                            fill="#728C97"
                            fill-rule="evenodd"
                          />
                          <defs>
                            <filter
                              color-interpolation-filters="sRGB"
                              filterUnits="userSpaceOnUse"
                              height="152"
                              id="filter0_b_174_6646"
                              width="152"
                              x="-60"
                              y="-58"
                            >
                              <feflood
                                flood-opacity="0"
                                result="BackgroundImageFix"
                              />
                              <fegaussianblur
                                in="BackgroundImage"
                                stdDeviation="30"
                              />
                              <fecomposite
                                in2="SourceAlpha"
                                operator="in"
                                result="effect1_backgroundBlur_174_6646"
                              />
                              <feblend
                                in="SourceGraphic"
                                in2="effect1_backgroundBlur_174_6646"
                                mode="normal"
                                result="shape"
                              />
                            </filter>
                            <lineargradient
                              gradientUnits="userSpaceOnUse"
                              id="paint0_linear_174_6646"
                              x1="8.19338"
                              x2="23.6522"
                              y1="21.4286"
                              y2="21.4286"
                            >
                              <stop
                                stop-color="#FF890E"
                              />
                              <stop
                                offset="1"
                                stop-color="#A169FF"
                              />
                            </lineargradient>
                            <lineargradient
                              gradientUnits="userSpaceOnUse"
                              id="paint1_linear_174_6646"
                              x1="28.4445"
                              x2="8.38674"
                              y1="9.20015"
                              y2="8.93872"
                            >
                              <stop
                                stop-color="#FF8320"
                              />
                              <stop
                                offset="1"
                                stop-color="#A169FF"
                              />
                            </lineargradient>
                          </defs>
                        </svg>
                      </svg>
                      <svg
                        aria-hidden="true"
                        class="MuiSvgIcon-root MuiSvgIcon-fontSizeLarge css-rog57q-MuiSvgIcon-root"
                        focusable="false"
                        style="margin-left: -6px; z-index: 1; font-size: 24px;"
                        viewBox="0 0 32 32"
                      >
                        <defs>
                          <lineargradient
                            gradientTransform="matrix(0.177778, 0, 0, 0.177778, 1.777779, 1.777779)"
                            gradientUnits="userSpaceOnUse"
                            id="paint0_linear_359"
                            x1="80"
                            x2="80"
                            y1="-84"
                            y2="256"
                          >
                            <stop
                              offset="0.1949"
                              stop-color="#708B96"
                            />
                            <stop
                              offset="1"
                              stop-color="#F7FBE7"
                            />
                          </lineargradient>
                        </defs>
                        <path
                          d="M 1.778 16 C 1.778 8.145 8.145 1.778 16 1.778 C 23.855 1.778 30.222 8.145 30.222 16 C 30.222 23.855 23.855 30.222 16 30.222 C 8.145 30.222 1.778 23.855 1.778 16 Z"
                          fill="#fff"
                        />
                        <rect
                          fill="#fff"
                          height="12.516"
                          width="12.516"
                          x="9.742"
                          y="9.771"
                        />
                        <path
                          clip-rule="evenodd"
                          d="M 14.635 22.286 L 14.635 19.916 C 12.852 19.355 11.563 17.725 11.563 15.801 C 11.563 13.413 13.549 11.477 16 11.477 C 18.451 11.477 20.437 13.413 20.437 15.801 C 20.437 17.725 19.148 19.355 17.365 19.916 L 17.365 21.658 L 17.365 22.258 L 17.365 22.286 L 22.258 22.286 L 22.258 20.523 L 19.842 20.523 C 21.295 19.421 22.229 17.709 22.229 15.787 C 22.229 12.464 19.44 9.771 16 9.771 C 12.56 9.771 9.771 12.464 9.771 15.787 C 9.771 17.709 10.705 19.421 12.158 20.523 L 9.742 20.523 L 9.742 22.286 Z"
                          fill="#708b96"
                          fill-rule="evenodd"
                        />
                        <path
                          d="M 16 28.444 C 9.127 28.444 3.556 22.873 3.556 16 L 0 16 C 0 24.837 7.163 32 16 32 Z M 28.444 16 C 28.444 22.873 22.873 28.444 16 28.444 L 16 32 C 24.837 32 32 24.837 32 16 Z M 16 3.556 C 22.873 3.556 28.444 9.127 28.444 16 L 32 16 C 32 7.163 24.837 0 16 0 Z M 16 0 C 7.163 0 0 7.163 0 16 L 3.556 16 C 3.556 9.127 9.127 3.556 16 3.556 Z"
                          fill="url(#paint0_linear_359)"
                        />
                      </svg>
                    </div>
                    <div
                      class="MuiBox-root css-mk71b3"
                    >
                      <p
                        class="MuiTypography-root MuiTypography-body1 css-pi8uen-MuiTypography-root"
                      >
                        jgOHM-gOHM
                      </p>
                    </div>
                    <svg
                      aria-hidden="true"
                      class="MuiSvgIcon-root MuiSvgIcon-fontSizeLarge css-rog57q-MuiSvgIcon-root"
                      focusable="false"
                      style="font-size: 15px;"
                      viewBox="0 0 32 32"
                    >
                      <ellipse
                        cx="16"
                        cy="16"
                        rx="15.442"
                        ry="15.442"
                        style="fill: rgb(44, 55, 76);"
                      />
                      <g
                        id="Background"
                        transform="matrix(0.063934, 0, 0, 0.063934, 0, 0)"
                      />
                      <g
                        id="Logos_and_symbols"
                        transform="matrix(0.055939, 0, 0, 0.055939, 2.774117, 1.580833)"
                      >
                        <g
                          id="SYMBOL_VER_3"
                        />
                        <g
                          id="SYMBOL_VER_3_3_"
                        />
                        <g
                          id="SYMBOL_VER_4"
                        />
                        <g
                          id="SYMBOL_VER_4_1_"
                        >
                          <g
                            id="SYMBOL_VER_4_3_"
                          />
                        </g>
                        <g
                          id="SYMBOL_VER_5_1_"
                        />
                        <g
                          id="off_2_1_"
                        />
                        <g
                          id="VER_3_1_"
                        >
                          <g
                            id="SYMBOL_VER_2_1_"
                          />
                        </g>
                        <g
                          id="VER_3"
                        >
                          <g
                            id="SYMBOL_VER_2"
                          />
                        </g>
                        <g
                          id="off_2"
                        />
                        <g
                          id="SYMBOL_VER_5"
                        />
                        <g
                          id="SYMBOL_VER_1"
                        />
                        <g
                          id="SYMBOL_VER_1_1_"
                        />
                        <g
                          id="SYMBOL_VER_1-1_3_"
                        />
                        <g
                          id="SYMBOL_VER_1-1_2_"
                        />
                        <g
                          id="SYMBOL_VER_1-1"
                        />
                        <g
                          id="SYMBOL_VER_1-1_1_"
                        >
                          <g
                            id="_x31_-3"
                          />
                          <g
                            id="Symbol_-_Original_14_"
                          >
                            <path
                              d="M291.134,237.469l35.654-60.5l96.103,149.684l0.046,28.727l-0.313-197.672
      c-0.228-4.832-2.794-9.252-6.887-11.859L242.715,46.324c-4.045-1.99-9.18-1.967-13.22,0.063c-0.546,0.272-1.06,0.57-1.548,0.895
      l-0.604,0.379L59.399,144.983l-0.651,0.296c-0.838,0.385-1.686,0.875-2.48,1.444c-3.185,2.283-5.299,5.66-5.983,9.448
      c-0.103,0.574-0.179,1.158-0.214,1.749l0.264,161.083l89.515-138.745c11.271-18.397,35.825-24.323,58.62-24.001l26.753,0.706
      L67.588,409.765l18.582,10.697L245.692,157.22l70.51-0.256L157.091,426.849l66.306,38.138l7.922,4.556
      c3.351,1.362,7.302,1.431,10.681,0.21l175.453-101.678l-33.544,19.438L291.134,237.469z M304.736,433.395l-66.969-105.108
      l40.881-69.371l87.952,138.628L304.736,433.395z"
                              fill="#2D374B"
                            />
                            <polygon
                              fill="#28A0F0"
                              points="237.768,328.286 304.736,433.395 366.601,397.543 278.648,258.915 			"
                            />
                            <path
                              d="M422.937,355.379l-0.046-28.727l-96.103-149.684l-35.654,60.5l92.774,150.043l33.544-19.438
      c3.29-2.673,5.281-6.594,5.49-10.825L422.937,355.379z"
                              fill="#28A0F0"
                            />
                            <path
                              d="M20.219,382.469l47.369,27.296l157.634-252.801l-26.753-0.706c-22.795-0.322-47.35,5.604-58.62,24.001
      L50.334,319.004l-30.115,46.271V382.469z"
                              fill="#FFFFFF"
                            />
                            <polygon
                              fill="#FFFFFF"
                              points="316.202,156.964 245.692,157.22 86.17,420.462 141.928,452.565 157.091,426.849 			"
                            />
                            <path
                              d="M452.65,156.601c-0.59-14.746-8.574-28.245-21.08-36.104L256.28,19.692
      c-12.371-6.229-27.825-6.237-40.218-0.004c-1.465,0.739-170.465,98.752-170.465,98.752c-2.339,1.122-4.592,2.458-6.711,3.975
      c-11.164,8.001-17.969,20.435-18.668,34.095v208.765l30.115-46.271L50.07,157.921c0.035-0.589,0.109-1.169,0.214-1.741
      c0.681-3.79,2.797-7.171,5.983-9.456c0.795-0.569,172.682-100.064,173.228-100.337c4.04-2.029,9.175-2.053,13.22-0.063
      l173.022,99.523c4.093,2.607,6.659,7.027,6.887,11.859v199.542c-0.209,4.231-1.882,8.152-5.172,10.825l-33.544,19.438
      l-17.308,10.031l-61.864,35.852l-62.737,36.357c-3.379,1.221-7.33,1.152-10.681-0.21l-74.228-42.693l-15.163,25.717
      l66.706,38.406c2.206,1.255,4.171,2.367,5.784,3.272c2.497,1.4,4.199,2.337,4.8,2.629c4.741,2.303,11.563,3.643,17.71,3.643
      c5.636,0,11.132-1.035,16.332-3.072l182.225-105.531c10.459-8.104,16.612-20.325,17.166-33.564V156.601z"
                              fill="#96BEDC"
                            />
                          </g>
                          <g
                            id="Symbol_-_Original_13_"
                          />
                          <g
                            id="Symbol_-_Original_6_"
                          />
                          <g
                            id="Symbol_-_Original_4_"
                          />
                          <g
                            id="One_color_version_-_White_3_"
                          >
                            <g
                              id="Symbol_-_Original_15_"
                            />
                          </g>
                          <g
                            id="One_color_version_-_White"
                          >
                            <g
                              id="Symbol_-_Original"
                            />
                          </g>
                          <g
                            id="Symbol_-_Monochromatic_3_"
                          >
                            <g
                              id="_x33__7_"
                            />
                          </g>
                          <g
                            id="Symbol_-_Monochromatic"
                          >
                            <g
                              id="_x33__3_"
                            />
                          </g>
                          <g
                            id="_x33__2_"
                          />
                          <g
                            id="_x33__1_"
                          />
                          <g
                            id="_x33_"
                          />
                          <g
                            id="Symbol_-_Original_10_"
                          />
                          <g
                            id="Symbol_-_Original_1_"
                          />
                          <g
                            id="Symbol_-_Original_2_"
                          />
                          <g
                            id="_x34__1_"
                          />
                          <g
                            id="Symbol_-_Monochromatic_2_"
                          >
                            <g
                              id="_x33__6_"
                            />
                          </g>
                          <g
                            id="One_color_version_-_White_2_"
                          >
                            <g
                              id="Symbol_-_Original_11_"
                            />
                          </g>
                          <g
                            id="Symbol_-_Original_5_"
                          >
                            <g
                              id="Symbol_-_Original_12_"
                            />
                          </g>
                          <g
                            id="One_color_version_-_White_1_"
                          >
                            <g
                              id="Symbol_-_Original_9_"
                            />
                          </g>
                        </g>
                        <g
                          id="SYMBOL_VER_1_2_"
                        >
                          <g
                            id="SYMBOL_VER_2_4_"
                          />
                          <g
                            id="SYMBOL_VER_2-1-1_1_"
                          />
                          <g
                            id="SYMBOL_VER_2-2-1_1_"
                          />
                          <g
                            id="SYMBOL_VER_2-3-1_4_"
                          />
                          <g
                            id="New_Symbol_1_"
                          >
                            <g
                              id="SYMBOL_VER_2-3-1_3_"
                            />
                          </g>
                          <g
                            id="New_Symbol"
                          >
                            <g
                              id="SYMBOL_VER_2-3-1_1_"
                            />
                          </g>
                        </g>
                        <g
                          id="SYMBOL_VER_2_2_"
                        />
                        <g
                          id="SYMBOL_VER_4_2_"
                        />
                        <g
                          id="SYMBOL_VER_3_2_"
                        />
                        <g
                          id="SYMBOL_VER_3_1_"
                        />
                        <g
                          id="SYMBOL_VER_1-1-1_1_"
                        />
                        <g
                          id="SYMBOL_VER_1-1-1"
                        />
                        <g
                          id="SYMBOL_VER_1-1-1_2_2_"
                        />
                        <g
                          id="SYMBOL_VER_1-1-1_2"
                        />
                        <g
                          id="SYMBOL_VER_1-1-1_2_1_"
                        />
                        <g
                          id="Symbol_-_Original_7_"
                        />
                        <g
                          id="Symbol_-_Original_8_"
                        />
                        <g
                          id="SYMBOL_VER_2-1-1"
                        />
                        <g
                          id="SYMBOL_VER_2-2-1"
                        />
                        <g
                          id="SYMBOL_VER_2-3-1"
                        />
                        <g
                          id="SYMBOL_VER_5-1_1_"
                        />
                        <g
                          id="SYMBOL_VER_5-1"
                        />
                        <g
                          id="SYMBOL_VER_5-2_1_"
                        />
                        <g
                          id="SYMBOL_VER_5-2"
                        />
                        <g
                          id="Symbol_-_Monochromatic_1_"
                        >
                          <g
                            id="_x33__4_"
                          />
                        </g>
                      </g>
                    </svg>
                  </div>
                </td>
                <td
                  class="MuiTableCell-root MuiTableCell-body MuiTableCell-sizeMedium css-1bvq65n-MuiTableCell-root"
                  style="padding: 8px 0px;"
                >
                  <p
                    class="MuiTypography-root MuiTypography-body1 css-pi8uen-MuiTypography-root"
                    style="line-height: 1.4;"
                  >
                    <span
                      class="MuiSkeleton-root MuiSkeleton-text MuiSkeleton-pulse css-1l7q9tc-MuiSkeleton-root"
                      style="width: 60px;"
                    />
                  </p>
                </td>
                <td
                  class="MuiTableCell-root MuiTableCell-body MuiTableCell-sizeMedium css-1bvq65n-MuiTableCell-root"
                  style="padding: 8px 0px;"
                >
                  <p
                    class="MuiTypography-root MuiTypography-body1 css-pi8uen-MuiTypography-root"
                    style="line-height: 1.4;"
                  >
                    <span
                      class="MuiSkeleton-root MuiSkeleton-text MuiSkeleton-pulse css-1l7q9tc-MuiSkeleton-root"
                      style="width: 60px;"
                    />
                  </p>
                </td>
                <td
                  class="MuiTableCell-root MuiTableCell-body MuiTableCell-sizeMedium css-1bvq65n-MuiTableCell-root"
                  style="padding: 8px 0px;"
                >
                  <a
                    class="MuiButtonBase-root MuiButton-root MuiButton-outlined MuiButton-outlinedPrimary MuiButton-sizeMedium MuiButton-outlinedSizeMedium MuiButton-disableElevation MuiButton-fullWidth custom-root  css-1lfckoy-MuiButtonBase-root-MuiButton-root"
                    href="https://jonesdao.io/farms"
                    rel="noopener noreferrer"
                    tabindex="0"
                    target="_blank"
                  >
                    Stake on
                     
                    Jones DAO
                    <span
                      class="MuiButton-endIcon MuiButton-iconSizeMedium css-1gnd1fd-MuiButton-endIcon"
                    >
                      <svg
                        aria-hidden="true"
                        class="MuiSvgIcon-root MuiSvgIcon-fontSizeLarge css-1vu8dwd-MuiSvgIcon-root"
                        focusable="false"
                        viewBox="0 0 20 20"
                      >
                        <path
                          d="M4.297 17.445h9.539c1.523 0 2.305-.78 2.305-2.28v-9.58c0-1.507-.782-2.288-2.305-2.288h-9.54c-1.523 0-2.304.773-2.304 2.289v9.578c0 1.508.781 2.281 2.305 2.281Zm.016-.968c-.875 0-1.352-.461-1.352-1.368V5.633c0-.899.477-1.367 1.352-1.367h9.5c.867 0 1.359.468 1.359 1.367v9.476c0 .907-.492 1.368-1.36 1.368h-9.5Zm7.296-4.235c.266 0 .438-.195.438-.476V7.867c0-.344-.188-.492-.492-.492H7.64c-.29 0-.47.172-.47.438 0 .265.188.445.477.445H9.53l1.133-.078-1.055.992-3.382 3.383a.476.476 0 0 0-.149.328c0 .273.18.453.453.453a.47.47 0 0 0 .344-.149L10.25 9.82l.984-1.047-.078 1.282v1.718c0 .29.18.47.453.47Z"
                        />
                      </svg>
                    </span>
                  </a>
                </td>
              </tr>
              <tr
                class="MuiTableRow-root css-xjst8z-MuiTableRow-root"
              >
                <td
                  class="MuiTableCell-root MuiTableCell-body MuiTableCell-sizeMedium css-1bvq65n-MuiTableCell-root"
                  style="padding: 8px 0px;"
                >
                  <div
                    class="MuiBox-root css-u4p24i"
                    style="white-space: nowrap;"
                  >
                    <div
                      class="MuiBox-root css-1xhj18k"
                    >
                      <svg
                        aria-hidden="true"
                        class="MuiSvgIcon-root MuiSvgIcon-fontSizeLarge css-rog57q-MuiSvgIcon-root"
                        focusable="false"
                        style="z-index: 1; font-size: 24px;"
                        viewBox="0 0 32 32"
                      >
                        <path
                          d="M0 16C0 7.163 7.163 0 16 0s16 7.163 16 16-7.163 16-16 16S0 24.837 0 16Z"
                          fill="#708B96"
                        />
                        <path
                          clip-rule="evenodd"
                          d="M17.536 23.04v.032h5.504v-1.984h-2.718c1.635-1.239 2.686-3.165 2.686-5.328 0-3.738-3.138-6.768-7.008-6.768s-7.008 3.03-7.008 6.768c0 2.163 1.05 4.089 2.686 5.328H8.96v1.984h5.504v-2.667c-2.005-.63-3.456-2.465-3.456-4.629 0-2.686 2.235-4.864 4.992-4.864s4.992 2.178 4.992 4.864c0 2.164-1.45 3.998-3.456 4.63v2.634Z"
                          fill="#fff"
                          fill-rule="evenodd"
                        />
                      </svg>
                      <svg
                        aria-hidden="true"
                        class="MuiSvgIcon-root MuiSvgIcon-fontSizeLarge css-rog57q-MuiSvgIcon-root"
                        focusable="false"
                        style="margin-left: -6px; z-index: 1; font-size: 24px;"
                        viewBox="0 0 32 32"
                      >
                        <circle
                          cx="16"
                          cy="16"
                          fill="#F5AC37"
                          r="16"
                        />
                        <path
                          d="M16.59 17.13h6.08c.13 0 .19 0 .2-.17.05-.619.05-1.24 0-1.86 0-.12-.06-.17-.19-.17h-12.1c-.15 0-.19.05-.19.19v1.78c0 .23 0 .23.24.23h5.96Zm5.6-4.28a.195.195 0 0 0 0-.14 3.96 3.96 0 0 0-.36-.63 5.103 5.103 0 0 0-.74-.93 2.451 2.451 0 0 0-.461-.45 7.187 7.187 0 0 0-3-1.52 7.458 7.458 0 0 0-1.7-.18h-5.37c-.15 0-.17.06-.17.19v3.55c0 .15 0 .19.19.19h11.54s.1-.02.12-.08h-.049Zm0 6.36a2.336 2.336 0 0 0-.51 0H10.59c-.15 0-.2 0-.2.2v3.47c0 .16 0 .2.2.2h5.12c.245.02.49.002.73-.049a7.626 7.626 0 0 0 2.17-.48c.253-.088.498-.203.73-.34h.07a6.496 6.496 0 0 0 2.79-2.809s.07-.151-.01-.19v-.002ZM8.38 24.88v-5.53c0-.13 0-.15-.16-.15H6.05c-.12 0-.17 0-.17-.16v-1.9H8.2c.13 0 .18 0 .18-.17v-1.88c0-.12 0-.149-.16-.149H6.05c-.12 0-.17 0-.17-.16v-1.76c0-.11 0-.14.16-.14h2.15c.15 0 .19 0 .19-.19v-5.39c0-.16 0-.2.2-.2h7.5c.544.022 1.085.082 1.62.18a9.775 9.775 0 0 1 3.13 1.16 8.82 8.82 0 0 1 1.76 1.36c.396.412.753.857 1.07 1.33.314.48.575.994.78 1.53a.26.26 0 0 0 .3.21h1.79c.23 0 .23 0 .24.221v1.64c0 .16-.06.2-.221.2h-1.38c-.14 0-.18 0-.17.18.054.61.054 1.22 0 1.83 0 .17 0 .19.19.19h1.58c.07.09 0 .18 0 .27.01.117.01.234 0 .35v1.21c0 .17-.05.22-.2.22h-1.89a.25.25 0 0 0-.29.19 7.997 7.997 0 0 1-2.101 3.06c-.34.307-.697.595-1.07.86-.4.23-.79.47-1.2.66-.756.34-1.548.591-2.36.75a12.3 12.3 0 0 1-2.34.19h-6.94v-.01l.002-.002Z"
                          fill="#FEFEFD"
                        />
                      </svg>
                      <svg
                        aria-hidden="true"
                        class="MuiSvgIcon-root MuiSvgIcon-fontSizeLarge css-rog57q-MuiSvgIcon-root"
                        focusable="false"
                        style="margin-left: -6px; z-index: 1; font-size: 24px;"
                        viewBox="0 0 32 32"
                      >
                        <circle
                          cx="16"
                          cy="16"
                          fill="#fff"
                          r="15"
                          stroke="url(#wETH_svg__a)"
                          stroke-width="2"
                        />
                        <path
                          clip-rule="evenodd"
                          d="M16.25 20.976 10 17.349 16.25 26V26l6.253-8.65-6.253 3.626Z"
                          fill="#708B96"
                          fill-rule="evenodd"
                        />
                        <path
                          clip-rule="evenodd"
                          d="m16.25 6 6.248 10.186-6.248-2.793L10 16.186 16.25 6Zm0 7.395L10 16.185l6.25 3.629 6.248-3.628-6.248-2.791Z"
                          fill="#424242"
                          fill-rule="evenodd"
                        />
                        <defs>
                          <lineargradient
                            gradientUnits="userSpaceOnUse"
                            id="wETH_svg__a"
                            x1="16"
                            x2="16"
                            y1="0"
                            y2="32"
                          >
                            <stop
                              stop-color="#444243"
                            />
                            <stop
                              offset="1"
                              stop-color="#708B96"
                            />
                          </lineargradient>
                        </defs>
                      </svg>
                    </div>
                    <div
                      class="MuiBox-root css-mk71b3"
                    >
                      <p
                        class="MuiTypography-root MuiTypography-body1 css-pi8uen-MuiTypography-root"
                      >
                        OHM-DAI-wETH
                      </p>
                    </div>
                    <svg
                      aria-hidden="true"
                      class="MuiSvgIcon-root MuiSvgIcon-fontSizeLarge css-rog57q-MuiSvgIcon-root"
                      focusable="false"
                      style="font-size: 15px;"
                      viewBox="0 0 32 32"
                    >
                      <circle
                        cx="16"
                        cy="16"
                        fill="#fff"
                        r="15"
                        stroke="url(#wETH_svg__a)"
                        stroke-width="2"
                      />
                      <path
                        clip-rule="evenodd"
                        d="M16.25 20.976 10 17.349 16.25 26V26l6.253-8.65-6.253 3.626Z"
                        fill="#708B96"
                        fill-rule="evenodd"
                      />
                      <path
                        clip-rule="evenodd"
                        d="m16.25 6 6.248 10.186-6.248-2.793L10 16.186 16.25 6Zm0 7.395L10 16.185l6.25 3.629 6.248-3.628-6.248-2.791Z"
                        fill="#424242"
                        fill-rule="evenodd"
                      />
                      <defs>
                        <lineargradient
                          gradientUnits="userSpaceOnUse"
                          id="wETH_svg__a"
                          x1="16"
                          x2="16"
                          y1="0"
                          y2="32"
                        >
                          <stop
                            stop-color="#444243"
                          />
                          <stop
                            offset="1"
                            stop-color="#708B96"
                          />
                        </lineargradient>
                      </defs>
                    </svg>
                  </div>
                </td>
                <td
                  class="MuiTableCell-root MuiTableCell-body MuiTableCell-sizeMedium css-1bvq65n-MuiTableCell-root"
                  style="padding: 8px 0px;"
                >
                  <p
                    class="MuiTypography-root MuiTypography-body1 css-pi8uen-MuiTypography-root"
                    style="line-height: 1.4;"
                  >
                    <span
                      class="MuiSkeleton-root MuiSkeleton-text MuiSkeleton-pulse css-1l7q9tc-MuiSkeleton-root"
                      style="width: 60px;"
                    />
                  </p>
                </td>
                <td
                  class="MuiTableCell-root MuiTableCell-body MuiTableCell-sizeMedium css-1bvq65n-MuiTableCell-root"
                  style="padding: 8px 0px;"
                >
                  <p
                    class="MuiTypography-root MuiTypography-body1 css-pi8uen-MuiTypography-root"
                    style="line-height: 1.4;"
                  >
                    <span
                      class="MuiSkeleton-root MuiSkeleton-text MuiSkeleton-pulse css-1l7q9tc-MuiSkeleton-root"
                      style="width: 60px;"
                    />
                  </p>
                </td>
                <td
                  class="MuiTableCell-root MuiTableCell-body MuiTableCell-sizeMedium css-1bvq65n-MuiTableCell-root"
                  style="padding: 8px 0px;"
                >
                  <a
                    class="MuiButtonBase-root MuiButton-root MuiButton-outlined MuiButton-outlinedPrimary MuiButton-sizeMedium MuiButton-outlinedSizeMedium MuiButton-disableElevation MuiButton-fullWidth custom-root  css-1lfckoy-MuiButtonBase-root-MuiButton-root"
                    href="https://app.balancer.fi/#/pool/0xc45d42f801105e861e86658648e3678ad7aa70f900010000000000000000011e"
                    rel="noopener noreferrer"
                    tabindex="0"
                    target="_blank"
                  >
                    Stake on
                     
                    Balancer
                    <span
                      class="MuiButton-endIcon MuiButton-iconSizeMedium css-1gnd1fd-MuiButton-endIcon"
                    >
                      <svg
                        aria-hidden="true"
                        class="MuiSvgIcon-root MuiSvgIcon-fontSizeLarge css-1vu8dwd-MuiSvgIcon-root"
                        focusable="false"
                        viewBox="0 0 20 20"
                      >
                        <path
                          d="M4.297 17.445h9.539c1.523 0 2.305-.78 2.305-2.28v-9.58c0-1.507-.782-2.288-2.305-2.288h-9.54c-1.523 0-2.304.773-2.304 2.289v9.578c0 1.508.781 2.281 2.305 2.281Zm.016-.968c-.875 0-1.352-.461-1.352-1.368V5.633c0-.899.477-1.367 1.352-1.367h9.5c.867 0 1.359.468 1.359 1.367v9.476c0 .907-.492 1.368-1.36 1.368h-9.5Zm7.296-4.235c.266 0 .438-.195.438-.476V7.867c0-.344-.188-.492-.492-.492H7.64c-.29 0-.47.172-.47.438 0 .265.188.445.477.445H9.53l1.133-.078-1.055.992-3.382 3.383a.476.476 0 0 0-.149.328c0 .273.18.453.453.453a.47.47 0 0 0 .344-.149L10.25 9.82l.984-1.047-.078 1.282v1.718c0 .29.18.47.453.47Z"
                        />
                      </svg>
                    </span>
                  </a>
                </td>
              </tr>
              <tr
                class="MuiTableRow-root css-xjst8z-MuiTableRow-root"
              >
                <td
                  class="MuiTableCell-root MuiTableCell-body MuiTableCell-sizeMedium css-1bvq65n-MuiTableCell-root"
                  style="padding: 8px 0px;"
                >
                  <div
                    class="MuiBox-root css-u4p24i"
                    style="white-space: nowrap;"
                  >
                    <div
                      class="MuiBox-root css-1xhj18k"
                    >
                      <svg
                        aria-hidden="true"
                        class="MuiSvgIcon-root MuiSvgIcon-fontSizeLarge css-rog57q-MuiSvgIcon-root"
                        focusable="false"
                        style="z-index: 1; font-size: 24px;"
                        viewBox="0 0 32 32"
                      >
                        <path
                          d="M0 16C0 7.163 7.163 0 16 0s16 7.163 16 16-7.163 16-16 16S0 24.837 0 16Z"
                          fill="#708B96"
                        />
                        <path
                          clip-rule="evenodd"
                          d="M17.536 23.04v.032h5.504v-1.984h-2.718c1.635-1.239 2.686-3.165 2.686-5.328 0-3.738-3.138-6.768-7.008-6.768s-7.008 3.03-7.008 6.768c0 2.163 1.05 4.089 2.686 5.328H8.96v1.984h5.504v-2.667c-2.005-.63-3.456-2.465-3.456-4.629 0-2.686 2.235-4.864 4.992-4.864s4.992 2.178 4.992 4.864c0 2.164-1.45 3.998-3.456 4.63v2.634Z"
                          fill="#fff"
                          fill-rule="evenodd"
                        />
                      </svg>
                      <svg
                        aria-hidden="true"
                        class="MuiSvgIcon-root MuiSvgIcon-fontSizeLarge css-rog57q-MuiSvgIcon-root"
                        focusable="false"
                        style="margin-left: -6px; z-index: 1; font-size: 24px;"
                        viewBox="0 0 32 32"
                      >
                        <circle
                          cx="16"
                          cy="16"
                          fill="#fff"
                          r="15"
                          stroke="url(#wETH_svg__a)"
                          stroke-width="2"
                        />
                        <path
                          clip-rule="evenodd"
                          d="M16.25 20.976 10 17.349 16.25 26V26l6.253-8.65-6.253 3.626Z"
                          fill="#708B96"
                          fill-rule="evenodd"
                        />
                        <path
                          clip-rule="evenodd"
                          d="m16.25 6 6.248 10.186-6.248-2.793L10 16.186 16.25 6Zm0 7.395L10 16.185l6.25 3.629 6.248-3.628-6.248-2.791Z"
                          fill="#424242"
                          fill-rule="evenodd"
                        />
                        <defs>
                          <lineargradient
                            gradientUnits="userSpaceOnUse"
                            id="wETH_svg__a"
                            x1="16"
                            x2="16"
                            y1="0"
                            y2="32"
                          >
                            <stop
                              stop-color="#444243"
                            />
                            <stop
                              offset="1"
                              stop-color="#708B96"
                            />
                          </lineargradient>
                        </defs>
                      </svg>
                    </div>
                    <div
                      class="MuiBox-root css-mk71b3"
                    >
                      <p
                        class="MuiTypography-root MuiTypography-body1 css-pi8uen-MuiTypography-root"
                      >
                        OHM-ETH
                      </p>
                    </div>
                    <svg
                      aria-hidden="true"
                      class="MuiSvgIcon-root MuiSvgIcon-fontSizeLarge css-rog57q-MuiSvgIcon-root"
                      focusable="false"
                      style="font-size: 15px;"
                      viewBox="0 0 32 32"
                    >
                      <circle
                        cx="16"
                        cy="16"
                        fill="#fff"
                        r="15"
                        stroke="url(#wETH_svg__a)"
                        stroke-width="2"
                      />
                      <path
                        clip-rule="evenodd"
                        d="M16.25 20.976 10 17.349 16.25 26V26l6.253-8.65-6.253 3.626Z"
                        fill="#708B96"
                        fill-rule="evenodd"
                      />
                      <path
                        clip-rule="evenodd"
                        d="m16.25 6 6.248 10.186-6.248-2.793L10 16.186 16.25 6Zm0 7.395L10 16.185l6.25 3.629 6.248-3.628-6.248-2.791Z"
                        fill="#424242"
                        fill-rule="evenodd"
                      />
                      <defs>
                        <lineargradient
                          gradientUnits="userSpaceOnUse"
                          id="wETH_svg__a"
                          x1="16"
                          x2="16"
                          y1="0"
                          y2="32"
                        >
                          <stop
                            stop-color="#444243"
                          />
                          <stop
                            offset="1"
                            stop-color="#708B96"
                          />
                        </lineargradient>
                      </defs>
                    </svg>
                  </div>
                </td>
                <td
                  class="MuiTableCell-root MuiTableCell-body MuiTableCell-sizeMedium css-1bvq65n-MuiTableCell-root"
                  style="padding: 8px 0px;"
                >
                  <p
                    class="MuiTypography-root MuiTypography-body1 css-pi8uen-MuiTypography-root"
                    style="line-height: 1.4;"
                  >
                    <span
                      class="MuiSkeleton-root MuiSkeleton-text MuiSkeleton-pulse css-1l7q9tc-MuiSkeleton-root"
                      style="width: 60px;"
                    />
                  </p>
                </td>
                <td
                  class="MuiTableCell-root MuiTableCell-body MuiTableCell-sizeMedium css-1bvq65n-MuiTableCell-root"
                  style="padding: 8px 0px;"
                >
                  <p
                    class="MuiTypography-root MuiTypography-body1 css-pi8uen-MuiTypography-root"
                    style="line-height: 1.4;"
                  >
                    0.00%
                  </p>
                </td>
                <td
                  class="MuiTableCell-root MuiTableCell-body MuiTableCell-sizeMedium css-1bvq65n-MuiTableCell-root"
                  style="padding: 8px 0px;"
                >
                  <a
                    class="MuiButtonBase-root MuiButton-root MuiButton-outlined MuiButton-outlinedPrimary MuiButton-sizeMedium MuiButton-outlinedSizeMedium MuiButton-disableElevation MuiButton-fullWidth custom-root  css-1lfckoy-MuiButtonBase-root-MuiButton-root"
                    href="https://curve.fi/factory-crypto/21/deposit"
                    rel="noopener noreferrer"
                    tabindex="0"
                    target="_blank"
                  >
                    Stake on
                     
                    Curve
                    <span
                      class="MuiButton-endIcon MuiButton-iconSizeMedium css-1gnd1fd-MuiButton-endIcon"
                    >
                      <svg
                        aria-hidden="true"
                        class="MuiSvgIcon-root MuiSvgIcon-fontSizeLarge css-1vu8dwd-MuiSvgIcon-root"
                        focusable="false"
                        viewBox="0 0 20 20"
                      >
                        <path
                          d="M4.297 17.445h9.539c1.523 0 2.305-.78 2.305-2.28v-9.58c0-1.507-.782-2.288-2.305-2.288h-9.54c-1.523 0-2.304.773-2.304 2.289v9.578c0 1.508.781 2.281 2.305 2.281Zm.016-.968c-.875 0-1.352-.461-1.352-1.368V5.633c0-.899.477-1.367 1.352-1.367h9.5c.867 0 1.359.468 1.359 1.367v9.476c0 .907-.492 1.368-1.36 1.368h-9.5Zm7.296-4.235c.266 0 .438-.195.438-.476V7.867c0-.344-.188-.492-.492-.492H7.64c-.29 0-.47.172-.47.438 0 .265.188.445.477.445H9.53l1.133-.078-1.055.992-3.382 3.383a.476.476 0 0 0-.149.328c0 .273.18.453.453.453a.47.47 0 0 0 .344-.149L10.25 9.82l.984-1.047-.078 1.282v1.718c0 .29.18.47.453.47Z"
                        />
                      </svg>
                    </span>
                  </a>
                </td>
              </tr>
              <tr
                class="MuiTableRow-root css-xjst8z-MuiTableRow-root"
              >
                <td
                  class="MuiTableCell-root MuiTableCell-body MuiTableCell-sizeMedium css-1bvq65n-MuiTableCell-root"
                  style="padding: 8px 0px;"
                >
                  <div
                    class="MuiBox-root css-u4p24i"
                    style="white-space: nowrap;"
                  >
                    <div
                      class="MuiBox-root css-1xhj18k"
                    >
                      <svg
                        aria-hidden="true"
                        class="MuiSvgIcon-root MuiSvgIcon-fontSizeLarge css-rog57q-MuiSvgIcon-root"
                        focusable="false"
                        style="z-index: 1; font-size: 24px;"
                        viewBox="0 0 32 32"
                      >
                        <path
                          d="M0 16C0 7.163 7.163 0 16 0s16 7.163 16 16-7.163 16-16 16S0 24.837 0 16Z"
                          fill="#708B96"
                        />
                        <path
                          clip-rule="evenodd"
                          d="M17.536 23.04v.032h5.504v-1.984h-2.718c1.635-1.239 2.686-3.165 2.686-5.328 0-3.738-3.138-6.768-7.008-6.768s-7.008 3.03-7.008 6.768c0 2.163 1.05 4.089 2.686 5.328H8.96v1.984h5.504v-2.667c-2.005-.63-3.456-2.465-3.456-4.629 0-2.686 2.235-4.864 4.992-4.864s4.992 2.178 4.992 4.864c0 2.164-1.45 3.998-3.456 4.63v2.634Z"
                          fill="#fff"
                          fill-rule="evenodd"
                        />
                      </svg>
                      <svg
                        aria-hidden="true"
                        class="MuiSvgIcon-root MuiSvgIcon-fontSizeLarge css-rog57q-MuiSvgIcon-root"
                        focusable="false"
                        style="margin-left: -6px; z-index: 1; font-size: 24px;"
                        viewBox="0 0 32 32"
                      >
                        <circle
                          cx="16"
                          cy="16"
                          fill="#fff"
                          r="15"
                          stroke="url(#wETH_svg__a)"
                          stroke-width="2"
                        />
                        <path
                          clip-rule="evenodd"
                          d="M16.25 20.976 10 17.349 16.25 26V26l6.253-8.65-6.253 3.626Z"
                          fill="#708B96"
                          fill-rule="evenodd"
                        />
                        <path
                          clip-rule="evenodd"
                          d="m16.25 6 6.248 10.186-6.248-2.793L10 16.186 16.25 6Zm0 7.395L10 16.185l6.25 3.629 6.248-3.628-6.248-2.791Z"
                          fill="#424242"
                          fill-rule="evenodd"
                        />
                        <defs>
                          <lineargradient
                            gradientUnits="userSpaceOnUse"
                            id="wETH_svg__a"
                            x1="16"
                            x2="16"
                            y1="0"
                            y2="32"
                          >
                            <stop
                              stop-color="#444243"
                            />
                            <stop
                              offset="1"
                              stop-color="#708B96"
                            />
                          </lineargradient>
                        </defs>
                      </svg>
                    </div>
                    <div
                      class="MuiBox-root css-mk71b3"
                    >
                      <p
                        class="MuiTypography-root MuiTypography-body1 css-pi8uen-MuiTypography-root"
                      >
                        OHM-ETH
                      </p>
                    </div>
                    <svg
                      aria-hidden="true"
                      class="MuiSvgIcon-root MuiSvgIcon-fontSizeLarge css-rog57q-MuiSvgIcon-root"
                      focusable="false"
                      style="font-size: 15px;"
                      viewBox="0 0 32 32"
                    >
                      <circle
                        cx="16"
                        cy="16"
                        fill="#fff"
                        r="15"
                        stroke="url(#wETH_svg__a)"
                        stroke-width="2"
                      />
                      <path
                        clip-rule="evenodd"
                        d="M16.25 20.976 10 17.349 16.25 26V26l6.253-8.65-6.253 3.626Z"
                        fill="#708B96"
                        fill-rule="evenodd"
                      />
                      <path
                        clip-rule="evenodd"
                        d="m16.25 6 6.248 10.186-6.248-2.793L10 16.186 16.25 6Zm0 7.395L10 16.185l6.25 3.629 6.248-3.628-6.248-2.791Z"
                        fill="#424242"
                        fill-rule="evenodd"
                      />
                      <defs>
                        <lineargradient
                          gradientUnits="userSpaceOnUse"
                          id="wETH_svg__a"
                          x1="16"
                          x2="16"
                          y1="0"
                          y2="32"
                        >
                          <stop
                            stop-color="#444243"
                          />
                          <stop
                            offset="1"
                            stop-color="#708B96"
                          />
                        </lineargradient>
                      </defs>
                    </svg>
                  </div>
                </td>
                <td
                  class="MuiTableCell-root MuiTableCell-body MuiTableCell-sizeMedium css-1bvq65n-MuiTableCell-root"
                  style="padding: 8px 0px;"
                >
                  <p
                    class="MuiTypography-root MuiTypography-body1 css-pi8uen-MuiTypography-root"
                    style="line-height: 1.4;"
                  >
                    <span
                      class="MuiSkeleton-root MuiSkeleton-text MuiSkeleton-pulse css-1l7q9tc-MuiSkeleton-root"
                      style="width: 60px;"
                    />
                  </p>
                </td>
                <td
                  class="MuiTableCell-root MuiTableCell-body MuiTableCell-sizeMedium css-1bvq65n-MuiTableCell-root"
                  style="padding: 8px 0px;"
                >
                  <p
                    class="MuiTypography-root MuiTypography-body1 css-pi8uen-MuiTypography-root"
                    style="line-height: 1.4;"
                  >
                    0.00%
                  </p>
                </td>
                <td
                  class="MuiTableCell-root MuiTableCell-body MuiTableCell-sizeMedium css-1bvq65n-MuiTableCell-root"
                  style="padding: 8px 0px;"
                >
                  <a
                    class="MuiButtonBase-root MuiButton-root MuiButton-outlined MuiButton-outlinedPrimary MuiButton-sizeMedium MuiButton-outlinedSizeMedium MuiButton-disableElevation MuiButton-fullWidth custom-root  css-1lfckoy-MuiButtonBase-root-MuiButton-root"
                    href="https://www.convexfinance.com/stake"
                    rel="noopener noreferrer"
                    tabindex="0"
                    target="_blank"
                  >
                    Stake on
                     
                    Convex
                    <span
                      class="MuiButton-endIcon MuiButton-iconSizeMedium css-1gnd1fd-MuiButton-endIcon"
                    >
                      <svg
                        aria-hidden="true"
                        class="MuiSvgIcon-root MuiSvgIcon-fontSizeLarge css-1vu8dwd-MuiSvgIcon-root"
                        focusable="false"
                        viewBox="0 0 20 20"
                      >
                        <path
                          d="M4.297 17.445h9.539c1.523 0 2.305-.78 2.305-2.28v-9.58c0-1.507-.782-2.288-2.305-2.288h-9.54c-1.523 0-2.304.773-2.304 2.289v9.578c0 1.508.781 2.281 2.305 2.281Zm.016-.968c-.875 0-1.352-.461-1.352-1.368V5.633c0-.899.477-1.367 1.352-1.367h9.5c.867 0 1.359.468 1.359 1.367v9.476c0 .907-.492 1.368-1.36 1.368h-9.5Zm7.296-4.235c.266 0 .438-.195.438-.476V7.867c0-.344-.188-.492-.492-.492H7.64c-.29 0-.47.172-.47.438 0 .265.188.445.477.445H9.53l1.133-.078-1.055.992-3.382 3.383a.476.476 0 0 0-.149.328c0 .273.18.453.453.453a.47.47 0 0 0 .344-.149L10.25 9.82l.984-1.047-.078 1.282v1.718c0 .29.18.47.453.47Z"
                        />
                      </svg>
                    </span>
                  </a>
                </td>
              </tr>
              <tr
                class="MuiTableRow-root css-xjst8z-MuiTableRow-root"
              >
                <td
                  class="MuiTableCell-root MuiTableCell-body MuiTableCell-sizeMedium css-1bvq65n-MuiTableCell-root"
                  style="padding: 8px 0px;"
                >
                  <div
                    class="MuiBox-root css-u4p24i"
                    style="white-space: nowrap;"
                  >
                    <div
                      class="MuiBox-root css-1xhj18k"
                    >
                      <svg
                        aria-hidden="true"
                        class="MuiSvgIcon-root MuiSvgIcon-fontSizeLarge css-rog57q-MuiSvgIcon-root"
                        focusable="false"
                        style="z-index: 1; font-size: 24px;"
                        viewBox="0 0 32 32"
                      >
                        <path
                          d="M0 16C0 7.163 7.163 0 16 0s16 7.163 16 16-7.163 16-16 16S0 24.837 0 16Z"
                          fill="#708B96"
                        />
                        <path
                          clip-rule="evenodd"
                          d="M17.536 23.04v.032h5.504v-1.984h-2.718c1.635-1.239 2.686-3.165 2.686-5.328 0-3.738-3.138-6.768-7.008-6.768s-7.008 3.03-7.008 6.768c0 2.163 1.05 4.089 2.686 5.328H8.96v1.984h5.504v-2.667c-2.005-.63-3.456-2.465-3.456-4.629 0-2.686 2.235-4.864 4.992-4.864s4.992 2.178 4.992 4.864c0 2.164-1.45 3.998-3.456 4.63v2.634Z"
                          fill="#fff"
                          fill-rule="evenodd"
                        />
                      </svg>
                      <svg
                        aria-hidden="true"
                        class="MuiSvgIcon-root MuiSvgIcon-fontSizeLarge css-rog57q-MuiSvgIcon-root"
                        focusable="false"
                        style="margin-left: -6px; z-index: 1; font-size: 24px;"
                        viewBox="0 0 32 32"
                      >
                        <circle
                          cx="16"
                          cy="16"
                          fill="#333"
                          r="16"
                        />
                        <path
                          clip-rule="evenodd"
                          d="m22.434 12.123 2.604-2.729-2.326-2.22-2.526 2.648a7.642 7.642 0 0 0-8.336-.069L9.177 7.201l-2.22 2.326 2.608 2.489a7.644 7.644 0 0 0-.071 8.246l-2.749 2.88 2.326 2.22 2.67-2.797a7.642 7.642 0 0 0 8.35.064l2.834 2.705 2.22-2.325-2.773-2.646a7.64 7.64 0 0 0 .062-8.24Zm-6.469-.572a4.645 4.645 0 0 0-3.284 7.927 4.642 4.642 0 1 0 6.568-6.567 4.644 4.644 0 0 0-3.284-1.36Z"
                          fill="#fff"
                          fill-rule="evenodd"
                        />
                      </svg>
                    </div>
                    <div
                      class="MuiBox-root css-mk71b3"
                    >
                      <p
                        class="MuiTypography-root MuiTypography-body1 css-pi8uen-MuiTypography-root"
                      >
                        OHM-FRAX
                      </p>
                      <div
                        class="MuiBox-root css-0"
                      >
                        <div
                          class="MuiBox-root css-0"
                          style="display: inline-flex; justify-content: center; align-self: center;"
                        >
                          <p
                            class="MuiTypography-root MuiTypography-body1 css-23pk5e-MuiTypography-root"
                          >
                            Mint and Sync 
                            <svg
                              aria-hidden="true"
                              class="MuiSvgIcon-root MuiSvgIcon-fontSizeSmall css-1b8e8sl-MuiSvgIcon-root"
                              focusable="false"
                              style="font-size: 10px;"
                              viewBox="0 0 20 20"
                            >
                              <path
                                d="M 10 20 C 15.475 20 20 15.473 20 10 C 20 4.518 15.473 0 9.991 0 C 4.516 0 0 4.518 0 10 C 0 15.475 4.527 20 10 20 Z M 10 18.705 C 5.189 18.714 1.287 14.812 1.297 10.001 C 1.28 5.189 5.179 1.281 9.991 1.285 C 14.807 1.28 18.714 5.182 18.714 9.999 C 18.719 14.811 14.813 18.712 10 18.702 Z M 9.941 6.242 C 10.559 6.242 11.038 5.763 11.038 5.156 C 11.043 4.547 10.549 4.053 9.94 4.058 C 9.334 4.057 8.842 4.55 8.844 5.156 C 8.843 5.761 9.337 6.249 9.941 6.242 Z M 8.216 15.444 L 12.303 15.444 C 12.623 15.444 12.871 15.204 12.871 14.895 C 12.87 14.584 12.615 14.334 12.303 14.338 L 10.868 14.338 L 10.868 8.754 C 10.868 8.346 10.658 8.065 10.269 8.065 L 8.345 8.065 C 7.919 8.045 7.631 8.493 7.826 8.872 C 7.925 9.065 8.128 9.182 8.345 9.172 L 9.652 9.172 L 9.652 14.338 L 8.216 14.338 C 7.905 14.334 7.649 14.584 7.648 14.895 C 7.648 15.204 7.897 15.444 8.216 15.444 Z"
                              />
                            </svg>
                          </p>
                        </div>
                      </div>
                    </div>
                    <svg
                      aria-hidden="true"
                      class="MuiSvgIcon-root MuiSvgIcon-fontSizeLarge css-rog57q-MuiSvgIcon-root"
                      focusable="false"
                      style="font-size: 15px;"
                      viewBox="0 0 32 32"
                    >
                      <circle
                        cx="16"
                        cy="16"
                        fill="#fff"
                        r="15"
                        stroke="url(#wETH_svg__a)"
                        stroke-width="2"
                      />
                      <path
                        clip-rule="evenodd"
                        d="M16.25 20.976 10 17.349 16.25 26V26l6.253-8.65-6.253 3.626Z"
                        fill="#708B96"
                        fill-rule="evenodd"
                      />
                      <path
                        clip-rule="evenodd"
                        d="m16.25 6 6.248 10.186-6.248-2.793L10 16.186 16.25 6Zm0 7.395L10 16.185l6.25 3.629 6.248-3.628-6.248-2.791Z"
                        fill="#424242"
                        fill-rule="evenodd"
                      />
                      <defs>
                        <lineargradient
                          gradientUnits="userSpaceOnUse"
                          id="wETH_svg__a"
                          x1="16"
                          x2="16"
                          y1="0"
                          y2="32"
                        >
                          <stop
                            stop-color="#444243"
                          />
                          <stop
                            offset="1"
                            stop-color="#708B96"
                          />
                        </lineargradient>
                      </defs>
                    </svg>
                  </div>
<<<<<<< HEAD
                </div>
              </div>
            </div>
          </div>
        </div>
        <div
          class="MuiBox-root css-1oh8hbs"
        >
          <div
            class="MuiTabs-root stake-tab-buttons css-1d56ovj-MuiTabs-root"
          >
            <div
              class="MuiTabs-scroller MuiTabs-fixed css-kqhgxw-MuiTabs-scroller"
              style="overflow: hidden; margin-bottom: 0px;"
            >
              <div
                aria-label="stake tabs"
                class="MuiTabs-flexContainer MuiTabs-centered css-1mqo22u-MuiTabs-flexContainer"
                role="tablist"
              >
                <button
                  aria-label="stake-button"
                  aria-selected="true"
                  class="MuiButtonBase-root MuiTab-root MuiTab-textColorPrimary Mui-selected css-7si1wa-MuiButtonBase-root-MuiTab-root"
                  role="tab"
                  tabindex="0"
                  type="button"
                >
                  Stake
                </button>
                <button
                  aria-label="unstake-button"
                  aria-selected="false"
                  class="MuiButtonBase-root MuiTab-root MuiTab-textColorPrimary css-7si1wa-MuiButtonBase-root-MuiTab-root"
                  role="tab"
                  tabindex="-1"
                  type="button"
=======
                </td>
                <td
                  class="MuiTableCell-root MuiTableCell-body MuiTableCell-sizeMedium css-1bvq65n-MuiTableCell-root"
                  style="padding: 8px 0px;"
                >
                  <p
                    class="MuiTypography-root MuiTypography-body1 css-pi8uen-MuiTypography-root"
                    style="line-height: 1.4;"
                  >
                    <span
                      class="MuiSkeleton-root MuiSkeleton-text MuiSkeleton-pulse css-1l7q9tc-MuiSkeleton-root"
                      style="width: 60px;"
                    />
                  </p>
                </td>
                <td
                  class="MuiTableCell-root MuiTableCell-body MuiTableCell-sizeMedium css-1bvq65n-MuiTableCell-root"
                  style="padding: 8px 0px;"
>>>>>>> 2c86b01f
                >
                  <p
                    class="MuiTypography-root MuiTypography-body1 css-pi8uen-MuiTypography-root"
                    style="line-height: 1.4;"
                  >
                    0.00%
                  </p>
                </td>
                <td
                  class="MuiTableCell-root MuiTableCell-body MuiTableCell-sizeMedium css-1bvq65n-MuiTableCell-root"
                  style="padding: 8px 0px;"
                >
                  <a
                    class="MuiButtonBase-root MuiButton-root MuiButton-outlined MuiButton-outlinedPrimary MuiButton-sizeMedium MuiButton-outlinedSizeMedium MuiButton-disableElevation MuiButton-fullWidth custom-root  css-1lfckoy-MuiButtonBase-root-MuiButton-root"
                    href="https://app.frax.finance/staking/fraxswap-v2-frax-ohm"
                    rel="noopener noreferrer"
                    tabindex="0"
                    target="_blank"
                  >
                    Stake on
                     
                    Fraxswap
                    <span
                      class="MuiButton-endIcon MuiButton-iconSizeMedium css-1gnd1fd-MuiButton-endIcon"
                    >
                      <svg
                        aria-hidden="true"
                        class="MuiSvgIcon-root MuiSvgIcon-fontSizeLarge css-1vu8dwd-MuiSvgIcon-root"
                        focusable="false"
                        viewBox="0 0 20 20"
                      >
                        <path
                          d="M4.297 17.445h9.539c1.523 0 2.305-.78 2.305-2.28v-9.58c0-1.507-.782-2.288-2.305-2.288h-9.54c-1.523 0-2.304.773-2.304 2.289v9.578c0 1.508.781 2.281 2.305 2.281Zm.016-.968c-.875 0-1.352-.461-1.352-1.368V5.633c0-.899.477-1.367 1.352-1.367h9.5c.867 0 1.359.468 1.359 1.367v9.476c0 .907-.492 1.368-1.36 1.368h-9.5Zm7.296-4.235c.266 0 .438-.195.438-.476V7.867c0-.344-.188-.492-.492-.492H7.64c-.29 0-.47.172-.47.438 0 .265.188.445.477.445H9.53l1.133-.078-1.055.992-3.382 3.383a.476.476 0 0 0-.149.328c0 .273.18.453.453.453a.47.47 0 0 0 .344-.149L10.25 9.82l.984-1.047-.078 1.282v1.718c0 .29.18.47.453.47Z"
                        />
                      </svg>
                    </span>
                  </a>
                </td>
              </tr>
            </tbody>
          </table>
        </div>
      </div>
    </div>
  </div>
</div>
`;

exports[`<Stake/> > should render correct staking headers 1`] = `
<div>
  <div
    style="position: fixed; z-index: 9999; top: 16px; left: 16px; right: 16px; bottom: 16px; pointer-events: none;"
  />
  <div
    class="MuiBox-root css-b93e9j"
  >
    <div
      class="MuiBox-root css-6y4wdt"
    >
      <h1
        class="MuiTypography-root MuiTypography-h1 css-f2reur-MuiTypography-root"
      >
        Stake
      </h1>
    </div>
    <div
      class="MuiBox-root css-8atqhb"
    >
      <div
        class="MuiBox-root css-2iga26"
      >
        <div
          class="MuiBox-root css-kfqh0"
        >
          <div
            class="MuiBox-root css-rjww1q"
          >
            <div
              class="MuiGrid-root MuiGrid-container MuiGrid-spacing-xs-2 css-jhdc2n-MuiGrid-root"
            >
              <div
                class="MuiGrid-root MuiGrid-item MuiGrid-grid-xs-12 MuiGrid-grid-sm-4 css-1r6indk-MuiGrid-root"
              >
                <div
                  class="Metric-root stake-apy css-17kya8e"
                >
                  <div
                    class="MuiBox-root css-g45inh"
                  >
                    <div
                      class="MuiBox-root css-1n2mv2k"
                    >
                      <p
                        class="MuiTypography-root MuiTypography-body1 Metric-label css-1ehg17p-MuiTypography-root"
                      >
                        Annualized Rebases
                      </p>
                    </div>
                    <div
                      class="MuiBox-root css-2u9dk6"
                    >
                      <span
                        class="MuiSkeleton-root MuiSkeleton-text MuiSkeleton-pulse css-1l7q9tc-MuiSkeleton-root"
                        style="width: 100%;"
                      />
                    </div>
                  </div>
                </div>
              </div>
              <div
                class="MuiGrid-root MuiGrid-item MuiGrid-grid-xs-12 MuiGrid-grid-sm-4 css-1r6indk-MuiGrid-root"
              >
                <div
                  class="Metric-root  css-17kya8e"
                >
                  <div
                    class="MuiBox-root css-g45inh"
                  >
                    <div
                      class="MuiBox-root css-1n2mv2k"
                    >
                      <p
                        class="MuiTypography-root MuiTypography-body1 Metric-label css-1ehg17p-MuiTypography-root"
                      >
                        Time to Next Rebase
                      </p>
                    </div>
                    <div
                      class="MuiBox-root css-2u9dk6"
                    >
                      <div
                        class="MuiBox-root css-0"
                      >
                        <span
                          class="MuiSkeleton-root MuiSkeleton-text MuiSkeleton-pulse css-1l7q9tc-MuiSkeleton-root"
                          style="width: 155px;"
                        />
                      </div>
                    </div>
                  </div>
                </div>
              </div>
              <div
                class="MuiGrid-root MuiGrid-item MuiGrid-grid-xs-12 MuiGrid-grid-sm-4 css-1r6indk-MuiGrid-root"
              >
                <div
                  class="Metric-root stake-index css-17kya8e"
                >
                  <div
                    class="MuiBox-root css-g45inh"
                  >
                    <div
                      class="MuiBox-root css-1n2mv2k"
                    >
                      <p
                        class="MuiTypography-root MuiTypography-body1 Metric-label css-1ehg17p-MuiTypography-root"
                      >
                        Current Index
                      </p>
                      <div
                        class="Metric-label MuiBox-root css-70qvj9"
                        style="font-size: 14px;"
                      >
                        <div
                          class="MuiBox-root css-0"
                          style="display: inline-flex; justify-content: center; align-self: center;"
                        >
                          <svg
                            aria-hidden="true"
                            class="MuiSvgIcon-root MuiSvgIcon-fontSizeSmall info-icon css-1b8e8sl-MuiSvgIcon-root"
                            focusable="false"
                            style="margin: 0px 5px; font-size: 1em;"
                            viewBox="0 0 20 20"
                          >
                            <path
                              d="M 10 20 C 15.475 20 20 15.473 20 10 C 20 4.518 15.473 0 9.991 0 C 4.516 0 0 4.518 0 10 C 0 15.475 4.527 20 10 20 Z M 10 18.705 C 5.189 18.714 1.287 14.812 1.297 10.001 C 1.28 5.189 5.179 1.281 9.991 1.285 C 14.807 1.28 18.714 5.182 18.714 9.999 C 18.719 14.811 14.813 18.712 10 18.702 Z M 9.941 6.242 C 10.559 6.242 11.038 5.763 11.038 5.156 C 11.043 4.547 10.549 4.053 9.94 4.058 C 9.334 4.057 8.842 4.55 8.844 5.156 C 8.843 5.761 9.337 6.249 9.941 6.242 Z M 8.216 15.444 L 12.303 15.444 C 12.623 15.444 12.871 15.204 12.871 14.895 C 12.87 14.584 12.615 14.334 12.303 14.338 L 10.868 14.338 L 10.868 8.754 C 10.868 8.346 10.658 8.065 10.269 8.065 L 8.345 8.065 C 7.919 8.045 7.631 8.493 7.826 8.872 C 7.925 9.065 8.128 9.182 8.345 9.172 L 9.652 9.172 L 9.652 14.338 L 8.216 14.338 C 7.905 14.334 7.649 14.584 7.648 14.895 C 7.648 15.204 7.897 15.444 8.216 15.444 Z"
                            />
                          </svg>
                        </div>
                      </div>
                    </div>
                    <div
                      class="MuiBox-root css-2u9dk6"
                    >
                      <span
                        class="MuiSkeleton-root MuiSkeleton-text MuiSkeleton-pulse css-1l7q9tc-MuiSkeleton-root"
                        style="width: 100%;"
                      />
                    </div>
                  </div>
                </div>
              </div>
            </div>
          </div>
        </div>
      </div>
      <div
        class="MuiBox-root css-1oh8hbs"
      >
        <div
          class="MuiTabs-root stake-tab-buttons css-1d56ovj-MuiTabs-root"
        >
          <div
            class="MuiTabs-scroller MuiTabs-fixed css-kqhgxw-MuiTabs-scroller"
            style="overflow: hidden; margin-bottom: 0px;"
          >
            <div
              aria-label="stake tabs"
              class="MuiTabs-flexContainer MuiTabs-centered css-1mqo22u-MuiTabs-flexContainer"
              role="tablist"
            >
              <button
                aria-label="stake-button"
                aria-selected="true"
                class="MuiButtonBase-root MuiTab-root MuiTab-textColorPrimary Mui-selected css-n7tk4x-MuiButtonBase-root-MuiTab-root"
                role="tab"
                tabindex="0"
                type="button"
              >
                Stake
              </button>
              <button
                aria-label="unstake-button"
                aria-selected="false"
                class="MuiButtonBase-root MuiTab-root MuiTab-textColorPrimary css-n7tk4x-MuiButtonBase-root-MuiTab-root"
                role="tab"
                tabindex="-1"
                type="button"
              >
                Unstake
              </button>
            </div>
            <span
              class="MuiTabs-indicator css-gi9wfz-MuiTabs-indicator"
              style="left: 0px; width: 0px; display: none;"
            />
          </div>
        </div>
        <div
          class="MuiBox-root css-1j3w5pp"
        >
          <div
            class="MuiBox-root css-177ls2z"
          >
            <div
              class="MuiBox-root css-1q4x7b0"
            >
              <div
                class="MuiBox-root css-rsb8n"
              >
                <div
                  class="MuiBox-root css-474dq4"
                >
                  <div
                    class="MuiBox-root css-1xhj18k"
                  >
                    <div
                      class="MuiBox-root css-1y06tge"
                    >
                      <svg
                        aria-hidden="true"
                        class="MuiSvgIcon-root MuiSvgIcon-fontSizeLarge css-q02dra-MuiSvgIcon-root"
                        focusable="false"
                        viewBox="0 0 32 32"
                      >
                        <path
                          d="M0 16C0 7.163 7.163 0 16 0s16 7.163 16 16-7.163 16-16 16S0 24.837 0 16Z"
                          fill="#708B96"
                        />
                        <path
                          clip-rule="evenodd"
                          d="M17.536 23.04v.032h5.504v-1.984h-2.718c1.635-1.239 2.686-3.165 2.686-5.328 0-3.738-3.138-6.768-7.008-6.768s-7.008 3.03-7.008 6.768c0 2.163 1.05 4.089 2.686 5.328H8.96v1.984h5.504v-2.667c-2.005-.63-3.456-2.465-3.456-4.629 0-2.686 2.235-4.864 4.992-4.864s4.992 2.178 4.992 4.864c0 2.164-1.45 3.998-3.456 4.63v2.634Z"
                          fill="#fff"
                          fill-rule="evenodd"
                        />
                      </svg>
                      <p
                        class="MuiTypography-root MuiTypography-body1 css-1vrcty8-MuiTypography-root"
                      >
                        OHM
                      </p>
                      <svg
                        aria-hidden="true"
                        class="MuiSvgIcon-root MuiSvgIcon-fontSizeSmall css-1a8dpkb-MuiSvgIcon-root"
                        focusable="false"
                        viewBox="0 0 20 20"
                      >
                        <path
                          d="M 0.419 4.705 C 0.976 4.146 1.88 4.146 2.439 4.705 L 10 12.265 L 17.561 4.705 C 18.119 4.146 19.023 4.146 19.582 4.705 C 20.139 5.262 20.139 6.166 19.582 6.725 L 11.01 15.296 C 10.452 15.854 9.547 15.854 8.99 15.296 L 0.419 6.725 C -0.14 6.166 -0.14 5.262 0.419 4.705 Z"
                        />
                      </svg>
                    </div>
                  </div>
                  <div
                    class="MuiBox-root css-2tqcvj"
                  >
                    <div
                      class="MuiBox-root css-u4p24i"
                    >
                      <div
                        class="MuiInputBase-root MuiInputBase-colorPrimary css-f10l78-MuiInputBase-root"
                      >
                        <input
                          class="MuiInputBase-input css-ngazp5-MuiInputBase-input"
                          data-testid="ohm-input"
                          id="ohm-input"
                          min="0"
                          placeholder="0"
                          type="number"
                          value=""
                        />
                      </div>
                    </div>
                    <div
                      class="MuiBox-root css-xmuzeo"
                    >
                      <p
                        class="MuiTypography-root MuiTypography-body1 css-171aq4k-MuiTypography-root"
                      >
                        Balance: 0.00 OHM
                      </p>
                      <button
                        class="MuiButtonBase-root MuiButton-root MuiButton-text MuiButton-textPrimary MuiButton-sizeMedium MuiButton-textSizeMedium MuiButton-disableElevation css-1fre6y-MuiButtonBase-root-MuiButton-root"
                        style="margin: 0px 0px 0px 6px; min-width: 0; padding: 0px; font-weight: 450; font-size: 12px; line-height: 12px;"
                        tabindex="0"
                        type="button"
                      >
                        
                        Max
                      </button>
                    </div>
                  </div>
                </div>
                <div
                  class="MuiBox-root css-1vp8jwk"
                >
                  <div
                    class="MuiBox-root css-15xcawx"
                  >
                    <div
                      class="arrow-wrapper MuiBox-root css-0"
                    >
                      <svg
                        aria-hidden="true"
                        class="MuiSvgIcon-root MuiSvgIcon-fontSizeSmall rotate css-1jcayk0-MuiSvgIcon-root"
                        focusable="false"
                        viewBox="0 0 20 20"
                      >
                        <path
                          d="M 0.419 4.705 C 0.976 4.146 1.88 4.146 2.439 4.705 L 10 12.265 L 17.561 4.705 C 18.119 4.146 19.023 4.146 19.582 4.705 C 20.139 5.262 20.139 6.166 19.582 6.725 L 11.01 15.296 C 10.452 15.854 9.547 15.854 8.99 15.296 L 0.419 6.725 C -0.14 6.166 -0.14 5.262 0.419 4.705 Z"
                        />
                      </svg>
                    </div>
                  </div>
                </div>
                <div
                  class="MuiBox-root css-z3f9we"
                >
                  <div
                    class="MuiBox-root css-474dq4"
                  >
                    <div
                      class="MuiBox-root css-1xhj18k"
                    >
                      <div
                        class="MuiBox-root css-1gty9zi"
                      >
                        <svg
                          aria-hidden="true"
                          class="MuiSvgIcon-root MuiSvgIcon-fontSizeLarge css-q02dra-MuiSvgIcon-root"
                          focusable="false"
                          viewBox="0 0 32 32"
                        >
                          <defs>
                            <lineargradient
                              gradientTransform="matrix(0.177778, 0, 0, 0.177778, 1.777779, 1.777779)"
                              gradientUnits="userSpaceOnUse"
                              id="paint0_linear_359"
                              x1="80"
                              x2="80"
                              y1="-84"
                              y2="256"
                            >
                              <stop
                                offset="0.1949"
                                stop-color="#708B96"
                              />
                              <stop
                                offset="1"
                                stop-color="#F7FBE7"
                              />
                            </lineargradient>
                          </defs>
                          <path
                            d="M 1.778 16 C 1.778 8.145 8.145 1.778 16 1.778 C 23.855 1.778 30.222 8.145 30.222 16 C 30.222 23.855 23.855 30.222 16 30.222 C 8.145 30.222 1.778 23.855 1.778 16 Z"
                            fill="#fff"
                          />
                          <rect
                            fill="#fff"
                            height="12.516"
                            width="12.516"
                            x="9.742"
                            y="9.771"
                          />
                          <path
                            clip-rule="evenodd"
                            d="M 14.635 22.286 L 14.635 19.916 C 12.852 19.355 11.563 17.725 11.563 15.801 C 11.563 13.413 13.549 11.477 16 11.477 C 18.451 11.477 20.437 13.413 20.437 15.801 C 20.437 17.725 19.148 19.355 17.365 19.916 L 17.365 21.658 L 17.365 22.258 L 17.365 22.286 L 22.258 22.286 L 22.258 20.523 L 19.842 20.523 C 21.295 19.421 22.229 17.709 22.229 15.787 C 22.229 12.464 19.44 9.771 16 9.771 C 12.56 9.771 9.771 12.464 9.771 15.787 C 9.771 17.709 10.705 19.421 12.158 20.523 L 9.742 20.523 L 9.742 22.286 Z"
                            fill="#708b96"
                            fill-rule="evenodd"
                          />
                          <path
                            d="M 16 28.444 C 9.127 28.444 3.556 22.873 3.556 16 L 0 16 C 0 24.837 7.163 32 16 32 Z M 28.444 16 C 28.444 22.873 22.873 28.444 16 28.444 L 16 32 C 24.837 32 32 24.837 32 16 Z M 16 3.556 C 22.873 3.556 28.444 9.127 28.444 16 L 32 16 C 32 7.163 24.837 0 16 0 Z M 16 0 C 7.163 0 0 7.163 0 16 L 3.556 16 C 3.556 9.127 9.127 3.556 16 3.556 Z"
                            fill="url(#paint0_linear_359)"
                          />
                        </svg>
                        <p
                          class="MuiTypography-root MuiTypography-body1 css-1vrcty8-MuiTypography-root"
                        >
                          gOHM
                        </p>
                      </div>
                    </div>
                    <div
                      class="MuiBox-root css-2tqcvj"
                    >
                      <div
                        class="MuiBox-root css-u4p24i"
                      >
                        <div
                          class="MuiInputBase-root MuiInputBase-colorPrimary css-f10l78-MuiInputBase-root"
                        >
                          <input
                            class="MuiInputBase-input css-ngazp5-MuiInputBase-input"
                            data-testid="staked-input"
                            id="staked-input"
                            min="0"
                            placeholder="0"
                            type="number"
                            value=""
                          />
                        </div>
                      </div>
                      <div
                        class="MuiBox-root css-xmuzeo"
                      >
                        <p
                          class="MuiTypography-root MuiTypography-body1 css-171aq4k-MuiTypography-root"
                        >
                          Balance: 0.00 gOHM
                        </p>
                        
                      </div>
                    </div>
                  </div>
                </div>
              </div>
            </div>
            <div
              class="MuiBox-root css-0"
            >
              Connect Wallet
            </div>
          </div>
        </div>
      </div>
    </div>
    <div
      class="MuiPaper-root MuiPaper-elevation MuiPaper-rounded MuiPaper-elevation0 Paper-root  css-1px9s0k-MuiPaper-root"
      style="transform: none; webkit-transition: transform 225ms cubic-bezier(0.4, 0, 0.2, 1) 0ms; transition: transform 225ms cubic-bezier(0.4, 0, 0.2, 1) 0ms;"
    >
      <div
        class="MuiGrid-root MuiGrid-container MuiGrid-spacing-xs-2 MuiGrid-direction-xs-column css-1rl1og4-MuiGrid-root"
      >
        <div
          class="MuiGrid-root MuiGrid-item card-header css-13i4rnv-MuiGrid-root"
        >
          <div
            class="MuiBox-root css-gg4vpm"
          >
            <div
              class="MuiBox-root css-u4p24i"
            >
              <p
                class="MuiTypography-root MuiTypography-body1 header-text css-18k89ek-MuiTypography-root"
              >
                Farm Pool
              </p>
            </div>
            <div
              class="top-right"
            />
          </div>
        </div>
        <div
          class="MuiGrid-root MuiGrid-item css-13i4rnv-MuiGrid-root"
        >
          <table
            class="MuiTable-root css-dcenn1-MuiTable-root"
          >
            <thead
              class="MuiTableHead-root ExternalStakePools-stakePoolHeaderText css-1qbtru2-MuiTableHead-root"
            >
              <tr
                class="MuiTableRow-root MuiTableRow-head css-xjst8z-MuiTableRow-root"
              >
                <th
                  class="MuiTableCell-root MuiTableCell-head MuiTableCell-sizeMedium css-19qvo9u-MuiTableCell-root"
                  scope="col"
                  style="width: 250px; padding: 8px 0px;"
                >
                  Asset
                </th>
                <th
                  class="MuiTableCell-root MuiTableCell-head MuiTableCell-sizeMedium css-19qvo9u-MuiTableCell-root"
                  scope="col"
                  style="width: 150px; padding: 8px 0px;"
                >
                  TVL
                </th>
                <th
                  class="MuiTableCell-root MuiTableCell-head MuiTableCell-sizeMedium css-19qvo9u-MuiTableCell-root"
                  scope="col"
                  style="width: 150px; padding: 8px 0px;"
                >
                  APY
                </th>
              </tr>
            </thead>
            <tbody
              class="MuiTableBody-root css-apqrd9-MuiTableBody-root"
            >
              <tr
                class="MuiTableRow-root css-xjst8z-MuiTableRow-root"
              >
                <td
                  class="MuiTableCell-root MuiTableCell-body MuiTableCell-sizeMedium css-1bvq65n-MuiTableCell-root"
                  style="padding: 8px 0px;"
                >
                  <div
                    class="MuiBox-root css-u4p24i"
                    style="white-space: nowrap;"
                  >
                    <div
                      class="MuiBox-root css-1xhj18k"
                    >
                      <svg
                        aria-hidden="true"
                        class="MuiSvgIcon-root MuiSvgIcon-fontSizeLarge css-rog57q-MuiSvgIcon-root"
                        focusable="false"
                        style="z-index: 1; font-size: 24px;"
                        viewBox="0 0 32 32"
                      >
                        <defs>
                          <lineargradient
                            gradientTransform="matrix(0.177778, 0, 0, 0.177778, 1.777779, 1.777779)"
                            gradientUnits="userSpaceOnUse"
                            id="paint0_linear_359"
                            x1="80"
                            x2="80"
                            y1="-84"
                            y2="256"
                          >
                            <stop
                              offset="0.1949"
                              stop-color="#708B96"
                            />
                            <stop
                              offset="1"
                              stop-color="#F7FBE7"
                            />
                          </lineargradient>
                        </defs>
                        <path
                          d="M 1.778 16 C 1.778 8.145 8.145 1.778 16 1.778 C 23.855 1.778 30.222 8.145 30.222 16 C 30.222 23.855 23.855 30.222 16 30.222 C 8.145 30.222 1.778 23.855 1.778 16 Z"
                          fill="#fff"
                        />
                        <rect
                          fill="#fff"
                          height="12.516"
                          width="12.516"
                          x="9.742"
                          y="9.771"
                        />
                        <path
                          clip-rule="evenodd"
                          d="M 14.635 22.286 L 14.635 19.916 C 12.852 19.355 11.563 17.725 11.563 15.801 C 11.563 13.413 13.549 11.477 16 11.477 C 18.451 11.477 20.437 13.413 20.437 15.801 C 20.437 17.725 19.148 19.355 17.365 19.916 L 17.365 21.658 L 17.365 22.258 L 17.365 22.286 L 22.258 22.286 L 22.258 20.523 L 19.842 20.523 C 21.295 19.421 22.229 17.709 22.229 15.787 C 22.229 12.464 19.44 9.771 16 9.771 C 12.56 9.771 9.771 12.464 9.771 15.787 C 9.771 17.709 10.705 19.421 12.158 20.523 L 9.742 20.523 L 9.742 22.286 Z"
                          fill="#708b96"
                          fill-rule="evenodd"
                        />
                        <path
                          d="M 16 28.444 C 9.127 28.444 3.556 22.873 3.556 16 L 0 16 C 0 24.837 7.163 32 16 32 Z M 28.444 16 C 28.444 22.873 22.873 28.444 16 28.444 L 16 32 C 24.837 32 32 24.837 32 16 Z M 16 3.556 C 22.873 3.556 28.444 9.127 28.444 16 L 32 16 C 32 7.163 24.837 0 16 0 Z M 16 0 C 7.163 0 0 7.163 0 16 L 3.556 16 C 3.556 9.127 9.127 3.556 16 3.556 Z"
                          fill="url(#paint0_linear_359)"
                        />
                      </svg>
                      <svg
                        aria-hidden="true"
                        class="MuiSvgIcon-root MuiSvgIcon-fontSizeLarge css-rog57q-MuiSvgIcon-root"
                        focusable="false"
                        style="margin-left: -6px; z-index: 1; font-size: 24px;"
                        viewBox="0 0 32 32"
                      >
                        <circle
                          cx="16"
                          cy="16"
                          fill="#fff"
                          r="15"
                          stroke="url(#wETH_svg__a)"
                          stroke-width="2"
                        />
                        <path
                          clip-rule="evenodd"
                          d="M16.25 20.976 10 17.349 16.25 26V26l6.253-8.65-6.253 3.626Z"
                          fill="#708B96"
                          fill-rule="evenodd"
                        />
                        <path
                          clip-rule="evenodd"
                          d="m16.25 6 6.248 10.186-6.248-2.793L10 16.186 16.25 6Zm0 7.395L10 16.185l6.25 3.629 6.248-3.628-6.248-2.791Z"
                          fill="#424242"
                          fill-rule="evenodd"
                        />
                        <defs>
                          <lineargradient
                            gradientUnits="userSpaceOnUse"
                            id="wETH_svg__a"
                            x1="16"
                            x2="16"
                            y1="0"
                            y2="32"
                          >
                            <stop
                              stop-color="#444243"
                            />
                            <stop
                              offset="1"
                              stop-color="#708B96"
                            />
                          </lineargradient>
                        </defs>
                      </svg>
                    </div>
                    <div
                      class="MuiBox-root css-mk71b3"
                    >
                      <p
                        class="MuiTypography-root MuiTypography-body1 css-pi8uen-MuiTypography-root"
                      >
                        gOHM-wETH
                      </p>
                    </div>
                    <svg
                      aria-hidden="true"
                      class="MuiSvgIcon-root MuiSvgIcon-fontSizeLarge css-rog57q-MuiSvgIcon-root"
                      focusable="false"
                      style="font-size: 15px;"
                      viewBox="0 0 32 32"
                    >
                      <ellipse
                        cx="16"
                        cy="16"
                        rx="15.442"
                        ry="15.442"
                        style="fill: rgb(44, 55, 76);"
                      />
                      <g
                        id="Background"
                        transform="matrix(0.063934, 0, 0, 0.063934, 0, 0)"
                      />
                      <g
                        id="Logos_and_symbols"
                        transform="matrix(0.055939, 0, 0, 0.055939, 2.774117, 1.580833)"
                      >
                        <g
                          id="SYMBOL_VER_3"
                        />
                        <g
                          id="SYMBOL_VER_3_3_"
                        />
                        <g
                          id="SYMBOL_VER_4"
                        />
                        <g
                          id="SYMBOL_VER_4_1_"
                        >
                          <g
                            id="SYMBOL_VER_4_3_"
                          />
                        </g>
                        <g
                          id="SYMBOL_VER_5_1_"
                        />
                        <g
                          id="off_2_1_"
                        />
                        <g
                          id="VER_3_1_"
                        >
                          <g
                            id="SYMBOL_VER_2_1_"
                          />
                        </g>
                        <g
                          id="VER_3"
                        >
                          <g
                            id="SYMBOL_VER_2"
                          />
                        </g>
                        <g
                          id="off_2"
                        />
                        <g
                          id="SYMBOL_VER_5"
                        />
                        <g
                          id="SYMBOL_VER_1"
                        />
                        <g
                          id="SYMBOL_VER_1_1_"
                        />
                        <g
                          id="SYMBOL_VER_1-1_3_"
                        />
                        <g
                          id="SYMBOL_VER_1-1_2_"
                        />
                        <g
                          id="SYMBOL_VER_1-1"
                        />
                        <g
                          id="SYMBOL_VER_1-1_1_"
                        >
                          <g
                            id="_x31_-3"
                          />
                          <g
                            id="Symbol_-_Original_14_"
                          >
                            <path
                              d="M291.134,237.469l35.654-60.5l96.103,149.684l0.046,28.727l-0.313-197.672
      c-0.228-4.832-2.794-9.252-6.887-11.859L242.715,46.324c-4.045-1.99-9.18-1.967-13.22,0.063c-0.546,0.272-1.06,0.57-1.548,0.895
      l-0.604,0.379L59.399,144.983l-0.651,0.296c-0.838,0.385-1.686,0.875-2.48,1.444c-3.185,2.283-5.299,5.66-5.983,9.448
      c-0.103,0.574-0.179,1.158-0.214,1.749l0.264,161.083l89.515-138.745c11.271-18.397,35.825-24.323,58.62-24.001l26.753,0.706
      L67.588,409.765l18.582,10.697L245.692,157.22l70.51-0.256L157.091,426.849l66.306,38.138l7.922,4.556
      c3.351,1.362,7.302,1.431,10.681,0.21l175.453-101.678l-33.544,19.438L291.134,237.469z M304.736,433.395l-66.969-105.108
      l40.881-69.371l87.952,138.628L304.736,433.395z"
                              fill="#2D374B"
                            />
                            <polygon
                              fill="#28A0F0"
                              points="237.768,328.286 304.736,433.395 366.601,397.543 278.648,258.915 			"
                            />
                            <path
                              d="M422.937,355.379l-0.046-28.727l-96.103-149.684l-35.654,60.5l92.774,150.043l33.544-19.438
      c3.29-2.673,5.281-6.594,5.49-10.825L422.937,355.379z"
                              fill="#28A0F0"
                            />
                            <path
                              d="M20.219,382.469l47.369,27.296l157.634-252.801l-26.753-0.706c-22.795-0.322-47.35,5.604-58.62,24.001
      L50.334,319.004l-30.115,46.271V382.469z"
                              fill="#FFFFFF"
                            />
                            <polygon
                              fill="#FFFFFF"
                              points="316.202,156.964 245.692,157.22 86.17,420.462 141.928,452.565 157.091,426.849 			"
                            />
                            <path
                              d="M452.65,156.601c-0.59-14.746-8.574-28.245-21.08-36.104L256.28,19.692
      c-12.371-6.229-27.825-6.237-40.218-0.004c-1.465,0.739-170.465,98.752-170.465,98.752c-2.339,1.122-4.592,2.458-6.711,3.975
      c-11.164,8.001-17.969,20.435-18.668,34.095v208.765l30.115-46.271L50.07,157.921c0.035-0.589,0.109-1.169,0.214-1.741
      c0.681-3.79,2.797-7.171,5.983-9.456c0.795-0.569,172.682-100.064,173.228-100.337c4.04-2.029,9.175-2.053,13.22-0.063
      l173.022,99.523c4.093,2.607,6.659,7.027,6.887,11.859v199.542c-0.209,4.231-1.882,8.152-5.172,10.825l-33.544,19.438
      l-17.308,10.031l-61.864,35.852l-62.737,36.357c-3.379,1.221-7.33,1.152-10.681-0.21l-74.228-42.693l-15.163,25.717
      l66.706,38.406c2.206,1.255,4.171,2.367,5.784,3.272c2.497,1.4,4.199,2.337,4.8,2.629c4.741,2.303,11.563,3.643,17.71,3.643
      c5.636,0,11.132-1.035,16.332-3.072l182.225-105.531c10.459-8.104,16.612-20.325,17.166-33.564V156.601z"
                              fill="#96BEDC"
                            />
                          </g>
                          <g
                            id="Symbol_-_Original_13_"
                          />
                          <g
                            id="Symbol_-_Original_6_"
                          />
                          <g
                            id="Symbol_-_Original_4_"
                          />
                          <g
                            id="One_color_version_-_White_3_"
                          >
                            <g
                              id="Symbol_-_Original_15_"
                            />
                          </g>
                          <g
                            id="One_color_version_-_White"
                          >
                            <g
                              id="Symbol_-_Original"
                            />
                          </g>
                          <g
                            id="Symbol_-_Monochromatic_3_"
                          >
                            <g
                              id="_x33__7_"
                            />
                          </g>
                          <g
                            id="Symbol_-_Monochromatic"
                          >
                            <g
                              id="_x33__3_"
                            />
                          </g>
                          <g
                            id="_x33__2_"
                          />
                          <g
                            id="_x33__1_"
                          />
                          <g
                            id="_x33_"
                          />
                          <g
                            id="Symbol_-_Original_10_"
                          />
                          <g
                            id="Symbol_-_Original_1_"
                          />
                          <g
                            id="Symbol_-_Original_2_"
                          />
                          <g
                            id="_x34__1_"
                          />
                          <g
                            id="Symbol_-_Monochromatic_2_"
                          >
                            <g
                              id="_x33__6_"
                            />
                          </g>
                          <g
                            id="One_color_version_-_White_2_"
                          >
                            <g
                              id="Symbol_-_Original_11_"
                            />
                          </g>
                          <g
                            id="Symbol_-_Original_5_"
                          >
                            <g
                              id="Symbol_-_Original_12_"
                            />
                          </g>
                          <g
                            id="One_color_version_-_White_1_"
                          >
                            <g
                              id="Symbol_-_Original_9_"
                            />
                          </g>
                        </g>
                        <g
                          id="SYMBOL_VER_1_2_"
                        >
                          <g
                            id="SYMBOL_VER_2_4_"
                          />
                          <g
                            id="SYMBOL_VER_2-1-1_1_"
                          />
                          <g
                            id="SYMBOL_VER_2-2-1_1_"
                          />
                          <g
                            id="SYMBOL_VER_2-3-1_4_"
                          />
                          <g
                            id="New_Symbol_1_"
                          >
                            <g
                              id="SYMBOL_VER_2-3-1_3_"
                            />
                          </g>
                          <g
                            id="New_Symbol"
                          >
                            <g
                              id="SYMBOL_VER_2-3-1_1_"
                            />
                          </g>
                        </g>
                        <g
                          id="SYMBOL_VER_2_2_"
                        />
                        <g
                          id="SYMBOL_VER_4_2_"
                        />
                        <g
                          id="SYMBOL_VER_3_2_"
                        />
                        <g
                          id="SYMBOL_VER_3_1_"
                        />
                        <g
                          id="SYMBOL_VER_1-1-1_1_"
                        />
                        <g
                          id="SYMBOL_VER_1-1-1"
                        />
                        <g
                          id="SYMBOL_VER_1-1-1_2_2_"
                        />
                        <g
                          id="SYMBOL_VER_1-1-1_2"
                        />
                        <g
                          id="SYMBOL_VER_1-1-1_2_1_"
                        />
                        <g
                          id="Symbol_-_Original_7_"
                        />
                        <g
                          id="Symbol_-_Original_8_"
                        />
                        <g
                          id="SYMBOL_VER_2-1-1"
                        />
                        <g
                          id="SYMBOL_VER_2-2-1"
                        />
                        <g
                          id="SYMBOL_VER_2-3-1"
                        />
                        <g
                          id="SYMBOL_VER_5-1_1_"
                        />
                        <g
                          id="SYMBOL_VER_5-1"
                        />
                        <g
                          id="SYMBOL_VER_5-2_1_"
                        />
                        <g
                          id="SYMBOL_VER_5-2"
                        />
                        <g
                          id="Symbol_-_Monochromatic_1_"
                        >
                          <g
                            id="_x33__4_"
                          />
                        </g>
                      </g>
                    </svg>
                  </div>
                </td>
                <td
                  class="MuiTableCell-root MuiTableCell-body MuiTableCell-sizeMedium css-1bvq65n-MuiTableCell-root"
                  style="padding: 8px 0px;"
                >
                  <p
                    class="MuiTypography-root MuiTypography-body1 css-pi8uen-MuiTypography-root"
                    style="line-height: 1.4;"
                  >
                    <span
                      class="MuiSkeleton-root MuiSkeleton-text MuiSkeleton-pulse css-1l7q9tc-MuiSkeleton-root"
                      style="width: 60px;"
                    />
                  </p>
                </td>
                <td
                  class="MuiTableCell-root MuiTableCell-body MuiTableCell-sizeMedium css-1bvq65n-MuiTableCell-root"
                  style="padding: 8px 0px;"
                >
                  <p
                    class="MuiTypography-root MuiTypography-body1 css-pi8uen-MuiTypography-root"
                    style="line-height: 1.4;"
                  >
                    0.00%
                  </p>
                </td>
                <td
                  class="MuiTableCell-root MuiTableCell-body MuiTableCell-sizeMedium css-1bvq65n-MuiTableCell-root"
                  style="padding: 8px 0px;"
                >
                  <a
                    class="MuiButtonBase-root MuiButton-root MuiButton-outlined MuiButton-outlinedPrimary MuiButton-sizeMedium MuiButton-outlinedSizeMedium MuiButton-disableElevation MuiButton-fullWidth custom-root  css-1lfckoy-MuiButtonBase-root-MuiButton-root"
                    href="https://app.sushi.com/farm?filter=2x"
                    rel="noopener noreferrer"
                    tabindex="0"
                    target="_blank"
                  >
                    Stake on
                     
                    Sushi
                    <span
                      class="MuiButton-endIcon MuiButton-iconSizeMedium css-1gnd1fd-MuiButton-endIcon"
                    >
                      <svg
                        aria-hidden="true"
                        class="MuiSvgIcon-root MuiSvgIcon-fontSizeLarge css-1vu8dwd-MuiSvgIcon-root"
                        focusable="false"
                        viewBox="0 0 20 20"
                      >
                        <path
                          d="M4.297 17.445h9.539c1.523 0 2.305-.78 2.305-2.28v-9.58c0-1.507-.782-2.288-2.305-2.288h-9.54c-1.523 0-2.304.773-2.304 2.289v9.578c0 1.508.781 2.281 2.305 2.281Zm.016-.968c-.875 0-1.352-.461-1.352-1.368V5.633c0-.899.477-1.367 1.352-1.367h9.5c.867 0 1.359.468 1.359 1.367v9.476c0 .907-.492 1.368-1.36 1.368h-9.5Zm7.296-4.235c.266 0 .438-.195.438-.476V7.867c0-.344-.188-.492-.492-.492H7.64c-.29 0-.47.172-.47.438 0 .265.188.445.477.445H9.53l1.133-.078-1.055.992-3.382 3.383a.476.476 0 0 0-.149.328c0 .273.18.453.453.453a.47.47 0 0 0 .344-.149L10.25 9.82l.984-1.047-.078 1.282v1.718c0 .29.18.47.453.47Z"
                        />
                      </svg>
                    </span>
                  </a>
                </td>
              </tr>
              <tr
                class="MuiTableRow-root css-xjst8z-MuiTableRow-root"
              >
                <td
                  class="MuiTableCell-root MuiTableCell-body MuiTableCell-sizeMedium css-1bvq65n-MuiTableCell-root"
                  style="padding: 8px 0px;"
                >
                  <div
                    class="MuiBox-root css-u4p24i"
                    style="white-space: nowrap;"
                  >
                    <div
                      class="MuiBox-root css-1xhj18k"
                    >
                      <svg
                        aria-hidden="true"
                        class="MuiSvgIcon-root MuiSvgIcon-fontSizeLarge css-rog57q-MuiSvgIcon-root"
                        focusable="false"
                        style="z-index: 1; font-size: 24px;"
                        viewBox="0 0 32 32"
                      >
                        <defs>
                          <lineargradient
                            gradientTransform="matrix(0.177778, 0, 0, 0.177778, 1.777779, 1.777779)"
                            gradientUnits="userSpaceOnUse"
                            id="paint0_linear_359"
                            x1="80"
                            x2="80"
                            y1="-84"
                            y2="256"
                          >
                            <stop
                              offset="0.1949"
                              stop-color="#708B96"
                            />
                            <stop
                              offset="1"
                              stop-color="#F7FBE7"
                            />
                          </lineargradient>
                        </defs>
                        <path
                          d="M 1.778 16 C 1.778 8.145 8.145 1.778 16 1.778 C 23.855 1.778 30.222 8.145 30.222 16 C 30.222 23.855 23.855 30.222 16 30.222 C 8.145 30.222 1.778 23.855 1.778 16 Z"
                          fill="#fff"
                        />
                        <rect
                          fill="#fff"
                          height="12.516"
                          width="12.516"
                          x="9.742"
                          y="9.771"
                        />
                        <path
                          clip-rule="evenodd"
                          d="M 14.635 22.286 L 14.635 19.916 C 12.852 19.355 11.563 17.725 11.563 15.801 C 11.563 13.413 13.549 11.477 16 11.477 C 18.451 11.477 20.437 13.413 20.437 15.801 C 20.437 17.725 19.148 19.355 17.365 19.916 L 17.365 21.658 L 17.365 22.258 L 17.365 22.286 L 22.258 22.286 L 22.258 20.523 L 19.842 20.523 C 21.295 19.421 22.229 17.709 22.229 15.787 C 22.229 12.464 19.44 9.771 16 9.771 C 12.56 9.771 9.771 12.464 9.771 15.787 C 9.771 17.709 10.705 19.421 12.158 20.523 L 9.742 20.523 L 9.742 22.286 Z"
                          fill="#708b96"
                          fill-rule="evenodd"
                        />
                        <path
                          d="M 16 28.444 C 9.127 28.444 3.556 22.873 3.556 16 L 0 16 C 0 24.837 7.163 32 16 32 Z M 28.444 16 C 28.444 22.873 22.873 28.444 16 28.444 L 16 32 C 24.837 32 32 24.837 32 16 Z M 16 3.556 C 22.873 3.556 28.444 9.127 28.444 16 L 32 16 C 32 7.163 24.837 0 16 0 Z M 16 0 C 7.163 0 0 7.163 0 16 L 3.556 16 C 3.556 9.127 9.127 3.556 16 3.556 Z"
                          fill="url(#paint0_linear_359)"
                        />
                      </svg>
                      <svg
                        aria-hidden="true"
                        class="MuiSvgIcon-root MuiSvgIcon-fontSizeLarge css-rog57q-MuiSvgIcon-root"
                        focusable="false"
                        style="margin-left: -6px; z-index: 1; font-size: 24px;"
                        viewBox="0 0 32 32"
                      >
                        <circle
                          cx="16"
                          cy="16"
                          fill="#fff"
                          r="15"
                          stroke="url(#wETH_svg__a)"
                          stroke-width="2"
                        />
                        <path
                          clip-rule="evenodd"
                          d="M16.25 20.976 10 17.349 16.25 26V26l6.253-8.65-6.253 3.626Z"
                          fill="#708B96"
                          fill-rule="evenodd"
                        />
                        <path
                          clip-rule="evenodd"
                          d="m16.25 6 6.248 10.186-6.248-2.793L10 16.186 16.25 6Zm0 7.395L10 16.185l6.25 3.629 6.248-3.628-6.248-2.791Z"
                          fill="#424242"
                          fill-rule="evenodd"
                        />
                        <defs>
                          <lineargradient
                            gradientUnits="userSpaceOnUse"
                            id="wETH_svg__a"
                            x1="16"
                            x2="16"
                            y1="0"
                            y2="32"
                          >
                            <stop
                              stop-color="#444243"
                            />
                            <stop
                              offset="1"
                              stop-color="#708B96"
                            />
                          </lineargradient>
                        </defs>
                      </svg>
                    </div>
                    <div
                      class="MuiBox-root css-mk71b3"
                    >
                      <p
                        class="MuiTypography-root MuiTypography-body1 css-pi8uen-MuiTypography-root"
                      >
                        gOHM-wETH
                      </p>
                    </div>
                    <svg
                      aria-hidden="true"
                      class="MuiSvgIcon-root MuiSvgIcon-fontSizeLarge css-rog57q-MuiSvgIcon-root"
                      focusable="false"
                      style="font-size: 15px;"
                      viewBox="0 0 32 32"
                    >
                      <path
                        d="M 24.23 10.528 C 23.645 10.194 22.893 10.194 22.225 10.528 L 17.546 13.285 L 14.371 15.039 L 9.775 17.797 C 9.191 18.131 8.439 18.131 7.77 17.797 L 4.178 15.624 C 3.593 15.29 3.175 14.622 3.175 13.87 L 3.175 9.692 C 3.175 9.024 3.509 8.355 4.178 7.938 L 7.77 5.849 C 8.355 5.515 9.107 5.515 9.775 5.849 L 13.368 8.021 C 13.953 8.355 14.371 9.024 14.371 9.776 L 14.371 12.533 L 17.546 10.695 L 17.546 7.854 C 17.546 7.186 17.211 6.517 16.543 6.1 L 9.859 2.173 C 9.274 1.838 8.522 1.838 7.854 2.173 L 1.003 6.183 C 0.334 6.517 0 7.186 0 7.854 L 0 15.708 C 0 16.376 0.334 17.045 1.003 17.462 L 7.77 21.389 C 8.355 21.724 9.107 21.724 9.775 21.389 L 14.371 18.716 L 17.546 16.878 L 22.141 14.204 C 22.726 13.87 23.478 13.87 24.146 14.204 L 27.739 16.293 C 28.324 16.627 28.742 17.295 28.742 18.047 L 28.742 22.225 C 28.742 22.893 28.407 23.562 27.739 23.979 L 24.23 26.068 C 23.645 26.402 22.893 26.402 22.225 26.068 L 18.632 23.979 C 18.047 23.645 17.629 22.977 17.629 22.225 L 17.629 19.551 L 14.454 21.389 L 14.454 24.147 C 14.454 24.815 14.789 25.483 15.457 25.901 L 22.225 29.828 C 22.809 30.162 23.561 30.162 24.23 29.828 L 30.997 25.901 C 31.582 25.567 32 24.899 32 24.147 L 32 16.209 C 32 15.541 31.666 14.872 30.997 14.455 L 24.23 10.528 Z"
                        fill="#8247e5"
                      />
                    </svg>
                  </div>
                </td>
                <td
                  class="MuiTableCell-root MuiTableCell-body MuiTableCell-sizeMedium css-1bvq65n-MuiTableCell-root"
                  style="padding: 8px 0px;"
                >
                  <p
                    class="MuiTypography-root MuiTypography-body1 css-pi8uen-MuiTypography-root"
                    style="line-height: 1.4;"
                  >
                    <span
                      class="MuiSkeleton-root MuiSkeleton-text MuiSkeleton-pulse css-1l7q9tc-MuiSkeleton-root"
                      style="width: 60px;"
                    />
                  </p>
                </td>
                <td
                  class="MuiTableCell-root MuiTableCell-body MuiTableCell-sizeMedium css-1bvq65n-MuiTableCell-root"
                  style="padding: 8px 0px;"
                >
                  <p
                    class="MuiTypography-root MuiTypography-body1 css-pi8uen-MuiTypography-root"
                    style="line-height: 1.4;"
                  >
                    0.00%
                  </p>
                </td>
                <td
                  class="MuiTableCell-root MuiTableCell-body MuiTableCell-sizeMedium css-1bvq65n-MuiTableCell-root"
                  style="padding: 8px 0px;"
                >
                  <a
                    class="MuiButtonBase-root MuiButton-root MuiButton-outlined MuiButton-outlinedPrimary MuiButton-sizeMedium MuiButton-outlinedSizeMedium MuiButton-disableElevation MuiButton-fullWidth custom-root  css-1lfckoy-MuiButtonBase-root-MuiButton-root"
                    href="https://app.sushi.com/farm?filter=2x"
                    rel="noopener noreferrer"
                    tabindex="0"
                    target="_blank"
                  >
                    Stake on
                     
                    Sushi
                    <span
                      class="MuiButton-endIcon MuiButton-iconSizeMedium css-1gnd1fd-MuiButton-endIcon"
                    >
                      <svg
                        aria-hidden="true"
                        class="MuiSvgIcon-root MuiSvgIcon-fontSizeLarge css-1vu8dwd-MuiSvgIcon-root"
                        focusable="false"
                        viewBox="0 0 20 20"
                      >
                        <path
                          d="M4.297 17.445h9.539c1.523 0 2.305-.78 2.305-2.28v-9.58c0-1.507-.782-2.288-2.305-2.288h-9.54c-1.523 0-2.304.773-2.304 2.289v9.578c0 1.508.781 2.281 2.305 2.281Zm.016-.968c-.875 0-1.352-.461-1.352-1.368V5.633c0-.899.477-1.367 1.352-1.367h9.5c.867 0 1.359.468 1.359 1.367v9.476c0 .907-.492 1.368-1.36 1.368h-9.5Zm7.296-4.235c.266 0 .438-.195.438-.476V7.867c0-.344-.188-.492-.492-.492H7.64c-.29 0-.47.172-.47.438 0 .265.188.445.477.445H9.53l1.133-.078-1.055.992-3.382 3.383a.476.476 0 0 0-.149.328c0 .273.18.453.453.453a.47.47 0 0 0 .344-.149L10.25 9.82l.984-1.047-.078 1.282v1.718c0 .29.18.47.453.47Z"
                        />
                      </svg>
                    </span>
                  </a>
                </td>
              </tr>
              <tr
                class="MuiTableRow-root css-xjst8z-MuiTableRow-root"
              >
                <td
                  class="MuiTableCell-root MuiTableCell-body MuiTableCell-sizeMedium css-1bvq65n-MuiTableCell-root"
                  style="padding: 8px 0px;"
                >
                  <div
                    class="MuiBox-root css-u4p24i"
                    style="white-space: nowrap;"
                  >
                    <div
                      class="MuiBox-root css-1xhj18k"
                    >
                      <svg
                        aria-hidden="true"
                        class="MuiSvgIcon-root MuiSvgIcon-fontSizeLarge css-rog57q-MuiSvgIcon-root"
                        focusable="false"
                        style="z-index: 1; font-size: 24px;"
                        viewBox="0 0 32 32"
                      >
                        <defs>
                          <lineargradient
                            gradientTransform="matrix(0.177778, 0, 0, 0.177778, 1.777779, 1.777779)"
                            gradientUnits="userSpaceOnUse"
                            id="paint0_linear_359"
                            x1="80"
                            x2="80"
                            y1="-84"
                            y2="256"
                          >
                            <stop
                              offset="0.1949"
                              stop-color="#708B96"
                            />
                            <stop
                              offset="1"
                              stop-color="#F7FBE7"
                            />
                          </lineargradient>
                        </defs>
                        <path
                          d="M 1.778 16 C 1.778 8.145 8.145 1.778 16 1.778 C 23.855 1.778 30.222 8.145 30.222 16 C 30.222 23.855 23.855 30.222 16 30.222 C 8.145 30.222 1.778 23.855 1.778 16 Z"
                          fill="#fff"
                        />
                        <rect
                          fill="#fff"
                          height="12.516"
                          width="12.516"
                          x="9.742"
                          y="9.771"
                        />
                        <path
                          clip-rule="evenodd"
                          d="M 14.635 22.286 L 14.635 19.916 C 12.852 19.355 11.563 17.725 11.563 15.801 C 11.563 13.413 13.549 11.477 16 11.477 C 18.451 11.477 20.437 13.413 20.437 15.801 C 20.437 17.725 19.148 19.355 17.365 19.916 L 17.365 21.658 L 17.365 22.258 L 17.365 22.286 L 22.258 22.286 L 22.258 20.523 L 19.842 20.523 C 21.295 19.421 22.229 17.709 22.229 15.787 C 22.229 12.464 19.44 9.771 16 9.771 C 12.56 9.771 9.771 12.464 9.771 15.787 C 9.771 17.709 10.705 19.421 12.158 20.523 L 9.742 20.523 L 9.742 22.286 Z"
                          fill="#708b96"
                          fill-rule="evenodd"
                        />
                        <path
                          d="M 16 28.444 C 9.127 28.444 3.556 22.873 3.556 16 L 0 16 C 0 24.837 7.163 32 16 32 Z M 28.444 16 C 28.444 22.873 22.873 28.444 16 28.444 L 16 32 C 24.837 32 32 24.837 32 16 Z M 16 3.556 C 22.873 3.556 28.444 9.127 28.444 16 L 32 16 C 32 7.163 24.837 0 16 0 Z M 16 0 C 7.163 0 0 7.163 0 16 L 3.556 16 C 3.556 9.127 9.127 3.556 16 3.556 Z"
                          fill="url(#paint0_linear_359)"
                        />
                      </svg>
                      <svg
                        aria-hidden="true"
                        class="MuiSvgIcon-root MuiSvgIcon-fontSizeLarge css-rog57q-MuiSvgIcon-root"
                        focusable="false"
                        style="margin-left: -6px; z-index: 1; font-size: 24px;"
                        viewBox="0 0 32 32"
                      >
                        <path
                          d="M6.104 5.475h19.771v17.981H6.104z"
                          style="fill: #fff; stroke-width: 0.02130493;"
                        />
                        <path
                          d="M32 16c0 8.837-7.163 16-16 16S0 24.837 0 16 7.163 0 16 0s16 7.163 16 16Zm-20.534 6.367H8.361c-.653 0-.975 0-1.171-.126a.79.79 0 0 1-.358-.617c-.012-.232.15-.515.472-1.08L14.97 7.028c.326-.574.49-.86.7-.967a.791.791 0 0 1 .715 0c.208.106.373.393.7.967L18.66 9.78l.008.014c.353.615.531.927.61 1.255.086.358.086.735 0 1.093-.08.33-.256.644-.614 1.27l-4.027 7.119-.01.018c-.355.62-.535.935-.784 1.172-.271.26-.597.448-.955.555-.326.09-.692.09-1.423.09zm7.842 0h4.449c.656 0 .987 0 1.183-.13a.787.787 0 0 0 .358-.62c.011-.225-.146-.497-.455-1.03l-.033-.055-2.228-3.813-.026-.043c-.313-.53-.471-.797-.674-.9a.783.783 0 0 0-.711 0c-.205.106-.37.385-.696.947l-2.22 3.813-.009.013c-.325.56-.487.841-.476 1.071a.796.796 0 0 0 .358.622c.193.125.523.125 1.18.125z"
                          style="clip-rule: evenodd; fill: #e84142; fill-rule: evenodd; stroke-width: 0.02130493;"
                        />
                      </svg>
                    </div>
                    <div
                      class="MuiBox-root css-mk71b3"
                    >
                      <p
                        class="MuiTypography-root MuiTypography-body1 css-pi8uen-MuiTypography-root"
                      >
                        gOHM-AVAX
                      </p>
                    </div>
                    <svg
                      aria-hidden="true"
                      class="MuiSvgIcon-root MuiSvgIcon-fontSizeLarge css-rog57q-MuiSvgIcon-root"
                      focusable="false"
                      style="font-size: 15px;"
                      viewBox="0 0 32 32"
                    >
                      <path
                        d="M6.104 5.475h19.771v17.981H6.104z"
                        style="fill: #fff; stroke-width: 0.02130493;"
                      />
                      <path
                        d="M32 16c0 8.837-7.163 16-16 16S0 24.837 0 16 7.163 0 16 0s16 7.163 16 16Zm-20.534 6.367H8.361c-.653 0-.975 0-1.171-.126a.79.79 0 0 1-.358-.617c-.012-.232.15-.515.472-1.08L14.97 7.028c.326-.574.49-.86.7-.967a.791.791 0 0 1 .715 0c.208.106.373.393.7.967L18.66 9.78l.008.014c.353.615.531.927.61 1.255.086.358.086.735 0 1.093-.08.33-.256.644-.614 1.27l-4.027 7.119-.01.018c-.355.62-.535.935-.784 1.172-.271.26-.597.448-.955.555-.326.09-.692.09-1.423.09zm7.842 0h4.449c.656 0 .987 0 1.183-.13a.787.787 0 0 0 .358-.62c.011-.225-.146-.497-.455-1.03l-.033-.055-2.228-3.813-.026-.043c-.313-.53-.471-.797-.674-.9a.783.783 0 0 0-.711 0c-.205.106-.37.385-.696.947l-2.22 3.813-.009.013c-.325.56-.487.841-.476 1.071a.796.796 0 0 0 .358.622c.193.125.523.125 1.18.125z"
                        style="clip-rule: evenodd; fill: #e84142; fill-rule: evenodd; stroke-width: 0.02130493;"
                      />
                    </svg>
                  </div>
                </td>
                <td
                  class="MuiTableCell-root MuiTableCell-body MuiTableCell-sizeMedium css-1bvq65n-MuiTableCell-root"
                  style="padding: 8px 0px;"
                >
                  <p
                    class="MuiTypography-root MuiTypography-body1 css-pi8uen-MuiTypography-root"
                    style="line-height: 1.4;"
                  >
                    <span
                      class="MuiSkeleton-root MuiSkeleton-text MuiSkeleton-pulse css-1l7q9tc-MuiSkeleton-root"
                      style="width: 60px;"
                    />
                  </p>
                </td>
                <td
                  class="MuiTableCell-root MuiTableCell-body MuiTableCell-sizeMedium css-1bvq65n-MuiTableCell-root"
                  style="padding: 8px 0px;"
                >
                  <p
                    class="MuiTypography-root MuiTypography-body1 css-pi8uen-MuiTypography-root"
                    style="line-height: 1.4;"
                  >
                    0.00%
                  </p>
                </td>
                <td
                  class="MuiTableCell-root MuiTableCell-body MuiTableCell-sizeMedium css-1bvq65n-MuiTableCell-root"
                  style="padding: 8px 0px;"
                >
                  <a
                    class="MuiButtonBase-root MuiButton-root MuiButton-outlined MuiButton-outlinedPrimary MuiButton-sizeMedium MuiButton-outlinedSizeMedium MuiButton-disableElevation MuiButton-fullWidth custom-root  css-1lfckoy-MuiButtonBase-root-MuiButton-root"
                    href="https://traderjoexyz.com/farm/0xB674f93952F02F2538214D4572Aa47F262e990Ff-0x188bED1968b795d5c9022F6a0bb5931Ac4c18F00"
                    rel="noopener noreferrer"
                    tabindex="0"
                    target="_blank"
                  >
                    Stake on
                     
                    Trader Joe
                    <span
                      class="MuiButton-endIcon MuiButton-iconSizeMedium css-1gnd1fd-MuiButton-endIcon"
                    >
                      <svg
                        aria-hidden="true"
                        class="MuiSvgIcon-root MuiSvgIcon-fontSizeLarge css-1vu8dwd-MuiSvgIcon-root"
                        focusable="false"
                        viewBox="0 0 20 20"
                      >
                        <path
                          d="M4.297 17.445h9.539c1.523 0 2.305-.78 2.305-2.28v-9.58c0-1.507-.782-2.288-2.305-2.288h-9.54c-1.523 0-2.304.773-2.304 2.289v9.578c0 1.508.781 2.281 2.305 2.281Zm.016-.968c-.875 0-1.352-.461-1.352-1.368V5.633c0-.899.477-1.367 1.352-1.367h9.5c.867 0 1.359.468 1.359 1.367v9.476c0 .907-.492 1.368-1.36 1.368h-9.5Zm7.296-4.235c.266 0 .438-.195.438-.476V7.867c0-.344-.188-.492-.492-.492H7.64c-.29 0-.47.172-.47.438 0 .265.188.445.477.445H9.53l1.133-.078-1.055.992-3.382 3.383a.476.476 0 0 0-.149.328c0 .273.18.453.453.453a.47.47 0 0 0 .344-.149L10.25 9.82l.984-1.047-.078 1.282v1.718c0 .29.18.47.453.47Z"
                        />
                      </svg>
                    </span>
                  </a>
                </td>
              </tr>
              <tr
                class="MuiTableRow-root css-xjst8z-MuiTableRow-root"
              >
                <td
                  class="MuiTableCell-root MuiTableCell-body MuiTableCell-sizeMedium css-1bvq65n-MuiTableCell-root"
                  style="padding: 8px 0px;"
                >
                  <div
                    class="MuiBox-root css-u4p24i"
                    style="white-space: nowrap;"
                  >
                    <div
                      class="MuiBox-root css-1xhj18k"
                    >
                      <svg
                        aria-hidden="true"
                        class="MuiSvgIcon-root MuiSvgIcon-fontSizeLarge css-rog57q-MuiSvgIcon-root"
                        focusable="false"
                        style="z-index: 1; font-size: 24px;"
                        viewBox="0 0 32 32"
                      >
                        <defs>
                          <lineargradient
                            gradientTransform="matrix(0.177778, 0, 0, 0.177778, 1.777779, 1.777779)"
                            gradientUnits="userSpaceOnUse"
                            id="paint0_linear_359"
                            x1="80"
                            x2="80"
                            y1="-84"
                            y2="256"
                          >
                            <stop
                              offset="0.1949"
                              stop-color="#708B96"
                            />
                            <stop
                              offset="1"
                              stop-color="#F7FBE7"
                            />
                          </lineargradient>
                        </defs>
                        <path
                          d="M 1.778 16 C 1.778 8.145 8.145 1.778 16 1.778 C 23.855 1.778 30.222 8.145 30.222 16 C 30.222 23.855 23.855 30.222 16 30.222 C 8.145 30.222 1.778 23.855 1.778 16 Z"
                          fill="#fff"
                        />
                        <rect
                          fill="#fff"
                          height="12.516"
                          width="12.516"
                          x="9.742"
                          y="9.771"
                        />
                        <path
                          clip-rule="evenodd"
                          d="M 14.635 22.286 L 14.635 19.916 C 12.852 19.355 11.563 17.725 11.563 15.801 C 11.563 13.413 13.549 11.477 16 11.477 C 18.451 11.477 20.437 13.413 20.437 15.801 C 20.437 17.725 19.148 19.355 17.365 19.916 L 17.365 21.658 L 17.365 22.258 L 17.365 22.286 L 22.258 22.286 L 22.258 20.523 L 19.842 20.523 C 21.295 19.421 22.229 17.709 22.229 15.787 C 22.229 12.464 19.44 9.771 16 9.771 C 12.56 9.771 9.771 12.464 9.771 15.787 C 9.771 17.709 10.705 19.421 12.158 20.523 L 9.742 20.523 L 9.742 22.286 Z"
                          fill="#708b96"
                          fill-rule="evenodd"
                        />
                        <path
                          d="M 16 28.444 C 9.127 28.444 3.556 22.873 3.556 16 L 0 16 C 0 24.837 7.163 32 16 32 Z M 28.444 16 C 28.444 22.873 22.873 28.444 16 28.444 L 16 32 C 24.837 32 32 24.837 32 16 Z M 16 3.556 C 22.873 3.556 28.444 9.127 28.444 16 L 32 16 C 32 7.163 24.837 0 16 0 Z M 16 0 C 7.163 0 0 7.163 0 16 L 3.556 16 C 3.556 9.127 9.127 3.556 16 3.556 Z"
                          fill="url(#paint0_linear_359)"
                        />
                      </svg>
                      <svg
                        aria-hidden="true"
                        class="MuiSvgIcon-root MuiSvgIcon-fontSizeLarge css-rog57q-MuiSvgIcon-root"
                        focusable="false"
                        style="margin-left: -6px; z-index: 1; font-size: 24px;"
                        viewBox="0 0 32 32"
                      >
                        <defs>
                          <style>
                            .fantom_svg__cls-1{fill:#fff;fill-rule:evenodd}
                          </style>
                          <mask
                            height="20"
                            id="fantom_svg__mask"
                            maskUnits="userSpaceOnUse"
                            width="93.1"
                            x="10"
                            y="6"
                          >
                            <path
                              class="fantom_svg__cls-1"
                              d="M10 6h93.1v20H10Z"
                              id="fantom_svg__a"
                            />
                          </mask>
                        </defs>
                        <g
                          data-name="Layer 2"
                          id="fantom_svg__Layer_2"
                        >
                          <g
                            data-name="Layer 1"
                            id="fantom_svg__Layer_1-2"
                          >
                            <circle
                              cx="16"
                              cy="16"
                              r="16"
                              style="fill: #13b5ec;"
                            />
                            <path
                              class="fantom_svg__cls-1"
                              d="m17.2 12.9 3.6-2.1V15Zm3.6 9L16 24.7l-4.8-2.8V17l4.8 2.8 4.8-2.8Zm-9.6-11.1 3.6 2.1-3.6 2.1Zm5.4 3.1 3.6 2.1-3.6 2.1Zm-1.2 4.2L11.8 16l3.6-2.1Zm4.8-8.3L16 12.2l-4.2-2.4L16 7.3ZM10 9.4v13.1l6 3.4 6-3.4V9.4L16 6Z"
                              style="mask: url(#fantom_svg__mask);"
                            />
                          </g>
                        </g>
                      </svg>
                    </div>
                    <div
                      class="MuiBox-root css-mk71b3"
                    >
                      <p
                        class="MuiTypography-root MuiTypography-body1 css-pi8uen-MuiTypography-root"
                      >
                        gOHM-wFTM
                      </p>
                    </div>
                    <svg
                      aria-hidden="true"
                      class="MuiSvgIcon-root MuiSvgIcon-fontSizeLarge css-rog57q-MuiSvgIcon-root"
                      focusable="false"
                      style="font-size: 15px;"
                      viewBox="0 0 32 32"
                    >
                      <defs>
                        <style>
                          .fantom_svg__cls-1{fill:#fff;fill-rule:evenodd}
                        </style>
                        <mask
                          height="20"
                          id="fantom_svg__mask"
                          maskUnits="userSpaceOnUse"
                          width="93.1"
                          x="10"
                          y="6"
                        >
                          <path
                            class="fantom_svg__cls-1"
                            d="M10 6h93.1v20H10Z"
                            id="fantom_svg__a"
                          />
                        </mask>
                      </defs>
                      <g
                        data-name="Layer 2"
                        id="fantom_svg__Layer_2"
                      >
                        <g
                          data-name="Layer 1"
                          id="fantom_svg__Layer_1-2"
                        >
                          <circle
                            cx="16"
                            cy="16"
                            r="16"
                            style="fill: #13b5ec;"
                          />
                          <path
                            class="fantom_svg__cls-1"
                            d="m17.2 12.9 3.6-2.1V15Zm3.6 9L16 24.7l-4.8-2.8V17l4.8 2.8 4.8-2.8Zm-9.6-11.1 3.6 2.1-3.6 2.1Zm5.4 3.1 3.6 2.1-3.6 2.1Zm-1.2 4.2L11.8 16l3.6-2.1Zm4.8-8.3L16 12.2l-4.2-2.4L16 7.3ZM10 9.4v13.1l6 3.4 6-3.4V9.4L16 6Z"
                            style="mask: url(#fantom_svg__mask);"
                          />
                        </g>
                      </g>
                    </svg>
                  </div>
                </td>
                <td
                  class="MuiTableCell-root MuiTableCell-body MuiTableCell-sizeMedium css-1bvq65n-MuiTableCell-root"
                  style="padding: 8px 0px;"
                >
                  <p
                    class="MuiTypography-root MuiTypography-body1 css-pi8uen-MuiTypography-root"
                    style="line-height: 1.4;"
                  >
                    <span
                      class="MuiSkeleton-root MuiSkeleton-text MuiSkeleton-pulse css-1l7q9tc-MuiSkeleton-root"
                      style="width: 60px;"
                    />
                  </p>
                </td>
                <td
                  class="MuiTableCell-root MuiTableCell-body MuiTableCell-sizeMedium css-1bvq65n-MuiTableCell-root"
                  style="padding: 8px 0px;"
                >
                  <p
                    class="MuiTypography-root MuiTypography-body1 css-pi8uen-MuiTypography-root"
                    style="line-height: 1.4;"
                  >
                    0.00%
                  </p>
                </td>
                <td
                  class="MuiTableCell-root MuiTableCell-body MuiTableCell-sizeMedium css-1bvq65n-MuiTableCell-root"
                  style="padding: 8px 0px;"
                >
                  <a
                    class="MuiButtonBase-root MuiButton-root MuiButton-outlined MuiButton-outlinedPrimary MuiButton-sizeMedium MuiButton-outlinedSizeMedium MuiButton-disableElevation MuiButton-fullWidth custom-root  css-1lfckoy-MuiButtonBase-root-MuiButton-root"
                    href="https://beets.fi/#/pool/0xf7bf0f161d3240488807ffa23894452246049916000200000000000000000198"
                    rel="noopener noreferrer"
                    tabindex="0"
                    target="_blank"
                  >
                    Stake on
                     
                    Beethoven
                    <span
                      class="MuiButton-endIcon MuiButton-iconSizeMedium css-1gnd1fd-MuiButton-endIcon"
                    >
                      <svg
                        aria-hidden="true"
                        class="MuiSvgIcon-root MuiSvgIcon-fontSizeLarge css-1vu8dwd-MuiSvgIcon-root"
                        focusable="false"
                        viewBox="0 0 20 20"
                      >
                        <path
                          d="M4.297 17.445h9.539c1.523 0 2.305-.78 2.305-2.28v-9.58c0-1.507-.782-2.288-2.305-2.288h-9.54c-1.523 0-2.304.773-2.304 2.289v9.578c0 1.508.781 2.281 2.305 2.281Zm.016-.968c-.875 0-1.352-.461-1.352-1.368V5.633c0-.899.477-1.367 1.352-1.367h9.5c.867 0 1.359.468 1.359 1.367v9.476c0 .907-.492 1.368-1.36 1.368h-9.5Zm7.296-4.235c.266 0 .438-.195.438-.476V7.867c0-.344-.188-.492-.492-.492H7.64c-.29 0-.47.172-.47.438 0 .265.188.445.477.445H9.53l1.133-.078-1.055.992-3.382 3.383a.476.476 0 0 0-.149.328c0 .273.18.453.453.453a.47.47 0 0 0 .344-.149L10.25 9.82l.984-1.047-.078 1.282v1.718c0 .29.18.47.453.47Z"
                        />
                      </svg>
                    </span>
                  </a>
                </td>
              </tr>
              <tr
                class="MuiTableRow-root css-xjst8z-MuiTableRow-root"
              >
                <td
                  class="MuiTableCell-root MuiTableCell-body MuiTableCell-sizeMedium css-1bvq65n-MuiTableCell-root"
                  style="padding: 8px 0px;"
                >
                  <div
                    class="MuiBox-root css-u4p24i"
                    style="white-space: nowrap;"
                  >
                    <div
                      class="MuiBox-root css-1xhj18k"
                    >
                      <svg
                        aria-hidden="true"
                        class="MuiSvgIcon-root MuiSvgIcon-fontSizeLarge css-rog57q-MuiSvgIcon-root"
                        focusable="false"
                        style="z-index: 1; font-size: 24px;"
                        viewBox="0 0 32 32"
                      >
                        <svg
                          fill="none"
                          height="32px"
                          viewBox="0 0 32 32"
                          width="32px"
                          xmlns="http://www.w3.org/2000/svg"
                        >
                          <g
                            filter="url(#filter0_b_174_6646)"
                            transform="matrix(1, 0, 0, 1, -0.000099, -2.000099)"
                          >
                            <ellipse
                              cx="16.0001"
                              cy="18.0001"
                              fill="url(#paint0_linear_174_6646)"
                              rx="15.9999"
                              ry="15.9999"
                              transform="rotate(-180 16.0001 18.0001)"
                            />
                            <ellipse
                              cx="16.0001"
                              cy="18.0001"
                              fill="black"
                              fill-opacity="0.8"
                              rx="15.9999"
                              ry="15.9999"
                              transform="rotate(-180 16.0001 18.0001)"
                            />
                            <path
                              d="M0.500192 18.0001C0.500193 9.43973 7.43974 2.50018 16.0001 2.50019C24.5605 2.50019 31.5 9.43973 31.5 18.0001C31.5 26.5605 24.5605 33.5 16.0001 33.5C7.43973 33.5 0.500191 26.5605 0.500192 18.0001Z"
                              stroke="url(#paint1_linear_174_6646)"
                              stroke-opacity="0.4"
                            />
                          </g>
                          <path
                            d="M 22.099 11.576 C 20.505 12.533 13.726 11.709 10.537 11.177 C 9.58 10.22 13.859 9.449 16.119 9.184 L 19.707 9.184 L 23.296 11.177 L 22.099 11.576 Z"
                            fill="#321B06"
                          />
                          <path
                            d="M 17.931 4.423 C 17.993 4.306 18.092 4.212 18.214 4.155 C 18.38 4.079 18.549 4.071 18.704 4.18 C 18.757 4.218 18.799 4.268 18.826 4.326 C 18.966 4.628 19.105 4.93 19.233 5.238 C 19.438 5.736 19.717 6.198 19.944 6.686 C 20.267 7.379 20.592 8.071 20.921 8.761 C 21.109 9.156 21.287 9.56 21.523 9.932 C 21.588 10.03 21.658 10.124 21.735 10.214 C 21.767 10.25 21.807 10.279 21.852 10.299 C 22.197 10.456 22.568 10.486 22.938 10.509 C 23.127 10.521 23.312 10.496 23.5 10.496 C 23.859 10.496 24.218 10.497 24.575 10.509 C 24.812 10.517 25.048 10.545 25.284 10.569 C 25.375 10.582 25.465 10.601 25.553 10.625 C 25.59 10.636 25.626 10.65 25.66 10.668 C 25.852 10.766 25.89 10.93 25.758 11.097 C 25.647 11.237 25.505 11.35 25.342 11.426 C 24.994 11.581 24.631 11.702 24.258 11.788 C 23.891 11.877 23.527 11.977 23.165 12.087 C 22.611 12.261 22.044 12.389 21.469 12.47 C 21.086 12.52 20.7 12.544 20.313 12.542 C 19.966 12.544 19.619 12.518 19.271 12.505 C 18.739 12.486 18.21 12.446 17.679 12.403 C 16.902 12.346 16.122 12.433 15.378 12.66 C 14.876 12.806 14.372 12.946 13.872 13.105 C 13.636 13.18 13.409 13.288 13.184 13.385 C 12.887 13.512 12.593 13.65 12.293 13.773 C 11.563 14.076 10.802 14.269 10.001 14.271 C 9.58 14.281 9.158 14.255 8.742 14.193 C 8.493 14.15 8.242 14.131 7.998 14.046 C 7.216 13.77 6.694 13.253 6.509 12.444 C 6.459 12.234 6.457 12.015 6.504 11.804 C 6.55 11.593 6.644 11.395 6.779 11.225 C 6.91 11.052 7.037 10.87 7.179 10.703 C 7.463 10.362 7.815 10.082 8.214 9.883 C 8.586 9.695 8.992 9.582 9.409 9.551 C 9.676 9.525 9.944 9.527 10.211 9.555 C 10.302 9.565 10.391 9.588 10.481 9.603 C 10.523 9.608 10.564 9.612 10.616 9.618 C 10.628 9.585 10.636 9.552 10.642 9.518 C 10.662 9.233 10.68 8.947 10.699 8.661 C 10.708 8.586 10.711 8.511 10.715 8.436 C 10.721 8.285 10.722 8.134 10.732 7.984 C 10.753 7.65 10.749 7.313 10.824 6.983 C 10.834 6.931 10.84 6.879 10.841 6.826 C 10.852 6.564 10.946 6.326 11.058 6.093 C 11.069 6.069 11.082 6.046 11.097 6.024 C 11.312 5.736 11.573 5.484 11.871 5.28 C 12.448 4.881 13.09 4.582 13.769 4.395 C 14.244 4.263 14.729 4.172 15.221 4.124 C 15.674 4.085 16.131 4.1 16.582 4.17 C 16.737 4.194 16.894 4.215 17.048 4.226 C 17.315 4.243 17.579 4.3 17.83 4.394 C 17.861 4.405 17.891 4.412 17.931 4.423 Z M 10.971 9.706 C 11.02 9.726 11.068 9.749 11.119 9.764 C 11.495 9.878 11.871 9.99 12.248 10.103 L 12.303 10.113 C 12.264 10.082 12.218 10.06 12.17 10.047 C 11.888 9.962 11.608 9.877 11.326 9.795 C 11.209 9.761 11.089 9.736 10.972 9.707 C 10.949 9.558 10.962 9.531 11.098 9.471 C 11.157 9.444 11.218 9.421 11.276 9.394 C 12.186 8.998 13.14 8.708 14.119 8.532 C 14.863 8.393 15.615 8.299 16.371 8.251 C 17.02 8.206 17.671 8.202 18.321 8.239 C 18.822 8.262 19.32 8.33 19.809 8.444 C 20.033 8.494 20.252 8.565 20.463 8.656 C 20.538 8.687 20.599 8.744 20.635 8.816 C 20.735 9.011 20.842 9.204 20.946 9.398 L 21.414 10.269 C 21.431 10.3 21.463 10.331 21.425 10.386 C 21.343 10.361 21.256 10.337 21.171 10.307 C 20.733 10.157 20.28 10.053 19.82 9.997 C 19.366 9.936 18.907 9.897 18.449 9.868 C 18.087 9.845 17.723 9.851 17.359 9.848 C 17.141 9.841 16.923 9.845 16.706 9.86 C 16.302 9.9 15.901 9.96 15.499 10.008 L 13.532 10.26 C 13.51 10.263 13.488 10.267 13.467 10.271 L 13.464 10.294 C 13.758 10.331 14.048 10.392 14.331 10.478 C 14.153 10.467 13.976 10.445 13.799 10.429 C 13.621 10.412 13.441 10.404 13.261 10.386 C 13.081 10.368 12.919 10.311 12.74 10.334 C 12.777 10.361 12.817 10.383 12.86 10.398 C 13.201 10.533 13.55 10.649 13.904 10.744 C 14.39 10.865 14.873 11.003 15.356 11.133 C 15.529 11.18 15.701 11.237 15.878 11.267 C 16.164 11.316 16.453 11.351 16.741 11.382 C 16.947 11.405 17.153 11.418 17.359 11.433 C 17.528 11.446 17.695 11.455 17.862 11.467 C 18.275 11.499 18.688 11.495 19.101 11.489 C 19.748 11.481 20.393 11.424 21.03 11.318 C 21.248 11.279 21.462 11.221 21.676 11.163 C 21.872 11.111 22.062 11.042 22.257 10.989 C 22.592 10.901 22.933 10.939 23.274 10.961 C 23.362 10.966 23.449 10.983 23.536 10.996 C 23.649 11.013 23.762 11.035 23.876 11.046 C 24.111 11.072 24.348 11.093 24.585 11.106 C 24.806 11.118 25.026 11.124 25.249 11.121 C 25.345 11.115 25.439 11.099 25.53 11.072 C 25.571 11.061 25.608 11.041 25.64 11.014 C 25.733 10.939 25.728 10.851 25.62 10.8 C 25.534 10.759 25.442 10.731 25.348 10.717 C 25.011 10.666 24.671 10.641 24.33 10.643 C 24.177 10.645 24.024 10.648 23.871 10.649 C 23.772 10.648 23.672 10.643 23.572 10.64 C 23.767 10.69 23.962 10.726 24.157 10.763 C 24.337 10.798 24.517 10.835 24.696 10.872 C 24.734 10.882 24.77 10.895 24.806 10.911 L 24.799 10.933 C 24.774 10.934 24.748 10.937 24.723 10.935 C 24.651 10.932 24.578 10.927 24.505 10.921 C 24.269 10.899 24.032 10.883 23.798 10.852 C 23.563 10.821 23.314 10.775 23.073 10.738 C 22.85 10.703 22.625 10.678 22.403 10.639 C 22.13 10.587 21.862 10.509 21.605 10.405 C 21.547 10.384 21.499 10.343 21.47 10.29 C 21.244 9.869 21.011 9.452 20.789 9.029 C 20.538 8.553 20.295 8.074 20.052 7.594 C 19.868 7.232 19.683 6.871 19.511 6.505 C 19.265 5.979 19.025 5.453 18.787 4.923 C 18.709 4.747 18.613 4.578 18.593 4.386 C 18.438 4.325 18.207 4.383 18.113 4.504 C 18.231 4.579 18.396 4.558 18.518 4.688 C 18.483 4.705 18.446 4.718 18.407 4.724 C 18.342 4.723 18.277 4.714 18.214 4.699 C 18.066 4.662 17.922 4.604 17.772 4.576 C 17.517 4.526 17.26 4.487 17.003 4.446 C 16.739 4.405 16.471 4.388 16.203 4.396 C 15.909 4.401 15.613 4.394 15.32 4.406 C 14.356 4.454 13.459 4.74 12.602 5.161 C 12.323 5.302 12.056 5.467 11.806 5.652 C 11.654 5.756 11.532 5.896 11.451 6.06 C 11.224 6.543 11.137 7.057 11.105 7.583 C 11.089 7.861 11.072 8.141 11.052 8.417 C 11.033 8.693 11.011 8.966 10.988 9.24 C 10.976 9.353 10.964 9.465 10.956 9.578 C 10.939 9.624 10.931 9.67 10.971 9.706 Z M 25.511 11.164 C 25.403 11.201 25.297 11.245 25.187 11.272 C 25.048 11.311 24.905 11.337 24.761 11.35 C 24.481 11.366 24.204 11.315 23.927 11.28 C 23.651 11.245 23.389 11.208 23.12 11.169 C 22.987 11.153 22.852 11.158 22.721 11.184 C 22.41 11.236 22.121 11.359 21.82 11.445 C 21.641 11.497 21.463 11.559 21.281 11.601 C 21.036 11.658 20.786 11.693 20.54 11.75 C 20.233 11.81 19.919 11.839 19.605 11.835 C 19.138 11.841 18.673 11.8 18.207 11.774 C 17.948 11.759 17.688 11.759 17.428 11.751 C 17.137 11.739 16.846 11.733 16.557 11.703 C 16.303 11.675 16.052 11.623 15.8 11.576 C 15.514 11.523 15.233 11.447 14.959 11.351 C 14.49 11.185 14.021 11.021 13.548 10.868 C 12.944 10.673 12.338 10.484 11.73 10.303 C 11.261 10.163 10.791 10.028 10.316 9.906 C 10.138 9.86 9.955 9.838 9.771 9.841 C 9.337 9.85 8.911 9.951 8.519 10.135 C 8.288 10.243 8.063 10.364 7.846 10.499 C 7.677 10.602 7.519 10.721 7.373 10.854 C 7.039 11.164 6.809 11.566 6.713 12.008 C 6.635 12.319 6.683 12.648 6.846 12.927 C 6.983 13.154 7.159 13.357 7.366 13.527 C 7.379 13.537 7.394 13.547 7.409 13.556 C 7.371 13.485 7.326 13.419 7.274 13.359 C 7.118 13.172 6.994 12.961 6.908 12.734 C 6.796 12.404 6.8 12.081 6.978 11.772 C 7.102 11.568 7.271 11.394 7.473 11.264 C 7.838 11.016 8.249 10.877 8.676 10.779 C 9.245 10.646 9.828 10.574 10.414 10.564 C 10.662 10.562 10.91 10.568 11.159 10.571 C 11.304 10.573 11.45 10.57 11.595 10.585 C 11.842 10.602 12.089 10.635 12.332 10.684 C 12.599 10.747 12.857 10.848 13.117 10.936 C 13.654 11.116 14.191 11.295 14.725 11.482 C 15.16 11.637 15.609 11.755 16.065 11.833 C 16.632 11.92 17.205 11.967 17.779 11.975 C 18.142 11.986 18.505 12.002 18.868 12.011 C 19.128 12.018 19.389 12.032 19.648 12.014 C 20.266 11.972 20.881 11.899 21.477 11.721 C 21.708 11.652 21.94 11.59 22.17 11.521 C 22.287 11.486 22.399 11.434 22.517 11.403 C 22.901 11.298 23.29 11.341 23.679 11.382 C 23.808 11.396 23.935 11.426 24.064 11.439 C 24.193 11.452 24.324 11.45 24.453 11.463 C 24.609 11.478 24.766 11.476 24.922 11.457 C 25.155 11.433 25.337 11.315 25.509 11.173 L 25.511 11.164 Z"
                            fill="#FF890E"
                          />
                          <path
                            d="M 13.602 5.663 C 13.575 5.642 13.53 5.625 13.521 5.598 C 13.513 5.571 13.538 5.53 13.559 5.502 C 13.58 5.48 13.605 5.463 13.633 5.451 C 13.899 5.295 14.187 5.176 14.487 5.1 C 14.668 5.057 14.852 5.015 15.035 4.98 C 15.072 4.974 15.111 4.973 15.148 4.979 C 15.157 4.981 15.165 4.985 15.172 4.991 C 15.179 4.998 15.184 5.005 15.187 5.014 C 15.187 5.024 15.184 5.034 15.18 5.044 C 15.175 5.053 15.168 5.062 15.16 5.068 C 15.117 5.086 15.073 5.101 15.028 5.111 C 14.84 5.162 14.652 5.212 14.464 5.261 C 14.337 5.295 14.222 5.36 14.13 5.452 C 14.045 5.534 13.939 5.59 13.822 5.615 C 13.754 5.633 13.683 5.646 13.602 5.663 Z"
                            fill="#FF890E"
                          />
                          <path
                            d="M 19.426 6.838 C 19.346 6.836 19.269 6.806 19.211 6.752 C 19.131 6.694 19.055 6.63 18.985 6.56 C 18.743 6.313 18.533 6.039 18.358 5.742 C 18.337 5.711 18.321 5.676 18.31 5.64 C 18.307 5.628 18.307 5.615 18.31 5.603 C 18.313 5.591 18.319 5.58 18.327 5.57 C 18.337 5.563 18.349 5.558 18.362 5.557 C 18.374 5.555 18.387 5.557 18.399 5.561 C 18.43 5.576 18.457 5.597 18.477 5.624 C 18.552 5.72 18.62 5.821 18.699 5.914 C 18.871 6.12 19.049 6.323 19.223 6.529 C 19.284 6.601 19.341 6.677 19.397 6.754 C 19.41 6.781 19.419 6.809 19.426 6.838 Z"
                            fill="#FF890E"
                          />
                          <path
                            d="M 9.989 9.942 C 10.025 9.943 10.062 9.947 10.097 9.954 C 10.548 10.081 10.999 10.208 11.449 10.336 C 11.47 10.342 11.49 10.353 11.505 10.368 C 10.973 10.321 10.478 10.143 9.977 9.989 L 9.989 9.942 Z"
                            fill="#FF890E"
                          />
                          <path
                            clip-rule="evenodd"
                            d="M 14.473 25.917 L 14.473 25.885 L 14.473 25.214 L 14.473 23.265 C 12.479 22.638 11.036 20.814 11.036 18.662 C 11.036 15.991 13.259 13.826 16 13.826 C 18.741 13.826 20.964 15.991 20.964 18.662 C 20.964 20.814 19.521 22.638 17.527 23.265 L 17.527 25.214 L 17.527 25.885 L 17.527 25.917 L 23 25.917 L 23 23.944 L 20.297 23.944 C 21.923 22.712 22.968 20.797 22.968 18.646 C 22.968 14.93 19.848 11.917 16 11.917 C 12.152 11.917 9.032 14.93 9.032 18.646 C 9.032 20.797 10.076 22.712 11.702 23.944 L 9 23.944 L 9 25.917 L 14.473 25.917 Z"
                            fill="#728C97"
                            fill-rule="evenodd"
                          />
                          <defs>
                            <filter
                              color-interpolation-filters="sRGB"
                              filterUnits="userSpaceOnUse"
                              height="152"
                              id="filter0_b_174_6646"
                              width="152"
                              x="-60"
                              y="-58"
                            >
                              <feflood
                                flood-opacity="0"
                                result="BackgroundImageFix"
                              />
                              <fegaussianblur
                                in="BackgroundImage"
                                stdDeviation="30"
                              />
                              <fecomposite
                                in2="SourceAlpha"
                                operator="in"
                                result="effect1_backgroundBlur_174_6646"
                              />
                              <feblend
                                in="SourceGraphic"
                                in2="effect1_backgroundBlur_174_6646"
                                mode="normal"
                                result="shape"
                              />
                            </filter>
                            <lineargradient
                              gradientUnits="userSpaceOnUse"
                              id="paint0_linear_174_6646"
                              x1="8.19338"
                              x2="23.6522"
                              y1="21.4286"
                              y2="21.4286"
                            >
                              <stop
                                stop-color="#FF890E"
                              />
                              <stop
                                offset="1"
                                stop-color="#A169FF"
                              />
                            </lineargradient>
                            <lineargradient
                              gradientUnits="userSpaceOnUse"
                              id="paint1_linear_174_6646"
                              x1="28.4445"
                              x2="8.38674"
                              y1="9.20015"
                              y2="8.93872"
                            >
                              <stop
                                stop-color="#FF8320"
                              />
                              <stop
                                offset="1"
                                stop-color="#A169FF"
                              />
                            </lineargradient>
                          </defs>
                        </svg>
                      </svg>
                      <svg
                        aria-hidden="true"
                        class="MuiSvgIcon-root MuiSvgIcon-fontSizeLarge css-rog57q-MuiSvgIcon-root"
                        focusable="false"
                        style="margin-left: -6px; z-index: 1; font-size: 24px;"
                        viewBox="0 0 32 32"
                      >
                        <defs>
                          <lineargradient
                            gradientTransform="matrix(0.177778, 0, 0, 0.177778, 1.777779, 1.777779)"
                            gradientUnits="userSpaceOnUse"
                            id="paint0_linear_359"
                            x1="80"
                            x2="80"
                            y1="-84"
                            y2="256"
                          >
                            <stop
                              offset="0.1949"
                              stop-color="#708B96"
                            />
                            <stop
                              offset="1"
                              stop-color="#F7FBE7"
                            />
                          </lineargradient>
                        </defs>
                        <path
                          d="M 1.778 16 C 1.778 8.145 8.145 1.778 16 1.778 C 23.855 1.778 30.222 8.145 30.222 16 C 30.222 23.855 23.855 30.222 16 30.222 C 8.145 30.222 1.778 23.855 1.778 16 Z"
                          fill="#fff"
                        />
                        <rect
                          fill="#fff"
                          height="12.516"
                          width="12.516"
                          x="9.742"
                          y="9.771"
                        />
                        <path
                          clip-rule="evenodd"
                          d="M 14.635 22.286 L 14.635 19.916 C 12.852 19.355 11.563 17.725 11.563 15.801 C 11.563 13.413 13.549 11.477 16 11.477 C 18.451 11.477 20.437 13.413 20.437 15.801 C 20.437 17.725 19.148 19.355 17.365 19.916 L 17.365 21.658 L 17.365 22.258 L 17.365 22.286 L 22.258 22.286 L 22.258 20.523 L 19.842 20.523 C 21.295 19.421 22.229 17.709 22.229 15.787 C 22.229 12.464 19.44 9.771 16 9.771 C 12.56 9.771 9.771 12.464 9.771 15.787 C 9.771 17.709 10.705 19.421 12.158 20.523 L 9.742 20.523 L 9.742 22.286 Z"
                          fill="#708b96"
                          fill-rule="evenodd"
                        />
                        <path
                          d="M 16 28.444 C 9.127 28.444 3.556 22.873 3.556 16 L 0 16 C 0 24.837 7.163 32 16 32 Z M 28.444 16 C 28.444 22.873 22.873 28.444 16 28.444 L 16 32 C 24.837 32 32 24.837 32 16 Z M 16 3.556 C 22.873 3.556 28.444 9.127 28.444 16 L 32 16 C 32 7.163 24.837 0 16 0 Z M 16 0 C 7.163 0 0 7.163 0 16 L 3.556 16 C 3.556 9.127 9.127 3.556 16 3.556 Z"
                          fill="url(#paint0_linear_359)"
                        />
                      </svg>
                    </div>
                    <div
                      class="MuiBox-root css-mk71b3"
                    >
                      <p
                        class="MuiTypography-root MuiTypography-body1 css-pi8uen-MuiTypography-root"
                      >
                        jgOHM-gOHM
                      </p>
                    </div>
                    <svg
                      aria-hidden="true"
                      class="MuiSvgIcon-root MuiSvgIcon-fontSizeLarge css-rog57q-MuiSvgIcon-root"
                      focusable="false"
                      style="font-size: 15px;"
                      viewBox="0 0 32 32"
                    >
                      <ellipse
                        cx="16"
                        cy="16"
                        rx="15.442"
                        ry="15.442"
                        style="fill: rgb(44, 55, 76);"
                      />
                      <g
                        id="Background"
                        transform="matrix(0.063934, 0, 0, 0.063934, 0, 0)"
                      />
                      <g
                        id="Logos_and_symbols"
                        transform="matrix(0.055939, 0, 0, 0.055939, 2.774117, 1.580833)"
                      >
                        <g
                          id="SYMBOL_VER_3"
                        />
                        <g
                          id="SYMBOL_VER_3_3_"
                        />
                        <g
                          id="SYMBOL_VER_4"
                        />
                        <g
                          id="SYMBOL_VER_4_1_"
                        >
                          <g
                            id="SYMBOL_VER_4_3_"
                          />
                        </g>
                        <g
                          id="SYMBOL_VER_5_1_"
                        />
                        <g
                          id="off_2_1_"
                        />
                        <g
                          id="VER_3_1_"
                        >
                          <g
                            id="SYMBOL_VER_2_1_"
                          />
                        </g>
                        <g
                          id="VER_3"
                        >
                          <g
                            id="SYMBOL_VER_2"
                          />
                        </g>
                        <g
                          id="off_2"
                        />
                        <g
                          id="SYMBOL_VER_5"
                        />
                        <g
                          id="SYMBOL_VER_1"
                        />
                        <g
                          id="SYMBOL_VER_1_1_"
                        />
                        <g
                          id="SYMBOL_VER_1-1_3_"
                        />
                        <g
                          id="SYMBOL_VER_1-1_2_"
                        />
                        <g
                          id="SYMBOL_VER_1-1"
                        />
                        <g
                          id="SYMBOL_VER_1-1_1_"
                        >
                          <g
                            id="_x31_-3"
                          />
                          <g
                            id="Symbol_-_Original_14_"
                          >
                            <path
                              d="M291.134,237.469l35.654-60.5l96.103,149.684l0.046,28.727l-0.313-197.672
      c-0.228-4.832-2.794-9.252-6.887-11.859L242.715,46.324c-4.045-1.99-9.18-1.967-13.22,0.063c-0.546,0.272-1.06,0.57-1.548,0.895
      l-0.604,0.379L59.399,144.983l-0.651,0.296c-0.838,0.385-1.686,0.875-2.48,1.444c-3.185,2.283-5.299,5.66-5.983,9.448
      c-0.103,0.574-0.179,1.158-0.214,1.749l0.264,161.083l89.515-138.745c11.271-18.397,35.825-24.323,58.62-24.001l26.753,0.706
      L67.588,409.765l18.582,10.697L245.692,157.22l70.51-0.256L157.091,426.849l66.306,38.138l7.922,4.556
      c3.351,1.362,7.302,1.431,10.681,0.21l175.453-101.678l-33.544,19.438L291.134,237.469z M304.736,433.395l-66.969-105.108
      l40.881-69.371l87.952,138.628L304.736,433.395z"
                              fill="#2D374B"
                            />
                            <polygon
                              fill="#28A0F0"
                              points="237.768,328.286 304.736,433.395 366.601,397.543 278.648,258.915 			"
                            />
                            <path
                              d="M422.937,355.379l-0.046-28.727l-96.103-149.684l-35.654,60.5l92.774,150.043l33.544-19.438
      c3.29-2.673,5.281-6.594,5.49-10.825L422.937,355.379z"
                              fill="#28A0F0"
                            />
                            <path
                              d="M20.219,382.469l47.369,27.296l157.634-252.801l-26.753-0.706c-22.795-0.322-47.35,5.604-58.62,24.001
      L50.334,319.004l-30.115,46.271V382.469z"
                              fill="#FFFFFF"
                            />
                            <polygon
                              fill="#FFFFFF"
                              points="316.202,156.964 245.692,157.22 86.17,420.462 141.928,452.565 157.091,426.849 			"
                            />
                            <path
                              d="M452.65,156.601c-0.59-14.746-8.574-28.245-21.08-36.104L256.28,19.692
      c-12.371-6.229-27.825-6.237-40.218-0.004c-1.465,0.739-170.465,98.752-170.465,98.752c-2.339,1.122-4.592,2.458-6.711,3.975
      c-11.164,8.001-17.969,20.435-18.668,34.095v208.765l30.115-46.271L50.07,157.921c0.035-0.589,0.109-1.169,0.214-1.741
      c0.681-3.79,2.797-7.171,5.983-9.456c0.795-0.569,172.682-100.064,173.228-100.337c4.04-2.029,9.175-2.053,13.22-0.063
      l173.022,99.523c4.093,2.607,6.659,7.027,6.887,11.859v199.542c-0.209,4.231-1.882,8.152-5.172,10.825l-33.544,19.438
      l-17.308,10.031l-61.864,35.852l-62.737,36.357c-3.379,1.221-7.33,1.152-10.681-0.21l-74.228-42.693l-15.163,25.717
      l66.706,38.406c2.206,1.255,4.171,2.367,5.784,3.272c2.497,1.4,4.199,2.337,4.8,2.629c4.741,2.303,11.563,3.643,17.71,3.643
      c5.636,0,11.132-1.035,16.332-3.072l182.225-105.531c10.459-8.104,16.612-20.325,17.166-33.564V156.601z"
                              fill="#96BEDC"
                            />
                          </g>
                          <g
                            id="Symbol_-_Original_13_"
                          />
                          <g
                            id="Symbol_-_Original_6_"
                          />
                          <g
                            id="Symbol_-_Original_4_"
                          />
                          <g
                            id="One_color_version_-_White_3_"
                          >
                            <g
                              id="Symbol_-_Original_15_"
                            />
                          </g>
                          <g
                            id="One_color_version_-_White"
                          >
                            <g
                              id="Symbol_-_Original"
                            />
                          </g>
                          <g
                            id="Symbol_-_Monochromatic_3_"
                          >
                            <g
                              id="_x33__7_"
                            />
                          </g>
                          <g
                            id="Symbol_-_Monochromatic"
                          >
                            <g
                              id="_x33__3_"
                            />
                          </g>
                          <g
                            id="_x33__2_"
                          />
                          <g
                            id="_x33__1_"
                          />
                          <g
                            id="_x33_"
                          />
                          <g
                            id="Symbol_-_Original_10_"
                          />
                          <g
                            id="Symbol_-_Original_1_"
                          />
                          <g
                            id="Symbol_-_Original_2_"
                          />
                          <g
                            id="_x34__1_"
                          />
                          <g
                            id="Symbol_-_Monochromatic_2_"
                          >
                            <g
                              id="_x33__6_"
                            />
                          </g>
                          <g
                            id="One_color_version_-_White_2_"
                          >
                            <g
                              id="Symbol_-_Original_11_"
                            />
                          </g>
                          <g
                            id="Symbol_-_Original_5_"
                          >
                            <g
                              id="Symbol_-_Original_12_"
                            />
                          </g>
                          <g
                            id="One_color_version_-_White_1_"
                          >
                            <g
                              id="Symbol_-_Original_9_"
                            />
                          </g>
                        </g>
                        <g
                          id="SYMBOL_VER_1_2_"
                        >
                          <g
                            id="SYMBOL_VER_2_4_"
                          />
                          <g
                            id="SYMBOL_VER_2-1-1_1_"
                          />
                          <g
                            id="SYMBOL_VER_2-2-1_1_"
                          />
                          <g
                            id="SYMBOL_VER_2-3-1_4_"
                          />
                          <g
                            id="New_Symbol_1_"
                          >
                            <g
                              id="SYMBOL_VER_2-3-1_3_"
                            />
                          </g>
                          <g
                            id="New_Symbol"
                          >
                            <g
                              id="SYMBOL_VER_2-3-1_1_"
                            />
                          </g>
                        </g>
                        <g
                          id="SYMBOL_VER_2_2_"
                        />
                        <g
                          id="SYMBOL_VER_4_2_"
                        />
                        <g
                          id="SYMBOL_VER_3_2_"
                        />
                        <g
                          id="SYMBOL_VER_3_1_"
                        />
                        <g
                          id="SYMBOL_VER_1-1-1_1_"
                        />
                        <g
                          id="SYMBOL_VER_1-1-1"
                        />
                        <g
                          id="SYMBOL_VER_1-1-1_2_2_"
                        />
                        <g
                          id="SYMBOL_VER_1-1-1_2"
                        />
                        <g
                          id="SYMBOL_VER_1-1-1_2_1_"
                        />
                        <g
                          id="Symbol_-_Original_7_"
                        />
                        <g
                          id="Symbol_-_Original_8_"
                        />
                        <g
                          id="SYMBOL_VER_2-1-1"
                        />
                        <g
                          id="SYMBOL_VER_2-2-1"
                        />
                        <g
                          id="SYMBOL_VER_2-3-1"
                        />
                        <g
                          id="SYMBOL_VER_5-1_1_"
                        />
                        <g
                          id="SYMBOL_VER_5-1"
                        />
                        <g
                          id="SYMBOL_VER_5-2_1_"
                        />
                        <g
                          id="SYMBOL_VER_5-2"
                        />
                        <g
                          id="Symbol_-_Monochromatic_1_"
                        >
                          <g
                            id="_x33__4_"
                          />
                        </g>
                      </g>
                    </svg>
                  </div>
                </td>
                <td
                  class="MuiTableCell-root MuiTableCell-body MuiTableCell-sizeMedium css-1bvq65n-MuiTableCell-root"
                  style="padding: 8px 0px;"
                >
                  <p
                    class="MuiTypography-root MuiTypography-body1 css-pi8uen-MuiTypography-root"
                    style="line-height: 1.4;"
                  >
                    <span
                      class="MuiSkeleton-root MuiSkeleton-text MuiSkeleton-pulse css-1l7q9tc-MuiSkeleton-root"
                      style="width: 60px;"
                    />
                  </p>
                </td>
                <td
                  class="MuiTableCell-root MuiTableCell-body MuiTableCell-sizeMedium css-1bvq65n-MuiTableCell-root"
                  style="padding: 8px 0px;"
                >
                  <p
                    class="MuiTypography-root MuiTypography-body1 css-pi8uen-MuiTypography-root"
                    style="line-height: 1.4;"
                  >
                    <span
                      class="MuiSkeleton-root MuiSkeleton-text MuiSkeleton-pulse css-1l7q9tc-MuiSkeleton-root"
                      style="width: 60px;"
                    />
                  </p>
                </td>
                <td
                  class="MuiTableCell-root MuiTableCell-body MuiTableCell-sizeMedium css-1bvq65n-MuiTableCell-root"
                  style="padding: 8px 0px;"
                >
                  <a
                    class="MuiButtonBase-root MuiButton-root MuiButton-outlined MuiButton-outlinedPrimary MuiButton-sizeMedium MuiButton-outlinedSizeMedium MuiButton-disableElevation MuiButton-fullWidth custom-root  css-1lfckoy-MuiButtonBase-root-MuiButton-root"
                    href="https://jonesdao.io/farms"
                    rel="noopener noreferrer"
                    tabindex="0"
                    target="_blank"
                  >
                    Stake on
                     
                    Jones DAO
                    <span
                      class="MuiButton-endIcon MuiButton-iconSizeMedium css-1gnd1fd-MuiButton-endIcon"
                    >
                      <svg
                        aria-hidden="true"
                        class="MuiSvgIcon-root MuiSvgIcon-fontSizeLarge css-1vu8dwd-MuiSvgIcon-root"
                        focusable="false"
                        viewBox="0 0 20 20"
                      >
                        <path
                          d="M4.297 17.445h9.539c1.523 0 2.305-.78 2.305-2.28v-9.58c0-1.507-.782-2.288-2.305-2.288h-9.54c-1.523 0-2.304.773-2.304 2.289v9.578c0 1.508.781 2.281 2.305 2.281Zm.016-.968c-.875 0-1.352-.461-1.352-1.368V5.633c0-.899.477-1.367 1.352-1.367h9.5c.867 0 1.359.468 1.359 1.367v9.476c0 .907-.492 1.368-1.36 1.368h-9.5Zm7.296-4.235c.266 0 .438-.195.438-.476V7.867c0-.344-.188-.492-.492-.492H7.64c-.29 0-.47.172-.47.438 0 .265.188.445.477.445H9.53l1.133-.078-1.055.992-3.382 3.383a.476.476 0 0 0-.149.328c0 .273.18.453.453.453a.47.47 0 0 0 .344-.149L10.25 9.82l.984-1.047-.078 1.282v1.718c0 .29.18.47.453.47Z"
                        />
                      </svg>
                    </span>
                  </a>
                </td>
              </tr>
              <tr
                class="MuiTableRow-root css-xjst8z-MuiTableRow-root"
              >
                <td
                  class="MuiTableCell-root MuiTableCell-body MuiTableCell-sizeMedium css-1bvq65n-MuiTableCell-root"
                  style="padding: 8px 0px;"
                >
                  <div
                    class="MuiBox-root css-u4p24i"
                    style="white-space: nowrap;"
                  >
                    <div
                      class="MuiBox-root css-1xhj18k"
                    >
                      <svg
                        aria-hidden="true"
                        class="MuiSvgIcon-root MuiSvgIcon-fontSizeLarge css-rog57q-MuiSvgIcon-root"
                        focusable="false"
                        style="z-index: 1; font-size: 24px;"
                        viewBox="0 0 32 32"
                      >
                        <path
                          d="M0 16C0 7.163 7.163 0 16 0s16 7.163 16 16-7.163 16-16 16S0 24.837 0 16Z"
                          fill="#708B96"
                        />
                        <path
                          clip-rule="evenodd"
                          d="M17.536 23.04v.032h5.504v-1.984h-2.718c1.635-1.239 2.686-3.165 2.686-5.328 0-3.738-3.138-6.768-7.008-6.768s-7.008 3.03-7.008 6.768c0 2.163 1.05 4.089 2.686 5.328H8.96v1.984h5.504v-2.667c-2.005-.63-3.456-2.465-3.456-4.629 0-2.686 2.235-4.864 4.992-4.864s4.992 2.178 4.992 4.864c0 2.164-1.45 3.998-3.456 4.63v2.634Z"
                          fill="#fff"
                          fill-rule="evenodd"
                        />
                      </svg>
                      <svg
                        aria-hidden="true"
                        class="MuiSvgIcon-root MuiSvgIcon-fontSizeLarge css-rog57q-MuiSvgIcon-root"
                        focusable="false"
                        style="margin-left: -6px; z-index: 1; font-size: 24px;"
                        viewBox="0 0 32 32"
                      >
                        <circle
                          cx="16"
                          cy="16"
                          fill="#F5AC37"
                          r="16"
                        />
                        <path
                          d="M16.59 17.13h6.08c.13 0 .19 0 .2-.17.05-.619.05-1.24 0-1.86 0-.12-.06-.17-.19-.17h-12.1c-.15 0-.19.05-.19.19v1.78c0 .23 0 .23.24.23h5.96Zm5.6-4.28a.195.195 0 0 0 0-.14 3.96 3.96 0 0 0-.36-.63 5.103 5.103 0 0 0-.74-.93 2.451 2.451 0 0 0-.461-.45 7.187 7.187 0 0 0-3-1.52 7.458 7.458 0 0 0-1.7-.18h-5.37c-.15 0-.17.06-.17.19v3.55c0 .15 0 .19.19.19h11.54s.1-.02.12-.08h-.049Zm0 6.36a2.336 2.336 0 0 0-.51 0H10.59c-.15 0-.2 0-.2.2v3.47c0 .16 0 .2.2.2h5.12c.245.02.49.002.73-.049a7.626 7.626 0 0 0 2.17-.48c.253-.088.498-.203.73-.34h.07a6.496 6.496 0 0 0 2.79-2.809s.07-.151-.01-.19v-.002ZM8.38 24.88v-5.53c0-.13 0-.15-.16-.15H6.05c-.12 0-.17 0-.17-.16v-1.9H8.2c.13 0 .18 0 .18-.17v-1.88c0-.12 0-.149-.16-.149H6.05c-.12 0-.17 0-.17-.16v-1.76c0-.11 0-.14.16-.14h2.15c.15 0 .19 0 .19-.19v-5.39c0-.16 0-.2.2-.2h7.5c.544.022 1.085.082 1.62.18a9.775 9.775 0 0 1 3.13 1.16 8.82 8.82 0 0 1 1.76 1.36c.396.412.753.857 1.07 1.33.314.48.575.994.78 1.53a.26.26 0 0 0 .3.21h1.79c.23 0 .23 0 .24.221v1.64c0 .16-.06.2-.221.2h-1.38c-.14 0-.18 0-.17.18.054.61.054 1.22 0 1.83 0 .17 0 .19.19.19h1.58c.07.09 0 .18 0 .27.01.117.01.234 0 .35v1.21c0 .17-.05.22-.2.22h-1.89a.25.25 0 0 0-.29.19 7.997 7.997 0 0 1-2.101 3.06c-.34.307-.697.595-1.07.86-.4.23-.79.47-1.2.66-.756.34-1.548.591-2.36.75a12.3 12.3 0 0 1-2.34.19h-6.94v-.01l.002-.002Z"
                          fill="#FEFEFD"
                        />
                      </svg>
                      <svg
                        aria-hidden="true"
                        class="MuiSvgIcon-root MuiSvgIcon-fontSizeLarge css-rog57q-MuiSvgIcon-root"
                        focusable="false"
                        style="margin-left: -6px; z-index: 1; font-size: 24px;"
                        viewBox="0 0 32 32"
                      >
                        <circle
                          cx="16"
                          cy="16"
                          fill="#fff"
                          r="15"
                          stroke="url(#wETH_svg__a)"
                          stroke-width="2"
                        />
                        <path
                          clip-rule="evenodd"
                          d="M16.25 20.976 10 17.349 16.25 26V26l6.253-8.65-6.253 3.626Z"
                          fill="#708B96"
                          fill-rule="evenodd"
                        />
                        <path
                          clip-rule="evenodd"
                          d="m16.25 6 6.248 10.186-6.248-2.793L10 16.186 16.25 6Zm0 7.395L10 16.185l6.25 3.629 6.248-3.628-6.248-2.791Z"
                          fill="#424242"
                          fill-rule="evenodd"
                        />
                        <defs>
                          <lineargradient
                            gradientUnits="userSpaceOnUse"
                            id="wETH_svg__a"
                            x1="16"
                            x2="16"
                            y1="0"
                            y2="32"
                          >
                            <stop
                              stop-color="#444243"
                            />
                            <stop
                              offset="1"
                              stop-color="#708B96"
                            />
                          </lineargradient>
                        </defs>
                      </svg>
                    </div>
                    <div
                      class="MuiBox-root css-mk71b3"
                    >
                      <p
                        class="MuiTypography-root MuiTypography-body1 css-pi8uen-MuiTypography-root"
                      >
                        OHM-DAI-wETH
                      </p>
                    </div>
                    <svg
                      aria-hidden="true"
                      class="MuiSvgIcon-root MuiSvgIcon-fontSizeLarge css-rog57q-MuiSvgIcon-root"
                      focusable="false"
                      style="font-size: 15px;"
                      viewBox="0 0 32 32"
                    >
                      <circle
                        cx="16"
                        cy="16"
                        fill="#fff"
                        r="15"
                        stroke="url(#wETH_svg__a)"
                        stroke-width="2"
                      />
                      <path
                        clip-rule="evenodd"
                        d="M16.25 20.976 10 17.349 16.25 26V26l6.253-8.65-6.253 3.626Z"
                        fill="#708B96"
                        fill-rule="evenodd"
                      />
                      <path
                        clip-rule="evenodd"
                        d="m16.25 6 6.248 10.186-6.248-2.793L10 16.186 16.25 6Zm0 7.395L10 16.185l6.25 3.629 6.248-3.628-6.248-2.791Z"
                        fill="#424242"
                        fill-rule="evenodd"
                      />
                      <defs>
                        <lineargradient
                          gradientUnits="userSpaceOnUse"
                          id="wETH_svg__a"
                          x1="16"
                          x2="16"
                          y1="0"
                          y2="32"
                        >
                          <stop
                            stop-color="#444243"
                          />
                          <stop
                            offset="1"
                            stop-color="#708B96"
                          />
                        </lineargradient>
                      </defs>
                    </svg>
                  </div>
                </td>
                <td
                  class="MuiTableCell-root MuiTableCell-body MuiTableCell-sizeMedium css-1bvq65n-MuiTableCell-root"
                  style="padding: 8px 0px;"
                >
                  <p
                    class="MuiTypography-root MuiTypography-body1 css-pi8uen-MuiTypography-root"
                    style="line-height: 1.4;"
                  >
                    <span
                      class="MuiSkeleton-root MuiSkeleton-text MuiSkeleton-pulse css-1l7q9tc-MuiSkeleton-root"
                      style="width: 60px;"
                    />
                  </p>
                </td>
                <td
                  class="MuiTableCell-root MuiTableCell-body MuiTableCell-sizeMedium css-1bvq65n-MuiTableCell-root"
                  style="padding: 8px 0px;"
                >
                  <p
                    class="MuiTypography-root MuiTypography-body1 css-pi8uen-MuiTypography-root"
                    style="line-height: 1.4;"
                  >
                    <span
                      class="MuiSkeleton-root MuiSkeleton-text MuiSkeleton-pulse css-1l7q9tc-MuiSkeleton-root"
                      style="width: 60px;"
                    />
                  </p>
                </td>
                <td
                  class="MuiTableCell-root MuiTableCell-body MuiTableCell-sizeMedium css-1bvq65n-MuiTableCell-root"
                  style="padding: 8px 0px;"
                >
                  <a
                    class="MuiButtonBase-root MuiButton-root MuiButton-outlined MuiButton-outlinedPrimary MuiButton-sizeMedium MuiButton-outlinedSizeMedium MuiButton-disableElevation MuiButton-fullWidth custom-root  css-1lfckoy-MuiButtonBase-root-MuiButton-root"
                    href="https://app.balancer.fi/#/pool/0xc45d42f801105e861e86658648e3678ad7aa70f900010000000000000000011e"
                    rel="noopener noreferrer"
                    tabindex="0"
                    target="_blank"
                  >
                    Stake on
                     
                    Balancer
                    <span
                      class="MuiButton-endIcon MuiButton-iconSizeMedium css-1gnd1fd-MuiButton-endIcon"
                    >
                      <svg
                        aria-hidden="true"
                        class="MuiSvgIcon-root MuiSvgIcon-fontSizeLarge css-1vu8dwd-MuiSvgIcon-root"
                        focusable="false"
                        viewBox="0 0 20 20"
                      >
                        <path
                          d="M4.297 17.445h9.539c1.523 0 2.305-.78 2.305-2.28v-9.58c0-1.507-.782-2.288-2.305-2.288h-9.54c-1.523 0-2.304.773-2.304 2.289v9.578c0 1.508.781 2.281 2.305 2.281Zm.016-.968c-.875 0-1.352-.461-1.352-1.368V5.633c0-.899.477-1.367 1.352-1.367h9.5c.867 0 1.359.468 1.359 1.367v9.476c0 .907-.492 1.368-1.36 1.368h-9.5Zm7.296-4.235c.266 0 .438-.195.438-.476V7.867c0-.344-.188-.492-.492-.492H7.64c-.29 0-.47.172-.47.438 0 .265.188.445.477.445H9.53l1.133-.078-1.055.992-3.382 3.383a.476.476 0 0 0-.149.328c0 .273.18.453.453.453a.47.47 0 0 0 .344-.149L10.25 9.82l.984-1.047-.078 1.282v1.718c0 .29.18.47.453.47Z"
                        />
                      </svg>
                    </span>
                  </a>
                </td>
              </tr>
              <tr
                class="MuiTableRow-root css-xjst8z-MuiTableRow-root"
              >
                <td
                  class="MuiTableCell-root MuiTableCell-body MuiTableCell-sizeMedium css-1bvq65n-MuiTableCell-root"
                  style="padding: 8px 0px;"
                >
                  <div
                    class="MuiBox-root css-u4p24i"
                    style="white-space: nowrap;"
                  >
                    <div
                      class="MuiBox-root css-1xhj18k"
                    >
                      <svg
                        aria-hidden="true"
                        class="MuiSvgIcon-root MuiSvgIcon-fontSizeLarge css-rog57q-MuiSvgIcon-root"
                        focusable="false"
                        style="z-index: 1; font-size: 24px;"
                        viewBox="0 0 32 32"
                      >
                        <path
                          d="M0 16C0 7.163 7.163 0 16 0s16 7.163 16 16-7.163 16-16 16S0 24.837 0 16Z"
                          fill="#708B96"
                        />
                        <path
                          clip-rule="evenodd"
                          d="M17.536 23.04v.032h5.504v-1.984h-2.718c1.635-1.239 2.686-3.165 2.686-5.328 0-3.738-3.138-6.768-7.008-6.768s-7.008 3.03-7.008 6.768c0 2.163 1.05 4.089 2.686 5.328H8.96v1.984h5.504v-2.667c-2.005-.63-3.456-2.465-3.456-4.629 0-2.686 2.235-4.864 4.992-4.864s4.992 2.178 4.992 4.864c0 2.164-1.45 3.998-3.456 4.63v2.634Z"
                          fill="#fff"
                          fill-rule="evenodd"
                        />
                      </svg>
                      <svg
                        aria-hidden="true"
                        class="MuiSvgIcon-root MuiSvgIcon-fontSizeLarge css-rog57q-MuiSvgIcon-root"
                        focusable="false"
                        style="margin-left: -6px; z-index: 1; font-size: 24px;"
                        viewBox="0 0 32 32"
                      >
                        <circle
                          cx="16"
                          cy="16"
                          fill="#fff"
                          r="15"
                          stroke="url(#wETH_svg__a)"
                          stroke-width="2"
                        />
                        <path
                          clip-rule="evenodd"
                          d="M16.25 20.976 10 17.349 16.25 26V26l6.253-8.65-6.253 3.626Z"
                          fill="#708B96"
                          fill-rule="evenodd"
                        />
                        <path
                          clip-rule="evenodd"
                          d="m16.25 6 6.248 10.186-6.248-2.793L10 16.186 16.25 6Zm0 7.395L10 16.185l6.25 3.629 6.248-3.628-6.248-2.791Z"
                          fill="#424242"
                          fill-rule="evenodd"
                        />
                        <defs>
                          <lineargradient
                            gradientUnits="userSpaceOnUse"
                            id="wETH_svg__a"
                            x1="16"
                            x2="16"
                            y1="0"
                            y2="32"
                          >
                            <stop
                              stop-color="#444243"
                            />
                            <stop
                              offset="1"
                              stop-color="#708B96"
                            />
                          </lineargradient>
                        </defs>
                      </svg>
                    </div>
                    <div
                      class="MuiBox-root css-mk71b3"
                    >
                      <p
                        class="MuiTypography-root MuiTypography-body1 css-pi8uen-MuiTypography-root"
                      >
                        OHM-ETH
                      </p>
                    </div>
                    <svg
                      aria-hidden="true"
                      class="MuiSvgIcon-root MuiSvgIcon-fontSizeLarge css-rog57q-MuiSvgIcon-root"
                      focusable="false"
                      style="font-size: 15px;"
                      viewBox="0 0 32 32"
                    >
                      <circle
                        cx="16"
                        cy="16"
                        fill="#fff"
                        r="15"
                        stroke="url(#wETH_svg__a)"
                        stroke-width="2"
                      />
                      <path
                        clip-rule="evenodd"
                        d="M16.25 20.976 10 17.349 16.25 26V26l6.253-8.65-6.253 3.626Z"
                        fill="#708B96"
                        fill-rule="evenodd"
                      />
                      <path
                        clip-rule="evenodd"
                        d="m16.25 6 6.248 10.186-6.248-2.793L10 16.186 16.25 6Zm0 7.395L10 16.185l6.25 3.629 6.248-3.628-6.248-2.791Z"
                        fill="#424242"
                        fill-rule="evenodd"
                      />
                      <defs>
                        <lineargradient
                          gradientUnits="userSpaceOnUse"
                          id="wETH_svg__a"
                          x1="16"
                          x2="16"
                          y1="0"
                          y2="32"
                        >
                          <stop
                            stop-color="#444243"
                          />
                          <stop
                            offset="1"
                            stop-color="#708B96"
                          />
                        </lineargradient>
                      </defs>
                    </svg>
                  </div>
                </td>
                <td
                  class="MuiTableCell-root MuiTableCell-body MuiTableCell-sizeMedium css-1bvq65n-MuiTableCell-root"
                  style="padding: 8px 0px;"
                >
                  <p
                    class="MuiTypography-root MuiTypography-body1 css-pi8uen-MuiTypography-root"
                    style="line-height: 1.4;"
                  >
                    <span
                      class="MuiSkeleton-root MuiSkeleton-text MuiSkeleton-pulse css-1l7q9tc-MuiSkeleton-root"
                      style="width: 60px;"
                    />
                  </p>
                </td>
                <td
                  class="MuiTableCell-root MuiTableCell-body MuiTableCell-sizeMedium css-1bvq65n-MuiTableCell-root"
                  style="padding: 8px 0px;"
                >
                  <p
                    class="MuiTypography-root MuiTypography-body1 css-pi8uen-MuiTypography-root"
                    style="line-height: 1.4;"
                  >
                    0.00%
                  </p>
                </td>
                <td
                  class="MuiTableCell-root MuiTableCell-body MuiTableCell-sizeMedium css-1bvq65n-MuiTableCell-root"
                  style="padding: 8px 0px;"
                >
                  <a
                    class="MuiButtonBase-root MuiButton-root MuiButton-outlined MuiButton-outlinedPrimary MuiButton-sizeMedium MuiButton-outlinedSizeMedium MuiButton-disableElevation MuiButton-fullWidth custom-root  css-1lfckoy-MuiButtonBase-root-MuiButton-root"
                    href="https://curve.fi/factory-crypto/21/deposit"
                    rel="noopener noreferrer"
                    tabindex="0"
                    target="_blank"
                  >
                    Stake on
                     
                    Curve
                    <span
                      class="MuiButton-endIcon MuiButton-iconSizeMedium css-1gnd1fd-MuiButton-endIcon"
                    >
                      <svg
                        aria-hidden="true"
                        class="MuiSvgIcon-root MuiSvgIcon-fontSizeLarge css-1vu8dwd-MuiSvgIcon-root"
                        focusable="false"
                        viewBox="0 0 20 20"
                      >
                        <path
                          d="M4.297 17.445h9.539c1.523 0 2.305-.78 2.305-2.28v-9.58c0-1.507-.782-2.288-2.305-2.288h-9.54c-1.523 0-2.304.773-2.304 2.289v9.578c0 1.508.781 2.281 2.305 2.281Zm.016-.968c-.875 0-1.352-.461-1.352-1.368V5.633c0-.899.477-1.367 1.352-1.367h9.5c.867 0 1.359.468 1.359 1.367v9.476c0 .907-.492 1.368-1.36 1.368h-9.5Zm7.296-4.235c.266 0 .438-.195.438-.476V7.867c0-.344-.188-.492-.492-.492H7.64c-.29 0-.47.172-.47.438 0 .265.188.445.477.445H9.53l1.133-.078-1.055.992-3.382 3.383a.476.476 0 0 0-.149.328c0 .273.18.453.453.453a.47.47 0 0 0 .344-.149L10.25 9.82l.984-1.047-.078 1.282v1.718c0 .29.18.47.453.47Z"
                        />
                      </svg>
                    </span>
                  </a>
                </td>
              </tr>
              <tr
                class="MuiTableRow-root css-xjst8z-MuiTableRow-root"
              >
                <td
                  class="MuiTableCell-root MuiTableCell-body MuiTableCell-sizeMedium css-1bvq65n-MuiTableCell-root"
                  style="padding: 8px 0px;"
                >
                  <div
                    class="MuiBox-root css-u4p24i"
                    style="white-space: nowrap;"
                  >
                    <div
                      class="MuiBox-root css-1xhj18k"
                    >
                      <svg
                        aria-hidden="true"
                        class="MuiSvgIcon-root MuiSvgIcon-fontSizeLarge css-rog57q-MuiSvgIcon-root"
                        focusable="false"
                        style="z-index: 1; font-size: 24px;"
                        viewBox="0 0 32 32"
                      >
                        <path
                          d="M0 16C0 7.163 7.163 0 16 0s16 7.163 16 16-7.163 16-16 16S0 24.837 0 16Z"
                          fill="#708B96"
                        />
                        <path
                          clip-rule="evenodd"
                          d="M17.536 23.04v.032h5.504v-1.984h-2.718c1.635-1.239 2.686-3.165 2.686-5.328 0-3.738-3.138-6.768-7.008-6.768s-7.008 3.03-7.008 6.768c0 2.163 1.05 4.089 2.686 5.328H8.96v1.984h5.504v-2.667c-2.005-.63-3.456-2.465-3.456-4.629 0-2.686 2.235-4.864 4.992-4.864s4.992 2.178 4.992 4.864c0 2.164-1.45 3.998-3.456 4.63v2.634Z"
                          fill="#fff"
                          fill-rule="evenodd"
                        />
                      </svg>
                      <svg
                        aria-hidden="true"
                        class="MuiSvgIcon-root MuiSvgIcon-fontSizeLarge css-rog57q-MuiSvgIcon-root"
                        focusable="false"
                        style="margin-left: -6px; z-index: 1; font-size: 24px;"
                        viewBox="0 0 32 32"
                      >
                        <circle
                          cx="16"
                          cy="16"
                          fill="#fff"
                          r="15"
                          stroke="url(#wETH_svg__a)"
                          stroke-width="2"
                        />
                        <path
                          clip-rule="evenodd"
                          d="M16.25 20.976 10 17.349 16.25 26V26l6.253-8.65-6.253 3.626Z"
                          fill="#708B96"
                          fill-rule="evenodd"
                        />
                        <path
                          clip-rule="evenodd"
                          d="m16.25 6 6.248 10.186-6.248-2.793L10 16.186 16.25 6Zm0 7.395L10 16.185l6.25 3.629 6.248-3.628-6.248-2.791Z"
                          fill="#424242"
                          fill-rule="evenodd"
                        />
                        <defs>
                          <lineargradient
                            gradientUnits="userSpaceOnUse"
                            id="wETH_svg__a"
                            x1="16"
                            x2="16"
                            y1="0"
                            y2="32"
                          >
                            <stop
                              stop-color="#444243"
                            />
                            <stop
                              offset="1"
                              stop-color="#708B96"
                            />
                          </lineargradient>
                        </defs>
                      </svg>
                    </div>
                    <div
                      class="MuiBox-root css-mk71b3"
                    >
                      <p
                        class="MuiTypography-root MuiTypography-body1 css-pi8uen-MuiTypography-root"
                      >
                        OHM-ETH
                      </p>
                    </div>
                    <svg
                      aria-hidden="true"
                      class="MuiSvgIcon-root MuiSvgIcon-fontSizeLarge css-rog57q-MuiSvgIcon-root"
                      focusable="false"
                      style="font-size: 15px;"
                      viewBox="0 0 32 32"
                    >
                      <circle
                        cx="16"
                        cy="16"
                        fill="#fff"
                        r="15"
                        stroke="url(#wETH_svg__a)"
                        stroke-width="2"
                      />
                      <path
                        clip-rule="evenodd"
                        d="M16.25 20.976 10 17.349 16.25 26V26l6.253-8.65-6.253 3.626Z"
                        fill="#708B96"
                        fill-rule="evenodd"
                      />
                      <path
                        clip-rule="evenodd"
                        d="m16.25 6 6.248 10.186-6.248-2.793L10 16.186 16.25 6Zm0 7.395L10 16.185l6.25 3.629 6.248-3.628-6.248-2.791Z"
                        fill="#424242"
                        fill-rule="evenodd"
                      />
                      <defs>
                        <lineargradient
                          gradientUnits="userSpaceOnUse"
                          id="wETH_svg__a"
                          x1="16"
                          x2="16"
                          y1="0"
                          y2="32"
                        >
                          <stop
                            stop-color="#444243"
                          />
                          <stop
                            offset="1"
                            stop-color="#708B96"
                          />
                        </lineargradient>
                      </defs>
                    </svg>
                  </div>
                </td>
                <td
                  class="MuiTableCell-root MuiTableCell-body MuiTableCell-sizeMedium css-1bvq65n-MuiTableCell-root"
                  style="padding: 8px 0px;"
                >
                  <p
                    class="MuiTypography-root MuiTypography-body1 css-pi8uen-MuiTypography-root"
                    style="line-height: 1.4;"
                  >
                    <span
                      class="MuiSkeleton-root MuiSkeleton-text MuiSkeleton-pulse css-1l7q9tc-MuiSkeleton-root"
                      style="width: 60px;"
                    />
                  </p>
                </td>
                <td
                  class="MuiTableCell-root MuiTableCell-body MuiTableCell-sizeMedium css-1bvq65n-MuiTableCell-root"
                  style="padding: 8px 0px;"
                >
                  <p
                    class="MuiTypography-root MuiTypography-body1 css-pi8uen-MuiTypography-root"
                    style="line-height: 1.4;"
                  >
                    0.00%
                  </p>
                </td>
                <td
                  class="MuiTableCell-root MuiTableCell-body MuiTableCell-sizeMedium css-1bvq65n-MuiTableCell-root"
                  style="padding: 8px 0px;"
                >
                  <a
                    class="MuiButtonBase-root MuiButton-root MuiButton-outlined MuiButton-outlinedPrimary MuiButton-sizeMedium MuiButton-outlinedSizeMedium MuiButton-disableElevation MuiButton-fullWidth custom-root  css-1lfckoy-MuiButtonBase-root-MuiButton-root"
                    href="https://www.convexfinance.com/stake"
                    rel="noopener noreferrer"
                    tabindex="0"
                    target="_blank"
                  >
                    Stake on
                     
                    Convex
                    <span
                      class="MuiButton-endIcon MuiButton-iconSizeMedium css-1gnd1fd-MuiButton-endIcon"
                    >
                      <svg
                        aria-hidden="true"
                        class="MuiSvgIcon-root MuiSvgIcon-fontSizeLarge css-1vu8dwd-MuiSvgIcon-root"
                        focusable="false"
                        viewBox="0 0 20 20"
                      >
                        <path
                          d="M4.297 17.445h9.539c1.523 0 2.305-.78 2.305-2.28v-9.58c0-1.507-.782-2.288-2.305-2.288h-9.54c-1.523 0-2.304.773-2.304 2.289v9.578c0 1.508.781 2.281 2.305 2.281Zm.016-.968c-.875 0-1.352-.461-1.352-1.368V5.633c0-.899.477-1.367 1.352-1.367h9.5c.867 0 1.359.468 1.359 1.367v9.476c0 .907-.492 1.368-1.36 1.368h-9.5Zm7.296-4.235c.266 0 .438-.195.438-.476V7.867c0-.344-.188-.492-.492-.492H7.64c-.29 0-.47.172-.47.438 0 .265.188.445.477.445H9.53l1.133-.078-1.055.992-3.382 3.383a.476.476 0 0 0-.149.328c0 .273.18.453.453.453a.47.47 0 0 0 .344-.149L10.25 9.82l.984-1.047-.078 1.282v1.718c0 .29.18.47.453.47Z"
                        />
                      </svg>
                    </span>
                  </a>
                </td>
              </tr>
              <tr
                class="MuiTableRow-root css-xjst8z-MuiTableRow-root"
              >
                <td
                  class="MuiTableCell-root MuiTableCell-body MuiTableCell-sizeMedium css-1bvq65n-MuiTableCell-root"
                  style="padding: 8px 0px;"
                >
                  <div
                    class="MuiBox-root css-u4p24i"
                    style="white-space: nowrap;"
                  >
                    <div
                      class="MuiBox-root css-1xhj18k"
                    >
                      <svg
                        aria-hidden="true"
                        class="MuiSvgIcon-root MuiSvgIcon-fontSizeLarge css-rog57q-MuiSvgIcon-root"
                        focusable="false"
                        style="z-index: 1; font-size: 24px;"
                        viewBox="0 0 32 32"
                      >
                        <path
                          d="M0 16C0 7.163 7.163 0 16 0s16 7.163 16 16-7.163 16-16 16S0 24.837 0 16Z"
                          fill="#708B96"
                        />
                        <path
                          clip-rule="evenodd"
                          d="M17.536 23.04v.032h5.504v-1.984h-2.718c1.635-1.239 2.686-3.165 2.686-5.328 0-3.738-3.138-6.768-7.008-6.768s-7.008 3.03-7.008 6.768c0 2.163 1.05 4.089 2.686 5.328H8.96v1.984h5.504v-2.667c-2.005-.63-3.456-2.465-3.456-4.629 0-2.686 2.235-4.864 4.992-4.864s4.992 2.178 4.992 4.864c0 2.164-1.45 3.998-3.456 4.63v2.634Z"
                          fill="#fff"
                          fill-rule="evenodd"
                        />
                      </svg>
                      <svg
                        aria-hidden="true"
                        class="MuiSvgIcon-root MuiSvgIcon-fontSizeLarge css-rog57q-MuiSvgIcon-root"
                        focusable="false"
                        style="margin-left: -6px; z-index: 1; font-size: 24px;"
                        viewBox="0 0 32 32"
                      >
                        <circle
                          cx="16"
                          cy="16"
                          fill="#333"
                          r="16"
                        />
                        <path
                          clip-rule="evenodd"
                          d="m22.434 12.123 2.604-2.729-2.326-2.22-2.526 2.648a7.642 7.642 0 0 0-8.336-.069L9.177 7.201l-2.22 2.326 2.608 2.489a7.644 7.644 0 0 0-.071 8.246l-2.749 2.88 2.326 2.22 2.67-2.797a7.642 7.642 0 0 0 8.35.064l2.834 2.705 2.22-2.325-2.773-2.646a7.64 7.64 0 0 0 .062-8.24Zm-6.469-.572a4.645 4.645 0 0 0-3.284 7.927 4.642 4.642 0 1 0 6.568-6.567 4.644 4.644 0 0 0-3.284-1.36Z"
                          fill="#fff"
                          fill-rule="evenodd"
                        />
                      </svg>
                    </div>
                    <div
                      class="MuiBox-root css-mk71b3"
                    >
                      <p
                        class="MuiTypography-root MuiTypography-body1 css-pi8uen-MuiTypography-root"
                      >
                        OHM-FRAX
                      </p>
                      <div
                        class="MuiBox-root css-0"
                      >
                        <div
                          class="MuiBox-root css-0"
                          style="display: inline-flex; justify-content: center; align-self: center;"
                        >
                          <p
                            class="MuiTypography-root MuiTypography-body1 css-23pk5e-MuiTypography-root"
                          >
                            Mint and Sync 
                            <svg
                              aria-hidden="true"
                              class="MuiSvgIcon-root MuiSvgIcon-fontSizeSmall css-1b8e8sl-MuiSvgIcon-root"
                              focusable="false"
                              style="font-size: 10px;"
                              viewBox="0 0 20 20"
                            >
                              <path
                                d="M 10 20 C 15.475 20 20 15.473 20 10 C 20 4.518 15.473 0 9.991 0 C 4.516 0 0 4.518 0 10 C 0 15.475 4.527 20 10 20 Z M 10 18.705 C 5.189 18.714 1.287 14.812 1.297 10.001 C 1.28 5.189 5.179 1.281 9.991 1.285 C 14.807 1.28 18.714 5.182 18.714 9.999 C 18.719 14.811 14.813 18.712 10 18.702 Z M 9.941 6.242 C 10.559 6.242 11.038 5.763 11.038 5.156 C 11.043 4.547 10.549 4.053 9.94 4.058 C 9.334 4.057 8.842 4.55 8.844 5.156 C 8.843 5.761 9.337 6.249 9.941 6.242 Z M 8.216 15.444 L 12.303 15.444 C 12.623 15.444 12.871 15.204 12.871 14.895 C 12.87 14.584 12.615 14.334 12.303 14.338 L 10.868 14.338 L 10.868 8.754 C 10.868 8.346 10.658 8.065 10.269 8.065 L 8.345 8.065 C 7.919 8.045 7.631 8.493 7.826 8.872 C 7.925 9.065 8.128 9.182 8.345 9.172 L 9.652 9.172 L 9.652 14.338 L 8.216 14.338 C 7.905 14.334 7.649 14.584 7.648 14.895 C 7.648 15.204 7.897 15.444 8.216 15.444 Z"
                              />
                            </svg>
                          </p>
                        </div>
                      </div>
                    </div>
                    <svg
                      aria-hidden="true"
                      class="MuiSvgIcon-root MuiSvgIcon-fontSizeLarge css-rog57q-MuiSvgIcon-root"
                      focusable="false"
                      style="font-size: 15px;"
                      viewBox="0 0 32 32"
                    >
                      <circle
                        cx="16"
                        cy="16"
                        fill="#fff"
                        r="15"
                        stroke="url(#wETH_svg__a)"
                        stroke-width="2"
                      />
                      <path
                        clip-rule="evenodd"
                        d="M16.25 20.976 10 17.349 16.25 26V26l6.253-8.65-6.253 3.626Z"
                        fill="#708B96"
                        fill-rule="evenodd"
                      />
                      <path
                        clip-rule="evenodd"
                        d="m16.25 6 6.248 10.186-6.248-2.793L10 16.186 16.25 6Zm0 7.395L10 16.185l6.25 3.629 6.248-3.628-6.248-2.791Z"
                        fill="#424242"
                        fill-rule="evenodd"
                      />
                      <defs>
                        <lineargradient
                          gradientUnits="userSpaceOnUse"
                          id="wETH_svg__a"
                          x1="16"
                          x2="16"
                          y1="0"
                          y2="32"
                        >
                          <stop
                            stop-color="#444243"
                          />
                          <stop
                            offset="1"
                            stop-color="#708B96"
                          />
                        </lineargradient>
                      </defs>
                    </svg>
                  </div>
                </td>
                <td
                  class="MuiTableCell-root MuiTableCell-body MuiTableCell-sizeMedium css-1bvq65n-MuiTableCell-root"
                  style="padding: 8px 0px;"
                >
                  <p
                    class="MuiTypography-root MuiTypography-body1 css-pi8uen-MuiTypography-root"
                    style="line-height: 1.4;"
                  >
                    <span
                      class="MuiSkeleton-root MuiSkeleton-text MuiSkeleton-pulse css-1l7q9tc-MuiSkeleton-root"
                      style="width: 60px;"
                    />
                  </p>
                </td>
                <td
                  class="MuiTableCell-root MuiTableCell-body MuiTableCell-sizeMedium css-1bvq65n-MuiTableCell-root"
                  style="padding: 8px 0px;"
                >
                  <p
                    class="MuiTypography-root MuiTypography-body1 css-pi8uen-MuiTypography-root"
                    style="line-height: 1.4;"
                  >
                    0.00%
                  </p>
                </td>
                <td
                  class="MuiTableCell-root MuiTableCell-body MuiTableCell-sizeMedium css-1bvq65n-MuiTableCell-root"
                  style="padding: 8px 0px;"
                >
                  <a
                    class="MuiButtonBase-root MuiButton-root MuiButton-outlined MuiButton-outlinedPrimary MuiButton-sizeMedium MuiButton-outlinedSizeMedium MuiButton-disableElevation MuiButton-fullWidth custom-root  css-1lfckoy-MuiButtonBase-root-MuiButton-root"
                    href="https://app.frax.finance/staking/fraxswap-v2-frax-ohm"
                    rel="noopener noreferrer"
                    tabindex="0"
                    target="_blank"
                  >
                    Stake on
                     
                    Fraxswap
                    <span
                      class="MuiButton-endIcon MuiButton-iconSizeMedium css-1gnd1fd-MuiButton-endIcon"
                    >
                      <svg
                        aria-hidden="true"
                        class="MuiSvgIcon-root MuiSvgIcon-fontSizeLarge css-1vu8dwd-MuiSvgIcon-root"
                        focusable="false"
                        viewBox="0 0 20 20"
                      >
                        <path
                          d="M4.297 17.445h9.539c1.523 0 2.305-.78 2.305-2.28v-9.58c0-1.507-.782-2.288-2.305-2.288h-9.54c-1.523 0-2.304.773-2.304 2.289v9.578c0 1.508.781 2.281 2.305 2.281Zm.016-.968c-.875 0-1.352-.461-1.352-1.368V5.633c0-.899.477-1.367 1.352-1.367h9.5c.867 0 1.359.468 1.359 1.367v9.476c0 .907-.492 1.368-1.36 1.368h-9.5Zm7.296-4.235c.266 0 .438-.195.438-.476V7.867c0-.344-.188-.492-.492-.492H7.64c-.29 0-.47.172-.47.438 0 .265.188.445.477.445H9.53l1.133-.078-1.055.992-3.382 3.383a.476.476 0 0 0-.149.328c0 .273.18.453.453.453a.47.47 0 0 0 .344-.149L10.25 9.82l.984-1.047-.078 1.282v1.718c0 .29.18.47.453.47Z"
                        />
                      </svg>
                    </span>
                  </a>
                </td>
              </tr>
            </tbody>
          </table>
        </div>
      </div>
    </div>
  </div>
</div>
`;<|MERGE_RESOLUTION|>--- conflicted
+++ resolved
@@ -166,51 +166,23 @@
               <button
                 aria-label="stake-button"
                 aria-selected="true"
-                class="MuiButtonBase-root MuiTab-root MuiTab-textColorPrimary Mui-selected css-n7tk4x-MuiButtonBase-root-MuiTab-root"
+                class="MuiButtonBase-root MuiTab-root MuiTab-textColorPrimary Mui-selected css-7si1wa-MuiButtonBase-root-MuiTab-root"
                 role="tab"
                 tabindex="0"
                 type="button"
               >
-<<<<<<< HEAD
-                <button
-                  aria-label="stake-button"
-                  aria-selected="true"
-                  class="MuiButtonBase-root MuiTab-root MuiTab-textColorPrimary Mui-selected css-7si1wa-MuiButtonBase-root-MuiTab-root"
-                  role="tab"
-                  tabindex="0"
-                  type="button"
-                >
-                  Stake
-                </button>
-                <button
-                  aria-label="unstake-button"
-                  aria-selected="false"
-                  class="MuiButtonBase-root MuiTab-root MuiTab-textColorPrimary css-7si1wa-MuiButtonBase-root-MuiTab-root"
-                  role="tab"
-                  tabindex="-1"
-                  type="button"
-                >
-                  Unstake
-                </button>
-              </div>
-              <span
-                class="MuiTabs-indicator css-gi9wfz-MuiTabs-indicator"
-                style="left: 0px; width: 0px; display: none;"
-              />
-=======
                 Stake
               </button>
               <button
                 aria-label="unstake-button"
                 aria-selected="false"
-                class="MuiButtonBase-root MuiTab-root MuiTab-textColorPrimary css-n7tk4x-MuiButtonBase-root-MuiTab-root"
+                class="MuiButtonBase-root MuiTab-root MuiTab-textColorPrimary css-7si1wa-MuiButtonBase-root-MuiTab-root"
                 role="tab"
                 tabindex="-1"
                 type="button"
               >
                 Unstake
               </button>
->>>>>>> 2c86b01f
             </div>
             <span
               class="MuiTabs-indicator css-gi9wfz-MuiTabs-indicator"
@@ -2880,45 +2852,6 @@
                       </defs>
                     </svg>
                   </div>
-<<<<<<< HEAD
-                </div>
-              </div>
-            </div>
-          </div>
-        </div>
-        <div
-          class="MuiBox-root css-1oh8hbs"
-        >
-          <div
-            class="MuiTabs-root stake-tab-buttons css-1d56ovj-MuiTabs-root"
-          >
-            <div
-              class="MuiTabs-scroller MuiTabs-fixed css-kqhgxw-MuiTabs-scroller"
-              style="overflow: hidden; margin-bottom: 0px;"
-            >
-              <div
-                aria-label="stake tabs"
-                class="MuiTabs-flexContainer MuiTabs-centered css-1mqo22u-MuiTabs-flexContainer"
-                role="tablist"
-              >
-                <button
-                  aria-label="stake-button"
-                  aria-selected="true"
-                  class="MuiButtonBase-root MuiTab-root MuiTab-textColorPrimary Mui-selected css-7si1wa-MuiButtonBase-root-MuiTab-root"
-                  role="tab"
-                  tabindex="0"
-                  type="button"
-                >
-                  Stake
-                </button>
-                <button
-                  aria-label="unstake-button"
-                  aria-selected="false"
-                  class="MuiButtonBase-root MuiTab-root MuiTab-textColorPrimary css-7si1wa-MuiButtonBase-root-MuiTab-root"
-                  role="tab"
-                  tabindex="-1"
-                  type="button"
-=======
                 </td>
                 <td
                   class="MuiTableCell-root MuiTableCell-body MuiTableCell-sizeMedium css-1bvq65n-MuiTableCell-root"
@@ -2937,7 +2870,6 @@
                 <td
                   class="MuiTableCell-root MuiTableCell-body MuiTableCell-sizeMedium css-1bvq65n-MuiTableCell-root"
                   style="padding: 8px 0px;"
->>>>>>> 2c86b01f
                 >
                   <p
                     class="MuiTypography-root MuiTypography-body1 css-pi8uen-MuiTypography-root"
@@ -3152,7 +3084,7 @@
               <button
                 aria-label="stake-button"
                 aria-selected="true"
-                class="MuiButtonBase-root MuiTab-root MuiTab-textColorPrimary Mui-selected css-n7tk4x-MuiButtonBase-root-MuiTab-root"
+                class="MuiButtonBase-root MuiTab-root MuiTab-textColorPrimary Mui-selected css-7si1wa-MuiButtonBase-root-MuiTab-root"
                 role="tab"
                 tabindex="0"
                 type="button"
@@ -3162,7 +3094,7 @@
               <button
                 aria-label="unstake-button"
                 aria-selected="false"
-                class="MuiButtonBase-root MuiTab-root MuiTab-textColorPrimary css-n7tk4x-MuiButtonBase-root-MuiTab-root"
+                class="MuiButtonBase-root MuiTab-root MuiTab-textColorPrimary css-7si1wa-MuiButtonBase-root-MuiTab-root"
                 role="tab"
                 tabindex="-1"
                 type="button"
