--- conflicted
+++ resolved
@@ -176,7 +176,7 @@
                   id="wallet-menu"
                 >
                   <button
-                    class="MuiButtonBase-root MuiButton-root MuiButton-contained makeStyles-root-12 makeStyles-root-13 undefined MuiButton-containedPrimary MuiButton-containedSizeLarge MuiButton-sizeLarge MuiButton-disableElevation"
+                    class="MuiButtonBase-root MuiButton-root MuiButton-contained makeStyles-root-15 makeStyles-root-16 undefined MuiButton-containedPrimary MuiButton-containedSizeLarge MuiButton-sizeLarge MuiButton-disableElevation"
                     style="font-size: 1.2857rem;"
                     tabindex="0"
                     type="button"
@@ -200,11 +200,7 @@
       </div>
     </div>
     <div
-<<<<<<< HEAD
-      class="MuiPaper-root makeStyles-root-1 makeStyles-root-19  MuiPaper-elevation0 MuiPaper-rounded"
-=======
-      class="MuiPaper-root makeStyles-root-1 makeStyles-root-18  MuiPaper-elevation0 MuiPaper-rounded"
->>>>>>> 9b87e162
+      class="MuiPaper-root makeStyles-root-1 makeStyles-root-21  MuiPaper-elevation0 MuiPaper-rounded"
       style="transform: none; webkit-transition: transform 225ms cubic-bezier(0.4, 0, 0.2, 1) 0ms; transition: transform 225ms cubic-bezier(0.4, 0, 0.2, 1) 0ms;"
     >
       <div
@@ -214,17 +210,10 @@
           class="MuiGrid-root card-header MuiGrid-item"
         >
           <div
-<<<<<<< HEAD
-            class="MuiBox-root MuiBox-root-20"
+            class="MuiBox-root MuiBox-root-22"
           >
             <div
-              class="MuiBox-root MuiBox-root-21"
-=======
-            class="MuiBox-root MuiBox-root-19"
-          >
-            <div
-              class="MuiBox-root MuiBox-root-20"
->>>>>>> 9b87e162
+              class="MuiBox-root MuiBox-root-23"
             >
               <h5
                 class="MuiTypography-root header-text MuiTypography-h5"
@@ -241,69 +230,38 @@
           class="MuiGrid-root MuiGrid-item"
         >
           <div
-<<<<<<< HEAD
-            class="MuiBox-root MuiBox-root-22 makeStyles-stakePoolsWrapper-15"
+            class="MuiBox-root MuiBox-root-24 makeStyles-stakePoolsWrapper-17"
             style="gap: 12px; margin-bottom: 0.5rem;"
           >
             <p
-              class="MuiTypography-root makeStyles-stakePoolHeaderText-16 MuiTypography-body1"
-=======
-            class="MuiBox-root MuiBox-root-21 makeStyles-stakePoolsWrapper-14"
-            style="gap: 12px; margin-bottom: 0.5rem;"
-          >
-            <p
-              class="MuiTypography-root makeStyles-stakePoolHeaderText-15 MuiTypography-body1"
->>>>>>> 9b87e162
+              class="MuiTypography-root makeStyles-stakePoolHeaderText-18 MuiTypography-body1"
               style="margin-left: 75px;"
             >
               Asset
             </p>
             <p
-<<<<<<< HEAD
-              class="MuiTypography-root makeStyles-stakePoolHeaderText-16 MuiTypography-body1"
-=======
-              class="MuiTypography-root makeStyles-stakePoolHeaderText-15 MuiTypography-body1"
->>>>>>> 9b87e162
+              class="MuiTypography-root makeStyles-stakePoolHeaderText-18 MuiTypography-body1"
               style="padding-left: 3px;"
             >
               TVL
             </p>
             <p
-<<<<<<< HEAD
-              class="MuiTypography-root makeStyles-stakePoolHeaderText-16 MuiTypography-body1"
+              class="MuiTypography-root makeStyles-stakePoolHeaderText-18 MuiTypography-body1"
             />
           </div>
           <div
-            class="MuiBox-root MuiBox-root-23"
+            class="MuiBox-root MuiBox-root-25"
             style="gap: 32px; padding: 16px 0px;"
           >
             <div
-              class="MuiBox-root MuiBox-root-24 makeStyles-stakePoolsWrapper-15"
+              class="MuiBox-root MuiBox-root-26 makeStyles-stakePoolsWrapper-17"
               style="gap: 12px;"
             >
               <div
-                class="MuiBox-root MuiBox-root-25"
+                class="MuiBox-root MuiBox-root-27"
               >
                 <div
-                  class="MuiBox-root MuiBox-root-26"
-=======
-              class="MuiTypography-root makeStyles-stakePoolHeaderText-15 MuiTypography-body1"
-            />
-          </div>
-          <div
-            class="MuiBox-root MuiBox-root-22"
-            style="gap: 32px; padding: 16px 0px;"
-          >
-            <div
-              class="MuiBox-root MuiBox-root-23 makeStyles-stakePoolsWrapper-14"
-              style="gap: 12px;"
-            >
-              <div
-                class="MuiBox-root MuiBox-root-24"
-              >
-                <div
-                  class="MuiBox-root MuiBox-root-25"
->>>>>>> 9b87e162
+                  class="MuiBox-root MuiBox-root-28"
                 >
                   <svg
                     aria-hidden="true"
@@ -392,19 +350,11 @@
                 style="line-height: 1.4;"
               />
               <div
-<<<<<<< HEAD
-                class="MuiBox-root MuiBox-root-28"
+                class="MuiBox-root MuiBox-root-30"
               >
                 <a
                   aria-disabled="false"
-                  class="MuiButtonBase-root MuiButton-root MuiButton-outlined makeStyles-root-29 makeStyles-root-30 undefined MuiButton-outlinedSecondary MuiButton-disableElevation MuiButton-fullWidth"
-=======
-                class="MuiBox-root MuiBox-root-27"
-              >
-                <a
-                  aria-disabled="false"
-                  class="MuiButtonBase-root MuiButton-root MuiButton-outlined makeStyles-root-12 makeStyles-root-28 undefined MuiButton-outlinedSecondary MuiButton-disableElevation MuiButton-fullWidth"
->>>>>>> 9b87e162
+                  class="MuiButtonBase-root MuiButton-root MuiButton-outlined makeStyles-root-15 makeStyles-root-31 undefined MuiButton-outlinedSecondary MuiButton-disableElevation MuiButton-fullWidth"
                   href="https://traderjoexyz.com/#/farm/0xB674f93952F02F2538214D4572Aa47F262e990Ff-0x188bED1968b795d5c9022F6a0bb5931Ac4c18F00"
                   tabindex="0"
                   target="_blank"
@@ -434,25 +384,14 @@
               </div>
             </div>
             <div
-<<<<<<< HEAD
-              class="MuiBox-root MuiBox-root-31 makeStyles-stakePoolsWrapper-15"
+              class="MuiBox-root MuiBox-root-32 makeStyles-stakePoolsWrapper-17"
               style="gap: 12px;"
             >
               <div
-                class="MuiBox-root MuiBox-root-32"
+                class="MuiBox-root MuiBox-root-33"
               >
                 <div
-                  class="MuiBox-root MuiBox-root-33"
-=======
-              class="MuiBox-root MuiBox-root-30 makeStyles-stakePoolsWrapper-14"
-              style="gap: 12px;"
-            >
-              <div
-                class="MuiBox-root MuiBox-root-31"
-              >
-                <div
-                  class="MuiBox-root MuiBox-root-32"
->>>>>>> 9b87e162
+                  class="MuiBox-root MuiBox-root-34"
                 >
                   <svg
                     aria-hidden="true"
@@ -571,19 +510,11 @@
                 style="line-height: 1.4;"
               />
               <div
-<<<<<<< HEAD
-                class="MuiBox-root MuiBox-root-34"
+                class="MuiBox-root MuiBox-root-35"
               >
                 <a
                   aria-disabled="false"
-                  class="MuiButtonBase-root MuiButton-root MuiButton-outlined makeStyles-root-29 makeStyles-root-35 undefined MuiButton-outlinedSecondary MuiButton-disableElevation MuiButton-fullWidth"
-=======
-                class="MuiBox-root MuiBox-root-33"
-              >
-                <a
-                  aria-disabled="false"
-                  class="MuiButtonBase-root MuiButton-root MuiButton-outlined makeStyles-root-12 makeStyles-root-34 undefined MuiButton-outlinedSecondary MuiButton-disableElevation MuiButton-fullWidth"
->>>>>>> 9b87e162
+                  class="MuiButtonBase-root MuiButton-root MuiButton-outlined makeStyles-root-15 makeStyles-root-36 undefined MuiButton-outlinedSecondary MuiButton-disableElevation MuiButton-fullWidth"
                   href="https://app.sushi.com/farm?filter=2x"
                   tabindex="0"
                   target="_blank"
@@ -613,25 +544,14 @@
               </div>
             </div>
             <div
-<<<<<<< HEAD
-              class="MuiBox-root MuiBox-root-36 makeStyles-stakePoolsWrapper-15"
+              class="MuiBox-root MuiBox-root-37 makeStyles-stakePoolsWrapper-17"
               style="gap: 12px;"
             >
               <div
-                class="MuiBox-root MuiBox-root-37"
+                class="MuiBox-root MuiBox-root-38"
               >
                 <div
-                  class="MuiBox-root MuiBox-root-38"
-=======
-              class="MuiBox-root MuiBox-root-35 makeStyles-stakePoolsWrapper-14"
-              style="gap: 12px;"
-            >
-              <div
-                class="MuiBox-root MuiBox-root-36"
-              >
-                <div
-                  class="MuiBox-root MuiBox-root-37"
->>>>>>> 9b87e162
+                  class="MuiBox-root MuiBox-root-39"
                 >
                   <svg
                     aria-hidden="true"
@@ -750,19 +670,11 @@
                 style="line-height: 1.4;"
               />
               <div
-<<<<<<< HEAD
-                class="MuiBox-root MuiBox-root-39"
+                class="MuiBox-root MuiBox-root-40"
               >
                 <a
                   aria-disabled="false"
-                  class="MuiButtonBase-root MuiButton-root MuiButton-outlined makeStyles-root-29 makeStyles-root-40 undefined MuiButton-outlinedSecondary MuiButton-disableElevation MuiButton-fullWidth"
-=======
-                class="MuiBox-root MuiBox-root-38"
-              >
-                <a
-                  aria-disabled="false"
-                  class="MuiButtonBase-root MuiButton-root MuiButton-outlined makeStyles-root-12 makeStyles-root-39 undefined MuiButton-outlinedSecondary MuiButton-disableElevation MuiButton-fullWidth"
->>>>>>> 9b87e162
+                  class="MuiButtonBase-root MuiButton-root MuiButton-outlined makeStyles-root-15 makeStyles-root-41 undefined MuiButton-outlinedSecondary MuiButton-disableElevation MuiButton-fullWidth"
                   href="https://app.sushi.com/farm?filter=2x"
                   tabindex="0"
                   target="_blank"
@@ -792,25 +704,14 @@
               </div>
             </div>
             <div
-<<<<<<< HEAD
-              class="MuiBox-root MuiBox-root-41 makeStyles-stakePoolsWrapper-15"
+              class="MuiBox-root MuiBox-root-42 makeStyles-stakePoolsWrapper-17"
               style="gap: 12px;"
             >
               <div
-                class="MuiBox-root MuiBox-root-42"
+                class="MuiBox-root MuiBox-root-43"
               >
                 <div
-                  class="MuiBox-root MuiBox-root-43"
-=======
-              class="MuiBox-root MuiBox-root-40 makeStyles-stakePoolsWrapper-14"
-              style="gap: 12px;"
-            >
-              <div
-                class="MuiBox-root MuiBox-root-41"
-              >
-                <div
-                  class="MuiBox-root MuiBox-root-42"
->>>>>>> 9b87e162
+                  class="MuiBox-root MuiBox-root-44"
                 >
                   <svg
                     aria-hidden="true"
@@ -931,19 +832,11 @@
                 style="line-height: 1.4;"
               />
               <div
-<<<<<<< HEAD
-                class="MuiBox-root MuiBox-root-44"
+                class="MuiBox-root MuiBox-root-45"
               >
                 <a
                   aria-disabled="false"
-                  class="MuiButtonBase-root MuiButton-root MuiButton-outlined makeStyles-root-29 makeStyles-root-45 undefined MuiButton-outlinedSecondary MuiButton-disableElevation MuiButton-fullWidth"
-=======
-                class="MuiBox-root MuiBox-root-43"
-              >
-                <a
-                  aria-disabled="false"
-                  class="MuiButtonBase-root MuiButton-root MuiButton-outlined makeStyles-root-12 makeStyles-root-44 undefined MuiButton-outlinedSecondary MuiButton-disableElevation MuiButton-fullWidth"
->>>>>>> 9b87e162
+                  class="MuiButtonBase-root MuiButton-root MuiButton-outlined makeStyles-root-15 makeStyles-root-46 undefined MuiButton-outlinedSecondary MuiButton-disableElevation MuiButton-fullWidth"
                   href="https://app.spiritswap.finance/#/boostedfarms"
                   tabindex="0"
                   target="_blank"
