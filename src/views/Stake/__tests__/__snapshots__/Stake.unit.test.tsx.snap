--- conflicted
+++ resolved
@@ -207,7 +207,7 @@
                   style=""
                 >
                   <button
-                    class="MuiButton-root MuiButton-contained MuiButton-containedPrimary MuiButton-sizeMedium MuiButton-containedSizeMedium MuiButton-disableElevation MuiButtonBase-root custom-root  css-1d0yu0y-MuiButtonBase-root-MuiButton-root"
+                    class="MuiButton-root MuiButton-contained MuiButton-containedPrimary MuiButton-sizeMedium MuiButton-containedSizeMedium MuiButton-disableElevation MuiButtonBase-root custom-root  css-6ewrs0-MuiButtonBase-root-MuiButton-root"
                     tabindex="0"
                     type="button"
                   >
@@ -742,7 +742,7 @@
                   style="padding: 8px 0px;"
                 >
                   <a
-                    class="MuiButton-root MuiButton-outlined MuiButton-outlinedPrimary MuiButton-sizeMedium MuiButton-outlinedSizeMedium MuiButton-disableElevation MuiButton-fullWidth MuiButtonBase-root custom-root  css-1j77ta-MuiButtonBase-root-MuiButton-root"
+                    class="MuiButton-root MuiButton-outlined MuiButton-outlinedPrimary MuiButton-sizeMedium MuiButton-outlinedSizeMedium MuiButton-disableElevation MuiButton-fullWidth MuiButtonBase-root custom-root  css-1awd26d-MuiButtonBase-root-MuiButton-root"
                     href="https://app.sushi.com/farm?filter=2x"
                     rel="noopener noreferrer"
                     tabindex="0"
@@ -928,7 +928,7 @@
                   style="padding: 8px 0px;"
                 >
                   <a
-                    class="MuiButton-root MuiButton-outlined MuiButton-outlinedPrimary MuiButton-sizeMedium MuiButton-outlinedSizeMedium MuiButton-disableElevation MuiButton-fullWidth MuiButtonBase-root custom-root  css-1j77ta-MuiButtonBase-root-MuiButton-root"
+                    class="MuiButton-root MuiButton-outlined MuiButton-outlinedPrimary MuiButton-sizeMedium MuiButton-outlinedSizeMedium MuiButton-disableElevation MuiButton-fullWidth MuiButtonBase-root custom-root  css-1awd26d-MuiButtonBase-root-MuiButton-root"
                     href="https://app.sushi.com/farm?filter=2x"
                     rel="noopener noreferrer"
                     tabindex="0"
@@ -1088,7 +1088,7 @@
                   style="padding: 8px 0px;"
                 >
                   <a
-                    class="MuiButton-root MuiButton-outlined MuiButton-outlinedPrimary MuiButton-sizeMedium MuiButton-outlinedSizeMedium MuiButton-disableElevation MuiButton-fullWidth MuiButtonBase-root custom-root  css-1j77ta-MuiButtonBase-root-MuiButton-root"
+                    class="MuiButton-root MuiButton-outlined MuiButton-outlinedPrimary MuiButton-sizeMedium MuiButton-outlinedSizeMedium MuiButton-disableElevation MuiButton-fullWidth MuiButtonBase-root custom-root  css-1awd26d-MuiButtonBase-root-MuiButton-root"
                     href="https://traderjoexyz.com/farm/0xB674f93952F02F2538214D4572Aa47F262e990Ff-0x188bED1968b795d5c9022F6a0bb5931Ac4c18F00"
                     rel="noopener noreferrer"
                     tabindex="0"
@@ -1230,8 +1230,7 @@
                       class="MuiTypography-root MuiTypography-body1 css-haqq9q-MuiTypography-root"
                       style="line-height: 1.4; margin-left: 14px; margin-right: 10px;"
                     >
-<<<<<<< HEAD
-                      gOHM-FTM
+                      gOHM-wFTM
                     </p>
                     <svg
                       aria-hidden="true"
@@ -1313,233 +1312,7 @@
                   style="padding: 8px 0px;"
                 >
                   <a
-                    class="MuiButton-root MuiButton-outlined MuiButton-outlinedPrimary MuiButton-sizeMedium MuiButton-outlinedSizeMedium MuiButton-disableElevation MuiButton-fullWidth MuiButtonBase-root custom-root  css-1j77ta-MuiButtonBase-root-MuiButton-root"
-                    href="https://app.spiritswap.finance/#/farms/allfarms"
-                    rel="noopener noreferrer"
-                    tabindex="0"
-                    target="_blank"
-                  >
-                    Stake on
-                     
-                    Spirit
-                    <span
-                      class="MuiButton-endIcon MuiButton-iconSizeMedium css-1gnd1fd-MuiButton-endIcon"
-                    >
-                      <svg
-                        aria-hidden="true"
-                        class="MuiSvgIcon-root MuiSvgIcon-fontSizeLarge css-1562cnx-MuiSvgIcon-root"
-                        focusable="false"
-                        viewBox="0 0 20 20"
-                      >
-                        <path
-                          d="M4.297 17.445h9.539c1.523 0 2.305-.78 2.305-2.28v-9.58c0-1.507-.782-2.288-2.305-2.288h-9.54c-1.523 0-2.304.773-2.304 2.289v9.578c0 1.508.781 2.281 2.305 2.281Zm.016-.968c-.875 0-1.352-.461-1.352-1.368V5.633c0-.899.477-1.367 1.352-1.367h9.5c.867 0 1.359.468 1.359 1.367v9.476c0 .907-.492 1.368-1.36 1.368h-9.5Zm7.296-4.235c.266 0 .438-.195.438-.476V7.867c0-.344-.188-.492-.492-.492H7.64c-.29 0-.47.172-.47.438 0 .265.188.445.477.445H9.53l1.133-.078-1.055.992-3.382 3.383a.476.476 0 0 0-.149.328c0 .273.18.453.453.453a.47.47 0 0 0 .344-.149L10.25 9.82l.984-1.047-.078 1.282v1.718c0 .29.18.47.453.47Z"
-                        />
-                      </svg>
-                    </span>
-                  </a>
-                </td>
-              </tr>
-              <tr
-                class="MuiTableRow-root css-xjst8z-MuiTableRow-root"
-              >
-                <td
-                  class="MuiTableCell-root MuiTableCell-sizeMedium css-1hlfqas-MuiTableCell-root"
-                  style="padding: 8px 0px;"
-                >
-                  <div
-                    class="MuiBox-root css-u4p24i"
-                    style="white-space: nowrap;"
-                  >
-                    <div
-                      class="MuiBox-root css-1xhj18k"
-                    >
-                      <svg
-                        aria-hidden="true"
-                        class="MuiSvgIcon-root MuiSvgIcon-fontSizeLarge css-1djwm8g-MuiSvgIcon-root"
-                        focusable="false"
-                        style="z-index: 1; font-size: 24px;"
-                        viewBox="0 0 32 32"
-                      >
-                        <defs>
-                          <lineargradient
-                            gradientTransform="matrix(0.177778, 0, 0, 0.177778, 1.777779, 1.777779)"
-                            gradientUnits="userSpaceOnUse"
-                            id="paint0_linear_359"
-                            x1="80"
-                            x2="80"
-                            y1="-84"
-                            y2="256"
-                          >
-                            <stop
-                              offset="0.1949"
-                              stop-color="#708B96"
-                            />
-                            <stop
-                              offset="1"
-                              stop-color="#F7FBE7"
-                            />
-                          </lineargradient>
-                        </defs>
-                        <path
-                          d="M 1.778 16 C 1.778 8.145 8.145 1.778 16 1.778 C 23.855 1.778 30.222 8.145 30.222 16 C 30.222 23.855 23.855 30.222 16 30.222 C 8.145 30.222 1.778 23.855 1.778 16 Z"
-                          fill="#fff"
-                        />
-                        <rect
-                          fill="#fff"
-                          height="12.516"
-                          width="12.516"
-                          x="9.742"
-                          y="9.771"
-                        />
-                        <path
-                          clip-rule="evenodd"
-                          d="M 14.635 22.286 L 14.635 19.916 C 12.852 19.355 11.563 17.725 11.563 15.801 C 11.563 13.413 13.549 11.477 16 11.477 C 18.451 11.477 20.437 13.413 20.437 15.801 C 20.437 17.725 19.148 19.355 17.365 19.916 L 17.365 21.658 L 17.365 22.258 L 17.365 22.286 L 22.258 22.286 L 22.258 20.523 L 19.842 20.523 C 21.295 19.421 22.229 17.709 22.229 15.787 C 22.229 12.464 19.44 9.771 16 9.771 C 12.56 9.771 9.771 12.464 9.771 15.787 C 9.771 17.709 10.705 19.421 12.158 20.523 L 9.742 20.523 L 9.742 22.286 Z"
-                          fill="#708b96"
-                          fill-rule="evenodd"
-                        />
-                        <path
-                          d="M 16 28.444 C 9.127 28.444 3.556 22.873 3.556 16 L 0 16 C 0 24.837 7.163 32 16 32 Z M 28.444 16 C 28.444 22.873 22.873 28.444 16 28.444 L 16 32 C 24.837 32 32 24.837 32 16 Z M 16 3.556 C 22.873 3.556 28.444 9.127 28.444 16 L 32 16 C 32 7.163 24.837 0 16 0 Z M 16 0 C 7.163 0 0 7.163 0 16 L 3.556 16 C 3.556 9.127 9.127 3.556 16 3.556 Z"
-                          fill="url(#paint0_linear_359)"
-                        />
-                      </svg>
-                      <svg
-                        aria-hidden="true"
-                        class="MuiSvgIcon-root MuiSvgIcon-fontSizeLarge css-1djwm8g-MuiSvgIcon-root"
-                        focusable="false"
-                        style="margin-left: -6px; z-index: 1; font-size: 24px;"
-                        viewBox="0 0 32 32"
-                      >
-                        <defs>
-                          <style>
-                            .fantom_svg__cls-1{fill:#fff;fill-rule:evenodd}
-                          </style>
-                          <mask
-                            height="20"
-                            id="fantom_svg__mask"
-                            maskUnits="userSpaceOnUse"
-                            width="93.1"
-                            x="10"
-                            y="6"
-                          >
-                            <path
-                              class="fantom_svg__cls-1"
-                              d="M10 6h93.1v20H10Z"
-                              id="fantom_svg__a"
-                            />
-                          </mask>
-                        </defs>
-                        <g
-                          data-name="Layer 2"
-                          id="fantom_svg__Layer_2"
-                        >
-                          <g
-                            data-name="Layer 1"
-                            id="fantom_svg__Layer_1-2"
-                          >
-                            <circle
-                              cx="16"
-                              cy="16"
-                              r="16"
-                              style="fill: #13b5ec;"
-                            />
-                            <path
-                              class="fantom_svg__cls-1"
-                              d="m17.2 12.9 3.6-2.1V15Zm3.6 9L16 24.7l-4.8-2.8V17l4.8 2.8 4.8-2.8Zm-9.6-11.1 3.6 2.1-3.6 2.1Zm5.4 3.1 3.6 2.1-3.6 2.1Zm-1.2 4.2L11.8 16l3.6-2.1Zm4.8-8.3L16 12.2l-4.2-2.4L16 7.3ZM10 9.4v13.1l6 3.4 6-3.4V9.4L16 6Z"
-                              style="mask: url(#fantom_svg__mask);"
-                            />
-                          </g>
-                        </g>
-                      </svg>
-                    </div>
-                    <p
-                      class="MuiTypography-root MuiTypography-body1 css-haqq9q-MuiTypography-root"
-                      style="line-height: 1.4; margin-left: 14px; margin-right: 10px;"
-                    >
-=======
->>>>>>> 5c5b7971
-                      gOHM-wFTM
-                    </p>
-                    <svg
-                      aria-hidden="true"
-                      class="MuiSvgIcon-root MuiSvgIcon-fontSizeLarge css-1djwm8g-MuiSvgIcon-root"
-                      focusable="false"
-                      style="font-size: 15px;"
-                      viewBox="0 0 32 32"
-                    >
-                      <defs>
-                        <style>
-                          .fantom_svg__cls-1{fill:#fff;fill-rule:evenodd}
-                        </style>
-                        <mask
-                          height="20"
-                          id="fantom_svg__mask"
-                          maskUnits="userSpaceOnUse"
-                          width="93.1"
-                          x="10"
-                          y="6"
-                        >
-                          <path
-                            class="fantom_svg__cls-1"
-                            d="M10 6h93.1v20H10Z"
-                            id="fantom_svg__a"
-                          />
-                        </mask>
-                      </defs>
-                      <g
-                        data-name="Layer 2"
-                        id="fantom_svg__Layer_2"
-                      >
-                        <g
-                          data-name="Layer 1"
-                          id="fantom_svg__Layer_1-2"
-                        >
-                          <circle
-                            cx="16"
-                            cy="16"
-                            r="16"
-                            style="fill: #13b5ec;"
-                          />
-                          <path
-                            class="fantom_svg__cls-1"
-                            d="m17.2 12.9 3.6-2.1V15Zm3.6 9L16 24.7l-4.8-2.8V17l4.8 2.8 4.8-2.8Zm-9.6-11.1 3.6 2.1-3.6 2.1Zm5.4 3.1 3.6 2.1-3.6 2.1Zm-1.2 4.2L11.8 16l3.6-2.1Zm4.8-8.3L16 12.2l-4.2-2.4L16 7.3ZM10 9.4v13.1l6 3.4 6-3.4V9.4L16 6Z"
-                            style="mask: url(#fantom_svg__mask);"
-                          />
-                        </g>
-                      </g>
-                    </svg>
-                  </div>
-                </td>
-                <td
-                  class="MuiTableCell-root MuiTableCell-sizeMedium css-1hlfqas-MuiTableCell-root"
-                  style="padding: 8px 0px;"
-                >
-                  <p
-                    class="MuiTypography-root MuiTypography-body1 css-haqq9q-MuiTypography-root"
-                    style="line-height: 1.4;"
-                  >
-                    <span
-                      class="MuiSkeleton-root MuiSkeleton-text MuiSkeleton-pulse css-1l7q9tc-MuiSkeleton-root"
-                      style="width: 60px;"
-                    />
-                  </p>
-                </td>
-                <td
-                  class="MuiTableCell-root MuiTableCell-sizeMedium css-1hlfqas-MuiTableCell-root"
-                  style="padding: 8px 0px;"
-                >
-                  <p
-                    class="MuiTypography-root MuiTypography-body1 css-haqq9q-MuiTypography-root"
-                    style="line-height: 1.4;"
-                  >
-                    0.00%
-                  </p>
-                </td>
-                <td
-                  class="MuiTableCell-root MuiTableCell-sizeMedium css-1hlfqas-MuiTableCell-root"
-                  style="padding: 8px 0px;"
-                >
-                  <a
-                    class="MuiButton-root MuiButton-outlined MuiButton-outlinedPrimary MuiButton-sizeMedium MuiButton-outlinedSizeMedium MuiButton-disableElevation MuiButton-fullWidth MuiButtonBase-root custom-root  css-1j77ta-MuiButtonBase-root-MuiButton-root"
+                    class="MuiButton-root MuiButton-outlined MuiButton-outlinedPrimary MuiButton-sizeMedium MuiButton-outlinedSizeMedium MuiButton-disableElevation MuiButton-fullWidth MuiButtonBase-root custom-root  css-1awd26d-MuiButtonBase-root-MuiButton-root"
                     href="https://beets.fi/#/pool/0xf7bf0f161d3240488807ffa23894452246049916000200000000000000000198"
                     rel="noopener noreferrer"
                     tabindex="0"
@@ -2110,7 +1883,7 @@
                   style="padding: 8px 0px;"
                 >
                   <a
-                    class="MuiButton-root MuiButton-outlined MuiButton-outlinedPrimary MuiButton-sizeMedium MuiButton-outlinedSizeMedium MuiButton-disableElevation MuiButton-fullWidth MuiButtonBase-root custom-root  css-1j77ta-MuiButtonBase-root-MuiButton-root"
+                    class="MuiButton-root MuiButton-outlined MuiButton-outlinedPrimary MuiButton-sizeMedium MuiButton-outlinedSizeMedium MuiButton-disableElevation MuiButton-fullWidth MuiButtonBase-root custom-root  css-1awd26d-MuiButtonBase-root-MuiButton-root"
                     href="https://jonesdao.io/farms"
                     rel="noopener noreferrer"
                     tabindex="0"
@@ -2320,7 +2093,7 @@
                   style="padding: 8px 0px;"
                 >
                   <a
-                    class="MuiButton-root MuiButton-outlined MuiButton-outlinedPrimary MuiButton-sizeMedium MuiButton-outlinedSizeMedium MuiButton-disableElevation MuiButton-fullWidth MuiButtonBase-root custom-root  css-1j77ta-MuiButtonBase-root-MuiButton-root"
+                    class="MuiButton-root MuiButton-outlined MuiButton-outlinedPrimary MuiButton-sizeMedium MuiButton-outlinedSizeMedium MuiButton-disableElevation MuiButton-fullWidth MuiButtonBase-root custom-root  css-1awd26d-MuiButtonBase-root-MuiButton-root"
                     href="https://app.balancer.fi/#/pool/0xc45d42f801105e861e86658648e3678ad7aa70f900010000000000000000011e"
                     rel="noopener noreferrer"
                     tabindex="0"
@@ -2509,7 +2282,7 @@
                   style="padding: 8px 0px;"
                 >
                   <a
-                    class="MuiButton-root MuiButton-outlined MuiButton-outlinedPrimary MuiButton-sizeMedium MuiButton-outlinedSizeMedium MuiButton-disableElevation MuiButton-fullWidth MuiButtonBase-root custom-root  css-1j77ta-MuiButtonBase-root-MuiButton-root"
+                    class="MuiButton-root MuiButton-outlined MuiButton-outlinedPrimary MuiButton-sizeMedium MuiButton-outlinedSizeMedium MuiButton-disableElevation MuiButton-fullWidth MuiButtonBase-root custom-root  css-1awd26d-MuiButtonBase-root-MuiButton-root"
                     href="https://curve.fi/factory-crypto/21/deposit"
                     rel="noopener noreferrer"
                     tabindex="0"
@@ -2698,7 +2471,7 @@
                   style="padding: 8px 0px;"
                 >
                   <a
-                    class="MuiButton-root MuiButton-outlined MuiButton-outlinedPrimary MuiButton-sizeMedium MuiButton-outlinedSizeMedium MuiButton-disableElevation MuiButton-fullWidth MuiButtonBase-root custom-root  css-1j77ta-MuiButtonBase-root-MuiButton-root"
+                    class="MuiButton-root MuiButton-outlined MuiButton-outlinedPrimary MuiButton-sizeMedium MuiButton-outlinedSizeMedium MuiButton-disableElevation MuiButton-fullWidth MuiButtonBase-root custom-root  css-1awd26d-MuiButtonBase-root-MuiButton-root"
                     href="https://www.convexfinance.com/stake"
                     rel="noopener noreferrer"
                     tabindex="0"
@@ -2883,13 +2656,8 @@
                   style="padding: 8px 0px;"
                 >
                   <a
-<<<<<<< HEAD
-                    class="MuiButton-root MuiButton-outlined MuiButton-outlinedPrimary MuiButton-sizeMedium MuiButton-outlinedSizeMedium MuiButton-disableElevation MuiButton-fullWidth MuiButtonBase-root custom-root  css-1j77ta-MuiButtonBase-root-MuiButton-root"
-                    href="https://app.frax.finance/staking/univ2-frax-ohm"
-=======
-                    class="MuiButton-root MuiButton-outlined MuiButton-outlinedSecondary MuiButton-sizeSmall MuiButton-outlinedSizeSmall MuiButton-disableElevation MuiButton-fullWidth MuiButtonBase-root Button-root undefined css-6dncw-MuiButtonBase-root-MuiButton-root"
+                    class="MuiButton-root MuiButton-outlined MuiButton-outlinedPrimary MuiButton-sizeMedium MuiButton-outlinedSizeMedium MuiButton-disableElevation MuiButton-fullWidth MuiButtonBase-root custom-root  css-1awd26d-MuiButtonBase-root-MuiButton-root"
                     href="https://facts.frax.finance/pools/0x38633ed142BCc8128b45aB04A2e4A6e53774699F"
->>>>>>> 5c5b7971
                     rel="noopener noreferrer"
                     tabindex="0"
                     target="_blank"
@@ -3130,7 +2898,7 @@
                   style=""
                 >
                   <button
-                    class="MuiButton-root MuiButton-contained MuiButton-containedPrimary MuiButton-sizeMedium MuiButton-containedSizeMedium MuiButton-disableElevation MuiButtonBase-root custom-root  css-1d0yu0y-MuiButtonBase-root-MuiButton-root"
+                    class="MuiButton-root MuiButton-contained MuiButton-containedPrimary MuiButton-sizeMedium MuiButton-containedSizeMedium MuiButton-disableElevation MuiButtonBase-root custom-root  css-6ewrs0-MuiButtonBase-root-MuiButton-root"
                     tabindex="0"
                     type="button"
                   >
@@ -3665,7 +3433,7 @@
                   style="padding: 8px 0px;"
                 >
                   <a
-                    class="MuiButton-root MuiButton-outlined MuiButton-outlinedPrimary MuiButton-sizeMedium MuiButton-outlinedSizeMedium MuiButton-disableElevation MuiButton-fullWidth MuiButtonBase-root custom-root  css-1j77ta-MuiButtonBase-root-MuiButton-root"
+                    class="MuiButton-root MuiButton-outlined MuiButton-outlinedPrimary MuiButton-sizeMedium MuiButton-outlinedSizeMedium MuiButton-disableElevation MuiButton-fullWidth MuiButtonBase-root custom-root  css-1awd26d-MuiButtonBase-root-MuiButton-root"
                     href="https://app.sushi.com/farm?filter=2x"
                     rel="noopener noreferrer"
                     tabindex="0"
@@ -3851,7 +3619,7 @@
                   style="padding: 8px 0px;"
                 >
                   <a
-                    class="MuiButton-root MuiButton-outlined MuiButton-outlinedPrimary MuiButton-sizeMedium MuiButton-outlinedSizeMedium MuiButton-disableElevation MuiButton-fullWidth MuiButtonBase-root custom-root  css-1j77ta-MuiButtonBase-root-MuiButton-root"
+                    class="MuiButton-root MuiButton-outlined MuiButton-outlinedPrimary MuiButton-sizeMedium MuiButton-outlinedSizeMedium MuiButton-disableElevation MuiButton-fullWidth MuiButtonBase-root custom-root  css-1awd26d-MuiButtonBase-root-MuiButton-root"
                     href="https://app.sushi.com/farm?filter=2x"
                     rel="noopener noreferrer"
                     tabindex="0"
@@ -4011,7 +3779,7 @@
                   style="padding: 8px 0px;"
                 >
                   <a
-                    class="MuiButton-root MuiButton-outlined MuiButton-outlinedPrimary MuiButton-sizeMedium MuiButton-outlinedSizeMedium MuiButton-disableElevation MuiButton-fullWidth MuiButtonBase-root custom-root  css-1j77ta-MuiButtonBase-root-MuiButton-root"
+                    class="MuiButton-root MuiButton-outlined MuiButton-outlinedPrimary MuiButton-sizeMedium MuiButton-outlinedSizeMedium MuiButton-disableElevation MuiButton-fullWidth MuiButtonBase-root custom-root  css-1awd26d-MuiButtonBase-root-MuiButton-root"
                     href="https://traderjoexyz.com/farm/0xB674f93952F02F2538214D4572Aa47F262e990Ff-0x188bED1968b795d5c9022F6a0bb5931Ac4c18F00"
                     rel="noopener noreferrer"
                     tabindex="0"
@@ -4153,8 +3921,7 @@
                       class="MuiTypography-root MuiTypography-body1 css-haqq9q-MuiTypography-root"
                       style="line-height: 1.4; margin-left: 14px; margin-right: 10px;"
                     >
-<<<<<<< HEAD
-                      gOHM-FTM
+                      gOHM-wFTM
                     </p>
                     <svg
                       aria-hidden="true"
@@ -4236,233 +4003,7 @@
                   style="padding: 8px 0px;"
                 >
                   <a
-                    class="MuiButton-root MuiButton-outlined MuiButton-outlinedPrimary MuiButton-sizeMedium MuiButton-outlinedSizeMedium MuiButton-disableElevation MuiButton-fullWidth MuiButtonBase-root custom-root  css-1j77ta-MuiButtonBase-root-MuiButton-root"
-                    href="https://app.spiritswap.finance/#/farms/allfarms"
-                    rel="noopener noreferrer"
-                    tabindex="0"
-                    target="_blank"
-                  >
-                    Stake on
-                     
-                    Spirit
-                    <span
-                      class="MuiButton-endIcon MuiButton-iconSizeMedium css-1gnd1fd-MuiButton-endIcon"
-                    >
-                      <svg
-                        aria-hidden="true"
-                        class="MuiSvgIcon-root MuiSvgIcon-fontSizeLarge css-1562cnx-MuiSvgIcon-root"
-                        focusable="false"
-                        viewBox="0 0 20 20"
-                      >
-                        <path
-                          d="M4.297 17.445h9.539c1.523 0 2.305-.78 2.305-2.28v-9.58c0-1.507-.782-2.288-2.305-2.288h-9.54c-1.523 0-2.304.773-2.304 2.289v9.578c0 1.508.781 2.281 2.305 2.281Zm.016-.968c-.875 0-1.352-.461-1.352-1.368V5.633c0-.899.477-1.367 1.352-1.367h9.5c.867 0 1.359.468 1.359 1.367v9.476c0 .907-.492 1.368-1.36 1.368h-9.5Zm7.296-4.235c.266 0 .438-.195.438-.476V7.867c0-.344-.188-.492-.492-.492H7.64c-.29 0-.47.172-.47.438 0 .265.188.445.477.445H9.53l1.133-.078-1.055.992-3.382 3.383a.476.476 0 0 0-.149.328c0 .273.18.453.453.453a.47.47 0 0 0 .344-.149L10.25 9.82l.984-1.047-.078 1.282v1.718c0 .29.18.47.453.47Z"
-                        />
-                      </svg>
-                    </span>
-                  </a>
-                </td>
-              </tr>
-              <tr
-                class="MuiTableRow-root css-xjst8z-MuiTableRow-root"
-              >
-                <td
-                  class="MuiTableCell-root MuiTableCell-sizeMedium css-1hlfqas-MuiTableCell-root"
-                  style="padding: 8px 0px;"
-                >
-                  <div
-                    class="MuiBox-root css-u4p24i"
-                    style="white-space: nowrap;"
-                  >
-                    <div
-                      class="MuiBox-root css-1xhj18k"
-                    >
-                      <svg
-                        aria-hidden="true"
-                        class="MuiSvgIcon-root MuiSvgIcon-fontSizeLarge css-1djwm8g-MuiSvgIcon-root"
-                        focusable="false"
-                        style="z-index: 1; font-size: 24px;"
-                        viewBox="0 0 32 32"
-                      >
-                        <defs>
-                          <lineargradient
-                            gradientTransform="matrix(0.177778, 0, 0, 0.177778, 1.777779, 1.777779)"
-                            gradientUnits="userSpaceOnUse"
-                            id="paint0_linear_359"
-                            x1="80"
-                            x2="80"
-                            y1="-84"
-                            y2="256"
-                          >
-                            <stop
-                              offset="0.1949"
-                              stop-color="#708B96"
-                            />
-                            <stop
-                              offset="1"
-                              stop-color="#F7FBE7"
-                            />
-                          </lineargradient>
-                        </defs>
-                        <path
-                          d="M 1.778 16 C 1.778 8.145 8.145 1.778 16 1.778 C 23.855 1.778 30.222 8.145 30.222 16 C 30.222 23.855 23.855 30.222 16 30.222 C 8.145 30.222 1.778 23.855 1.778 16 Z"
-                          fill="#fff"
-                        />
-                        <rect
-                          fill="#fff"
-                          height="12.516"
-                          width="12.516"
-                          x="9.742"
-                          y="9.771"
-                        />
-                        <path
-                          clip-rule="evenodd"
-                          d="M 14.635 22.286 L 14.635 19.916 C 12.852 19.355 11.563 17.725 11.563 15.801 C 11.563 13.413 13.549 11.477 16 11.477 C 18.451 11.477 20.437 13.413 20.437 15.801 C 20.437 17.725 19.148 19.355 17.365 19.916 L 17.365 21.658 L 17.365 22.258 L 17.365 22.286 L 22.258 22.286 L 22.258 20.523 L 19.842 20.523 C 21.295 19.421 22.229 17.709 22.229 15.787 C 22.229 12.464 19.44 9.771 16 9.771 C 12.56 9.771 9.771 12.464 9.771 15.787 C 9.771 17.709 10.705 19.421 12.158 20.523 L 9.742 20.523 L 9.742 22.286 Z"
-                          fill="#708b96"
-                          fill-rule="evenodd"
-                        />
-                        <path
-                          d="M 16 28.444 C 9.127 28.444 3.556 22.873 3.556 16 L 0 16 C 0 24.837 7.163 32 16 32 Z M 28.444 16 C 28.444 22.873 22.873 28.444 16 28.444 L 16 32 C 24.837 32 32 24.837 32 16 Z M 16 3.556 C 22.873 3.556 28.444 9.127 28.444 16 L 32 16 C 32 7.163 24.837 0 16 0 Z M 16 0 C 7.163 0 0 7.163 0 16 L 3.556 16 C 3.556 9.127 9.127 3.556 16 3.556 Z"
-                          fill="url(#paint0_linear_359)"
-                        />
-                      </svg>
-                      <svg
-                        aria-hidden="true"
-                        class="MuiSvgIcon-root MuiSvgIcon-fontSizeLarge css-1djwm8g-MuiSvgIcon-root"
-                        focusable="false"
-                        style="margin-left: -6px; z-index: 1; font-size: 24px;"
-                        viewBox="0 0 32 32"
-                      >
-                        <defs>
-                          <style>
-                            .fantom_svg__cls-1{fill:#fff;fill-rule:evenodd}
-                          </style>
-                          <mask
-                            height="20"
-                            id="fantom_svg__mask"
-                            maskUnits="userSpaceOnUse"
-                            width="93.1"
-                            x="10"
-                            y="6"
-                          >
-                            <path
-                              class="fantom_svg__cls-1"
-                              d="M10 6h93.1v20H10Z"
-                              id="fantom_svg__a"
-                            />
-                          </mask>
-                        </defs>
-                        <g
-                          data-name="Layer 2"
-                          id="fantom_svg__Layer_2"
-                        >
-                          <g
-                            data-name="Layer 1"
-                            id="fantom_svg__Layer_1-2"
-                          >
-                            <circle
-                              cx="16"
-                              cy="16"
-                              r="16"
-                              style="fill: #13b5ec;"
-                            />
-                            <path
-                              class="fantom_svg__cls-1"
-                              d="m17.2 12.9 3.6-2.1V15Zm3.6 9L16 24.7l-4.8-2.8V17l4.8 2.8 4.8-2.8Zm-9.6-11.1 3.6 2.1-3.6 2.1Zm5.4 3.1 3.6 2.1-3.6 2.1Zm-1.2 4.2L11.8 16l3.6-2.1Zm4.8-8.3L16 12.2l-4.2-2.4L16 7.3ZM10 9.4v13.1l6 3.4 6-3.4V9.4L16 6Z"
-                              style="mask: url(#fantom_svg__mask);"
-                            />
-                          </g>
-                        </g>
-                      </svg>
-                    </div>
-                    <p
-                      class="MuiTypography-root MuiTypography-body1 css-haqq9q-MuiTypography-root"
-                      style="line-height: 1.4; margin-left: 14px; margin-right: 10px;"
-                    >
-=======
->>>>>>> 5c5b7971
-                      gOHM-wFTM
-                    </p>
-                    <svg
-                      aria-hidden="true"
-                      class="MuiSvgIcon-root MuiSvgIcon-fontSizeLarge css-1djwm8g-MuiSvgIcon-root"
-                      focusable="false"
-                      style="font-size: 15px;"
-                      viewBox="0 0 32 32"
-                    >
-                      <defs>
-                        <style>
-                          .fantom_svg__cls-1{fill:#fff;fill-rule:evenodd}
-                        </style>
-                        <mask
-                          height="20"
-                          id="fantom_svg__mask"
-                          maskUnits="userSpaceOnUse"
-                          width="93.1"
-                          x="10"
-                          y="6"
-                        >
-                          <path
-                            class="fantom_svg__cls-1"
-                            d="M10 6h93.1v20H10Z"
-                            id="fantom_svg__a"
-                          />
-                        </mask>
-                      </defs>
-                      <g
-                        data-name="Layer 2"
-                        id="fantom_svg__Layer_2"
-                      >
-                        <g
-                          data-name="Layer 1"
-                          id="fantom_svg__Layer_1-2"
-                        >
-                          <circle
-                            cx="16"
-                            cy="16"
-                            r="16"
-                            style="fill: #13b5ec;"
-                          />
-                          <path
-                            class="fantom_svg__cls-1"
-                            d="m17.2 12.9 3.6-2.1V15Zm3.6 9L16 24.7l-4.8-2.8V17l4.8 2.8 4.8-2.8Zm-9.6-11.1 3.6 2.1-3.6 2.1Zm5.4 3.1 3.6 2.1-3.6 2.1Zm-1.2 4.2L11.8 16l3.6-2.1Zm4.8-8.3L16 12.2l-4.2-2.4L16 7.3ZM10 9.4v13.1l6 3.4 6-3.4V9.4L16 6Z"
-                            style="mask: url(#fantom_svg__mask);"
-                          />
-                        </g>
-                      </g>
-                    </svg>
-                  </div>
-                </td>
-                <td
-                  class="MuiTableCell-root MuiTableCell-sizeMedium css-1hlfqas-MuiTableCell-root"
-                  style="padding: 8px 0px;"
-                >
-                  <p
-                    class="MuiTypography-root MuiTypography-body1 css-haqq9q-MuiTypography-root"
-                    style="line-height: 1.4;"
-                  >
-                    <span
-                      class="MuiSkeleton-root MuiSkeleton-text MuiSkeleton-pulse css-1l7q9tc-MuiSkeleton-root"
-                      style="width: 60px;"
-                    />
-                  </p>
-                </td>
-                <td
-                  class="MuiTableCell-root MuiTableCell-sizeMedium css-1hlfqas-MuiTableCell-root"
-                  style="padding: 8px 0px;"
-                >
-                  <p
-                    class="MuiTypography-root MuiTypography-body1 css-haqq9q-MuiTypography-root"
-                    style="line-height: 1.4;"
-                  >
-                    0.00%
-                  </p>
-                </td>
-                <td
-                  class="MuiTableCell-root MuiTableCell-sizeMedium css-1hlfqas-MuiTableCell-root"
-                  style="padding: 8px 0px;"
-                >
-                  <a
-                    class="MuiButton-root MuiButton-outlined MuiButton-outlinedPrimary MuiButton-sizeMedium MuiButton-outlinedSizeMedium MuiButton-disableElevation MuiButton-fullWidth MuiButtonBase-root custom-root  css-1j77ta-MuiButtonBase-root-MuiButton-root"
+                    class="MuiButton-root MuiButton-outlined MuiButton-outlinedPrimary MuiButton-sizeMedium MuiButton-outlinedSizeMedium MuiButton-disableElevation MuiButton-fullWidth MuiButtonBase-root custom-root  css-1awd26d-MuiButtonBase-root-MuiButton-root"
                     href="https://beets.fi/#/pool/0xf7bf0f161d3240488807ffa23894452246049916000200000000000000000198"
                     rel="noopener noreferrer"
                     tabindex="0"
@@ -5033,7 +4574,7 @@
                   style="padding: 8px 0px;"
                 >
                   <a
-                    class="MuiButton-root MuiButton-outlined MuiButton-outlinedPrimary MuiButton-sizeMedium MuiButton-outlinedSizeMedium MuiButton-disableElevation MuiButton-fullWidth MuiButtonBase-root custom-root  css-1j77ta-MuiButtonBase-root-MuiButton-root"
+                    class="MuiButton-root MuiButton-outlined MuiButton-outlinedPrimary MuiButton-sizeMedium MuiButton-outlinedSizeMedium MuiButton-disableElevation MuiButton-fullWidth MuiButtonBase-root custom-root  css-1awd26d-MuiButtonBase-root-MuiButton-root"
                     href="https://jonesdao.io/farms"
                     rel="noopener noreferrer"
                     tabindex="0"
@@ -5243,7 +4784,7 @@
                   style="padding: 8px 0px;"
                 >
                   <a
-                    class="MuiButton-root MuiButton-outlined MuiButton-outlinedPrimary MuiButton-sizeMedium MuiButton-outlinedSizeMedium MuiButton-disableElevation MuiButton-fullWidth MuiButtonBase-root custom-root  css-1j77ta-MuiButtonBase-root-MuiButton-root"
+                    class="MuiButton-root MuiButton-outlined MuiButton-outlinedPrimary MuiButton-sizeMedium MuiButton-outlinedSizeMedium MuiButton-disableElevation MuiButton-fullWidth MuiButtonBase-root custom-root  css-1awd26d-MuiButtonBase-root-MuiButton-root"
                     href="https://app.balancer.fi/#/pool/0xc45d42f801105e861e86658648e3678ad7aa70f900010000000000000000011e"
                     rel="noopener noreferrer"
                     tabindex="0"
@@ -5432,7 +4973,7 @@
                   style="padding: 8px 0px;"
                 >
                   <a
-                    class="MuiButton-root MuiButton-outlined MuiButton-outlinedPrimary MuiButton-sizeMedium MuiButton-outlinedSizeMedium MuiButton-disableElevation MuiButton-fullWidth MuiButtonBase-root custom-root  css-1j77ta-MuiButtonBase-root-MuiButton-root"
+                    class="MuiButton-root MuiButton-outlined MuiButton-outlinedPrimary MuiButton-sizeMedium MuiButton-outlinedSizeMedium MuiButton-disableElevation MuiButton-fullWidth MuiButtonBase-root custom-root  css-1awd26d-MuiButtonBase-root-MuiButton-root"
                     href="https://curve.fi/factory-crypto/21/deposit"
                     rel="noopener noreferrer"
                     tabindex="0"
@@ -5621,7 +5162,7 @@
                   style="padding: 8px 0px;"
                 >
                   <a
-                    class="MuiButton-root MuiButton-outlined MuiButton-outlinedPrimary MuiButton-sizeMedium MuiButton-outlinedSizeMedium MuiButton-disableElevation MuiButton-fullWidth MuiButtonBase-root custom-root  css-1j77ta-MuiButtonBase-root-MuiButton-root"
+                    class="MuiButton-root MuiButton-outlined MuiButton-outlinedPrimary MuiButton-sizeMedium MuiButton-outlinedSizeMedium MuiButton-disableElevation MuiButton-fullWidth MuiButtonBase-root custom-root  css-1awd26d-MuiButtonBase-root-MuiButton-root"
                     href="https://www.convexfinance.com/stake"
                     rel="noopener noreferrer"
                     tabindex="0"
@@ -5806,13 +5347,8 @@
                   style="padding: 8px 0px;"
                 >
                   <a
-<<<<<<< HEAD
-                    class="MuiButton-root MuiButton-outlined MuiButton-outlinedPrimary MuiButton-sizeMedium MuiButton-outlinedSizeMedium MuiButton-disableElevation MuiButton-fullWidth MuiButtonBase-root custom-root  css-1j77ta-MuiButtonBase-root-MuiButton-root"
-                    href="https://app.frax.finance/staking/univ2-frax-ohm"
-=======
-                    class="MuiButton-root MuiButton-outlined MuiButton-outlinedSecondary MuiButton-sizeSmall MuiButton-outlinedSizeSmall MuiButton-disableElevation MuiButton-fullWidth MuiButtonBase-root Button-root undefined css-6dncw-MuiButtonBase-root-MuiButton-root"
+                    class="MuiButton-root MuiButton-outlined MuiButton-outlinedPrimary MuiButton-sizeMedium MuiButton-outlinedSizeMedium MuiButton-disableElevation MuiButton-fullWidth MuiButtonBase-root custom-root  css-1awd26d-MuiButtonBase-root-MuiButton-root"
                     href="https://facts.frax.finance/pools/0x38633ed142BCc8128b45aB04A2e4A6e53774699F"
->>>>>>> 5c5b7971
                     rel="noopener noreferrer"
                     tabindex="0"
                     target="_blank"
