// Jest Snapshot v1, https://goo.gl/fbAQLP

exports[`Mobile Resolution should render all supported multi chain staking contracts for mobile 1`] = `
<div>
  <div
    id="stake-view"
  >
    <div
      class="MuiPaper-root MuiPaper-elevation MuiPaper-rounded MuiPaper-elevation0 helloooooo Paper-root  css-m19e0g-MuiPaper-root"
      style="transform: none; webkit-transition: transform 225ms cubic-bezier(0.4, 0, 0.2, 1) 0ms; transition: transform 225ms cubic-bezier(0.4, 0, 0.2, 1) 0ms;"
    >
      <div
        class="MuiGrid-root MuiGrid-container MuiGrid-spacing-xs-2 MuiGrid-direction-xs-column css-1y6dg9a-MuiGrid-root"
      >
        <div
          class="MuiGrid-root MuiGrid-item card-header css-159wrwf-MuiGrid-root"
        >
          <div
            class="MuiBox-root css-gg4vpm"
          >
            <div
              class="MuiBox-root css-1xhj18k"
            >
              <h5
                class="MuiTypography-root MuiTypography-h5 header-text css-903ewo-MuiTypography-root"
              >
                Single Stake (3, 3)
              </h5>
            </div>
            <div
              class="top-right"
            />
          </div>
          <div
            class="MuiBox-root css-k008qs"
          >
            <div
              class="rebase-timer MuiBox-root css-0"
            >
              <p
                class="MuiTypography-root MuiTypography-body2 css-112gc2l-MuiTypography-root"
              >
                <span
                  class="MuiSkeleton-root MuiSkeleton-text MuiSkeleton-pulse css-1l7q9tc-MuiSkeleton-root"
                  style="width: 155px;"
                />
              </p>
            </div>
          </div>
        </div>
        <div
          class="MuiGrid-root MuiGrid-item css-159wrwf-MuiGrid-root"
        >
          <div
            class="MuiBox-root css-15i1vgz"
          >
            <div
              class="MuiGrid-root css-vz6rvy-MuiGrid-root"
            >
              <div
                class="MuiBox-root css-rjww1q"
              >
                <div
                  class="MuiGrid-root MuiGrid-container MuiGrid-spacing-xs-2 css-1wlo379-MuiGrid-root"
                >
                  <div
                    class="MuiGrid-root MuiGrid-item MuiGrid-grid-xs-12 MuiGrid-grid-sm-4 css-wmkgw3-MuiGrid-root"
                  >
                    <div
                      class="Metric-root stake-apy css-1xkrsym"
                    >
                      <div
                        class="MuiBox-root css-1di3kc0"
                      >
                        <p
                          class="MuiTypography-root MuiTypography-body1 Metric-label css-tlko1g-MuiTypography-root"
                        >
                          APY
                        </p>
                        <p
                          class="MuiTypography-root MuiTypography-body1 Metric-metric css-69sme-MuiTypography-root"
                          style="width: 100%;"
                        >
                          <span
                            class="MuiSkeleton-root MuiSkeleton-text MuiSkeleton-pulse css-1l7q9tc-MuiSkeleton-root"
                            style="width: 100%;"
                          />
                        </p>
                      </div>
                    </div>
                  </div>
                  <div
                    class="MuiGrid-root MuiGrid-item MuiGrid-grid-xs-12 MuiGrid-grid-sm-4 css-wmkgw3-MuiGrid-root"
                  >
                    <div
                      class="Metric-root stake-tvl css-1xkrsym"
                    >
                      <div
                        class="MuiBox-root css-1di3kc0"
                      >
                        <p
                          class="MuiTypography-root MuiTypography-body1 Metric-label css-tlko1g-MuiTypography-root"
                        >
                          Total Value Deposited
                        </p>
                        <p
                          class="MuiTypography-root MuiTypography-body1 Metric-metric css-69sme-MuiTypography-root"
                          style="width: 100%;"
                        >
                          <span
                            class="MuiSkeleton-root MuiSkeleton-text MuiSkeleton-pulse css-1l7q9tc-MuiSkeleton-root"
                            style="width: 100%;"
                          />
                        </p>
                      </div>
                    </div>
                  </div>
                  <div
                    class="MuiGrid-root MuiGrid-item MuiGrid-grid-xs-12 MuiGrid-grid-sm-4 css-wmkgw3-MuiGrid-root"
                  >
                    <div
                      class="Metric-root stake-index css-1xkrsym"
                    >
                      <div
                        class="MuiBox-root css-1di3kc0"
                      >
                        <p
                          class="MuiTypography-root MuiTypography-body1 Metric-label css-tlko1g-MuiTypography-root"
                        >
                          Current Index
                          <div
                            class="MuiBox-root css-w341jy"
                            style="font-size: 14px;"
                          >
                            <div
                              class="MuiBox-root css-0"
                              style="display: inline-flex; justify-content: center; align-self: center;"
                            >
                              <svg
                                aria-hidden="true"
                                class="MuiSvgIcon-root MuiSvgIcon-fontSizeSmall info-icon css-1fx2bp7-MuiSvgIcon-root"
                                focusable="false"
                                style="margin: 0px 5px; font-size: 1em;"
                                viewBox="0 0 20 20"
                              >
                                <path
                                  d="M 10 20 C 15.475 20 20 15.473 20 10 C 20 4.518 15.473 0 9.991 0 C 4.516 0 0 4.518 0 10 C 0 15.475 4.527 20 10 20 Z M 10 18.705 C 5.189 18.714 1.287 14.812 1.297 10.001 C 1.28 5.189 5.179 1.281 9.991 1.285 C 14.807 1.28 18.714 5.182 18.714 9.999 C 18.719 14.811 14.813 18.712 10 18.702 Z M 9.941 6.242 C 10.559 6.242 11.038 5.763 11.038 5.156 C 11.043 4.547 10.549 4.053 9.94 4.058 C 9.334 4.057 8.842 4.55 8.844 5.156 C 8.843 5.761 9.337 6.249 9.941 6.242 Z M 8.216 15.444 L 12.303 15.444 C 12.623 15.444 12.871 15.204 12.871 14.895 C 12.87 14.584 12.615 14.334 12.303 14.338 L 10.868 14.338 L 10.868 8.754 C 10.868 8.346 10.658 8.065 10.269 8.065 L 8.345 8.065 C 7.919 8.045 7.631 8.493 7.826 8.872 C 7.925 9.065 8.128 9.182 8.345 9.172 L 9.652 9.172 L 9.652 14.338 L 8.216 14.338 C 7.905 14.334 7.649 14.584 7.648 14.895 C 7.648 15.204 7.897 15.444 8.216 15.444 Z"
                                />
                              </svg>
                            </div>
                          </div>
                        </p>
                        <p
                          class="MuiTypography-root MuiTypography-body1 Metric-metric css-69sme-MuiTypography-root"
                          style="width: 100%;"
                        >
                          <span
                            class="MuiSkeleton-root MuiSkeleton-text MuiSkeleton-pulse css-1l7q9tc-MuiSkeleton-root"
                            style="width: 100%;"
                          />
                        </p>
                      </div>
                    </div>
                  </div>
                </div>
              </div>
            </div>
          </div>
          <div
            class="MuiBox-root css-dvxtzn"
          >
            <div
              class="MuiBox-root css-1upilqn"
            >
              <button
                class="MuiButton-root MuiButton-contained MuiButton-containedPrimary MuiButton-sizeLarge MuiButton-containedSizeLarge MuiButton-disableElevation MuiButtonBase-root Button-root undefined css-1s3qiyy-MuiButtonBase-root-MuiButton-root"
                style="font-size: 1.2857rem;"
                tabindex="0"
                type="button"
              >
                Connect Wallet
              </button>
            </div>
            <h6
              class="MuiTypography-root MuiTypography-h6 css-rg0wkx-MuiTypography-root"
            >
              Connect your wallet to stake OHM
            </h6>
          </div>
        </div>
      </div>
    </div>
    <div
<<<<<<< HEAD
      class="MuiPaper-root MuiPaper-elevation MuiPaper-rounded MuiPaper-elevation0 helloooooo Paper-root  css-m19e0g-MuiPaper-root"
=======
      class="MuiPaper-root makeStyles-root-1 makeStyles-root-55  MuiPaper-elevation0 MuiPaper-rounded"
>>>>>>> c81d6b2b
      style="transform: none; webkit-transition: transform 225ms cubic-bezier(0.4, 0, 0.2, 1) 0ms; transition: transform 225ms cubic-bezier(0.4, 0, 0.2, 1) 0ms;"
    >
      <div
        class="MuiGrid-root MuiGrid-container MuiGrid-spacing-xs-2 MuiGrid-direction-xs-column css-1y6dg9a-MuiGrid-root"
      >
        <div
          class="MuiGrid-root MuiGrid-item css-159wrwf-MuiGrid-root"
        >
          <div
            class="ExternalStakePools-poolPair css-p542iv"
          >
            <div
<<<<<<< HEAD
              class="MuiBox-root css-1xhj18k"
=======
              class="MuiBox-root MuiBox-root-56"
>>>>>>> c81d6b2b
            >
              <svg
                aria-hidden="true"
                class="MuiSvgIcon-root MuiSvgIcon-fontSizeLarge css-1djwm8g-MuiSvgIcon-root"
                focusable="false"
                style="z-index: 1;"
                viewBox="0 0 32 32"
              >
                <defs>
                  <lineargradient
                    gradientTransform="matrix(0.177778, 0, 0, 0.177778, 1.777779, 1.777779)"
                    gradientUnits="userSpaceOnUse"
                    id="paint0_linear_359"
                    x1="80"
                    x2="80"
                    y1="-84"
                    y2="256"
                  >
                    <stop
                      offset="0.1949"
                      stop-color="#708B96"
                    />
                    <stop
                      offset="1"
                      stop-color="#F7FBE7"
                    />
                  </lineargradient>
                </defs>
                <path
                  d="M 1.778 16 C 1.778 8.145 8.145 1.778 16 1.778 C 23.855 1.778 30.222 8.145 30.222 16 C 30.222 23.855 23.855 30.222 16 30.222 C 8.145 30.222 1.778 23.855 1.778 16 Z"
                  fill="#fff"
                />
                <rect
                  fill="#fff"
                  height="12.516"
                  width="12.516"
                  x="9.742"
                  y="9.771"
                />
                <path
                  clip-rule="evenodd"
                  d="M 14.635 22.286 L 14.635 19.916 C 12.852 19.355 11.563 17.725 11.563 15.801 C 11.563 13.413 13.549 11.477 16 11.477 C 18.451 11.477 20.437 13.413 20.437 15.801 C 20.437 17.725 19.148 19.355 17.365 19.916 L 17.365 21.658 L 17.365 22.258 L 17.365 22.286 L 22.258 22.286 L 22.258 20.523 L 19.842 20.523 C 21.295 19.421 22.229 17.709 22.229 15.787 C 22.229 12.464 19.44 9.771 16 9.771 C 12.56 9.771 9.771 12.464 9.771 15.787 C 9.771 17.709 10.705 19.421 12.158 20.523 L 9.742 20.523 L 9.742 22.286 Z"
                  fill="#708b96"
                  fill-rule="evenodd"
                />
                <path
                  d="M 16 28.444 C 9.127 28.444 3.556 22.873 3.556 16 L 0 16 C 0 24.837 7.163 32 16 32 Z M 28.444 16 C 28.444 22.873 22.873 28.444 16 28.444 L 16 32 C 24.837 32 32 24.837 32 16 Z M 16 3.556 C 22.873 3.556 28.444 9.127 28.444 16 L 32 16 C 32 7.163 24.837 0 16 0 Z M 16 0 C 7.163 0 0 7.163 0 16 L 3.556 16 C 3.556 9.127 9.127 3.556 16 3.556 Z"
                  fill="url(#paint0_linear_359)"
                />
              </svg>
              <svg
                aria-hidden="true"
                class="MuiSvgIcon-root MuiSvgIcon-fontSizeLarge css-1djwm8g-MuiSvgIcon-root"
                focusable="false"
                style="margin-left: -6px; z-index: 1;"
                viewBox="0 0 32 32"
              >
                <circle
                  cx="16"
                  cy="16"
                  fill="#fff"
                  r="15"
                  stroke="url(#wETH_svg__a)"
                  stroke-width="2"
                />
                <path
                  clip-rule="evenodd"
                  d="M16.25 20.976 10 17.349 16.25 26V26l6.253-8.65-6.253 3.626Z"
                  fill="#708B96"
                  fill-rule="evenodd"
                />
                <path
                  clip-rule="evenodd"
                  d="m16.25 6 6.248 10.186-6.248-2.793L10 16.186 16.25 6Zm0 7.395L10 16.185l6.25 3.629 6.248-3.628-6.248-2.791Z"
                  fill="#424242"
                  fill-rule="evenodd"
                />
                <defs>
                  <lineargradient
                    gradientUnits="userSpaceOnUse"
                    id="wETH_svg__a"
                    x1="16"
                    x2="16"
                    y1="0"
                    y2="32"
                  >
                    <stop
                      stop-color="#444243"
                    />
                    <stop
                      offset="1"
                      stop-color="#708B96"
                    />
                  </lineargradient>
                </defs>
              </svg>
            </div>
            <div
              class="ExternalStakePools-poolName"
            >
              <p
                class="MuiTypography-root MuiTypography-body1 css-69sme-MuiTypography-root"
              >
                gOHM-wETH
              </p>
            </div>
            <div
              class="ExternalStakePools-poolName"
            >
              <svg
                aria-hidden="true"
                class="MuiSvgIcon-root MuiSvgIcon-fontSizeLarge css-1djwm8g-MuiSvgIcon-root"
                focusable="false"
                style="font-size: 15px;"
                viewBox="0 0 32 32"
              >
                <ellipse
                  cx="16"
                  cy="16"
                  rx="15.442"
                  ry="15.442"
                  style="fill: rgb(44, 55, 76);"
                />
                <g
                  id="Background"
                  transform="matrix(0.063934, 0, 0, 0.063934, 0, 0)"
                />
                <g
                  id="Logos_and_symbols"
                  transform="matrix(0.055939, 0, 0, 0.055939, 2.774117, 1.580833)"
                >
                  <g
                    id="SYMBOL_VER_3"
                  />
                  <g
                    id="SYMBOL_VER_3_3_"
                  />
                  <g
                    id="SYMBOL_VER_4"
                  />
                  <g
                    id="SYMBOL_VER_4_1_"
                  >
                    <g
                      id="SYMBOL_VER_4_3_"
                    />
                  </g>
                  <g
                    id="SYMBOL_VER_5_1_"
                  />
                  <g
                    id="off_2_1_"
                  />
                  <g
                    id="VER_3_1_"
                  >
                    <g
                      id="SYMBOL_VER_2_1_"
                    />
                  </g>
                  <g
                    id="VER_3"
                  >
                    <g
                      id="SYMBOL_VER_2"
                    />
                  </g>
                  <g
                    id="off_2"
                  />
                  <g
                    id="SYMBOL_VER_5"
                  />
                  <g
                    id="SYMBOL_VER_1"
                  />
                  <g
                    id="SYMBOL_VER_1_1_"
                  />
                  <g
                    id="SYMBOL_VER_1-1_3_"
                  />
                  <g
                    id="SYMBOL_VER_1-1_2_"
                  />
                  <g
                    id="SYMBOL_VER_1-1"
                  />
                  <g
                    id="SYMBOL_VER_1-1_1_"
                  >
                    <g
                      id="_x31_-3"
                    />
                    <g
                      id="Symbol_-_Original_14_"
                    >
                      <path
                        d="M291.134,237.469l35.654-60.5l96.103,149.684l0.046,28.727l-0.313-197.672
      c-0.228-4.832-2.794-9.252-6.887-11.859L242.715,46.324c-4.045-1.99-9.18-1.967-13.22,0.063c-0.546,0.272-1.06,0.57-1.548,0.895
      l-0.604,0.379L59.399,144.983l-0.651,0.296c-0.838,0.385-1.686,0.875-2.48,1.444c-3.185,2.283-5.299,5.66-5.983,9.448
      c-0.103,0.574-0.179,1.158-0.214,1.749l0.264,161.083l89.515-138.745c11.271-18.397,35.825-24.323,58.62-24.001l26.753,0.706
      L67.588,409.765l18.582,10.697L245.692,157.22l70.51-0.256L157.091,426.849l66.306,38.138l7.922,4.556
      c3.351,1.362,7.302,1.431,10.681,0.21l175.453-101.678l-33.544,19.438L291.134,237.469z M304.736,433.395l-66.969-105.108
      l40.881-69.371l87.952,138.628L304.736,433.395z"
                        fill="#2D374B"
                      />
                      <polygon
                        fill="#28A0F0"
                        points="237.768,328.286 304.736,433.395 366.601,397.543 278.648,258.915 			"
                      />
                      <path
                        d="M422.937,355.379l-0.046-28.727l-96.103-149.684l-35.654,60.5l92.774,150.043l33.544-19.438
      c3.29-2.673,5.281-6.594,5.49-10.825L422.937,355.379z"
                        fill="#28A0F0"
                      />
                      <path
                        d="M20.219,382.469l47.369,27.296l157.634-252.801l-26.753-0.706c-22.795-0.322-47.35,5.604-58.62,24.001
      L50.334,319.004l-30.115,46.271V382.469z"
                        fill="#FFFFFF"
                      />
                      <polygon
                        fill="#FFFFFF"
                        points="316.202,156.964 245.692,157.22 86.17,420.462 141.928,452.565 157.091,426.849 			"
                      />
                      <path
                        d="M452.65,156.601c-0.59-14.746-8.574-28.245-21.08-36.104L256.28,19.692
      c-12.371-6.229-27.825-6.237-40.218-0.004c-1.465,0.739-170.465,98.752-170.465,98.752c-2.339,1.122-4.592,2.458-6.711,3.975
      c-11.164,8.001-17.969,20.435-18.668,34.095v208.765l30.115-46.271L50.07,157.921c0.035-0.589,0.109-1.169,0.214-1.741
      c0.681-3.79,2.797-7.171,5.983-9.456c0.795-0.569,172.682-100.064,173.228-100.337c4.04-2.029,9.175-2.053,13.22-0.063
      l173.022,99.523c4.093,2.607,6.659,7.027,6.887,11.859v199.542c-0.209,4.231-1.882,8.152-5.172,10.825l-33.544,19.438
      l-17.308,10.031l-61.864,35.852l-62.737,36.357c-3.379,1.221-7.33,1.152-10.681-0.21l-74.228-42.693l-15.163,25.717
      l66.706,38.406c2.206,1.255,4.171,2.367,5.784,3.272c2.497,1.4,4.199,2.337,4.8,2.629c4.741,2.303,11.563,3.643,17.71,3.643
      c5.636,0,11.132-1.035,16.332-3.072l182.225-105.531c10.459-8.104,16.612-20.325,17.166-33.564V156.601z"
                        fill="#96BEDC"
                      />
                    </g>
                    <g
                      id="Symbol_-_Original_13_"
                    />
                    <g
                      id="Symbol_-_Original_6_"
                    />
                    <g
                      id="Symbol_-_Original_4_"
                    />
                    <g
                      id="One_color_version_-_White_3_"
                    >
                      <g
                        id="Symbol_-_Original_15_"
                      />
                    </g>
                    <g
                      id="One_color_version_-_White"
                    >
                      <g
                        id="Symbol_-_Original"
                      />
                    </g>
                    <g
                      id="Symbol_-_Monochromatic_3_"
                    >
                      <g
                        id="_x33__7_"
                      />
                    </g>
                    <g
                      id="Symbol_-_Monochromatic"
                    >
                      <g
                        id="_x33__3_"
                      />
                    </g>
                    <g
                      id="_x33__2_"
                    />
                    <g
                      id="_x33__1_"
                    />
                    <g
                      id="_x33_"
                    />
                    <g
                      id="Symbol_-_Original_10_"
                    />
                    <g
                      id="Symbol_-_Original_1_"
                    />
                    <g
                      id="Symbol_-_Original_2_"
                    />
                    <g
                      id="_x34__1_"
                    />
                    <g
                      id="Symbol_-_Monochromatic_2_"
                    >
                      <g
                        id="_x33__6_"
                      />
                    </g>
                    <g
                      id="One_color_version_-_White_2_"
                    >
                      <g
                        id="Symbol_-_Original_11_"
                      />
                    </g>
                    <g
                      id="Symbol_-_Original_5_"
                    >
                      <g
                        id="Symbol_-_Original_12_"
                      />
                    </g>
                    <g
                      id="One_color_version_-_White_1_"
                    >
                      <g
                        id="Symbol_-_Original_9_"
                      />
                    </g>
                  </g>
                  <g
                    id="SYMBOL_VER_1_2_"
                  >
                    <g
                      id="SYMBOL_VER_2_4_"
                    />
                    <g
                      id="SYMBOL_VER_2-1-1_1_"
                    />
                    <g
                      id="SYMBOL_VER_2-2-1_1_"
                    />
                    <g
                      id="SYMBOL_VER_2-3-1_4_"
                    />
                    <g
                      id="New_Symbol_1_"
                    >
                      <g
                        id="SYMBOL_VER_2-3-1_3_"
                      />
                    </g>
                    <g
                      id="New_Symbol"
                    >
                      <g
                        id="SYMBOL_VER_2-3-1_1_"
                      />
                    </g>
                  </g>
                  <g
                    id="SYMBOL_VER_2_2_"
                  />
                  <g
                    id="SYMBOL_VER_4_2_"
                  />
                  <g
                    id="SYMBOL_VER_3_2_"
                  />
                  <g
                    id="SYMBOL_VER_3_1_"
                  />
                  <g
                    id="SYMBOL_VER_1-1-1_1_"
                  />
                  <g
                    id="SYMBOL_VER_1-1-1"
                  />
                  <g
                    id="SYMBOL_VER_1-1-1_2_2_"
                  />
                  <g
                    id="SYMBOL_VER_1-1-1_2"
                  />
                  <g
                    id="SYMBOL_VER_1-1-1_2_1_"
                  />
                  <g
                    id="Symbol_-_Original_7_"
                  />
                  <g
                    id="Symbol_-_Original_8_"
                  />
                  <g
                    id="SYMBOL_VER_2-1-1"
                  />
                  <g
                    id="SYMBOL_VER_2-2-1"
                  />
                  <g
                    id="SYMBOL_VER_2-3-1"
                  />
                  <g
                    id="SYMBOL_VER_5-1_1_"
                  />
                  <g
                    id="SYMBOL_VER_5-1"
                  />
                  <g
                    id="SYMBOL_VER_5-2_1_"
                  />
                  <g
                    id="SYMBOL_VER_5-2"
                  />
                  <g
                    id="Symbol_-_Monochromatic_1_"
                  >
                    <g
                      id="_x33__4_"
                    />
                  </g>
                </g>
              </svg>
            </div>
          </div>
          <div
<<<<<<< HEAD
            class="DataRow-root data-row css-19fvmib"
          >
            <div
              class="MuiBox-root css-1xhj18k"
=======
            class="makeStyles-root-57 data-row"
          >
            <div
              class="MuiBox-root MuiBox-root-59"
>>>>>>> c81d6b2b
            >
              <p
                class="MuiTypography-root MuiTypography-body1 css-4xvy19-MuiTypography-root"
              >
                TVL
              </p>
            </div>
            <p
              class="MuiTypography-root MuiTypography-body1 css-4xvy19-MuiTypography-root"
              style="text-align: right;"
            >
              <span
                class="MuiSkeleton-root MuiSkeleton-text MuiSkeleton-pulse css-1l7q9tc-MuiSkeleton-root"
                style="width: 80px;"
              />
            </p>
          </div>
          <div
<<<<<<< HEAD
            class="DataRow-root data-row css-19fvmib"
          >
            <div
              class="MuiBox-root css-1xhj18k"
=======
            class="makeStyles-root-57 data-row"
          >
            <div
              class="MuiBox-root MuiBox-root-60"
>>>>>>> c81d6b2b
            >
              <p
                class="MuiTypography-root MuiTypography-body1 css-4xvy19-MuiTypography-root"
              >
                APY
              </p>
            </div>
            <p
              class="MuiTypography-root MuiTypography-body1 css-4xvy19-MuiTypography-root"
              style="text-align: right;"
            >
              <span
                class="MuiSkeleton-root MuiSkeleton-text MuiSkeleton-pulse css-1l7q9tc-MuiSkeleton-root"
                style="width: 80px;"
              />
            </p>
          </div>
          <a
<<<<<<< HEAD
            class="MuiButton-root MuiButton-outlined MuiButton-outlinedSecondary MuiButton-sizeMedium MuiButton-outlinedSizeMedium MuiButton-disableElevation MuiButton-fullWidth MuiButtonBase-root Button-root undefined css-ykfme3-MuiButtonBase-root-MuiButton-root"
=======
            aria-disabled="false"
            class="MuiButtonBase-root MuiButton-root MuiButton-outlined makeStyles-root-18 makeStyles-root-61 undefined MuiButton-outlinedSecondary MuiButton-disableElevation MuiButton-fullWidth"
>>>>>>> c81d6b2b
            href="https://app.sushi.com/farm?filter=2x"
            tabindex="0"
            target="_blank"
          >
            Stake on
             
            Sushi
            <span
              class="MuiButton-endIcon MuiButton-iconSizeMedium css-1gnd1fd-MuiButton-endIcon"
            >
              <svg
                aria-hidden="true"
                class="MuiSvgIcon-root MuiSvgIcon-fontSizeLarge css-1562cnx-MuiSvgIcon-root"
                focusable="false"
                viewBox="0 0 20 20"
              >
                <path
                  d="M4.297 17.445h9.539c1.523 0 2.305-.78 2.305-2.28v-9.58c0-1.507-.782-2.288-2.305-2.288h-9.54c-1.523 0-2.304.773-2.304 2.289v9.578c0 1.508.781 2.281 2.305 2.281Zm.016-.968c-.875 0-1.352-.461-1.352-1.368V5.633c0-.899.477-1.367 1.352-1.367h9.5c.867 0 1.359.468 1.359 1.367v9.476c0 .907-.492 1.368-1.36 1.368h-9.5Zm7.296-4.235c.266 0 .438-.195.438-.476V7.867c0-.344-.188-.492-.492-.492H7.64c-.29 0-.47.172-.47.438 0 .265.188.445.477.445H9.53l1.133-.078-1.055.992-3.382 3.383a.476.476 0 0 0-.149.328c0 .273.18.453.453.453a.47.47 0 0 0 .344-.149L10.25 9.82l.984-1.047-.078 1.282v1.718c0 .29.18.47.453.47Z"
                />
              </svg>
            </span>
          </a>
        </div>
      </div>
    </div>
    <div
<<<<<<< HEAD
      class="MuiPaper-root MuiPaper-elevation MuiPaper-rounded MuiPaper-elevation0 helloooooo Paper-root  css-m19e0g-MuiPaper-root"
=======
      class="MuiPaper-root makeStyles-root-1 makeStyles-root-62  MuiPaper-elevation0 MuiPaper-rounded"
>>>>>>> c81d6b2b
      style="transform: none; webkit-transition: transform 225ms cubic-bezier(0.4, 0, 0.2, 1) 0ms; transition: transform 225ms cubic-bezier(0.4, 0, 0.2, 1) 0ms;"
    >
      <div
        class="MuiGrid-root MuiGrid-container MuiGrid-spacing-xs-2 MuiGrid-direction-xs-column css-1y6dg9a-MuiGrid-root"
      >
        <div
          class="MuiGrid-root MuiGrid-item css-159wrwf-MuiGrid-root"
        >
          <div
            class="ExternalStakePools-poolPair css-p542iv"
          >
            <div
<<<<<<< HEAD
              class="MuiBox-root css-1xhj18k"
=======
              class="MuiBox-root MuiBox-root-63"
>>>>>>> c81d6b2b
            >
              <svg
                aria-hidden="true"
                class="MuiSvgIcon-root MuiSvgIcon-fontSizeLarge css-1djwm8g-MuiSvgIcon-root"
                focusable="false"
                style="z-index: 1;"
                viewBox="0 0 32 32"
              >
                <defs>
                  <lineargradient
                    gradientTransform="matrix(0.177778, 0, 0, 0.177778, 1.777779, 1.777779)"
                    gradientUnits="userSpaceOnUse"
                    id="paint0_linear_359"
                    x1="80"
                    x2="80"
                    y1="-84"
                    y2="256"
                  >
                    <stop
                      offset="0.1949"
                      stop-color="#708B96"
                    />
                    <stop
                      offset="1"
                      stop-color="#F7FBE7"
                    />
                  </lineargradient>
                </defs>
                <path
                  d="M 1.778 16 C 1.778 8.145 8.145 1.778 16 1.778 C 23.855 1.778 30.222 8.145 30.222 16 C 30.222 23.855 23.855 30.222 16 30.222 C 8.145 30.222 1.778 23.855 1.778 16 Z"
                  fill="#fff"
                />
                <rect
                  fill="#fff"
                  height="12.516"
                  width="12.516"
                  x="9.742"
                  y="9.771"
                />
                <path
                  clip-rule="evenodd"
                  d="M 14.635 22.286 L 14.635 19.916 C 12.852 19.355 11.563 17.725 11.563 15.801 C 11.563 13.413 13.549 11.477 16 11.477 C 18.451 11.477 20.437 13.413 20.437 15.801 C 20.437 17.725 19.148 19.355 17.365 19.916 L 17.365 21.658 L 17.365 22.258 L 17.365 22.286 L 22.258 22.286 L 22.258 20.523 L 19.842 20.523 C 21.295 19.421 22.229 17.709 22.229 15.787 C 22.229 12.464 19.44 9.771 16 9.771 C 12.56 9.771 9.771 12.464 9.771 15.787 C 9.771 17.709 10.705 19.421 12.158 20.523 L 9.742 20.523 L 9.742 22.286 Z"
                  fill="#708b96"
                  fill-rule="evenodd"
                />
                <path
                  d="M 16 28.444 C 9.127 28.444 3.556 22.873 3.556 16 L 0 16 C 0 24.837 7.163 32 16 32 Z M 28.444 16 C 28.444 22.873 22.873 28.444 16 28.444 L 16 32 C 24.837 32 32 24.837 32 16 Z M 16 3.556 C 22.873 3.556 28.444 9.127 28.444 16 L 32 16 C 32 7.163 24.837 0 16 0 Z M 16 0 C 7.163 0 0 7.163 0 16 L 3.556 16 C 3.556 9.127 9.127 3.556 16 3.556 Z"
                  fill="url(#paint0_linear_359)"
                />
              </svg>
              <svg
                aria-hidden="true"
                class="MuiSvgIcon-root MuiSvgIcon-fontSizeLarge css-1djwm8g-MuiSvgIcon-root"
                focusable="false"
                style="margin-left: -6px; z-index: 1;"
                viewBox="0 0 32 32"
              >
                <circle
                  cx="16"
                  cy="16"
                  fill="#fff"
                  r="15"
                  stroke="url(#wETH_svg__a)"
                  stroke-width="2"
                />
                <path
                  clip-rule="evenodd"
                  d="M16.25 20.976 10 17.349 16.25 26V26l6.253-8.65-6.253 3.626Z"
                  fill="#708B96"
                  fill-rule="evenodd"
                />
                <path
                  clip-rule="evenodd"
                  d="m16.25 6 6.248 10.186-6.248-2.793L10 16.186 16.25 6Zm0 7.395L10 16.185l6.25 3.629 6.248-3.628-6.248-2.791Z"
                  fill="#424242"
                  fill-rule="evenodd"
                />
                <defs>
                  <lineargradient
                    gradientUnits="userSpaceOnUse"
                    id="wETH_svg__a"
                    x1="16"
                    x2="16"
                    y1="0"
                    y2="32"
                  >
                    <stop
                      stop-color="#444243"
                    />
                    <stop
                      offset="1"
                      stop-color="#708B96"
                    />
                  </lineargradient>
                </defs>
              </svg>
            </div>
            <div
              class="ExternalStakePools-poolName"
            >
              <p
                class="MuiTypography-root MuiTypography-body1 css-69sme-MuiTypography-root"
              >
                gOHM-wETH
              </p>
            </div>
            <div
              class="ExternalStakePools-poolName"
            >
              <svg
                aria-hidden="true"
                class="MuiSvgIcon-root MuiSvgIcon-fontSizeLarge css-1djwm8g-MuiSvgIcon-root"
                focusable="false"
                style="font-size: 15px;"
                viewBox="0 0 32 32"
              >
                <path
                  d="M 24.23 10.528 C 23.645 10.194 22.893 10.194 22.225 10.528 L 17.546 13.285 L 14.371 15.039 L 9.775 17.797 C 9.191 18.131 8.439 18.131 7.77 17.797 L 4.178 15.624 C 3.593 15.29 3.175 14.622 3.175 13.87 L 3.175 9.692 C 3.175 9.024 3.509 8.355 4.178 7.938 L 7.77 5.849 C 8.355 5.515 9.107 5.515 9.775 5.849 L 13.368 8.021 C 13.953 8.355 14.371 9.024 14.371 9.776 L 14.371 12.533 L 17.546 10.695 L 17.546 7.854 C 17.546 7.186 17.211 6.517 16.543 6.1 L 9.859 2.173 C 9.274 1.838 8.522 1.838 7.854 2.173 L 1.003 6.183 C 0.334 6.517 0 7.186 0 7.854 L 0 15.708 C 0 16.376 0.334 17.045 1.003 17.462 L 7.77 21.389 C 8.355 21.724 9.107 21.724 9.775 21.389 L 14.371 18.716 L 17.546 16.878 L 22.141 14.204 C 22.726 13.87 23.478 13.87 24.146 14.204 L 27.739 16.293 C 28.324 16.627 28.742 17.295 28.742 18.047 L 28.742 22.225 C 28.742 22.893 28.407 23.562 27.739 23.979 L 24.23 26.068 C 23.645 26.402 22.893 26.402 22.225 26.068 L 18.632 23.979 C 18.047 23.645 17.629 22.977 17.629 22.225 L 17.629 19.551 L 14.454 21.389 L 14.454 24.147 C 14.454 24.815 14.789 25.483 15.457 25.901 L 22.225 29.828 C 22.809 30.162 23.561 30.162 24.23 29.828 L 30.997 25.901 C 31.582 25.567 32 24.899 32 24.147 L 32 16.209 C 32 15.541 31.666 14.872 30.997 14.455 L 24.23 10.528 Z"
                  fill="#8247e5"
                />
              </svg>
            </div>
          </div>
          <div
<<<<<<< HEAD
            class="DataRow-root data-row css-19fvmib"
          >
            <div
              class="MuiBox-root css-1xhj18k"
=======
            class="makeStyles-root-57 data-row"
          >
            <div
              class="MuiBox-root MuiBox-root-64"
>>>>>>> c81d6b2b
            >
              <p
                class="MuiTypography-root MuiTypography-body1 css-4xvy19-MuiTypography-root"
              >
                TVL
              </p>
            </div>
            <p
              class="MuiTypography-root MuiTypography-body1 css-4xvy19-MuiTypography-root"
              style="text-align: right;"
            >
              <span
                class="MuiSkeleton-root MuiSkeleton-text MuiSkeleton-pulse css-1l7q9tc-MuiSkeleton-root"
                style="width: 80px;"
              />
            </p>
          </div>
          <div
<<<<<<< HEAD
            class="DataRow-root data-row css-19fvmib"
          >
            <div
              class="MuiBox-root css-1xhj18k"
=======
            class="makeStyles-root-57 data-row"
          >
            <div
              class="MuiBox-root MuiBox-root-65"
>>>>>>> c81d6b2b
            >
              <p
                class="MuiTypography-root MuiTypography-body1 css-4xvy19-MuiTypography-root"
              >
                APY
              </p>
            </div>
            <p
              class="MuiTypography-root MuiTypography-body1 css-4xvy19-MuiTypography-root"
              style="text-align: right;"
            >
              <span
                class="MuiSkeleton-root MuiSkeleton-text MuiSkeleton-pulse css-1l7q9tc-MuiSkeleton-root"
                style="width: 80px;"
              />
            </p>
          </div>
          <a
<<<<<<< HEAD
            class="MuiButton-root MuiButton-outlined MuiButton-outlinedSecondary MuiButton-sizeMedium MuiButton-outlinedSizeMedium MuiButton-disableElevation MuiButton-fullWidth MuiButtonBase-root Button-root undefined css-ykfme3-MuiButtonBase-root-MuiButton-root"
=======
            aria-disabled="false"
            class="MuiButtonBase-root MuiButton-root MuiButton-outlined makeStyles-root-18 makeStyles-root-66 undefined MuiButton-outlinedSecondary MuiButton-disableElevation MuiButton-fullWidth"
>>>>>>> c81d6b2b
            href="https://app.sushi.com/farm?filter=2x"
            tabindex="0"
            target="_blank"
          >
            Stake on
             
            Sushi
            <span
              class="MuiButton-endIcon MuiButton-iconSizeMedium css-1gnd1fd-MuiButton-endIcon"
            >
              <svg
                aria-hidden="true"
                class="MuiSvgIcon-root MuiSvgIcon-fontSizeLarge css-1562cnx-MuiSvgIcon-root"
                focusable="false"
                viewBox="0 0 20 20"
              >
                <path
                  d="M4.297 17.445h9.539c1.523 0 2.305-.78 2.305-2.28v-9.58c0-1.507-.782-2.288-2.305-2.288h-9.54c-1.523 0-2.304.773-2.304 2.289v9.578c0 1.508.781 2.281 2.305 2.281Zm.016-.968c-.875 0-1.352-.461-1.352-1.368V5.633c0-.899.477-1.367 1.352-1.367h9.5c.867 0 1.359.468 1.359 1.367v9.476c0 .907-.492 1.368-1.36 1.368h-9.5Zm7.296-4.235c.266 0 .438-.195.438-.476V7.867c0-.344-.188-.492-.492-.492H7.64c-.29 0-.47.172-.47.438 0 .265.188.445.477.445H9.53l1.133-.078-1.055.992-3.382 3.383a.476.476 0 0 0-.149.328c0 .273.18.453.453.453a.47.47 0 0 0 .344-.149L10.25 9.82l.984-1.047-.078 1.282v1.718c0 .29.18.47.453.47Z"
                />
              </svg>
            </span>
          </a>
        </div>
      </div>
    </div>
    <div
<<<<<<< HEAD
      class="MuiPaper-root MuiPaper-elevation MuiPaper-rounded MuiPaper-elevation0 helloooooo Paper-root  css-m19e0g-MuiPaper-root"
=======
      class="MuiPaper-root makeStyles-root-1 makeStyles-root-67  MuiPaper-elevation0 MuiPaper-rounded"
>>>>>>> c81d6b2b
      style="transform: none; webkit-transition: transform 225ms cubic-bezier(0.4, 0, 0.2, 1) 0ms; transition: transform 225ms cubic-bezier(0.4, 0, 0.2, 1) 0ms;"
    >
      <div
        class="MuiGrid-root MuiGrid-container MuiGrid-spacing-xs-2 MuiGrid-direction-xs-column css-1y6dg9a-MuiGrid-root"
      >
        <div
          class="MuiGrid-root MuiGrid-item css-159wrwf-MuiGrid-root"
        >
          <div
            class="ExternalStakePools-poolPair css-p542iv"
          >
            <div
<<<<<<< HEAD
              class="MuiBox-root css-1xhj18k"
=======
              class="MuiBox-root MuiBox-root-68"
>>>>>>> c81d6b2b
            >
              <svg
                aria-hidden="true"
                class="MuiSvgIcon-root MuiSvgIcon-fontSizeLarge css-1djwm8g-MuiSvgIcon-root"
                focusable="false"
                style="z-index: 1;"
                viewBox="0 0 32 32"
              >
                <defs>
                  <lineargradient
                    gradientTransform="matrix(0.177778, 0, 0, 0.177778, 1.777779, 1.777779)"
                    gradientUnits="userSpaceOnUse"
                    id="paint0_linear_359"
                    x1="80"
                    x2="80"
                    y1="-84"
                    y2="256"
                  >
                    <stop
                      offset="0.1949"
                      stop-color="#708B96"
                    />
                    <stop
                      offset="1"
                      stop-color="#F7FBE7"
                    />
                  </lineargradient>
                </defs>
                <path
                  d="M 1.778 16 C 1.778 8.145 8.145 1.778 16 1.778 C 23.855 1.778 30.222 8.145 30.222 16 C 30.222 23.855 23.855 30.222 16 30.222 C 8.145 30.222 1.778 23.855 1.778 16 Z"
                  fill="#fff"
                />
                <rect
                  fill="#fff"
                  height="12.516"
                  width="12.516"
                  x="9.742"
                  y="9.771"
                />
                <path
                  clip-rule="evenodd"
                  d="M 14.635 22.286 L 14.635 19.916 C 12.852 19.355 11.563 17.725 11.563 15.801 C 11.563 13.413 13.549 11.477 16 11.477 C 18.451 11.477 20.437 13.413 20.437 15.801 C 20.437 17.725 19.148 19.355 17.365 19.916 L 17.365 21.658 L 17.365 22.258 L 17.365 22.286 L 22.258 22.286 L 22.258 20.523 L 19.842 20.523 C 21.295 19.421 22.229 17.709 22.229 15.787 C 22.229 12.464 19.44 9.771 16 9.771 C 12.56 9.771 9.771 12.464 9.771 15.787 C 9.771 17.709 10.705 19.421 12.158 20.523 L 9.742 20.523 L 9.742 22.286 Z"
                  fill="#708b96"
                  fill-rule="evenodd"
                />
                <path
                  d="M 16 28.444 C 9.127 28.444 3.556 22.873 3.556 16 L 0 16 C 0 24.837 7.163 32 16 32 Z M 28.444 16 C 28.444 22.873 22.873 28.444 16 28.444 L 16 32 C 24.837 32 32 24.837 32 16 Z M 16 3.556 C 22.873 3.556 28.444 9.127 28.444 16 L 32 16 C 32 7.163 24.837 0 16 0 Z M 16 0 C 7.163 0 0 7.163 0 16 L 3.556 16 C 3.556 9.127 9.127 3.556 16 3.556 Z"
                  fill="url(#paint0_linear_359)"
                />
              </svg>
              <svg
                aria-hidden="true"
                class="MuiSvgIcon-root MuiSvgIcon-fontSizeLarge css-1djwm8g-MuiSvgIcon-root"
                focusable="false"
                style="margin-left: -6px; z-index: 1;"
                viewBox="0 0 32 32"
              >
                <path
                  d="M6.104 5.475h19.771v17.981H6.104z"
                  style="fill: #fff; stroke-width: 0.02130493;"
                />
                <path
                  d="M32 16c0 8.837-7.163 16-16 16S0 24.837 0 16 7.163 0 16 0s16 7.163 16 16Zm-20.534 6.367H8.361c-.653 0-.975 0-1.171-.126a.79.79 0 0 1-.358-.617c-.012-.232.15-.515.472-1.08L14.97 7.028c.326-.574.49-.86.7-.967a.791.791 0 0 1 .715 0c.208.106.373.393.7.967L18.66 9.78l.008.014c.353.615.531.927.61 1.255.086.358.086.735 0 1.093-.08.33-.256.644-.614 1.27l-4.027 7.119-.01.018c-.355.62-.535.935-.784 1.172-.271.26-.597.448-.955.555-.326.09-.692.09-1.423.09zm7.842 0h4.449c.656 0 .987 0 1.183-.13a.787.787 0 0 0 .358-.62c.011-.225-.146-.497-.455-1.03l-.033-.055-2.228-3.813-.026-.043c-.313-.53-.471-.797-.674-.9a.783.783 0 0 0-.711 0c-.205.106-.37.385-.696.947l-2.22 3.813-.009.013c-.325.56-.487.841-.476 1.071a.796.796 0 0 0 .358.622c.193.125.523.125 1.18.125z"
                  style="clip-rule: evenodd; fill: #e84142; fill-rule: evenodd; stroke-width: 0.02130493;"
                />
              </svg>
            </div>
            <div
              class="ExternalStakePools-poolName"
            >
              <p
                class="MuiTypography-root MuiTypography-body1 css-69sme-MuiTypography-root"
              >
                gOHM-AVAX
              </p>
            </div>
            <div
              class="ExternalStakePools-poolName"
            >
              <svg
                aria-hidden="true"
                class="MuiSvgIcon-root MuiSvgIcon-fontSizeLarge css-1djwm8g-MuiSvgIcon-root"
                focusable="false"
                style="font-size: 15px;"
                viewBox="0 0 32 32"
              >
                <path
                  d="M6.104 5.475h19.771v17.981H6.104z"
                  style="fill: #fff; stroke-width: 0.02130493;"
                />
                <path
                  d="M32 16c0 8.837-7.163 16-16 16S0 24.837 0 16 7.163 0 16 0s16 7.163 16 16Zm-20.534 6.367H8.361c-.653 0-.975 0-1.171-.126a.79.79 0 0 1-.358-.617c-.012-.232.15-.515.472-1.08L14.97 7.028c.326-.574.49-.86.7-.967a.791.791 0 0 1 .715 0c.208.106.373.393.7.967L18.66 9.78l.008.014c.353.615.531.927.61 1.255.086.358.086.735 0 1.093-.08.33-.256.644-.614 1.27l-4.027 7.119-.01.018c-.355.62-.535.935-.784 1.172-.271.26-.597.448-.955.555-.326.09-.692.09-1.423.09zm7.842 0h4.449c.656 0 .987 0 1.183-.13a.787.787 0 0 0 .358-.62c.011-.225-.146-.497-.455-1.03l-.033-.055-2.228-3.813-.026-.043c-.313-.53-.471-.797-.674-.9a.783.783 0 0 0-.711 0c-.205.106-.37.385-.696.947l-2.22 3.813-.009.013c-.325.56-.487.841-.476 1.071a.796.796 0 0 0 .358.622c.193.125.523.125 1.18.125z"
                  style="clip-rule: evenodd; fill: #e84142; fill-rule: evenodd; stroke-width: 0.02130493;"
                />
              </svg>
            </div>
          </div>
          <div
<<<<<<< HEAD
            class="DataRow-root data-row css-19fvmib"
          >
            <div
              class="MuiBox-root css-1xhj18k"
=======
            class="makeStyles-root-57 data-row"
          >
            <div
              class="MuiBox-root MuiBox-root-69"
>>>>>>> c81d6b2b
            >
              <p
                class="MuiTypography-root MuiTypography-body1 css-4xvy19-MuiTypography-root"
              >
                TVL
              </p>
            </div>
            <p
              class="MuiTypography-root MuiTypography-body1 css-4xvy19-MuiTypography-root"
              style="text-align: right;"
            >
              <span
                class="MuiSkeleton-root MuiSkeleton-text MuiSkeleton-pulse css-1l7q9tc-MuiSkeleton-root"
                style="width: 80px;"
              />
            </p>
          </div>
          <div
<<<<<<< HEAD
            class="DataRow-root data-row css-19fvmib"
          >
            <div
              class="MuiBox-root css-1xhj18k"
=======
            class="makeStyles-root-57 data-row"
          >
            <div
              class="MuiBox-root MuiBox-root-70"
>>>>>>> c81d6b2b
            >
              <p
                class="MuiTypography-root MuiTypography-body1 css-4xvy19-MuiTypography-root"
              >
                APY
              </p>
            </div>
            <p
              class="MuiTypography-root MuiTypography-body1 css-4xvy19-MuiTypography-root"
              style="text-align: right;"
            >
              <span
                class="MuiSkeleton-root MuiSkeleton-text MuiSkeleton-pulse css-1l7q9tc-MuiSkeleton-root"
                style="width: 80px;"
              />
            </p>
          </div>
          <a
<<<<<<< HEAD
            class="MuiButton-root MuiButton-outlined MuiButton-outlinedSecondary MuiButton-sizeMedium MuiButton-outlinedSizeMedium MuiButton-disableElevation MuiButton-fullWidth MuiButtonBase-root Button-root undefined css-ykfme3-MuiButtonBase-root-MuiButton-root"
=======
            aria-disabled="false"
            class="MuiButtonBase-root MuiButton-root MuiButton-outlined makeStyles-root-18 makeStyles-root-71 undefined MuiButton-outlinedSecondary MuiButton-disableElevation MuiButton-fullWidth"
>>>>>>> c81d6b2b
            href="https://traderjoexyz.com/farm/0xB674f93952F02F2538214D4572Aa47F262e990Ff-0x188bED1968b795d5c9022F6a0bb5931Ac4c18F00"
            tabindex="0"
            target="_blank"
          >
            Stake on
             
            Trader Joe
            <span
              class="MuiButton-endIcon MuiButton-iconSizeMedium css-1gnd1fd-MuiButton-endIcon"
            >
              <svg
                aria-hidden="true"
                class="MuiSvgIcon-root MuiSvgIcon-fontSizeLarge css-1562cnx-MuiSvgIcon-root"
                focusable="false"
                viewBox="0 0 20 20"
              >
                <path
                  d="M4.297 17.445h9.539c1.523 0 2.305-.78 2.305-2.28v-9.58c0-1.507-.782-2.288-2.305-2.288h-9.54c-1.523 0-2.304.773-2.304 2.289v9.578c0 1.508.781 2.281 2.305 2.281Zm.016-.968c-.875 0-1.352-.461-1.352-1.368V5.633c0-.899.477-1.367 1.352-1.367h9.5c.867 0 1.359.468 1.359 1.367v9.476c0 .907-.492 1.368-1.36 1.368h-9.5Zm7.296-4.235c.266 0 .438-.195.438-.476V7.867c0-.344-.188-.492-.492-.492H7.64c-.29 0-.47.172-.47.438 0 .265.188.445.477.445H9.53l1.133-.078-1.055.992-3.382 3.383a.476.476 0 0 0-.149.328c0 .273.18.453.453.453a.47.47 0 0 0 .344-.149L10.25 9.82l.984-1.047-.078 1.282v1.718c0 .29.18.47.453.47Z"
                />
              </svg>
            </span>
          </a>
        </div>
      </div>
    </div>
    <div
<<<<<<< HEAD
      class="MuiPaper-root MuiPaper-elevation MuiPaper-rounded MuiPaper-elevation0 helloooooo Paper-root  css-m19e0g-MuiPaper-root"
=======
      class="MuiPaper-root makeStyles-root-1 makeStyles-root-72  MuiPaper-elevation0 MuiPaper-rounded"
>>>>>>> c81d6b2b
      style="transform: none; webkit-transition: transform 225ms cubic-bezier(0.4, 0, 0.2, 1) 0ms; transition: transform 225ms cubic-bezier(0.4, 0, 0.2, 1) 0ms;"
    >
      <div
        class="MuiGrid-root MuiGrid-container MuiGrid-spacing-xs-2 MuiGrid-direction-xs-column css-1y6dg9a-MuiGrid-root"
      >
        <div
          class="MuiGrid-root MuiGrid-item css-159wrwf-MuiGrid-root"
        >
          <div
            class="ExternalStakePools-poolPair css-p542iv"
          >
            <div
<<<<<<< HEAD
              class="MuiBox-root css-1xhj18k"
=======
              class="MuiBox-root MuiBox-root-73"
>>>>>>> c81d6b2b
            >
              <svg
                aria-hidden="true"
                class="MuiSvgIcon-root MuiSvgIcon-fontSizeLarge css-1djwm8g-MuiSvgIcon-root"
                focusable="false"
                style="z-index: 1;"
                viewBox="0 0 32 32"
              >
                <defs>
                  <lineargradient
                    gradientTransform="matrix(0.177778, 0, 0, 0.177778, 1.777779, 1.777779)"
                    gradientUnits="userSpaceOnUse"
                    id="paint0_linear_359"
                    x1="80"
                    x2="80"
                    y1="-84"
                    y2="256"
                  >
                    <stop
                      offset="0.1949"
                      stop-color="#708B96"
                    />
                    <stop
                      offset="1"
                      stop-color="#F7FBE7"
                    />
                  </lineargradient>
                </defs>
                <path
                  d="M 1.778 16 C 1.778 8.145 8.145 1.778 16 1.778 C 23.855 1.778 30.222 8.145 30.222 16 C 30.222 23.855 23.855 30.222 16 30.222 C 8.145 30.222 1.778 23.855 1.778 16 Z"
                  fill="#fff"
                />
                <rect
                  fill="#fff"
                  height="12.516"
                  width="12.516"
                  x="9.742"
                  y="9.771"
                />
                <path
                  clip-rule="evenodd"
                  d="M 14.635 22.286 L 14.635 19.916 C 12.852 19.355 11.563 17.725 11.563 15.801 C 11.563 13.413 13.549 11.477 16 11.477 C 18.451 11.477 20.437 13.413 20.437 15.801 C 20.437 17.725 19.148 19.355 17.365 19.916 L 17.365 21.658 L 17.365 22.258 L 17.365 22.286 L 22.258 22.286 L 22.258 20.523 L 19.842 20.523 C 21.295 19.421 22.229 17.709 22.229 15.787 C 22.229 12.464 19.44 9.771 16 9.771 C 12.56 9.771 9.771 12.464 9.771 15.787 C 9.771 17.709 10.705 19.421 12.158 20.523 L 9.742 20.523 L 9.742 22.286 Z"
                  fill="#708b96"
                  fill-rule="evenodd"
                />
                <path
                  d="M 16 28.444 C 9.127 28.444 3.556 22.873 3.556 16 L 0 16 C 0 24.837 7.163 32 16 32 Z M 28.444 16 C 28.444 22.873 22.873 28.444 16 28.444 L 16 32 C 24.837 32 32 24.837 32 16 Z M 16 3.556 C 22.873 3.556 28.444 9.127 28.444 16 L 32 16 C 32 7.163 24.837 0 16 0 Z M 16 0 C 7.163 0 0 7.163 0 16 L 3.556 16 C 3.556 9.127 9.127 3.556 16 3.556 Z"
                  fill="url(#paint0_linear_359)"
                />
              </svg>
              <svg
                aria-hidden="true"
                class="MuiSvgIcon-root MuiSvgIcon-fontSizeLarge css-1djwm8g-MuiSvgIcon-root"
                focusable="false"
                style="margin-left: -6px; z-index: 1;"
                viewBox="0 0 32 32"
              >
                <defs>
                  <style>
                    .fantom_svg__cls-1{fill:#fff;fill-rule:evenodd}
                  </style>
                  <mask
                    height="20"
                    id="fantom_svg__mask"
                    maskUnits="userSpaceOnUse"
                    width="93.1"
                    x="10"
                    y="6"
                  >
                    <path
                      class="fantom_svg__cls-1"
                      d="M10 6h93.1v20H10Z"
                      id="fantom_svg__a"
                    />
                  </mask>
                </defs>
                <g
                  data-name="Layer 2"
                  id="fantom_svg__Layer_2"
                >
                  <g
                    data-name="Layer 1"
                    id="fantom_svg__Layer_1-2"
                  >
                    <circle
                      cx="16"
                      cy="16"
                      r="16"
                      style="fill: #13b5ec;"
                    />
                    <path
                      class="fantom_svg__cls-1"
                      d="m17.2 12.9 3.6-2.1V15Zm3.6 9L16 24.7l-4.8-2.8V17l4.8 2.8 4.8-2.8Zm-9.6-11.1 3.6 2.1-3.6 2.1Zm5.4 3.1 3.6 2.1-3.6 2.1Zm-1.2 4.2L11.8 16l3.6-2.1Zm4.8-8.3L16 12.2l-4.2-2.4L16 7.3ZM10 9.4v13.1l6 3.4 6-3.4V9.4L16 6Z"
                      style="mask: url(#fantom_svg__mask);"
                    />
                  </g>
                </g>
              </svg>
            </div>
            <div
              class="ExternalStakePools-poolName"
            >
              <p
                class="MuiTypography-root MuiTypography-body1 css-69sme-MuiTypography-root"
              >
                gOHM-FTM
              </p>
            </div>
            <div
              class="ExternalStakePools-poolName"
            >
              <svg
                aria-hidden="true"
                class="MuiSvgIcon-root MuiSvgIcon-fontSizeLarge css-1djwm8g-MuiSvgIcon-root"
                focusable="false"
                style="font-size: 15px;"
                viewBox="0 0 32 32"
              >
                <defs>
                  <style>
                    .fantom_svg__cls-1{fill:#fff;fill-rule:evenodd}
                  </style>
                  <mask
                    height="20"
                    id="fantom_svg__mask"
                    maskUnits="userSpaceOnUse"
                    width="93.1"
                    x="10"
                    y="6"
                  >
                    <path
                      class="fantom_svg__cls-1"
                      d="M10 6h93.1v20H10Z"
                      id="fantom_svg__a"
                    />
                  </mask>
                </defs>
                <g
                  data-name="Layer 2"
                  id="fantom_svg__Layer_2"
                >
                  <g
                    data-name="Layer 1"
                    id="fantom_svg__Layer_1-2"
                  >
                    <circle
                      cx="16"
                      cy="16"
                      r="16"
                      style="fill: #13b5ec;"
                    />
                    <path
                      class="fantom_svg__cls-1"
                      d="m17.2 12.9 3.6-2.1V15Zm3.6 9L16 24.7l-4.8-2.8V17l4.8 2.8 4.8-2.8Zm-9.6-11.1 3.6 2.1-3.6 2.1Zm5.4 3.1 3.6 2.1-3.6 2.1Zm-1.2 4.2L11.8 16l3.6-2.1Zm4.8-8.3L16 12.2l-4.2-2.4L16 7.3ZM10 9.4v13.1l6 3.4 6-3.4V9.4L16 6Z"
                      style="mask: url(#fantom_svg__mask);"
                    />
                  </g>
                </g>
              </svg>
            </div>
          </div>
          <div
<<<<<<< HEAD
            class="DataRow-root data-row css-19fvmib"
          >
            <div
              class="MuiBox-root css-1xhj18k"
=======
            class="makeStyles-root-57 data-row"
          >
            <div
              class="MuiBox-root MuiBox-root-74"
>>>>>>> c81d6b2b
            >
              <p
                class="MuiTypography-root MuiTypography-body1 css-4xvy19-MuiTypography-root"
              >
                TVL
              </p>
            </div>
            <p
              class="MuiTypography-root MuiTypography-body1 css-4xvy19-MuiTypography-root"
              style="text-align: right;"
            >
              <span
                class="MuiSkeleton-root MuiSkeleton-text MuiSkeleton-pulse css-1l7q9tc-MuiSkeleton-root"
                style="width: 80px;"
              />
            </p>
          </div>
          <div
<<<<<<< HEAD
            class="DataRow-root data-row css-19fvmib"
          >
            <div
              class="MuiBox-root css-1xhj18k"
=======
            class="makeStyles-root-57 data-row"
          >
            <div
              class="MuiBox-root MuiBox-root-75"
>>>>>>> c81d6b2b
            >
              <p
                class="MuiTypography-root MuiTypography-body1 css-4xvy19-MuiTypography-root"
              >
                APY
              </p>
            </div>
            <p
              class="MuiTypography-root MuiTypography-body1 css-4xvy19-MuiTypography-root"
              style="text-align: right;"
            >
              <span
                class="MuiSkeleton-root MuiSkeleton-text MuiSkeleton-pulse css-1l7q9tc-MuiSkeleton-root"
                style="width: 80px;"
              />
            </p>
          </div>
          <a
<<<<<<< HEAD
            class="MuiButton-root MuiButton-outlined MuiButton-outlinedSecondary MuiButton-sizeMedium MuiButton-outlinedSizeMedium MuiButton-disableElevation MuiButton-fullWidth MuiButtonBase-root Button-root undefined css-ykfme3-MuiButtonBase-root-MuiButton-root"
=======
            aria-disabled="false"
            class="MuiButtonBase-root MuiButton-root MuiButton-outlined makeStyles-root-18 makeStyles-root-76 undefined MuiButton-outlinedSecondary MuiButton-disableElevation MuiButton-fullWidth"
>>>>>>> c81d6b2b
            href="https://app.spiritswap.finance/#/farms/allfarms"
            tabindex="0"
            target="_blank"
          >
            Stake on
             
            Spirit
            <span
              class="MuiButton-endIcon MuiButton-iconSizeMedium css-1gnd1fd-MuiButton-endIcon"
            >
              <svg
                aria-hidden="true"
                class="MuiSvgIcon-root MuiSvgIcon-fontSizeLarge css-1562cnx-MuiSvgIcon-root"
                focusable="false"
                viewBox="0 0 20 20"
              >
                <path
                  d="M4.297 17.445h9.539c1.523 0 2.305-.78 2.305-2.28v-9.58c0-1.507-.782-2.288-2.305-2.288h-9.54c-1.523 0-2.304.773-2.304 2.289v9.578c0 1.508.781 2.281 2.305 2.281Zm.016-.968c-.875 0-1.352-.461-1.352-1.368V5.633c0-.899.477-1.367 1.352-1.367h9.5c.867 0 1.359.468 1.359 1.367v9.476c0 .907-.492 1.368-1.36 1.368h-9.5Zm7.296-4.235c.266 0 .438-.195.438-.476V7.867c0-.344-.188-.492-.492-.492H7.64c-.29 0-.47.172-.47.438 0 .265.188.445.477.445H9.53l1.133-.078-1.055.992-3.382 3.383a.476.476 0 0 0-.149.328c0 .273.18.453.453.453a.47.47 0 0 0 .344-.149L10.25 9.82l.984-1.047-.078 1.282v1.718c0 .29.18.47.453.47Z"
                />
              </svg>
            </span>
          </a>
        </div>
      </div>
    </div>
    <div
<<<<<<< HEAD
      class="MuiPaper-root MuiPaper-elevation MuiPaper-rounded MuiPaper-elevation0 helloooooo Paper-root  css-m19e0g-MuiPaper-root"
=======
      class="MuiPaper-root makeStyles-root-1 makeStyles-root-77  MuiPaper-elevation0 MuiPaper-rounded"
>>>>>>> c81d6b2b
      style="transform: none; webkit-transition: transform 225ms cubic-bezier(0.4, 0, 0.2, 1) 0ms; transition: transform 225ms cubic-bezier(0.4, 0, 0.2, 1) 0ms;"
    >
      <div
        class="MuiGrid-root MuiGrid-container MuiGrid-spacing-xs-2 MuiGrid-direction-xs-column css-1y6dg9a-MuiGrid-root"
      >
        <div
          class="MuiGrid-root MuiGrid-item css-159wrwf-MuiGrid-root"
        >
          <div
            class="ExternalStakePools-poolPair css-p542iv"
          >
            <div
<<<<<<< HEAD
              class="MuiBox-root css-1xhj18k"
=======
              class="MuiBox-root MuiBox-root-78"
>>>>>>> c81d6b2b
            >
              <svg
                aria-hidden="true"
                class="MuiSvgIcon-root MuiSvgIcon-fontSizeLarge css-1djwm8g-MuiSvgIcon-root"
                focusable="false"
                style="z-index: 1;"
                viewBox="0 0 32 32"
              >
                <defs>
                  <lineargradient
                    gradientTransform="matrix(0.177778, 0, 0, 0.177778, 1.777779, 1.777779)"
                    gradientUnits="userSpaceOnUse"
                    id="paint0_linear_359"
                    x1="80"
                    x2="80"
                    y1="-84"
                    y2="256"
                  >
                    <stop
                      offset="0.1949"
                      stop-color="#708B96"
                    />
                    <stop
                      offset="1"
                      stop-color="#F7FBE7"
                    />
                  </lineargradient>
                </defs>
                <path
                  d="M 1.778 16 C 1.778 8.145 8.145 1.778 16 1.778 C 23.855 1.778 30.222 8.145 30.222 16 C 30.222 23.855 23.855 30.222 16 30.222 C 8.145 30.222 1.778 23.855 1.778 16 Z"
                  fill="#fff"
                />
                <rect
                  fill="#fff"
                  height="12.516"
                  width="12.516"
                  x="9.742"
                  y="9.771"
                />
                <path
                  clip-rule="evenodd"
                  d="M 14.635 22.286 L 14.635 19.916 C 12.852 19.355 11.563 17.725 11.563 15.801 C 11.563 13.413 13.549 11.477 16 11.477 C 18.451 11.477 20.437 13.413 20.437 15.801 C 20.437 17.725 19.148 19.355 17.365 19.916 L 17.365 21.658 L 17.365 22.258 L 17.365 22.286 L 22.258 22.286 L 22.258 20.523 L 19.842 20.523 C 21.295 19.421 22.229 17.709 22.229 15.787 C 22.229 12.464 19.44 9.771 16 9.771 C 12.56 9.771 9.771 12.464 9.771 15.787 C 9.771 17.709 10.705 19.421 12.158 20.523 L 9.742 20.523 L 9.742 22.286 Z"
                  fill="#708b96"
                  fill-rule="evenodd"
                />
                <path
                  d="M 16 28.444 C 9.127 28.444 3.556 22.873 3.556 16 L 0 16 C 0 24.837 7.163 32 16 32 Z M 28.444 16 C 28.444 22.873 22.873 28.444 16 28.444 L 16 32 C 24.837 32 32 24.837 32 16 Z M 16 3.556 C 22.873 3.556 28.444 9.127 28.444 16 L 32 16 C 32 7.163 24.837 0 16 0 Z M 16 0 C 7.163 0 0 7.163 0 16 L 3.556 16 C 3.556 9.127 9.127 3.556 16 3.556 Z"
                  fill="url(#paint0_linear_359)"
                />
              </svg>
              <svg
                aria-hidden="true"
                class="MuiSvgIcon-root MuiSvgIcon-fontSizeLarge css-1djwm8g-MuiSvgIcon-root"
                focusable="false"
                style="margin-left: -6px; z-index: 1;"
                viewBox="0 0 32 32"
              >
                <defs>
                  <style>
                    .fantom_svg__cls-1{fill:#fff;fill-rule:evenodd}
                  </style>
                  <mask
                    height="20"
                    id="fantom_svg__mask"
                    maskUnits="userSpaceOnUse"
                    width="93.1"
                    x="10"
                    y="6"
                  >
                    <path
                      class="fantom_svg__cls-1"
                      d="M10 6h93.1v20H10Z"
                      id="fantom_svg__a"
                    />
                  </mask>
                </defs>
                <g
                  data-name="Layer 2"
                  id="fantom_svg__Layer_2"
                >
                  <g
                    data-name="Layer 1"
                    id="fantom_svg__Layer_1-2"
                  >
                    <circle
                      cx="16"
                      cy="16"
                      r="16"
                      style="fill: #13b5ec;"
                    />
                    <path
                      class="fantom_svg__cls-1"
                      d="m17.2 12.9 3.6-2.1V15Zm3.6 9L16 24.7l-4.8-2.8V17l4.8 2.8 4.8-2.8Zm-9.6-11.1 3.6 2.1-3.6 2.1Zm5.4 3.1 3.6 2.1-3.6 2.1Zm-1.2 4.2L11.8 16l3.6-2.1Zm4.8-8.3L16 12.2l-4.2-2.4L16 7.3ZM10 9.4v13.1l6 3.4 6-3.4V9.4L16 6Z"
                      style="mask: url(#fantom_svg__mask);"
                    />
                  </g>
                </g>
              </svg>
            </div>
            <div
              class="ExternalStakePools-poolName"
            >
              <p
                class="MuiTypography-root MuiTypography-body1 css-69sme-MuiTypography-root"
              >
                gOHM-wFTM
              </p>
            </div>
            <div
              class="ExternalStakePools-poolName"
            >
              <svg
                aria-hidden="true"
                class="MuiSvgIcon-root MuiSvgIcon-fontSizeLarge css-1djwm8g-MuiSvgIcon-root"
                focusable="false"
                style="font-size: 15px;"
                viewBox="0 0 32 32"
              >
                <defs>
                  <style>
                    .fantom_svg__cls-1{fill:#fff;fill-rule:evenodd}
                  </style>
                  <mask
                    height="20"
                    id="fantom_svg__mask"
                    maskUnits="userSpaceOnUse"
                    width="93.1"
                    x="10"
                    y="6"
                  >
                    <path
                      class="fantom_svg__cls-1"
                      d="M10 6h93.1v20H10Z"
                      id="fantom_svg__a"
                    />
                  </mask>
                </defs>
                <g
                  data-name="Layer 2"
                  id="fantom_svg__Layer_2"
                >
                  <g
                    data-name="Layer 1"
                    id="fantom_svg__Layer_1-2"
                  >
                    <circle
                      cx="16"
                      cy="16"
                      r="16"
                      style="fill: #13b5ec;"
                    />
                    <path
                      class="fantom_svg__cls-1"
                      d="m17.2 12.9 3.6-2.1V15Zm3.6 9L16 24.7l-4.8-2.8V17l4.8 2.8 4.8-2.8Zm-9.6-11.1 3.6 2.1-3.6 2.1Zm5.4 3.1 3.6 2.1-3.6 2.1Zm-1.2 4.2L11.8 16l3.6-2.1Zm4.8-8.3L16 12.2l-4.2-2.4L16 7.3ZM10 9.4v13.1l6 3.4 6-3.4V9.4L16 6Z"
                      style="mask: url(#fantom_svg__mask);"
                    />
                  </g>
                </g>
              </svg>
            </div>
          </div>
          <div
<<<<<<< HEAD
            class="DataRow-root data-row css-19fvmib"
          >
            <div
              class="MuiBox-root css-1xhj18k"
=======
            class="makeStyles-root-57 data-row"
          >
            <div
              class="MuiBox-root MuiBox-root-79"
>>>>>>> c81d6b2b
            >
              <p
                class="MuiTypography-root MuiTypography-body1 css-4xvy19-MuiTypography-root"
              >
                TVL
              </p>
            </div>
            <p
              class="MuiTypography-root MuiTypography-body1 css-4xvy19-MuiTypography-root"
              style="text-align: right;"
            >
              <span
                class="MuiSkeleton-root MuiSkeleton-text MuiSkeleton-pulse css-1l7q9tc-MuiSkeleton-root"
                style="width: 80px;"
              />
            </p>
          </div>
          <div
<<<<<<< HEAD
            class="DataRow-root data-row css-19fvmib"
          >
            <div
              class="MuiBox-root css-1xhj18k"
=======
            class="makeStyles-root-57 data-row"
          >
            <div
              class="MuiBox-root MuiBox-root-80"
>>>>>>> c81d6b2b
            >
              <p
                class="MuiTypography-root MuiTypography-body1 css-4xvy19-MuiTypography-root"
              >
                APY
              </p>
            </div>
            <p
              class="MuiTypography-root MuiTypography-body1 css-4xvy19-MuiTypography-root"
              style="text-align: right;"
            >
              <span
                class="MuiSkeleton-root MuiSkeleton-text MuiSkeleton-pulse css-1l7q9tc-MuiSkeleton-root"
                style="width: 80px;"
              />
            </p>
          </div>
          <a
<<<<<<< HEAD
            class="MuiButton-root MuiButton-outlined MuiButton-outlinedSecondary MuiButton-sizeMedium MuiButton-outlinedSizeMedium MuiButton-disableElevation MuiButton-fullWidth MuiButtonBase-root Button-root undefined css-ykfme3-MuiButtonBase-root-MuiButton-root"
=======
            aria-disabled="false"
            class="MuiButtonBase-root MuiButton-root MuiButton-outlined makeStyles-root-18 makeStyles-root-81 undefined MuiButton-outlinedSecondary MuiButton-disableElevation MuiButton-fullWidth"
>>>>>>> c81d6b2b
            href="https://beets.fi/#/pool/0xf7bf0f161d3240488807ffa23894452246049916000200000000000000000198"
            tabindex="0"
            target="_blank"
          >
            Stake on
             
            Beethoven
            <span
              class="MuiButton-endIcon MuiButton-iconSizeMedium css-1gnd1fd-MuiButton-endIcon"
            >
              <svg
                aria-hidden="true"
                class="MuiSvgIcon-root MuiSvgIcon-fontSizeLarge css-1562cnx-MuiSvgIcon-root"
                focusable="false"
                viewBox="0 0 20 20"
              >
                <path
                  d="M4.297 17.445h9.539c1.523 0 2.305-.78 2.305-2.28v-9.58c0-1.507-.782-2.288-2.305-2.288h-9.54c-1.523 0-2.304.773-2.304 2.289v9.578c0 1.508.781 2.281 2.305 2.281Zm.016-.968c-.875 0-1.352-.461-1.352-1.368V5.633c0-.899.477-1.367 1.352-1.367h9.5c.867 0 1.359.468 1.359 1.367v9.476c0 .907-.492 1.368-1.36 1.368h-9.5Zm7.296-4.235c.266 0 .438-.195.438-.476V7.867c0-.344-.188-.492-.492-.492H7.64c-.29 0-.47.172-.47.438 0 .265.188.445.477.445H9.53l1.133-.078-1.055.992-3.382 3.383a.476.476 0 0 0-.149.328c0 .273.18.453.453.453a.47.47 0 0 0 .344-.149L10.25 9.82l.984-1.047-.078 1.282v1.718c0 .29.18.47.453.47Z"
                />
              </svg>
            </span>
          </a>
        </div>
      </div>
    </div>
    <div
<<<<<<< HEAD
      class="MuiPaper-root MuiPaper-elevation MuiPaper-rounded MuiPaper-elevation0 helloooooo Paper-root  css-m19e0g-MuiPaper-root"
=======
      class="MuiPaper-root makeStyles-root-1 makeStyles-root-82  MuiPaper-elevation0 MuiPaper-rounded"
>>>>>>> c81d6b2b
      style="transform: none; webkit-transition: transform 225ms cubic-bezier(0.4, 0, 0.2, 1) 0ms; transition: transform 225ms cubic-bezier(0.4, 0, 0.2, 1) 0ms;"
    >
      <div
        class="MuiGrid-root MuiGrid-container MuiGrid-spacing-xs-2 MuiGrid-direction-xs-column css-1y6dg9a-MuiGrid-root"
      >
        <div
          class="MuiGrid-root MuiGrid-item css-159wrwf-MuiGrid-root"
        >
          <div
            class="ExternalStakePools-poolPair css-p542iv"
          >
            <div
<<<<<<< HEAD
              class="MuiBox-root css-1xhj18k"
=======
              class="MuiBox-root MuiBox-root-83"
>>>>>>> c81d6b2b
            >
              <svg
                aria-hidden="true"
                class="MuiSvgIcon-root MuiSvgIcon-fontSizeLarge css-1djwm8g-MuiSvgIcon-root"
                focusable="false"
                style="z-index: 1;"
                viewBox="0 0 32 32"
              >
                <defs>
                  <lineargradient
                    gradientTransform="matrix(0.177778, 0, 0, 0.177778, 1.777779, 1.777779)"
                    gradientUnits="userSpaceOnUse"
                    id="paint0_linear_359"
                    x1="80"
                    x2="80"
                    y1="-84"
                    y2="256"
                  >
                    <stop
                      offset="0.1949"
                      stop-color="#708B96"
                    />
                    <stop
                      offset="1"
                      stop-color="#F7FBE7"
                    />
                  </lineargradient>
                </defs>
                <path
                  d="M 1.778 16 C 1.778 8.145 8.145 1.778 16 1.778 C 23.855 1.778 30.222 8.145 30.222 16 C 30.222 23.855 23.855 30.222 16 30.222 C 8.145 30.222 1.778 23.855 1.778 16 Z"
                  fill="#fff"
                />
                <rect
                  fill="#fff"
                  height="12.516"
                  width="12.516"
                  x="9.742"
                  y="9.771"
                />
                <path
                  clip-rule="evenodd"
                  d="M 14.635 22.286 L 14.635 19.916 C 12.852 19.355 11.563 17.725 11.563 15.801 C 11.563 13.413 13.549 11.477 16 11.477 C 18.451 11.477 20.437 13.413 20.437 15.801 C 20.437 17.725 19.148 19.355 17.365 19.916 L 17.365 21.658 L 17.365 22.258 L 17.365 22.286 L 22.258 22.286 L 22.258 20.523 L 19.842 20.523 C 21.295 19.421 22.229 17.709 22.229 15.787 C 22.229 12.464 19.44 9.771 16 9.771 C 12.56 9.771 9.771 12.464 9.771 15.787 C 9.771 17.709 10.705 19.421 12.158 20.523 L 9.742 20.523 L 9.742 22.286 Z"
                  fill="#708b96"
                  fill-rule="evenodd"
                />
                <path
                  d="M 16 28.444 C 9.127 28.444 3.556 22.873 3.556 16 L 0 16 C 0 24.837 7.163 32 16 32 Z M 28.444 16 C 28.444 22.873 22.873 28.444 16 28.444 L 16 32 C 24.837 32 32 24.837 32 16 Z M 16 3.556 C 22.873 3.556 28.444 9.127 28.444 16 L 32 16 C 32 7.163 24.837 0 16 0 Z M 16 0 C 7.163 0 0 7.163 0 16 L 3.556 16 C 3.556 9.127 9.127 3.556 16 3.556 Z"
                  fill="url(#paint0_linear_359)"
                />
              </svg>
              <svg
                aria-hidden="true"
                class="MuiSvgIcon-root MuiSvgIcon-fontSizeLarge css-1djwm8g-MuiSvgIcon-root"
                focusable="false"
                style="margin-left: -6px; z-index: 1;"
                viewBox="0 0 32 32"
              >
                <circle
                  cx="16"
                  cy="16"
                  fill="#fff"
                  r="15"
                  stroke="url(#wETH_svg__a)"
                  stroke-width="2"
                />
                <path
                  clip-rule="evenodd"
                  d="M16.25 20.976 10 17.349 16.25 26V26l6.253-8.65-6.253 3.626Z"
                  fill="#708B96"
                  fill-rule="evenodd"
                />
                <path
                  clip-rule="evenodd"
                  d="m16.25 6 6.248 10.186-6.248-2.793L10 16.186 16.25 6Zm0 7.395L10 16.185l6.25 3.629 6.248-3.628-6.248-2.791Z"
                  fill="#424242"
                  fill-rule="evenodd"
                />
                <defs>
                  <lineargradient
                    gradientUnits="userSpaceOnUse"
                    id="wETH_svg__a"
                    x1="16"
                    x2="16"
                    y1="0"
                    y2="32"
                  >
                    <stop
                      stop-color="#444243"
                    />
                    <stop
                      offset="1"
                      stop-color="#708B96"
                    />
                  </lineargradient>
                </defs>
              </svg>
            </div>
            <div
              class="ExternalStakePools-poolName"
            >
              <p
                class="MuiTypography-root MuiTypography-body1 css-69sme-MuiTypography-root"
              >
                gOHM-wETH
              </p>
            </div>
            <div
              class="ExternalStakePools-poolName"
            >
              <svg
                aria-hidden="true"
                class="MuiSvgIcon-root MuiSvgIcon-fontSizeLarge css-1djwm8g-MuiSvgIcon-root"
                focusable="false"
                style="font-size: 15px;"
                viewBox="0 0 32 32"
              >
                <circle
                  cx="16"
                  cy="16"
                  fill="#FF0420"
                  r="16"
                />
                <path
                  d="M 11.337 20.253 C 10.384 20.253 9.603 20.028 8.995 19.58 C 8.394 19.124 8.094 18.475 8.094 17.635 C 8.094 17.458 8.114 17.242 8.154 16.986 C 8.258 16.41 8.406 15.717 8.599 14.909 C 9.143 12.707 10.548 11.606 12.814 11.606 C 13.43 11.606 13.982 11.71 14.471 11.918 C 14.959 12.119 15.343 12.423 15.624 12.831 C 15.904 13.231 16.044 13.712 16.044 14.272 C 16.044 14.44 16.024 14.652 15.984 14.909 C 15.864 15.621 15.72 16.314 15.552 16.986 C 15.271 18.083 14.787 18.904 14.099 19.448 C 13.41 19.984 12.489 20.253 11.337 20.253 Z M 11.505 18.523 C 11.953 18.523 12.333 18.391 12.646 18.127 C 12.966 17.863 13.194 17.458 13.33 16.914 C 13.514 16.162 13.654 15.505 13.75 14.945 C 13.782 14.777 13.798 14.604 13.798 14.428 C 13.798 13.7 13.418 13.335 12.658 13.335 C 12.209 13.335 11.825 13.468 11.505 13.732 C 11.192 13.996 10.968 14.4 10.832 14.945 C 10.688 15.481 10.544 16.138 10.4 16.914 C 10.368 17.074 10.352 17.242 10.352 17.418 C 10.352 18.155 10.736 18.523 11.505 18.523 Z"
                  fill="white"
                />
                <path
                  d="M 16.595 20.132 C 16.507 20.132 16.439 20.104 16.391 20.048 C 16.351 19.984 16.339 19.912 16.355 19.832 L 18.012 12.026 C 18.028 11.938 18.072 11.866 18.145 11.81 C 18.217 11.754 18.293 11.726 18.373 11.726 L 21.567 11.726 C 22.456 11.726 23.168 11.91 23.705 12.279 C 24.249 12.647 24.521 13.179 24.521 13.876 C 24.521 14.076 24.497 14.284 24.449 14.5 C 24.249 15.421 23.845 16.102 23.236 16.542 C 22.636 16.982 21.811 17.202 20.762 17.202 L 19.141 17.202 L 18.589 19.832 C 18.573 19.92 18.529 19.992 18.457 20.048 C 18.385 20.104 18.309 20.132 18.229 20.132 L 16.595 20.132 Z M 20.847 15.545 C 21.183 15.545 21.475 15.453 21.723 15.269 C 21.979 15.085 22.147 14.821 22.228 14.476 C 22.252 14.34 22.264 14.22 22.264 14.116 C 22.264 13.884 22.196 13.708 22.059 13.588 C 21.923 13.46 21.691 13.396 21.363 13.396 L 19.922 13.396 L 19.465 15.545 L 20.847 15.545 Z"
                  fill="white"
                />
              </svg>
            </div>
          </div>
          <div
<<<<<<< HEAD
            class="DataRow-root data-row css-19fvmib"
          >
            <div
              class="MuiBox-root css-1xhj18k"
=======
            class="makeStyles-root-57 data-row"
          >
            <div
              class="MuiBox-root MuiBox-root-84"
>>>>>>> c81d6b2b
            >
              <p
                class="MuiTypography-root MuiTypography-body1 css-4xvy19-MuiTypography-root"
              >
                TVL
              </p>
            </div>
            <p
              class="MuiTypography-root MuiTypography-body1 css-4xvy19-MuiTypography-root"
              style="text-align: right;"
            >
              <span
                class="MuiSkeleton-root MuiSkeleton-text MuiSkeleton-pulse css-1l7q9tc-MuiSkeleton-root"
                style="width: 80px;"
              />
            </p>
          </div>
          <div
<<<<<<< HEAD
            class="DataRow-root data-row css-19fvmib"
          >
            <div
              class="MuiBox-root css-1xhj18k"
=======
            class="makeStyles-root-57 data-row"
          >
            <div
              class="MuiBox-root MuiBox-root-85"
>>>>>>> c81d6b2b
            >
              <p
                class="MuiTypography-root MuiTypography-body1 css-4xvy19-MuiTypography-root"
              >
                APY
              </p>
            </div>
            <p
              class="MuiTypography-root MuiTypography-body1 css-4xvy19-MuiTypography-root"
              style="text-align: right;"
            >
              <span
                class="MuiSkeleton-root MuiSkeleton-text MuiSkeleton-pulse css-1l7q9tc-MuiSkeleton-root"
                style="width: 80px;"
              />
            </p>
          </div>
          <a
<<<<<<< HEAD
            class="MuiButton-root MuiButton-outlined MuiButton-outlinedSecondary MuiButton-sizeMedium MuiButton-outlinedSizeMedium MuiButton-disableElevation MuiButton-fullWidth MuiButtonBase-root Button-root undefined css-ykfme3-MuiButtonBase-root-MuiButton-root"
=======
            aria-disabled="false"
            class="MuiButtonBase-root MuiButton-root MuiButton-outlined makeStyles-root-18 makeStyles-root-86 undefined MuiButton-outlinedSecondary MuiButton-disableElevation MuiButton-fullWidth"
>>>>>>> c81d6b2b
            href="https://zipswap.fi/#/farm/0x3f6da9334142477718bE2ecC3577d1A28dceAAe1"
            tabindex="0"
            target="_blank"
          >
            Stake on
             
            Zipswap
            <span
              class="MuiButton-endIcon MuiButton-iconSizeMedium css-1gnd1fd-MuiButton-endIcon"
            >
              <svg
                aria-hidden="true"
                class="MuiSvgIcon-root MuiSvgIcon-fontSizeLarge css-1562cnx-MuiSvgIcon-root"
                focusable="false"
                viewBox="0 0 20 20"
              >
                <path
                  d="M4.297 17.445h9.539c1.523 0 2.305-.78 2.305-2.28v-9.58c0-1.507-.782-2.288-2.305-2.288h-9.54c-1.523 0-2.304.773-2.304 2.289v9.578c0 1.508.781 2.281 2.305 2.281Zm.016-.968c-.875 0-1.352-.461-1.352-1.368V5.633c0-.899.477-1.367 1.352-1.367h9.5c.867 0 1.359.468 1.359 1.367v9.476c0 .907-.492 1.368-1.36 1.368h-9.5Zm7.296-4.235c.266 0 .438-.195.438-.476V7.867c0-.344-.188-.492-.492-.492H7.64c-.29 0-.47.172-.47.438 0 .265.188.445.477.445H9.53l1.133-.078-1.055.992-3.382 3.383a.476.476 0 0 0-.149.328c0 .273.18.453.453.453a.47.47 0 0 0 .344-.149L10.25 9.82l.984-1.047-.078 1.282v1.718c0 .29.18.47.453.47Z"
                />
              </svg>
            </span>
          </a>
        </div>
      </div>
    </div>
    <div
<<<<<<< HEAD
      class="MuiPaper-root MuiPaper-elevation MuiPaper-rounded MuiPaper-elevation0 helloooooo Paper-root  css-m19e0g-MuiPaper-root"
=======
      class="MuiPaper-root makeStyles-root-1 makeStyles-root-87  MuiPaper-elevation0 MuiPaper-rounded"
>>>>>>> c81d6b2b
      style="transform: none; webkit-transition: transform 225ms cubic-bezier(0.4, 0, 0.2, 1) 0ms; transition: transform 225ms cubic-bezier(0.4, 0, 0.2, 1) 0ms;"
    >
      <div
        class="MuiGrid-root MuiGrid-container MuiGrid-spacing-xs-2 MuiGrid-direction-xs-column css-1y6dg9a-MuiGrid-root"
      >
        <div
          class="MuiGrid-root MuiGrid-item css-159wrwf-MuiGrid-root"
        >
          <div
            class="ExternalStakePools-poolPair css-p542iv"
          >
            <div
<<<<<<< HEAD
              class="MuiBox-root css-1xhj18k"
=======
              class="MuiBox-root MuiBox-root-88"
>>>>>>> c81d6b2b
            >
              <svg
                aria-hidden="true"
                class="MuiSvgIcon-root MuiSvgIcon-fontSizeLarge css-1djwm8g-MuiSvgIcon-root"
                focusable="false"
                style="z-index: 1;"
                viewBox="0 0 32 32"
              >
                <svg
                  fill="none"
                  height="32px"
                  viewBox="0 0 32 32"
                  width="32px"
                  xmlns="http://www.w3.org/2000/svg"
                >
                  <g
                    filter="url(#filter0_b_174_6646)"
                    transform="matrix(1, 0, 0, 1, -0.000099, -2.000099)"
                  >
                    <ellipse
                      cx="16.0001"
                      cy="18.0001"
                      fill="url(#paint0_linear_174_6646)"
                      rx="15.9999"
                      ry="15.9999"
                      transform="rotate(-180 16.0001 18.0001)"
                    />
                    <ellipse
                      cx="16.0001"
                      cy="18.0001"
                      fill="black"
                      fill-opacity="0.8"
                      rx="15.9999"
                      ry="15.9999"
                      transform="rotate(-180 16.0001 18.0001)"
                    />
                    <path
                      d="M0.500192 18.0001C0.500193 9.43973 7.43974 2.50018 16.0001 2.50019C24.5605 2.50019 31.5 9.43973 31.5 18.0001C31.5 26.5605 24.5605 33.5 16.0001 33.5C7.43973 33.5 0.500191 26.5605 0.500192 18.0001Z"
                      stroke="url(#paint1_linear_174_6646)"
                      stroke-opacity="0.4"
                    />
                  </g>
                  <path
                    d="M 22.099 11.576 C 20.505 12.533 13.726 11.709 10.537 11.177 C 9.58 10.22 13.859 9.449 16.119 9.184 L 19.707 9.184 L 23.296 11.177 L 22.099 11.576 Z"
                    fill="#321B06"
                  />
                  <path
                    d="M 17.931 4.423 C 17.993 4.306 18.092 4.212 18.214 4.155 C 18.38 4.079 18.549 4.071 18.704 4.18 C 18.757 4.218 18.799 4.268 18.826 4.326 C 18.966 4.628 19.105 4.93 19.233 5.238 C 19.438 5.736 19.717 6.198 19.944 6.686 C 20.267 7.379 20.592 8.071 20.921 8.761 C 21.109 9.156 21.287 9.56 21.523 9.932 C 21.588 10.03 21.658 10.124 21.735 10.214 C 21.767 10.25 21.807 10.279 21.852 10.299 C 22.197 10.456 22.568 10.486 22.938 10.509 C 23.127 10.521 23.312 10.496 23.5 10.496 C 23.859 10.496 24.218 10.497 24.575 10.509 C 24.812 10.517 25.048 10.545 25.284 10.569 C 25.375 10.582 25.465 10.601 25.553 10.625 C 25.59 10.636 25.626 10.65 25.66 10.668 C 25.852 10.766 25.89 10.93 25.758 11.097 C 25.647 11.237 25.505 11.35 25.342 11.426 C 24.994 11.581 24.631 11.702 24.258 11.788 C 23.891 11.877 23.527 11.977 23.165 12.087 C 22.611 12.261 22.044 12.389 21.469 12.47 C 21.086 12.52 20.7 12.544 20.313 12.542 C 19.966 12.544 19.619 12.518 19.271 12.505 C 18.739 12.486 18.21 12.446 17.679 12.403 C 16.902 12.346 16.122 12.433 15.378 12.66 C 14.876 12.806 14.372 12.946 13.872 13.105 C 13.636 13.18 13.409 13.288 13.184 13.385 C 12.887 13.512 12.593 13.65 12.293 13.773 C 11.563 14.076 10.802 14.269 10.001 14.271 C 9.58 14.281 9.158 14.255 8.742 14.193 C 8.493 14.15 8.242 14.131 7.998 14.046 C 7.216 13.77 6.694 13.253 6.509 12.444 C 6.459 12.234 6.457 12.015 6.504 11.804 C 6.55 11.593 6.644 11.395 6.779 11.225 C 6.91 11.052 7.037 10.87 7.179 10.703 C 7.463 10.362 7.815 10.082 8.214 9.883 C 8.586 9.695 8.992 9.582 9.409 9.551 C 9.676 9.525 9.944 9.527 10.211 9.555 C 10.302 9.565 10.391 9.588 10.481 9.603 C 10.523 9.608 10.564 9.612 10.616 9.618 C 10.628 9.585 10.636 9.552 10.642 9.518 C 10.662 9.233 10.68 8.947 10.699 8.661 C 10.708 8.586 10.711 8.511 10.715 8.436 C 10.721 8.285 10.722 8.134 10.732 7.984 C 10.753 7.65 10.749 7.313 10.824 6.983 C 10.834 6.931 10.84 6.879 10.841 6.826 C 10.852 6.564 10.946 6.326 11.058 6.093 C 11.069 6.069 11.082 6.046 11.097 6.024 C 11.312 5.736 11.573 5.484 11.871 5.28 C 12.448 4.881 13.09 4.582 13.769 4.395 C 14.244 4.263 14.729 4.172 15.221 4.124 C 15.674 4.085 16.131 4.1 16.582 4.17 C 16.737 4.194 16.894 4.215 17.048 4.226 C 17.315 4.243 17.579 4.3 17.83 4.394 C 17.861 4.405 17.891 4.412 17.931 4.423 Z M 10.971 9.706 C 11.02 9.726 11.068 9.749 11.119 9.764 C 11.495 9.878 11.871 9.99 12.248 10.103 L 12.303 10.113 C 12.264 10.082 12.218 10.06 12.17 10.047 C 11.888 9.962 11.608 9.877 11.326 9.795 C 11.209 9.761 11.089 9.736 10.972 9.707 C 10.949 9.558 10.962 9.531 11.098 9.471 C 11.157 9.444 11.218 9.421 11.276 9.394 C 12.186 8.998 13.14 8.708 14.119 8.532 C 14.863 8.393 15.615 8.299 16.371 8.251 C 17.02 8.206 17.671 8.202 18.321 8.239 C 18.822 8.262 19.32 8.33 19.809 8.444 C 20.033 8.494 20.252 8.565 20.463 8.656 C 20.538 8.687 20.599 8.744 20.635 8.816 C 20.735 9.011 20.842 9.204 20.946 9.398 L 21.414 10.269 C 21.431 10.3 21.463 10.331 21.425 10.386 C 21.343 10.361 21.256 10.337 21.171 10.307 C 20.733 10.157 20.28 10.053 19.82 9.997 C 19.366 9.936 18.907 9.897 18.449 9.868 C 18.087 9.845 17.723 9.851 17.359 9.848 C 17.141 9.841 16.923 9.845 16.706 9.86 C 16.302 9.9 15.901 9.96 15.499 10.008 L 13.532 10.26 C 13.51 10.263 13.488 10.267 13.467 10.271 L 13.464 10.294 C 13.758 10.331 14.048 10.392 14.331 10.478 C 14.153 10.467 13.976 10.445 13.799 10.429 C 13.621 10.412 13.441 10.404 13.261 10.386 C 13.081 10.368 12.919 10.311 12.74 10.334 C 12.777 10.361 12.817 10.383 12.86 10.398 C 13.201 10.533 13.55 10.649 13.904 10.744 C 14.39 10.865 14.873 11.003 15.356 11.133 C 15.529 11.18 15.701 11.237 15.878 11.267 C 16.164 11.316 16.453 11.351 16.741 11.382 C 16.947 11.405 17.153 11.418 17.359 11.433 C 17.528 11.446 17.695 11.455 17.862 11.467 C 18.275 11.499 18.688 11.495 19.101 11.489 C 19.748 11.481 20.393 11.424 21.03 11.318 C 21.248 11.279 21.462 11.221 21.676 11.163 C 21.872 11.111 22.062 11.042 22.257 10.989 C 22.592 10.901 22.933 10.939 23.274 10.961 C 23.362 10.966 23.449 10.983 23.536 10.996 C 23.649 11.013 23.762 11.035 23.876 11.046 C 24.111 11.072 24.348 11.093 24.585 11.106 C 24.806 11.118 25.026 11.124 25.249 11.121 C 25.345 11.115 25.439 11.099 25.53 11.072 C 25.571 11.061 25.608 11.041 25.64 11.014 C 25.733 10.939 25.728 10.851 25.62 10.8 C 25.534 10.759 25.442 10.731 25.348 10.717 C 25.011 10.666 24.671 10.641 24.33 10.643 C 24.177 10.645 24.024 10.648 23.871 10.649 C 23.772 10.648 23.672 10.643 23.572 10.64 C 23.767 10.69 23.962 10.726 24.157 10.763 C 24.337 10.798 24.517 10.835 24.696 10.872 C 24.734 10.882 24.77 10.895 24.806 10.911 L 24.799 10.933 C 24.774 10.934 24.748 10.937 24.723 10.935 C 24.651 10.932 24.578 10.927 24.505 10.921 C 24.269 10.899 24.032 10.883 23.798 10.852 C 23.563 10.821 23.314 10.775 23.073 10.738 C 22.85 10.703 22.625 10.678 22.403 10.639 C 22.13 10.587 21.862 10.509 21.605 10.405 C 21.547 10.384 21.499 10.343 21.47 10.29 C 21.244 9.869 21.011 9.452 20.789 9.029 C 20.538 8.553 20.295 8.074 20.052 7.594 C 19.868 7.232 19.683 6.871 19.511 6.505 C 19.265 5.979 19.025 5.453 18.787 4.923 C 18.709 4.747 18.613 4.578 18.593 4.386 C 18.438 4.325 18.207 4.383 18.113 4.504 C 18.231 4.579 18.396 4.558 18.518 4.688 C 18.483 4.705 18.446 4.718 18.407 4.724 C 18.342 4.723 18.277 4.714 18.214 4.699 C 18.066 4.662 17.922 4.604 17.772 4.576 C 17.517 4.526 17.26 4.487 17.003 4.446 C 16.739 4.405 16.471 4.388 16.203 4.396 C 15.909 4.401 15.613 4.394 15.32 4.406 C 14.356 4.454 13.459 4.74 12.602 5.161 C 12.323 5.302 12.056 5.467 11.806 5.652 C 11.654 5.756 11.532 5.896 11.451 6.06 C 11.224 6.543 11.137 7.057 11.105 7.583 C 11.089 7.861 11.072 8.141 11.052 8.417 C 11.033 8.693 11.011 8.966 10.988 9.24 C 10.976 9.353 10.964 9.465 10.956 9.578 C 10.939 9.624 10.931 9.67 10.971 9.706 Z M 25.511 11.164 C 25.403 11.201 25.297 11.245 25.187 11.272 C 25.048 11.311 24.905 11.337 24.761 11.35 C 24.481 11.366 24.204 11.315 23.927 11.28 C 23.651 11.245 23.389 11.208 23.12 11.169 C 22.987 11.153 22.852 11.158 22.721 11.184 C 22.41 11.236 22.121 11.359 21.82 11.445 C 21.641 11.497 21.463 11.559 21.281 11.601 C 21.036 11.658 20.786 11.693 20.54 11.75 C 20.233 11.81 19.919 11.839 19.605 11.835 C 19.138 11.841 18.673 11.8 18.207 11.774 C 17.948 11.759 17.688 11.759 17.428 11.751 C 17.137 11.739 16.846 11.733 16.557 11.703 C 16.303 11.675 16.052 11.623 15.8 11.576 C 15.514 11.523 15.233 11.447 14.959 11.351 C 14.49 11.185 14.021 11.021 13.548 10.868 C 12.944 10.673 12.338 10.484 11.73 10.303 C 11.261 10.163 10.791 10.028 10.316 9.906 C 10.138 9.86 9.955 9.838 9.771 9.841 C 9.337 9.85 8.911 9.951 8.519 10.135 C 8.288 10.243 8.063 10.364 7.846 10.499 C 7.677 10.602 7.519 10.721 7.373 10.854 C 7.039 11.164 6.809 11.566 6.713 12.008 C 6.635 12.319 6.683 12.648 6.846 12.927 C 6.983 13.154 7.159 13.357 7.366 13.527 C 7.379 13.537 7.394 13.547 7.409 13.556 C 7.371 13.485 7.326 13.419 7.274 13.359 C 7.118 13.172 6.994 12.961 6.908 12.734 C 6.796 12.404 6.8 12.081 6.978 11.772 C 7.102 11.568 7.271 11.394 7.473 11.264 C 7.838 11.016 8.249 10.877 8.676 10.779 C 9.245 10.646 9.828 10.574 10.414 10.564 C 10.662 10.562 10.91 10.568 11.159 10.571 C 11.304 10.573 11.45 10.57 11.595 10.585 C 11.842 10.602 12.089 10.635 12.332 10.684 C 12.599 10.747 12.857 10.848 13.117 10.936 C 13.654 11.116 14.191 11.295 14.725 11.482 C 15.16 11.637 15.609 11.755 16.065 11.833 C 16.632 11.92 17.205 11.967 17.779 11.975 C 18.142 11.986 18.505 12.002 18.868 12.011 C 19.128 12.018 19.389 12.032 19.648 12.014 C 20.266 11.972 20.881 11.899 21.477 11.721 C 21.708 11.652 21.94 11.59 22.17 11.521 C 22.287 11.486 22.399 11.434 22.517 11.403 C 22.901 11.298 23.29 11.341 23.679 11.382 C 23.808 11.396 23.935 11.426 24.064 11.439 C 24.193 11.452 24.324 11.45 24.453 11.463 C 24.609 11.478 24.766 11.476 24.922 11.457 C 25.155 11.433 25.337 11.315 25.509 11.173 L 25.511 11.164 Z"
                    fill="#FF890E"
                  />
                  <path
                    d="M 13.602 5.663 C 13.575 5.642 13.53 5.625 13.521 5.598 C 13.513 5.571 13.538 5.53 13.559 5.502 C 13.58 5.48 13.605 5.463 13.633 5.451 C 13.899 5.295 14.187 5.176 14.487 5.1 C 14.668 5.057 14.852 5.015 15.035 4.98 C 15.072 4.974 15.111 4.973 15.148 4.979 C 15.157 4.981 15.165 4.985 15.172 4.991 C 15.179 4.998 15.184 5.005 15.187 5.014 C 15.187 5.024 15.184 5.034 15.18 5.044 C 15.175 5.053 15.168 5.062 15.16 5.068 C 15.117 5.086 15.073 5.101 15.028 5.111 C 14.84 5.162 14.652 5.212 14.464 5.261 C 14.337 5.295 14.222 5.36 14.13 5.452 C 14.045 5.534 13.939 5.59 13.822 5.615 C 13.754 5.633 13.683 5.646 13.602 5.663 Z"
                    fill="#FF890E"
                  />
                  <path
                    d="M 19.426 6.838 C 19.346 6.836 19.269 6.806 19.211 6.752 C 19.131 6.694 19.055 6.63 18.985 6.56 C 18.743 6.313 18.533 6.039 18.358 5.742 C 18.337 5.711 18.321 5.676 18.31 5.64 C 18.307 5.628 18.307 5.615 18.31 5.603 C 18.313 5.591 18.319 5.58 18.327 5.57 C 18.337 5.563 18.349 5.558 18.362 5.557 C 18.374 5.555 18.387 5.557 18.399 5.561 C 18.43 5.576 18.457 5.597 18.477 5.624 C 18.552 5.72 18.62 5.821 18.699 5.914 C 18.871 6.12 19.049 6.323 19.223 6.529 C 19.284 6.601 19.341 6.677 19.397 6.754 C 19.41 6.781 19.419 6.809 19.426 6.838 Z"
                    fill="#FF890E"
                  />
                  <path
                    d="M 9.989 9.942 C 10.025 9.943 10.062 9.947 10.097 9.954 C 10.548 10.081 10.999 10.208 11.449 10.336 C 11.47 10.342 11.49 10.353 11.505 10.368 C 10.973 10.321 10.478 10.143 9.977 9.989 L 9.989 9.942 Z"
                    fill="#FF890E"
                  />
                  <path
                    clip-rule="evenodd"
                    d="M 14.473 25.917 L 14.473 25.885 L 14.473 25.214 L 14.473 23.265 C 12.479 22.638 11.036 20.814 11.036 18.662 C 11.036 15.991 13.259 13.826 16 13.826 C 18.741 13.826 20.964 15.991 20.964 18.662 C 20.964 20.814 19.521 22.638 17.527 23.265 L 17.527 25.214 L 17.527 25.885 L 17.527 25.917 L 23 25.917 L 23 23.944 L 20.297 23.944 C 21.923 22.712 22.968 20.797 22.968 18.646 C 22.968 14.93 19.848 11.917 16 11.917 C 12.152 11.917 9.032 14.93 9.032 18.646 C 9.032 20.797 10.076 22.712 11.702 23.944 L 9 23.944 L 9 25.917 L 14.473 25.917 Z"
                    fill="#728C97"
                    fill-rule="evenodd"
                  />
                  <defs>
                    <filter
                      color-interpolation-filters="sRGB"
                      filterUnits="userSpaceOnUse"
                      height="152"
                      id="filter0_b_174_6646"
                      width="152"
                      x="-60"
                      y="-58"
                    >
                      <feflood
                        flood-opacity="0"
                        result="BackgroundImageFix"
                      />
                      <fegaussianblur
                        in="BackgroundImage"
                        stdDeviation="30"
                      />
                      <fecomposite
                        in2="SourceAlpha"
                        operator="in"
                        result="effect1_backgroundBlur_174_6646"
                      />
                      <feblend
                        in="SourceGraphic"
                        in2="effect1_backgroundBlur_174_6646"
                        mode="normal"
                        result="shape"
                      />
                    </filter>
                    <lineargradient
                      gradientUnits="userSpaceOnUse"
                      id="paint0_linear_174_6646"
                      x1="8.19338"
                      x2="23.6522"
                      y1="21.4286"
                      y2="21.4286"
                    >
                      <stop
                        stop-color="#FF890E"
                      />
                      <stop
                        offset="1"
                        stop-color="#A169FF"
                      />
                    </lineargradient>
                    <lineargradient
                      gradientUnits="userSpaceOnUse"
                      id="paint1_linear_174_6646"
                      x1="28.4445"
                      x2="8.38674"
                      y1="9.20015"
                      y2="8.93872"
                    >
                      <stop
                        stop-color="#FF8320"
                      />
                      <stop
                        offset="1"
                        stop-color="#A169FF"
                      />
                    </lineargradient>
                  </defs>
                </svg>
              </svg>
              <svg
                aria-hidden="true"
                class="MuiSvgIcon-root MuiSvgIcon-fontSizeLarge css-1djwm8g-MuiSvgIcon-root"
                focusable="false"
                style="margin-left: -6px; z-index: 1;"
                viewBox="0 0 32 32"
              >
                <defs>
                  <lineargradient
                    gradientTransform="matrix(0.177778, 0, 0, 0.177778, 1.777779, 1.777779)"
                    gradientUnits="userSpaceOnUse"
                    id="paint0_linear_359"
                    x1="80"
                    x2="80"
                    y1="-84"
                    y2="256"
                  >
                    <stop
                      offset="0.1949"
                      stop-color="#708B96"
                    />
                    <stop
                      offset="1"
                      stop-color="#F7FBE7"
                    />
                  </lineargradient>
                </defs>
                <path
                  d="M 1.778 16 C 1.778 8.145 8.145 1.778 16 1.778 C 23.855 1.778 30.222 8.145 30.222 16 C 30.222 23.855 23.855 30.222 16 30.222 C 8.145 30.222 1.778 23.855 1.778 16 Z"
                  fill="#fff"
                />
                <rect
                  fill="#fff"
                  height="12.516"
                  width="12.516"
                  x="9.742"
                  y="9.771"
                />
                <path
                  clip-rule="evenodd"
                  d="M 14.635 22.286 L 14.635 19.916 C 12.852 19.355 11.563 17.725 11.563 15.801 C 11.563 13.413 13.549 11.477 16 11.477 C 18.451 11.477 20.437 13.413 20.437 15.801 C 20.437 17.725 19.148 19.355 17.365 19.916 L 17.365 21.658 L 17.365 22.258 L 17.365 22.286 L 22.258 22.286 L 22.258 20.523 L 19.842 20.523 C 21.295 19.421 22.229 17.709 22.229 15.787 C 22.229 12.464 19.44 9.771 16 9.771 C 12.56 9.771 9.771 12.464 9.771 15.787 C 9.771 17.709 10.705 19.421 12.158 20.523 L 9.742 20.523 L 9.742 22.286 Z"
                  fill="#708b96"
                  fill-rule="evenodd"
                />
                <path
                  d="M 16 28.444 C 9.127 28.444 3.556 22.873 3.556 16 L 0 16 C 0 24.837 7.163 32 16 32 Z M 28.444 16 C 28.444 22.873 22.873 28.444 16 28.444 L 16 32 C 24.837 32 32 24.837 32 16 Z M 16 3.556 C 22.873 3.556 28.444 9.127 28.444 16 L 32 16 C 32 7.163 24.837 0 16 0 Z M 16 0 C 7.163 0 0 7.163 0 16 L 3.556 16 C 3.556 9.127 9.127 3.556 16 3.556 Z"
                  fill="url(#paint0_linear_359)"
                />
              </svg>
            </div>
            <div
              class="ExternalStakePools-poolName"
            >
              <p
                class="MuiTypography-root MuiTypography-body1 css-69sme-MuiTypography-root"
              >
                jgOHM-gOHM
              </p>
            </div>
            <div
              class="ExternalStakePools-poolName"
            >
              <svg
                aria-hidden="true"
                class="MuiSvgIcon-root MuiSvgIcon-fontSizeLarge css-1djwm8g-MuiSvgIcon-root"
                focusable="false"
                style="font-size: 15px;"
                viewBox="0 0 32 32"
              >
                <ellipse
                  cx="16"
                  cy="16"
                  rx="15.442"
                  ry="15.442"
                  style="fill: rgb(44, 55, 76);"
                />
                <g
                  id="Background"
                  transform="matrix(0.063934, 0, 0, 0.063934, 0, 0)"
                />
                <g
                  id="Logos_and_symbols"
                  transform="matrix(0.055939, 0, 0, 0.055939, 2.774117, 1.580833)"
                >
                  <g
                    id="SYMBOL_VER_3"
                  />
                  <g
                    id="SYMBOL_VER_3_3_"
                  />
                  <g
                    id="SYMBOL_VER_4"
                  />
                  <g
                    id="SYMBOL_VER_4_1_"
                  >
                    <g
                      id="SYMBOL_VER_4_3_"
                    />
                  </g>
                  <g
                    id="SYMBOL_VER_5_1_"
                  />
                  <g
                    id="off_2_1_"
                  />
                  <g
                    id="VER_3_1_"
                  >
                    <g
                      id="SYMBOL_VER_2_1_"
                    />
                  </g>
                  <g
                    id="VER_3"
                  >
                    <g
                      id="SYMBOL_VER_2"
                    />
                  </g>
                  <g
                    id="off_2"
                  />
                  <g
                    id="SYMBOL_VER_5"
                  />
                  <g
                    id="SYMBOL_VER_1"
                  />
                  <g
                    id="SYMBOL_VER_1_1_"
                  />
                  <g
                    id="SYMBOL_VER_1-1_3_"
                  />
                  <g
                    id="SYMBOL_VER_1-1_2_"
                  />
                  <g
                    id="SYMBOL_VER_1-1"
                  />
                  <g
                    id="SYMBOL_VER_1-1_1_"
                  >
                    <g
                      id="_x31_-3"
                    />
                    <g
                      id="Symbol_-_Original_14_"
                    >
                      <path
                        d="M291.134,237.469l35.654-60.5l96.103,149.684l0.046,28.727l-0.313-197.672
      c-0.228-4.832-2.794-9.252-6.887-11.859L242.715,46.324c-4.045-1.99-9.18-1.967-13.22,0.063c-0.546,0.272-1.06,0.57-1.548,0.895
      l-0.604,0.379L59.399,144.983l-0.651,0.296c-0.838,0.385-1.686,0.875-2.48,1.444c-3.185,2.283-5.299,5.66-5.983,9.448
      c-0.103,0.574-0.179,1.158-0.214,1.749l0.264,161.083l89.515-138.745c11.271-18.397,35.825-24.323,58.62-24.001l26.753,0.706
      L67.588,409.765l18.582,10.697L245.692,157.22l70.51-0.256L157.091,426.849l66.306,38.138l7.922,4.556
      c3.351,1.362,7.302,1.431,10.681,0.21l175.453-101.678l-33.544,19.438L291.134,237.469z M304.736,433.395l-66.969-105.108
      l40.881-69.371l87.952,138.628L304.736,433.395z"
                        fill="#2D374B"
                      />
                      <polygon
                        fill="#28A0F0"
                        points="237.768,328.286 304.736,433.395 366.601,397.543 278.648,258.915 			"
                      />
                      <path
                        d="M422.937,355.379l-0.046-28.727l-96.103-149.684l-35.654,60.5l92.774,150.043l33.544-19.438
      c3.29-2.673,5.281-6.594,5.49-10.825L422.937,355.379z"
                        fill="#28A0F0"
                      />
                      <path
                        d="M20.219,382.469l47.369,27.296l157.634-252.801l-26.753-0.706c-22.795-0.322-47.35,5.604-58.62,24.001
      L50.334,319.004l-30.115,46.271V382.469z"
                        fill="#FFFFFF"
                      />
                      <polygon
                        fill="#FFFFFF"
                        points="316.202,156.964 245.692,157.22 86.17,420.462 141.928,452.565 157.091,426.849 			"
                      />
                      <path
                        d="M452.65,156.601c-0.59-14.746-8.574-28.245-21.08-36.104L256.28,19.692
      c-12.371-6.229-27.825-6.237-40.218-0.004c-1.465,0.739-170.465,98.752-170.465,98.752c-2.339,1.122-4.592,2.458-6.711,3.975
      c-11.164,8.001-17.969,20.435-18.668,34.095v208.765l30.115-46.271L50.07,157.921c0.035-0.589,0.109-1.169,0.214-1.741
      c0.681-3.79,2.797-7.171,5.983-9.456c0.795-0.569,172.682-100.064,173.228-100.337c4.04-2.029,9.175-2.053,13.22-0.063
      l173.022,99.523c4.093,2.607,6.659,7.027,6.887,11.859v199.542c-0.209,4.231-1.882,8.152-5.172,10.825l-33.544,19.438
      l-17.308,10.031l-61.864,35.852l-62.737,36.357c-3.379,1.221-7.33,1.152-10.681-0.21l-74.228-42.693l-15.163,25.717
      l66.706,38.406c2.206,1.255,4.171,2.367,5.784,3.272c2.497,1.4,4.199,2.337,4.8,2.629c4.741,2.303,11.563,3.643,17.71,3.643
      c5.636,0,11.132-1.035,16.332-3.072l182.225-105.531c10.459-8.104,16.612-20.325,17.166-33.564V156.601z"
                        fill="#96BEDC"
                      />
                    </g>
                    <g
                      id="Symbol_-_Original_13_"
                    />
                    <g
                      id="Symbol_-_Original_6_"
                    />
                    <g
                      id="Symbol_-_Original_4_"
                    />
                    <g
                      id="One_color_version_-_White_3_"
                    >
                      <g
                        id="Symbol_-_Original_15_"
                      />
                    </g>
                    <g
                      id="One_color_version_-_White"
                    >
                      <g
                        id="Symbol_-_Original"
                      />
                    </g>
                    <g
                      id="Symbol_-_Monochromatic_3_"
                    >
                      <g
                        id="_x33__7_"
                      />
                    </g>
                    <g
                      id="Symbol_-_Monochromatic"
                    >
                      <g
                        id="_x33__3_"
                      />
                    </g>
                    <g
                      id="_x33__2_"
                    />
                    <g
                      id="_x33__1_"
                    />
                    <g
                      id="_x33_"
                    />
                    <g
                      id="Symbol_-_Original_10_"
                    />
                    <g
                      id="Symbol_-_Original_1_"
                    />
                    <g
                      id="Symbol_-_Original_2_"
                    />
                    <g
                      id="_x34__1_"
                    />
                    <g
                      id="Symbol_-_Monochromatic_2_"
                    >
                      <g
                        id="_x33__6_"
                      />
                    </g>
                    <g
                      id="One_color_version_-_White_2_"
                    >
                      <g
                        id="Symbol_-_Original_11_"
                      />
                    </g>
                    <g
                      id="Symbol_-_Original_5_"
                    >
                      <g
                        id="Symbol_-_Original_12_"
                      />
                    </g>
                    <g
                      id="One_color_version_-_White_1_"
                    >
                      <g
                        id="Symbol_-_Original_9_"
                      />
                    </g>
                  </g>
                  <g
                    id="SYMBOL_VER_1_2_"
                  >
                    <g
                      id="SYMBOL_VER_2_4_"
                    />
                    <g
                      id="SYMBOL_VER_2-1-1_1_"
                    />
                    <g
                      id="SYMBOL_VER_2-2-1_1_"
                    />
                    <g
                      id="SYMBOL_VER_2-3-1_4_"
                    />
                    <g
                      id="New_Symbol_1_"
                    >
                      <g
                        id="SYMBOL_VER_2-3-1_3_"
                      />
                    </g>
                    <g
                      id="New_Symbol"
                    >
                      <g
                        id="SYMBOL_VER_2-3-1_1_"
                      />
                    </g>
                  </g>
                  <g
                    id="SYMBOL_VER_2_2_"
                  />
                  <g
                    id="SYMBOL_VER_4_2_"
                  />
                  <g
                    id="SYMBOL_VER_3_2_"
                  />
                  <g
                    id="SYMBOL_VER_3_1_"
                  />
                  <g
                    id="SYMBOL_VER_1-1-1_1_"
                  />
                  <g
                    id="SYMBOL_VER_1-1-1"
                  />
                  <g
                    id="SYMBOL_VER_1-1-1_2_2_"
                  />
                  <g
                    id="SYMBOL_VER_1-1-1_2"
                  />
                  <g
                    id="SYMBOL_VER_1-1-1_2_1_"
                  />
                  <g
                    id="Symbol_-_Original_7_"
                  />
                  <g
                    id="Symbol_-_Original_8_"
                  />
                  <g
                    id="SYMBOL_VER_2-1-1"
                  />
                  <g
                    id="SYMBOL_VER_2-2-1"
                  />
                  <g
                    id="SYMBOL_VER_2-3-1"
                  />
                  <g
                    id="SYMBOL_VER_5-1_1_"
                  />
                  <g
                    id="SYMBOL_VER_5-1"
                  />
                  <g
                    id="SYMBOL_VER_5-2_1_"
                  />
                  <g
                    id="SYMBOL_VER_5-2"
                  />
                  <g
                    id="Symbol_-_Monochromatic_1_"
                  >
                    <g
                      id="_x33__4_"
                    />
                  </g>
                </g>
              </svg>
            </div>
          </div>
          <div
<<<<<<< HEAD
            class="DataRow-root data-row css-19fvmib"
          >
            <div
              class="MuiBox-root css-1xhj18k"
=======
            class="makeStyles-root-57 data-row"
          >
            <div
              class="MuiBox-root MuiBox-root-89"
>>>>>>> c81d6b2b
            >
              <p
                class="MuiTypography-root MuiTypography-body1 css-4xvy19-MuiTypography-root"
              >
                TVL
              </p>
            </div>
            <p
              class="MuiTypography-root MuiTypography-body1 css-4xvy19-MuiTypography-root"
              style="text-align: right;"
            >
              <span
                class="MuiSkeleton-root MuiSkeleton-text MuiSkeleton-pulse css-1l7q9tc-MuiSkeleton-root"
                style="width: 80px;"
              />
            </p>
          </div>
          <div
<<<<<<< HEAD
            class="DataRow-root data-row css-19fvmib"
          >
            <div
              class="MuiBox-root css-1xhj18k"
=======
            class="makeStyles-root-57 data-row"
          >
            <div
              class="MuiBox-root MuiBox-root-90"
>>>>>>> c81d6b2b
            >
              <p
                class="MuiTypography-root MuiTypography-body1 css-4xvy19-MuiTypography-root"
              >
                APY
              </p>
            </div>
            <p
              class="MuiTypography-root MuiTypography-body1 css-4xvy19-MuiTypography-root"
              style="text-align: right;"
            >
              <span
                class="MuiSkeleton-root MuiSkeleton-text MuiSkeleton-pulse css-1l7q9tc-MuiSkeleton-root"
                style="width: 80px;"
              />
            </p>
          </div>
          <a
<<<<<<< HEAD
            class="MuiButton-root MuiButton-outlined MuiButton-outlinedSecondary MuiButton-sizeMedium MuiButton-outlinedSizeMedium MuiButton-disableElevation MuiButton-fullWidth MuiButtonBase-root Button-root undefined css-ykfme3-MuiButtonBase-root-MuiButton-root"
=======
            aria-disabled="false"
            class="MuiButtonBase-root MuiButton-root MuiButton-outlined makeStyles-root-18 makeStyles-root-91 undefined MuiButton-outlinedSecondary MuiButton-disableElevation MuiButton-fullWidth"
>>>>>>> c81d6b2b
            href="https://jonesdao.io/farms"
            tabindex="0"
            target="_blank"
          >
            Stake on
             
            Jones DAO
            <span
              class="MuiButton-endIcon MuiButton-iconSizeMedium css-1gnd1fd-MuiButton-endIcon"
            >
              <svg
                aria-hidden="true"
                class="MuiSvgIcon-root MuiSvgIcon-fontSizeLarge css-1562cnx-MuiSvgIcon-root"
                focusable="false"
                viewBox="0 0 20 20"
              >
                <path
                  d="M4.297 17.445h9.539c1.523 0 2.305-.78 2.305-2.28v-9.58c0-1.507-.782-2.288-2.305-2.288h-9.54c-1.523 0-2.304.773-2.304 2.289v9.578c0 1.508.781 2.281 2.305 2.281Zm.016-.968c-.875 0-1.352-.461-1.352-1.368V5.633c0-.899.477-1.367 1.352-1.367h9.5c.867 0 1.359.468 1.359 1.367v9.476c0 .907-.492 1.368-1.36 1.368h-9.5Zm7.296-4.235c.266 0 .438-.195.438-.476V7.867c0-.344-.188-.492-.492-.492H7.64c-.29 0-.47.172-.47.438 0 .265.188.445.477.445H9.53l1.133-.078-1.055.992-3.382 3.383a.476.476 0 0 0-.149.328c0 .273.18.453.453.453a.47.47 0 0 0 .344-.149L10.25 9.82l.984-1.047-.078 1.282v1.718c0 .29.18.47.453.47Z"
                />
              </svg>
            </span>
          </a>
        </div>
      </div>
    </div>
    <div
<<<<<<< HEAD
      class="MuiPaper-root MuiPaper-elevation MuiPaper-rounded MuiPaper-elevation0 helloooooo Paper-root  css-m19e0g-MuiPaper-root"
=======
      class="MuiPaper-root makeStyles-root-1 makeStyles-root-92  MuiPaper-elevation0 MuiPaper-rounded"
>>>>>>> c81d6b2b
      style="transform: none; webkit-transition: transform 225ms cubic-bezier(0.4, 0, 0.2, 1) 0ms; transition: transform 225ms cubic-bezier(0.4, 0, 0.2, 1) 0ms;"
    >
      <div
        class="MuiGrid-root MuiGrid-container MuiGrid-spacing-xs-2 MuiGrid-direction-xs-column css-1y6dg9a-MuiGrid-root"
      >
        <div
          class="MuiGrid-root MuiGrid-item css-159wrwf-MuiGrid-root"
        >
          <div
            class="ExternalStakePools-poolPair css-p542iv"
          >
            <div
<<<<<<< HEAD
              class="MuiBox-root css-1xhj18k"
=======
              class="MuiBox-root MuiBox-root-93"
>>>>>>> c81d6b2b
            >
              <svg
                aria-hidden="true"
                class="MuiSvgIcon-root MuiSvgIcon-fontSizeLarge css-1djwm8g-MuiSvgIcon-root"
                focusable="false"
                style="z-index: 1;"
                viewBox="0 0 32 32"
              >
                <path
                  d="M0 16C0 7.163 7.163 0 16 0s16 7.163 16 16-7.163 16-16 16S0 24.837 0 16Z"
                  fill="#708B96"
                />
                <path
                  clip-rule="evenodd"
                  d="M17.536 23.04v.032h5.504v-1.984h-2.718c1.635-1.239 2.686-3.165 2.686-5.328 0-3.738-3.138-6.768-7.008-6.768s-7.008 3.03-7.008 6.768c0 2.163 1.05 4.089 2.686 5.328H8.96v1.984h5.504v-2.667c-2.005-.63-3.456-2.465-3.456-4.629 0-2.686 2.235-4.864 4.992-4.864s4.992 2.178 4.992 4.864c0 2.164-1.45 3.998-3.456 4.63v2.634Z"
                  fill="#fff"
                  fill-rule="evenodd"
                />
              </svg>
              <svg
                aria-hidden="true"
                class="MuiSvgIcon-root MuiSvgIcon-fontSizeLarge css-1djwm8g-MuiSvgIcon-root"
                focusable="false"
                style="margin-left: -6px; z-index: 1;"
                viewBox="0 0 32 32"
              >
                <circle
                  cx="16"
                  cy="16"
                  fill="#F5AC37"
                  r="16"
                />
                <path
                  d="M16.59 17.13h6.08c.13 0 .19 0 .2-.17.05-.619.05-1.24 0-1.86 0-.12-.06-.17-.19-.17h-12.1c-.15 0-.19.05-.19.19v1.78c0 .23 0 .23.24.23h5.96Zm5.6-4.28a.195.195 0 0 0 0-.14 3.96 3.96 0 0 0-.36-.63 5.103 5.103 0 0 0-.74-.93 2.451 2.451 0 0 0-.461-.45 7.187 7.187 0 0 0-3-1.52 7.458 7.458 0 0 0-1.7-.18h-5.37c-.15 0-.17.06-.17.19v3.55c0 .15 0 .19.19.19h11.54s.1-.02.12-.08h-.049Zm0 6.36a2.336 2.336 0 0 0-.51 0H10.59c-.15 0-.2 0-.2.2v3.47c0 .16 0 .2.2.2h5.12c.245.02.49.002.73-.049a7.626 7.626 0 0 0 2.17-.48c.253-.088.498-.203.73-.34h.07a6.496 6.496 0 0 0 2.79-2.809s.07-.151-.01-.19v-.002ZM8.38 24.88v-5.53c0-.13 0-.15-.16-.15H6.05c-.12 0-.17 0-.17-.16v-1.9H8.2c.13 0 .18 0 .18-.17v-1.88c0-.12 0-.149-.16-.149H6.05c-.12 0-.17 0-.17-.16v-1.76c0-.11 0-.14.16-.14h2.15c.15 0 .19 0 .19-.19v-5.39c0-.16 0-.2.2-.2h7.5c.544.022 1.085.082 1.62.18a9.775 9.775 0 0 1 3.13 1.16 8.82 8.82 0 0 1 1.76 1.36c.396.412.753.857 1.07 1.33.314.48.575.994.78 1.53a.26.26 0 0 0 .3.21h1.79c.23 0 .23 0 .24.221v1.64c0 .16-.06.2-.221.2h-1.38c-.14 0-.18 0-.17.18.054.61.054 1.22 0 1.83 0 .17 0 .19.19.19h1.58c.07.09 0 .18 0 .27.01.117.01.234 0 .35v1.21c0 .17-.05.22-.2.22h-1.89a.25.25 0 0 0-.29.19 7.997 7.997 0 0 1-2.101 3.06c-.34.307-.697.595-1.07.86-.4.23-.79.47-1.2.66-.756.34-1.548.591-2.36.75a12.3 12.3 0 0 1-2.34.19h-6.94v-.01l.002-.002Z"
                  fill="#FEFEFD"
                />
              </svg>
              <svg
                aria-hidden="true"
                class="MuiSvgIcon-root MuiSvgIcon-fontSizeLarge css-1djwm8g-MuiSvgIcon-root"
                focusable="false"
                style="margin-left: -6px; z-index: 1;"
                viewBox="0 0 32 32"
              >
                <circle
                  cx="16"
                  cy="16"
                  fill="#fff"
                  r="15"
                  stroke="url(#wETH_svg__a)"
                  stroke-width="2"
                />
                <path
                  clip-rule="evenodd"
                  d="M16.25 20.976 10 17.349 16.25 26V26l6.253-8.65-6.253 3.626Z"
                  fill="#708B96"
                  fill-rule="evenodd"
                />
                <path
                  clip-rule="evenodd"
                  d="m16.25 6 6.248 10.186-6.248-2.793L10 16.186 16.25 6Zm0 7.395L10 16.185l6.25 3.629 6.248-3.628-6.248-2.791Z"
                  fill="#424242"
                  fill-rule="evenodd"
                />
                <defs>
                  <lineargradient
                    gradientUnits="userSpaceOnUse"
                    id="wETH_svg__a"
                    x1="16"
                    x2="16"
                    y1="0"
                    y2="32"
                  >
                    <stop
                      stop-color="#444243"
                    />
                    <stop
                      offset="1"
                      stop-color="#708B96"
                    />
                  </lineargradient>
                </defs>
              </svg>
            </div>
            <div
              class="ExternalStakePools-poolName"
            >
              <p
                class="MuiTypography-root MuiTypography-body1 css-69sme-MuiTypography-root"
              >
                OHM-DAI-wETH
              </p>
            </div>
            <div
              class="ExternalStakePools-poolName"
            >
              <svg
                aria-hidden="true"
                class="MuiSvgIcon-root MuiSvgIcon-fontSizeLarge css-1djwm8g-MuiSvgIcon-root"
                focusable="false"
                style="font-size: 15px;"
                viewBox="0 0 32 32"
              >
                <circle
                  cx="16"
                  cy="16"
                  fill="#fff"
                  r="15"
                  stroke="url(#wETH_svg__a)"
                  stroke-width="2"
                />
                <path
                  clip-rule="evenodd"
                  d="M16.25 20.976 10 17.349 16.25 26V26l6.253-8.65-6.253 3.626Z"
                  fill="#708B96"
                  fill-rule="evenodd"
                />
                <path
                  clip-rule="evenodd"
                  d="m16.25 6 6.248 10.186-6.248-2.793L10 16.186 16.25 6Zm0 7.395L10 16.185l6.25 3.629 6.248-3.628-6.248-2.791Z"
                  fill="#424242"
                  fill-rule="evenodd"
                />
                <defs>
                  <lineargradient
                    gradientUnits="userSpaceOnUse"
                    id="wETH_svg__a"
                    x1="16"
                    x2="16"
                    y1="0"
                    y2="32"
                  >
                    <stop
                      stop-color="#444243"
                    />
                    <stop
                      offset="1"
                      stop-color="#708B96"
                    />
                  </lineargradient>
                </defs>
              </svg>
            </div>
          </div>
          <div
<<<<<<< HEAD
            class="DataRow-root data-row css-19fvmib"
          >
            <div
              class="MuiBox-root css-1xhj18k"
=======
            class="makeStyles-root-57 data-row"
          >
            <div
              class="MuiBox-root MuiBox-root-94"
>>>>>>> c81d6b2b
            >
              <p
                class="MuiTypography-root MuiTypography-body1 css-4xvy19-MuiTypography-root"
              >
                TVL
              </p>
            </div>
            <p
              class="MuiTypography-root MuiTypography-body1 css-4xvy19-MuiTypography-root"
              style="text-align: right;"
            >
              <span
                class="MuiSkeleton-root MuiSkeleton-text MuiSkeleton-pulse css-1l7q9tc-MuiSkeleton-root"
                style="width: 80px;"
              />
            </p>
          </div>
          <div
<<<<<<< HEAD
            class="DataRow-root data-row css-19fvmib"
          >
            <div
              class="MuiBox-root css-1xhj18k"
=======
            class="makeStyles-root-57 data-row"
          >
            <div
              class="MuiBox-root MuiBox-root-95"
>>>>>>> c81d6b2b
            >
              <p
                class="MuiTypography-root MuiTypography-body1 css-4xvy19-MuiTypography-root"
              >
                APY
              </p>
            </div>
            <p
              class="MuiTypography-root MuiTypography-body1 css-4xvy19-MuiTypography-root"
              style="text-align: right;"
            >
              <span
                class="MuiSkeleton-root MuiSkeleton-text MuiSkeleton-pulse css-1l7q9tc-MuiSkeleton-root"
                style="width: 80px;"
              />
            </p>
          </div>
          <a
<<<<<<< HEAD
            class="MuiButton-root MuiButton-outlined MuiButton-outlinedSecondary MuiButton-sizeMedium MuiButton-outlinedSizeMedium MuiButton-disableElevation MuiButton-fullWidth MuiButtonBase-root Button-root undefined css-ykfme3-MuiButtonBase-root-MuiButton-root"
=======
            aria-disabled="false"
            class="MuiButtonBase-root MuiButton-root MuiButton-outlined makeStyles-root-18 makeStyles-root-96 undefined MuiButton-outlinedSecondary MuiButton-disableElevation MuiButton-fullWidth"
>>>>>>> c81d6b2b
            href="https://app.balancer.fi/#/pool/0xc45d42f801105e861e86658648e3678ad7aa70f900010000000000000000011e"
            tabindex="0"
            target="_blank"
          >
            Stake on
             
            Balancer
            <span
              class="MuiButton-endIcon MuiButton-iconSizeMedium css-1gnd1fd-MuiButton-endIcon"
            >
              <svg
                aria-hidden="true"
                class="MuiSvgIcon-root MuiSvgIcon-fontSizeLarge css-1562cnx-MuiSvgIcon-root"
                focusable="false"
                viewBox="0 0 20 20"
              >
                <path
                  d="M4.297 17.445h9.539c1.523 0 2.305-.78 2.305-2.28v-9.58c0-1.507-.782-2.288-2.305-2.288h-9.54c-1.523 0-2.304.773-2.304 2.289v9.578c0 1.508.781 2.281 2.305 2.281Zm.016-.968c-.875 0-1.352-.461-1.352-1.368V5.633c0-.899.477-1.367 1.352-1.367h9.5c.867 0 1.359.468 1.359 1.367v9.476c0 .907-.492 1.368-1.36 1.368h-9.5Zm7.296-4.235c.266 0 .438-.195.438-.476V7.867c0-.344-.188-.492-.492-.492H7.64c-.29 0-.47.172-.47.438 0 .265.188.445.477.445H9.53l1.133-.078-1.055.992-3.382 3.383a.476.476 0 0 0-.149.328c0 .273.18.453.453.453a.47.47 0 0 0 .344-.149L10.25 9.82l.984-1.047-.078 1.282v1.718c0 .29.18.47.453.47Z"
                />
              </svg>
            </span>
          </a>
        </div>
      </div>
    </div>
    <div
      class="MuiPaper-root makeStyles-root-1 makeStyles-root-97  MuiPaper-elevation0 MuiPaper-rounded"
      style="transform: none; webkit-transition: transform 225ms cubic-bezier(0.4, 0, 0.2, 1) 0ms; transition: transform 225ms cubic-bezier(0.4, 0, 0.2, 1) 0ms;"
    >
      <div
        class="MuiGrid-root MuiGrid-container MuiGrid-spacing-xs-2 MuiGrid-direction-xs-column"
      >
        <div
          class="MuiGrid-root MuiGrid-item"
        >
          <div
            class="makeStyles-poolPair-22"
          >
            <div
              class="MuiBox-root MuiBox-root-98"
            >
              <svg
                aria-hidden="true"
                class="MuiSvgIcon-root MuiSvgIcon-fontSizeLarge"
                focusable="false"
                style="z-index: 1;"
                viewBox="0 0 32 32"
              >
                <circle
                  cx="16"
                  cy="16"
                  fill="#fff"
                  r="15"
                  stroke="url(#wETH_svg__a)"
                  stroke-width="2"
                />
                <path
                  clip-rule="evenodd"
                  d="M16.25 20.976 10 17.349 16.25 26V26l6.253-8.65-6.253 3.626Z"
                  fill="#708B96"
                  fill-rule="evenodd"
                />
                <path
                  clip-rule="evenodd"
                  d="m16.25 6 6.248 10.186-6.248-2.793L10 16.186 16.25 6Zm0 7.395L10 16.185l6.25 3.629 6.248-3.628-6.248-2.791Z"
                  fill="#424242"
                  fill-rule="evenodd"
                />
                <defs>
                  <lineargradient
                    gradientUnits="userSpaceOnUse"
                    id="wETH_svg__a"
                    x1="16"
                    x2="16"
                    y1="0"
                    y2="32"
                  >
                    <stop
                      stop-color="#444243"
                    />
                    <stop
                      offset="1"
                      stop-color="#708B96"
                    />
                  </lineargradient>
                </defs>
              </svg>
              <svg
                aria-hidden="true"
                class="MuiSvgIcon-root MuiSvgIcon-fontSizeLarge"
                focusable="false"
                style="margin-left: -6px; z-index: 1;"
                viewBox="0 0 32 32"
              >
                <defs>
                  <lineargradient
                    gradientTransform="matrix(0.177778, 0, 0, 0.177778, 1.777779, 1.777779)"
                    gradientUnits="userSpaceOnUse"
                    id="paint0_linear_359"
                    x1="80"
                    x2="80"
                    y1="-84"
                    y2="256"
                  >
                    <stop
                      offset="0.1949"
                      stop-color="#708B96"
                    />
                    <stop
                      offset="1"
                      stop-color="#F7FBE7"
                    />
                  </lineargradient>
                </defs>
                <path
                  d="M 1.778 16 C 1.778 8.145 8.145 1.778 16 1.778 C 23.855 1.778 30.222 8.145 30.222 16 C 30.222 23.855 23.855 30.222 16 30.222 C 8.145 30.222 1.778 23.855 1.778 16 Z"
                  fill="#fff"
                />
                <rect
                  fill="#fff"
                  height="12.516"
                  width="12.516"
                  x="9.742"
                  y="9.771"
                />
                <path
                  clip-rule="evenodd"
                  d="M 14.635 22.286 L 14.635 19.916 C 12.852 19.355 11.563 17.725 11.563 15.801 C 11.563 13.413 13.549 11.477 16 11.477 C 18.451 11.477 20.437 13.413 20.437 15.801 C 20.437 17.725 19.148 19.355 17.365 19.916 L 17.365 21.658 L 17.365 22.258 L 17.365 22.286 L 22.258 22.286 L 22.258 20.523 L 19.842 20.523 C 21.295 19.421 22.229 17.709 22.229 15.787 C 22.229 12.464 19.44 9.771 16 9.771 C 12.56 9.771 9.771 12.464 9.771 15.787 C 9.771 17.709 10.705 19.421 12.158 20.523 L 9.742 20.523 L 9.742 22.286 Z"
                  fill="#708b96"
                  fill-rule="evenodd"
                />
                <path
                  d="M 16 28.444 C 9.127 28.444 3.556 22.873 3.556 16 L 0 16 C 0 24.837 7.163 32 16 32 Z M 28.444 16 C 28.444 22.873 22.873 28.444 16 28.444 L 16 32 C 24.837 32 32 24.837 32 16 Z M 16 3.556 C 22.873 3.556 28.444 9.127 28.444 16 L 32 16 C 32 7.163 24.837 0 16 0 Z M 16 0 C 7.163 0 0 7.163 0 16 L 3.556 16 C 3.556 9.127 9.127 3.556 16 3.556 Z"
                  fill="url(#paint0_linear_359)"
                />
              </svg>
            </div>
            <div
              class="makeStyles-poolName-23"
            >
              <p
                class="MuiTypography-root MuiTypography-body1"
              >
                wETH-gOHM
              </p>
            </div>
            <div
              class="makeStyles-poolName-23"
            >
              <svg
                aria-hidden="true"
                class="MuiSvgIcon-root MuiSvgIcon-fontSizeLarge"
                focusable="false"
                style="font-size: 15px;"
                viewBox="0 0 32 32"
              >
                <path
                  d="m16 32c8.8366 0 16-7.1634 16-16 0-8.83656-7.1634-16-16-16-8.83656 0-16 7.16344-16 16 0 8.8366 7.16344 16 16 16z"
                  fill="#000"
                />
                <path
                  d="m13.0371 19.4734c-.1604.0004-.3156-.0562-.4381-.1598-.1225-.1035-.2041-.2472-.2304-.4054l-1.8907-11.11626c-.0154-.08784-.013-.17786.0069-.26477.0199-.08692.057-.16898.1091-.24138.0777-.10949.1862-.19347.3117-.24133.1254-.04785.2623-.05743.3932-.02753.1309.02991.25.09796.3423.19555.0922.0976.1535.22035.176.35274l1.8906 11.11628c.0154.0879.013.1779-.0069.2648s-.057.169-.1091.2414c-.0515.0727-.1169.1345-.1923.1819-.0755.0474-.1595.0795-.2474.0944-.038.0063-.0764.0095-.1149.0094z"
                  fill="#cf0"
                />
                <path
                  d="m13.0371 19.4734c-.1604.0004-.3156-.0562-.4381-.1598-.1225-.1035-.2041-.2472-.2304-.4054l-1.8907-11.11626c-.0154-.08784-.013-.17786.0069-.26477.0199-.08692.057-.16898.1091-.24138.0777-.10949.1862-.19347.3117-.24133.1254-.04785.2623-.05743.3932-.02753.1309.02991.25.09796.3423.19555.0922.0976.1535.22035.176.35274l1.8906 11.11628c.0154.0879.013.1779-.0069.2648s-.057.169-.1091.2414c-.0515.0727-.1169.1345-.1923.1819-.0755.0474-.1595.0795-.2474.0944-.038.0063-.0764.0095-.1149.0094z"
                  fill="#cf0"
                />
                <path
                  d="m16.2058 14.3466c-1.0407-.0013-2.0586.3046-2.9262.8794l.2288 1.3455c.7375-.6398 1.6787-.9961 2.655-1.0051.9763-.0089 1.9238.33 2.6729.9562s1.2507 1.4986 1.415 2.461-.0195 1.9519-.5184 2.7911-1.2804 1.4734-2.2043 1.7888c-.924.3154-1.9301.2916-2.838-.0674-.908-.3589-1.6585-1.0294-2.117-1.8913-.4585-.862-.5951-1.859-.3854-2.8126l-.3648-2.1416c-.6752.9802-1.0024 2.1584-.9294 3.3464.0729 1.1879.5419 2.3172 1.3319 3.2074.79.8903 1.8556 1.4901 3.0265 1.7037 1.1709.2137 2.3796.0288 3.4331-.5251 1.0535-.5538 1.891-1.4448 2.3788-2.5304.4878-1.0857.5977-2.3035.3123-3.459-.2855-1.1555-.95-2.182-1.8872-2.9156-.9373-.7335-2.0934-1.1319-3.2836-1.1314z"
                  fill="#cf0"
                />
                <g
                  fill="#1cd8d2"
                >
                  <path
                    d="m15.9148 22.7814c.4006 0 .7254-.3248.7254-.7255 0-.4006-.3248-.7255-.7254-.7255-.4007 0-.7255.3249-.7255.7255 0 .4007.3248.7255.7255.7255z"
                  />
                  <path
                    d="m18.1808 21.9368c.4007 0 .7255-.3248.7255-.7255s-.3248-.7255-.7255-.7255c-.4006 0-.7254.3248-.7254.7255s.3248.7255.7254.7255z"
                  />
                  <path
                    d="m16.3998 20.3814c.4007 0 .7255-.3248.7255-.7255s-.3248-.7255-.7255-.7255c-.4006 0-.7254.3248-.7254.7255s.3248.7255.7254.7255z"
                  />
                  <path
                    d="m14.1475 21.1227c.4006 0 .7254-.3248.7254-.7255 0-.4006-.3248-.7254-.7254-.7254-.4007 0-.7255.3248-.7255.7254 0 .4007.3248.7255.7255.7255z"
                  />
                  <path
                    d="m18.6448 19.638c.4007 0 .7255-.3248.7255-.7255s-.3248-.7255-.7255-.7255-.7255.3248-.7255.7255.3248.7255.7255.7255z"
                  />
                  <path
                    d="m16.8838 17.9814c.4007 0 .7255-.3249.7255-.7255 0-.4007-.3248-.7255-.7255-.7255-.4006 0-.7254.3248-.7254.7255 0 .4006.3248.7255.7254.7255z"
                  />
                  <path
                    d="m14.6104 18.825c.4007 0 .7255-.3248.7255-.7255s-.3248-.7255-.7255-.7255-.7255.3248-.7255.7255.3248.7255.7255.7255z"
                  />
                </g>
              </svg>
            </div>
          </div>
          <div
            class="makeStyles-root-57 data-row"
          >
            <div
              class="MuiBox-root MuiBox-root-99"
            >
              <p
                class="MuiTypography-root MuiTypography-body1 MuiTypography-colorPrimary"
              >
                TVL
              </p>
            </div>
            <p
              class="MuiTypography-root MuiTypography-body1 MuiTypography-colorPrimary"
              style="text-align: right;"
            >
              <span
                class="MuiSkeleton-root MuiSkeleton-text MuiSkeleton-pulse"
                style="width: 80px;"
              />
            </p>
          </div>
          <div
            class="makeStyles-root-57 data-row"
          >
            <div
              class="MuiBox-root MuiBox-root-100"
            >
              <p
                class="MuiTypography-root MuiTypography-body1 MuiTypography-colorPrimary"
              >
                APY
              </p>
            </div>
            <p
              class="MuiTypography-root MuiTypography-body1 MuiTypography-colorPrimary"
              style="text-align: right;"
            >
              <span
                class="MuiSkeleton-root MuiSkeleton-text MuiSkeleton-pulse"
                style="width: 80px;"
              />
            </p>
          </div>
          <a
            aria-disabled="false"
            class="MuiButtonBase-root MuiButton-root MuiButton-outlined makeStyles-root-18 makeStyles-root-101 undefined MuiButton-outlinedSecondary MuiButton-disableElevation MuiButton-fullWidth"
            href="https://oolongswap.com/#/farm/lp"
            tabindex="0"
            target="_blank"
          >
            <span
              class="MuiButton-label"
            >
              Stake on
               
              OolongSwap
              <span
                class="MuiButton-endIcon MuiButton-iconSizeMedium"
              >
                <svg
                  aria-hidden="true"
                  class="MuiSvgIcon-root MuiSvgIcon-fontSizeLarge"
                  focusable="false"
                  viewBox="0 0 20 20"
                >
                  <path
                    d="M4.297 17.445h9.539c1.523 0 2.305-.78 2.305-2.28v-9.58c0-1.507-.782-2.288-2.305-2.288h-9.54c-1.523 0-2.304.773-2.304 2.289v9.578c0 1.508.781 2.281 2.305 2.281Zm.016-.968c-.875 0-1.352-.461-1.352-1.368V5.633c0-.899.477-1.367 1.352-1.367h9.5c.867 0 1.359.468 1.359 1.367v9.476c0 .907-.492 1.368-1.36 1.368h-9.5Zm7.296-4.235c.266 0 .438-.195.438-.476V7.867c0-.344-.188-.492-.492-.492H7.64c-.29 0-.47.172-.47.438 0 .265.188.445.477.445H9.53l1.133-.078-1.055.992-3.382 3.383a.476.476 0 0 0-.149.328c0 .273.18.453.453.453a.47.47 0 0 0 .344-.149L10.25 9.82l.984-1.047-.078 1.282v1.718c0 .29.18.47.453.47Z"
                  />
                </svg>
              </span>
            </span>
          </a>
        </div>
      </div>
    </div>
  </div>
</div>
`;<|MERGE_RESOLUTION|>--- conflicted
+++ resolved
@@ -191,11 +191,7 @@
       </div>
     </div>
     <div
-<<<<<<< HEAD
       class="MuiPaper-root MuiPaper-elevation MuiPaper-rounded MuiPaper-elevation0 helloooooo Paper-root  css-m19e0g-MuiPaper-root"
-=======
-      class="MuiPaper-root makeStyles-root-1 makeStyles-root-55  MuiPaper-elevation0 MuiPaper-rounded"
->>>>>>> c81d6b2b
       style="transform: none; webkit-transition: transform 225ms cubic-bezier(0.4, 0, 0.2, 1) 0ms; transition: transform 225ms cubic-bezier(0.4, 0, 0.2, 1) 0ms;"
     >
       <div
@@ -208,11 +204,7 @@
             class="ExternalStakePools-poolPair css-p542iv"
           >
             <div
-<<<<<<< HEAD
               class="MuiBox-root css-1xhj18k"
-=======
-              class="MuiBox-root MuiBox-root-56"
->>>>>>> c81d6b2b
             >
               <svg
                 aria-hidden="true"
@@ -633,17 +625,10 @@
             </div>
           </div>
           <div
-<<<<<<< HEAD
             class="DataRow-root data-row css-19fvmib"
           >
             <div
               class="MuiBox-root css-1xhj18k"
-=======
-            class="makeStyles-root-57 data-row"
-          >
-            <div
-              class="MuiBox-root MuiBox-root-59"
->>>>>>> c81d6b2b
             >
               <p
                 class="MuiTypography-root MuiTypography-body1 css-4xvy19-MuiTypography-root"
@@ -662,17 +647,10 @@
             </p>
           </div>
           <div
-<<<<<<< HEAD
             class="DataRow-root data-row css-19fvmib"
           >
             <div
               class="MuiBox-root css-1xhj18k"
-=======
-            class="makeStyles-root-57 data-row"
-          >
-            <div
-              class="MuiBox-root MuiBox-root-60"
->>>>>>> c81d6b2b
             >
               <p
                 class="MuiTypography-root MuiTypography-body1 css-4xvy19-MuiTypography-root"
@@ -691,12 +669,7 @@
             </p>
           </div>
           <a
-<<<<<<< HEAD
             class="MuiButton-root MuiButton-outlined MuiButton-outlinedSecondary MuiButton-sizeMedium MuiButton-outlinedSizeMedium MuiButton-disableElevation MuiButton-fullWidth MuiButtonBase-root Button-root undefined css-ykfme3-MuiButtonBase-root-MuiButton-root"
-=======
-            aria-disabled="false"
-            class="MuiButtonBase-root MuiButton-root MuiButton-outlined makeStyles-root-18 makeStyles-root-61 undefined MuiButton-outlinedSecondary MuiButton-disableElevation MuiButton-fullWidth"
->>>>>>> c81d6b2b
             href="https://app.sushi.com/farm?filter=2x"
             tabindex="0"
             target="_blank"
@@ -723,11 +696,7 @@
       </div>
     </div>
     <div
-<<<<<<< HEAD
       class="MuiPaper-root MuiPaper-elevation MuiPaper-rounded MuiPaper-elevation0 helloooooo Paper-root  css-m19e0g-MuiPaper-root"
-=======
-      class="MuiPaper-root makeStyles-root-1 makeStyles-root-62  MuiPaper-elevation0 MuiPaper-rounded"
->>>>>>> c81d6b2b
       style="transform: none; webkit-transition: transform 225ms cubic-bezier(0.4, 0, 0.2, 1) 0ms; transition: transform 225ms cubic-bezier(0.4, 0, 0.2, 1) 0ms;"
     >
       <div
@@ -740,11 +709,7 @@
             class="ExternalStakePools-poolPair css-p542iv"
           >
             <div
-<<<<<<< HEAD
               class="MuiBox-root css-1xhj18k"
-=======
-              class="MuiBox-root MuiBox-root-63"
->>>>>>> c81d6b2b
             >
               <svg
                 aria-hidden="true"
@@ -869,17 +834,10 @@
             </div>
           </div>
           <div
-<<<<<<< HEAD
             class="DataRow-root data-row css-19fvmib"
           >
             <div
               class="MuiBox-root css-1xhj18k"
-=======
-            class="makeStyles-root-57 data-row"
-          >
-            <div
-              class="MuiBox-root MuiBox-root-64"
->>>>>>> c81d6b2b
             >
               <p
                 class="MuiTypography-root MuiTypography-body1 css-4xvy19-MuiTypography-root"
@@ -898,17 +856,10 @@
             </p>
           </div>
           <div
-<<<<<<< HEAD
             class="DataRow-root data-row css-19fvmib"
           >
             <div
               class="MuiBox-root css-1xhj18k"
-=======
-            class="makeStyles-root-57 data-row"
-          >
-            <div
-              class="MuiBox-root MuiBox-root-65"
->>>>>>> c81d6b2b
             >
               <p
                 class="MuiTypography-root MuiTypography-body1 css-4xvy19-MuiTypography-root"
@@ -927,12 +878,7 @@
             </p>
           </div>
           <a
-<<<<<<< HEAD
             class="MuiButton-root MuiButton-outlined MuiButton-outlinedSecondary MuiButton-sizeMedium MuiButton-outlinedSizeMedium MuiButton-disableElevation MuiButton-fullWidth MuiButtonBase-root Button-root undefined css-ykfme3-MuiButtonBase-root-MuiButton-root"
-=======
-            aria-disabled="false"
-            class="MuiButtonBase-root MuiButton-root MuiButton-outlined makeStyles-root-18 makeStyles-root-66 undefined MuiButton-outlinedSecondary MuiButton-disableElevation MuiButton-fullWidth"
->>>>>>> c81d6b2b
             href="https://app.sushi.com/farm?filter=2x"
             tabindex="0"
             target="_blank"
@@ -959,11 +905,7 @@
       </div>
     </div>
     <div
-<<<<<<< HEAD
       class="MuiPaper-root MuiPaper-elevation MuiPaper-rounded MuiPaper-elevation0 helloooooo Paper-root  css-m19e0g-MuiPaper-root"
-=======
-      class="MuiPaper-root makeStyles-root-1 makeStyles-root-67  MuiPaper-elevation0 MuiPaper-rounded"
->>>>>>> c81d6b2b
       style="transform: none; webkit-transition: transform 225ms cubic-bezier(0.4, 0, 0.2, 1) 0ms; transition: transform 225ms cubic-bezier(0.4, 0, 0.2, 1) 0ms;"
     >
       <div
@@ -976,11 +918,7 @@
             class="ExternalStakePools-poolPair css-p542iv"
           >
             <div
-<<<<<<< HEAD
               class="MuiBox-root css-1xhj18k"
-=======
-              class="MuiBox-root MuiBox-root-68"
->>>>>>> c81d6b2b
             >
               <svg
                 aria-hidden="true"
@@ -1079,17 +1017,10 @@
             </div>
           </div>
           <div
-<<<<<<< HEAD
             class="DataRow-root data-row css-19fvmib"
           >
             <div
               class="MuiBox-root css-1xhj18k"
-=======
-            class="makeStyles-root-57 data-row"
-          >
-            <div
-              class="MuiBox-root MuiBox-root-69"
->>>>>>> c81d6b2b
             >
               <p
                 class="MuiTypography-root MuiTypography-body1 css-4xvy19-MuiTypography-root"
@@ -1108,17 +1039,10 @@
             </p>
           </div>
           <div
-<<<<<<< HEAD
             class="DataRow-root data-row css-19fvmib"
           >
             <div
               class="MuiBox-root css-1xhj18k"
-=======
-            class="makeStyles-root-57 data-row"
-          >
-            <div
-              class="MuiBox-root MuiBox-root-70"
->>>>>>> c81d6b2b
             >
               <p
                 class="MuiTypography-root MuiTypography-body1 css-4xvy19-MuiTypography-root"
@@ -1137,12 +1061,7 @@
             </p>
           </div>
           <a
-<<<<<<< HEAD
             class="MuiButton-root MuiButton-outlined MuiButton-outlinedSecondary MuiButton-sizeMedium MuiButton-outlinedSizeMedium MuiButton-disableElevation MuiButton-fullWidth MuiButtonBase-root Button-root undefined css-ykfme3-MuiButtonBase-root-MuiButton-root"
-=======
-            aria-disabled="false"
-            class="MuiButtonBase-root MuiButton-root MuiButton-outlined makeStyles-root-18 makeStyles-root-71 undefined MuiButton-outlinedSecondary MuiButton-disableElevation MuiButton-fullWidth"
->>>>>>> c81d6b2b
             href="https://traderjoexyz.com/farm/0xB674f93952F02F2538214D4572Aa47F262e990Ff-0x188bED1968b795d5c9022F6a0bb5931Ac4c18F00"
             tabindex="0"
             target="_blank"
@@ -1169,11 +1088,7 @@
       </div>
     </div>
     <div
-<<<<<<< HEAD
       class="MuiPaper-root MuiPaper-elevation MuiPaper-rounded MuiPaper-elevation0 helloooooo Paper-root  css-m19e0g-MuiPaper-root"
-=======
-      class="MuiPaper-root makeStyles-root-1 makeStyles-root-72  MuiPaper-elevation0 MuiPaper-rounded"
->>>>>>> c81d6b2b
       style="transform: none; webkit-transition: transform 225ms cubic-bezier(0.4, 0, 0.2, 1) 0ms; transition: transform 225ms cubic-bezier(0.4, 0, 0.2, 1) 0ms;"
     >
       <div
@@ -1186,11 +1101,7 @@
             class="ExternalStakePools-poolPair css-p542iv"
           >
             <div
-<<<<<<< HEAD
               class="MuiBox-root css-1xhj18k"
-=======
-              class="MuiBox-root MuiBox-root-73"
->>>>>>> c81d6b2b
             >
               <svg
                 aria-hidden="true"
@@ -1353,17 +1264,10 @@
             </div>
           </div>
           <div
-<<<<<<< HEAD
             class="DataRow-root data-row css-19fvmib"
           >
             <div
               class="MuiBox-root css-1xhj18k"
-=======
-            class="makeStyles-root-57 data-row"
-          >
-            <div
-              class="MuiBox-root MuiBox-root-74"
->>>>>>> c81d6b2b
             >
               <p
                 class="MuiTypography-root MuiTypography-body1 css-4xvy19-MuiTypography-root"
@@ -1382,17 +1286,10 @@
             </p>
           </div>
           <div
-<<<<<<< HEAD
             class="DataRow-root data-row css-19fvmib"
           >
             <div
               class="MuiBox-root css-1xhj18k"
-=======
-            class="makeStyles-root-57 data-row"
-          >
-            <div
-              class="MuiBox-root MuiBox-root-75"
->>>>>>> c81d6b2b
             >
               <p
                 class="MuiTypography-root MuiTypography-body1 css-4xvy19-MuiTypography-root"
@@ -1411,12 +1308,7 @@
             </p>
           </div>
           <a
-<<<<<<< HEAD
             class="MuiButton-root MuiButton-outlined MuiButton-outlinedSecondary MuiButton-sizeMedium MuiButton-outlinedSizeMedium MuiButton-disableElevation MuiButton-fullWidth MuiButtonBase-root Button-root undefined css-ykfme3-MuiButtonBase-root-MuiButton-root"
-=======
-            aria-disabled="false"
-            class="MuiButtonBase-root MuiButton-root MuiButton-outlined makeStyles-root-18 makeStyles-root-76 undefined MuiButton-outlinedSecondary MuiButton-disableElevation MuiButton-fullWidth"
->>>>>>> c81d6b2b
             href="https://app.spiritswap.finance/#/farms/allfarms"
             tabindex="0"
             target="_blank"
@@ -1443,11 +1335,7 @@
       </div>
     </div>
     <div
-<<<<<<< HEAD
       class="MuiPaper-root MuiPaper-elevation MuiPaper-rounded MuiPaper-elevation0 helloooooo Paper-root  css-m19e0g-MuiPaper-root"
-=======
-      class="MuiPaper-root makeStyles-root-1 makeStyles-root-77  MuiPaper-elevation0 MuiPaper-rounded"
->>>>>>> c81d6b2b
       style="transform: none; webkit-transition: transform 225ms cubic-bezier(0.4, 0, 0.2, 1) 0ms; transition: transform 225ms cubic-bezier(0.4, 0, 0.2, 1) 0ms;"
     >
       <div
@@ -1460,11 +1348,7 @@
             class="ExternalStakePools-poolPair css-p542iv"
           >
             <div
-<<<<<<< HEAD
               class="MuiBox-root css-1xhj18k"
-=======
-              class="MuiBox-root MuiBox-root-78"
->>>>>>> c81d6b2b
             >
               <svg
                 aria-hidden="true"
@@ -1627,17 +1511,10 @@
             </div>
           </div>
           <div
-<<<<<<< HEAD
             class="DataRow-root data-row css-19fvmib"
           >
             <div
               class="MuiBox-root css-1xhj18k"
-=======
-            class="makeStyles-root-57 data-row"
-          >
-            <div
-              class="MuiBox-root MuiBox-root-79"
->>>>>>> c81d6b2b
             >
               <p
                 class="MuiTypography-root MuiTypography-body1 css-4xvy19-MuiTypography-root"
@@ -1656,17 +1533,10 @@
             </p>
           </div>
           <div
-<<<<<<< HEAD
             class="DataRow-root data-row css-19fvmib"
           >
             <div
               class="MuiBox-root css-1xhj18k"
-=======
-            class="makeStyles-root-57 data-row"
-          >
-            <div
-              class="MuiBox-root MuiBox-root-80"
->>>>>>> c81d6b2b
             >
               <p
                 class="MuiTypography-root MuiTypography-body1 css-4xvy19-MuiTypography-root"
@@ -1685,12 +1555,7 @@
             </p>
           </div>
           <a
-<<<<<<< HEAD
             class="MuiButton-root MuiButton-outlined MuiButton-outlinedSecondary MuiButton-sizeMedium MuiButton-outlinedSizeMedium MuiButton-disableElevation MuiButton-fullWidth MuiButtonBase-root Button-root undefined css-ykfme3-MuiButtonBase-root-MuiButton-root"
-=======
-            aria-disabled="false"
-            class="MuiButtonBase-root MuiButton-root MuiButton-outlined makeStyles-root-18 makeStyles-root-81 undefined MuiButton-outlinedSecondary MuiButton-disableElevation MuiButton-fullWidth"
->>>>>>> c81d6b2b
             href="https://beets.fi/#/pool/0xf7bf0f161d3240488807ffa23894452246049916000200000000000000000198"
             tabindex="0"
             target="_blank"
@@ -1717,11 +1582,7 @@
       </div>
     </div>
     <div
-<<<<<<< HEAD
       class="MuiPaper-root MuiPaper-elevation MuiPaper-rounded MuiPaper-elevation0 helloooooo Paper-root  css-m19e0g-MuiPaper-root"
-=======
-      class="MuiPaper-root makeStyles-root-1 makeStyles-root-82  MuiPaper-elevation0 MuiPaper-rounded"
->>>>>>> c81d6b2b
       style="transform: none; webkit-transition: transform 225ms cubic-bezier(0.4, 0, 0.2, 1) 0ms; transition: transform 225ms cubic-bezier(0.4, 0, 0.2, 1) 0ms;"
     >
       <div
@@ -1734,11 +1595,7 @@
             class="ExternalStakePools-poolPair css-p542iv"
           >
             <div
-<<<<<<< HEAD
               class="MuiBox-root css-1xhj18k"
-=======
-              class="MuiBox-root MuiBox-root-83"
->>>>>>> c81d6b2b
             >
               <svg
                 aria-hidden="true"
@@ -1873,17 +1730,10 @@
             </div>
           </div>
           <div
-<<<<<<< HEAD
             class="DataRow-root data-row css-19fvmib"
           >
             <div
               class="MuiBox-root css-1xhj18k"
-=======
-            class="makeStyles-root-57 data-row"
-          >
-            <div
-              class="MuiBox-root MuiBox-root-84"
->>>>>>> c81d6b2b
             >
               <p
                 class="MuiTypography-root MuiTypography-body1 css-4xvy19-MuiTypography-root"
@@ -1902,17 +1752,10 @@
             </p>
           </div>
           <div
-<<<<<<< HEAD
             class="DataRow-root data-row css-19fvmib"
           >
             <div
               class="MuiBox-root css-1xhj18k"
-=======
-            class="makeStyles-root-57 data-row"
-          >
-            <div
-              class="MuiBox-root MuiBox-root-85"
->>>>>>> c81d6b2b
             >
               <p
                 class="MuiTypography-root MuiTypography-body1 css-4xvy19-MuiTypography-root"
@@ -1931,12 +1774,7 @@
             </p>
           </div>
           <a
-<<<<<<< HEAD
             class="MuiButton-root MuiButton-outlined MuiButton-outlinedSecondary MuiButton-sizeMedium MuiButton-outlinedSizeMedium MuiButton-disableElevation MuiButton-fullWidth MuiButtonBase-root Button-root undefined css-ykfme3-MuiButtonBase-root-MuiButton-root"
-=======
-            aria-disabled="false"
-            class="MuiButtonBase-root MuiButton-root MuiButton-outlined makeStyles-root-18 makeStyles-root-86 undefined MuiButton-outlinedSecondary MuiButton-disableElevation MuiButton-fullWidth"
->>>>>>> c81d6b2b
             href="https://zipswap.fi/#/farm/0x3f6da9334142477718bE2ecC3577d1A28dceAAe1"
             tabindex="0"
             target="_blank"
@@ -1963,11 +1801,7 @@
       </div>
     </div>
     <div
-<<<<<<< HEAD
       class="MuiPaper-root MuiPaper-elevation MuiPaper-rounded MuiPaper-elevation0 helloooooo Paper-root  css-m19e0g-MuiPaper-root"
-=======
-      class="MuiPaper-root makeStyles-root-1 makeStyles-root-87  MuiPaper-elevation0 MuiPaper-rounded"
->>>>>>> c81d6b2b
       style="transform: none; webkit-transition: transform 225ms cubic-bezier(0.4, 0, 0.2, 1) 0ms; transition: transform 225ms cubic-bezier(0.4, 0, 0.2, 1) 0ms;"
     >
       <div
@@ -1980,11 +1814,7 @@
             class="ExternalStakePools-poolPair css-p542iv"
           >
             <div
-<<<<<<< HEAD
               class="MuiBox-root css-1xhj18k"
-=======
-              class="MuiBox-root MuiBox-root-88"
->>>>>>> c81d6b2b
             >
               <svg
                 aria-hidden="true"
@@ -2491,17 +2321,10 @@
             </div>
           </div>
           <div
-<<<<<<< HEAD
             class="DataRow-root data-row css-19fvmib"
           >
             <div
               class="MuiBox-root css-1xhj18k"
-=======
-            class="makeStyles-root-57 data-row"
-          >
-            <div
-              class="MuiBox-root MuiBox-root-89"
->>>>>>> c81d6b2b
             >
               <p
                 class="MuiTypography-root MuiTypography-body1 css-4xvy19-MuiTypography-root"
@@ -2520,17 +2343,10 @@
             </p>
           </div>
           <div
-<<<<<<< HEAD
             class="DataRow-root data-row css-19fvmib"
           >
             <div
               class="MuiBox-root css-1xhj18k"
-=======
-            class="makeStyles-root-57 data-row"
-          >
-            <div
-              class="MuiBox-root MuiBox-root-90"
->>>>>>> c81d6b2b
             >
               <p
                 class="MuiTypography-root MuiTypography-body1 css-4xvy19-MuiTypography-root"
@@ -2549,12 +2365,7 @@
             </p>
           </div>
           <a
-<<<<<<< HEAD
             class="MuiButton-root MuiButton-outlined MuiButton-outlinedSecondary MuiButton-sizeMedium MuiButton-outlinedSizeMedium MuiButton-disableElevation MuiButton-fullWidth MuiButtonBase-root Button-root undefined css-ykfme3-MuiButtonBase-root-MuiButton-root"
-=======
-            aria-disabled="false"
-            class="MuiButtonBase-root MuiButton-root MuiButton-outlined makeStyles-root-18 makeStyles-root-91 undefined MuiButton-outlinedSecondary MuiButton-disableElevation MuiButton-fullWidth"
->>>>>>> c81d6b2b
             href="https://jonesdao.io/farms"
             tabindex="0"
             target="_blank"
@@ -2581,11 +2392,7 @@
       </div>
     </div>
     <div
-<<<<<<< HEAD
       class="MuiPaper-root MuiPaper-elevation MuiPaper-rounded MuiPaper-elevation0 helloooooo Paper-root  css-m19e0g-MuiPaper-root"
-=======
-      class="MuiPaper-root makeStyles-root-1 makeStyles-root-92  MuiPaper-elevation0 MuiPaper-rounded"
->>>>>>> c81d6b2b
       style="transform: none; webkit-transition: transform 225ms cubic-bezier(0.4, 0, 0.2, 1) 0ms; transition: transform 225ms cubic-bezier(0.4, 0, 0.2, 1) 0ms;"
     >
       <div
@@ -2598,11 +2405,7 @@
             class="ExternalStakePools-poolPair css-p542iv"
           >
             <div
-<<<<<<< HEAD
               class="MuiBox-root css-1xhj18k"
-=======
-              class="MuiBox-root MuiBox-root-93"
->>>>>>> c81d6b2b
             >
               <svg
                 aria-hidden="true"
@@ -2748,17 +2551,10 @@
             </div>
           </div>
           <div
-<<<<<<< HEAD
             class="DataRow-root data-row css-19fvmib"
           >
             <div
               class="MuiBox-root css-1xhj18k"
-=======
-            class="makeStyles-root-57 data-row"
-          >
-            <div
-              class="MuiBox-root MuiBox-root-94"
->>>>>>> c81d6b2b
             >
               <p
                 class="MuiTypography-root MuiTypography-body1 css-4xvy19-MuiTypography-root"
@@ -2777,17 +2573,10 @@
             </p>
           </div>
           <div
-<<<<<<< HEAD
             class="DataRow-root data-row css-19fvmib"
           >
             <div
               class="MuiBox-root css-1xhj18k"
-=======
-            class="makeStyles-root-57 data-row"
-          >
-            <div
-              class="MuiBox-root MuiBox-root-95"
->>>>>>> c81d6b2b
             >
               <p
                 class="MuiTypography-root MuiTypography-body1 css-4xvy19-MuiTypography-root"
@@ -2806,12 +2595,7 @@
             </p>
           </div>
           <a
-<<<<<<< HEAD
             class="MuiButton-root MuiButton-outlined MuiButton-outlinedSecondary MuiButton-sizeMedium MuiButton-outlinedSizeMedium MuiButton-disableElevation MuiButton-fullWidth MuiButtonBase-root Button-root undefined css-ykfme3-MuiButtonBase-root-MuiButton-root"
-=======
-            aria-disabled="false"
-            class="MuiButtonBase-root MuiButton-root MuiButton-outlined makeStyles-root-18 makeStyles-root-96 undefined MuiButton-outlinedSecondary MuiButton-disableElevation MuiButton-fullWidth"
->>>>>>> c81d6b2b
             href="https://app.balancer.fi/#/pool/0xc45d42f801105e861e86658648e3678ad7aa70f900010000000000000000011e"
             tabindex="0"
             target="_blank"
@@ -2838,24 +2622,24 @@
       </div>
     </div>
     <div
-      class="MuiPaper-root makeStyles-root-1 makeStyles-root-97  MuiPaper-elevation0 MuiPaper-rounded"
+      class="MuiPaper-root MuiPaper-elevation MuiPaper-rounded MuiPaper-elevation0 helloooooo Paper-root  css-m19e0g-MuiPaper-root"
       style="transform: none; webkit-transition: transform 225ms cubic-bezier(0.4, 0, 0.2, 1) 0ms; transition: transform 225ms cubic-bezier(0.4, 0, 0.2, 1) 0ms;"
     >
       <div
-        class="MuiGrid-root MuiGrid-container MuiGrid-spacing-xs-2 MuiGrid-direction-xs-column"
+        class="MuiGrid-root MuiGrid-container MuiGrid-spacing-xs-2 MuiGrid-direction-xs-column css-1y6dg9a-MuiGrid-root"
       >
         <div
-          class="MuiGrid-root MuiGrid-item"
+          class="MuiGrid-root MuiGrid-item css-159wrwf-MuiGrid-root"
         >
           <div
-            class="makeStyles-poolPair-22"
-          >
-            <div
-              class="MuiBox-root MuiBox-root-98"
-            >
-              <svg
-                aria-hidden="true"
-                class="MuiSvgIcon-root MuiSvgIcon-fontSizeLarge"
+            class="ExternalStakePools-poolPair css-p542iv"
+          >
+            <div
+              class="MuiBox-root css-1xhj18k"
+            >
+              <svg
+                aria-hidden="true"
+                class="MuiSvgIcon-root MuiSvgIcon-fontSizeLarge css-1djwm8g-MuiSvgIcon-root"
                 focusable="false"
                 style="z-index: 1;"
                 viewBox="0 0 32 32"
@@ -2901,7 +2685,7 @@
               </svg>
               <svg
                 aria-hidden="true"
-                class="MuiSvgIcon-root MuiSvgIcon-fontSizeLarge"
+                class="MuiSvgIcon-root MuiSvgIcon-fontSizeLarge css-1djwm8g-MuiSvgIcon-root"
                 focusable="false"
                 style="margin-left: -6px; z-index: 1;"
                 viewBox="0 0 32 32"
@@ -2950,20 +2734,20 @@
               </svg>
             </div>
             <div
-              class="makeStyles-poolName-23"
+              class="ExternalStakePools-poolName"
             >
               <p
-                class="MuiTypography-root MuiTypography-body1"
+                class="MuiTypography-root MuiTypography-body1 css-69sme-MuiTypography-root"
               >
                 wETH-gOHM
               </p>
             </div>
             <div
-              class="makeStyles-poolName-23"
-            >
-              <svg
-                aria-hidden="true"
-                class="MuiSvgIcon-root MuiSvgIcon-fontSizeLarge"
+              class="ExternalStakePools-poolName"
+            >
+              <svg
+                aria-hidden="true"
+                class="MuiSvgIcon-root MuiSvgIcon-fontSizeLarge css-1djwm8g-MuiSvgIcon-root"
                 focusable="false"
                 style="font-size: 15px;"
                 viewBox="0 0 32 32"
@@ -3013,76 +2797,71 @@
             </div>
           </div>
           <div
-            class="makeStyles-root-57 data-row"
-          >
-            <div
-              class="MuiBox-root MuiBox-root-99"
+            class="DataRow-root data-row css-19fvmib"
+          >
+            <div
+              class="MuiBox-root css-1xhj18k"
             >
               <p
-                class="MuiTypography-root MuiTypography-body1 MuiTypography-colorPrimary"
+                class="MuiTypography-root MuiTypography-body1 css-4xvy19-MuiTypography-root"
               >
                 TVL
               </p>
             </div>
             <p
-              class="MuiTypography-root MuiTypography-body1 MuiTypography-colorPrimary"
+              class="MuiTypography-root MuiTypography-body1 css-4xvy19-MuiTypography-root"
               style="text-align: right;"
             >
               <span
-                class="MuiSkeleton-root MuiSkeleton-text MuiSkeleton-pulse"
+                class="MuiSkeleton-root MuiSkeleton-text MuiSkeleton-pulse css-1l7q9tc-MuiSkeleton-root"
                 style="width: 80px;"
               />
             </p>
           </div>
           <div
-            class="makeStyles-root-57 data-row"
-          >
-            <div
-              class="MuiBox-root MuiBox-root-100"
+            class="DataRow-root data-row css-19fvmib"
+          >
+            <div
+              class="MuiBox-root css-1xhj18k"
             >
               <p
-                class="MuiTypography-root MuiTypography-body1 MuiTypography-colorPrimary"
+                class="MuiTypography-root MuiTypography-body1 css-4xvy19-MuiTypography-root"
               >
                 APY
               </p>
             </div>
             <p
-              class="MuiTypography-root MuiTypography-body1 MuiTypography-colorPrimary"
+              class="MuiTypography-root MuiTypography-body1 css-4xvy19-MuiTypography-root"
               style="text-align: right;"
             >
               <span
-                class="MuiSkeleton-root MuiSkeleton-text MuiSkeleton-pulse"
+                class="MuiSkeleton-root MuiSkeleton-text MuiSkeleton-pulse css-1l7q9tc-MuiSkeleton-root"
                 style="width: 80px;"
               />
             </p>
           </div>
           <a
-            aria-disabled="false"
-            class="MuiButtonBase-root MuiButton-root MuiButton-outlined makeStyles-root-18 makeStyles-root-101 undefined MuiButton-outlinedSecondary MuiButton-disableElevation MuiButton-fullWidth"
+            class="MuiButton-root MuiButton-outlined MuiButton-outlinedSecondary MuiButton-sizeMedium MuiButton-outlinedSizeMedium MuiButton-disableElevation MuiButton-fullWidth MuiButtonBase-root Button-root undefined css-ykfme3-MuiButtonBase-root-MuiButton-root"
             href="https://oolongswap.com/#/farm/lp"
             tabindex="0"
             target="_blank"
           >
+            Stake on
+             
+            OolongSwap
             <span
-              class="MuiButton-label"
-            >
-              Stake on
-               
-              OolongSwap
-              <span
-                class="MuiButton-endIcon MuiButton-iconSizeMedium"
-              >
-                <svg
-                  aria-hidden="true"
-                  class="MuiSvgIcon-root MuiSvgIcon-fontSizeLarge"
-                  focusable="false"
-                  viewBox="0 0 20 20"
-                >
-                  <path
-                    d="M4.297 17.445h9.539c1.523 0 2.305-.78 2.305-2.28v-9.58c0-1.507-.782-2.288-2.305-2.288h-9.54c-1.523 0-2.304.773-2.304 2.289v9.578c0 1.508.781 2.281 2.305 2.281Zm.016-.968c-.875 0-1.352-.461-1.352-1.368V5.633c0-.899.477-1.367 1.352-1.367h9.5c.867 0 1.359.468 1.359 1.367v9.476c0 .907-.492 1.368-1.36 1.368h-9.5Zm7.296-4.235c.266 0 .438-.195.438-.476V7.867c0-.344-.188-.492-.492-.492H7.64c-.29 0-.47.172-.47.438 0 .265.188.445.477.445H9.53l1.133-.078-1.055.992-3.382 3.383a.476.476 0 0 0-.149.328c0 .273.18.453.453.453a.47.47 0 0 0 .344-.149L10.25 9.82l.984-1.047-.078 1.282v1.718c0 .29.18.47.453.47Z"
-                  />
-                </svg>
-              </span>
+              class="MuiButton-endIcon MuiButton-iconSizeMedium css-1gnd1fd-MuiButton-endIcon"
+            >
+              <svg
+                aria-hidden="true"
+                class="MuiSvgIcon-root MuiSvgIcon-fontSizeLarge css-1562cnx-MuiSvgIcon-root"
+                focusable="false"
+                viewBox="0 0 20 20"
+              >
+                <path
+                  d="M4.297 17.445h9.539c1.523 0 2.305-.78 2.305-2.28v-9.58c0-1.507-.782-2.288-2.305-2.288h-9.54c-1.523 0-2.304.773-2.304 2.289v9.578c0 1.508.781 2.281 2.305 2.281Zm.016-.968c-.875 0-1.352-.461-1.352-1.368V5.633c0-.899.477-1.367 1.352-1.367h9.5c.867 0 1.359.468 1.359 1.367v9.476c0 .907-.492 1.368-1.36 1.368h-9.5Zm7.296-4.235c.266 0 .438-.195.438-.476V7.867c0-.344-.188-.492-.492-.492H7.64c-.29 0-.47.172-.47.438 0 .265.188.445.477.445H9.53l1.133-.078-1.055.992-3.382 3.383a.476.476 0 0 0-.149.328c0 .273.18.453.453.453a.47.47 0 0 0 .344-.149L10.25 9.82l.984-1.047-.078 1.282v1.718c0 .29.18.47.453.47Z"
+                />
+              </svg>
             </span>
           </a>
         </div>
