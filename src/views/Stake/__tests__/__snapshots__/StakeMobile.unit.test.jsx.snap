// Jest Snapshot v1, https://goo.gl/fbAQLP

exports[`Mobile Resolution should render all supported multi chain staking contracts for mobile 1`] = `
<div>
  <div
    data-rk=""
  >
    <style>
      [data-rk]{--rk-blurs-modalOverlay:blur(0px);--rk-fonts-body:SFRounded, ui-rounded, "SF Pro Rounded", -apple-system, BlinkMacSystemFont, "Segoe UI", Roboto, Helvetica, Arial, sans-serif, "Apple Color Emoji", "Segoe UI Emoji", "Segoe UI Symbol";--rk-radii-actionButton:9999px;--rk-radii-connectButton:12px;--rk-radii-menuButton:12px;--rk-radii-modal:24px;--rk-radii-modalMobile:28px;--rk-colors-accentColor:#0E76FD;--rk-colors-accentColorForeground:#FFF;--rk-colors-actionButtonBorder:rgba(0, 0, 0, 0.04);--rk-colors-actionButtonBorderMobile:rgba(0, 0, 0, 0.06);--rk-colors-actionButtonSecondaryBackground:rgba(0, 0, 0, 0.06);--rk-colors-closeButton:rgba(60, 66, 66, 0.8);--rk-colors-closeButtonBackground:rgba(0, 0, 0, 0.06);--rk-colors-connectButtonBackground:#FFF;--rk-colors-connectButtonBackgroundError:#FF494A;--rk-colors-connectButtonInnerBackground:linear-gradient(0deg, rgba(0, 0, 0, 0.03), rgba(0, 0, 0, 0.06));--rk-colors-connectButtonText:#25292E;--rk-colors-connectButtonTextError:#FFF;--rk-colors-connectionIndicator:#30E000;--rk-colors-error:#FF494A;--rk-colors-generalBorder:rgba(0, 0, 0, 0.06);--rk-colors-generalBorderDim:rgba(0, 0, 0, 0.03);--rk-colors-menuItemBackground:rgba(60, 66, 66, 0.1);--rk-colors-modalBackdrop:rgba(0, 0, 0, 0.3);--rk-colors-modalBackground:#FFF;--rk-colors-modalBorder:transparent;--rk-colors-modalText:#25292E;--rk-colors-modalTextDim:rgba(60, 66, 66, 0.3);--rk-colors-modalTextSecondary:rgba(60, 66, 66, 0.6);--rk-colors-profileAction:#FFF;--rk-colors-profileActionHover:rgba(255, 255, 255, 0.5);--rk-colors-profileForeground:rgba(60, 66, 66, 0.06);--rk-colors-selectedOptionBorder:rgba(60, 66, 66, 0.1);--rk-colors-standby:#FFD641;--rk-shadows-connectButton:0px 4px 12px rgba(0, 0, 0, 0.1);--rk-shadows-dialog:0px 8px 32px rgba(0, 0, 0, 0.32);--rk-shadows-profileDetailsAction:0px 2px 6px rgba(37, 41, 46, 0.04);--rk-shadows-selectedOption:0px 2px 6px rgba(0, 0, 0, 0.24);--rk-shadows-selectedWallet:0px 2px 6px rgba(0, 0, 0, 0.12);--rk-shadows-walletLogo:0px 2px 16px rgba(0, 0, 0, 0.16);}
    </style>
    <div
<<<<<<< HEAD
      style="position: fixed; z-index: 9999; top: 16px; left: 16px; right: 16px; bottom: 16px; pointer-events: none;"
    />
    <div
      id="stake-view"
=======
      class="MuiBox-root css-b93e9j"
>>>>>>> e6189a83
    >
      <div
        class="MuiBox-root css-1pp33lj"
      >
        <h1
          class="MuiTypography-root MuiTypography-h1 css-f2reur-MuiTypography-root"
        >
          Stake
        </h1>
      </div>
      <div
        class="MuiBox-root css-0"
      >
        <div
          class="MuiBox-root css-15i1vgz"
        >
          <div
            class="MuiGrid-root css-vj1n65-MuiGrid-root"
          >
            <div
              class="MuiBox-root css-rjww1q"
            >
              <div
                class="MuiGrid-root MuiGrid-container MuiGrid-spacing-xs-2 css-jhdc2n-MuiGrid-root"
              >
                <div
                  class="MuiGrid-root MuiGrid-item MuiGrid-grid-xs-12 MuiGrid-grid-sm-4 css-1r6indk-MuiGrid-root"
                >
                  <div
                    class="Metric-root stake-apy css-17kya8e"
                  >
                    <div
                      class="MuiBox-root css-g45inh"
                    >
                      <div
                        class="MuiBox-root css-1n2mv2k"
                      >
                        <p
                          class="MuiTypography-root MuiTypography-body1 Metric-label css-1ehg17p-MuiTypography-root"
                        >
                          Annualized Rebases
                        </p>
                      </div>
                      <p
                        class="MuiTypography-root MuiTypography-body1 css-wtj4dz-MuiTypography-root"
                        style="width: 100%;"
                      >
                        <span
                          class="MuiSkeleton-root MuiSkeleton-text MuiSkeleton-pulse css-1l7q9tc-MuiSkeleton-root"
                          style="width: 100%;"
                        />
                      </p>
                    </div>
                  </div>
                </div>
                <div
                  class="MuiGrid-root MuiGrid-item MuiGrid-grid-xs-12 MuiGrid-grid-sm-4 css-1r6indk-MuiGrid-root"
                >
                  <div
                    class="Metric-root  css-17kya8e"
                  >
                    <div
                      class="MuiBox-root css-g45inh"
                    >
                      <div
                        class="MuiBox-root css-1n2mv2k"
                      >
                        <p
                          class="MuiTypography-root MuiTypography-body1 Metric-label css-1ehg17p-MuiTypography-root"
                        >
                          Time to Next Rebase
                        </p>
                      </div>
                      <p
                        class="MuiTypography-root MuiTypography-body1 css-wtj4dz-MuiTypography-root"
                        style="width: 100%;"
                      >
                        <span>
                          <div
                            class="MuiBox-root css-0"
                          >
                            <span
                              class="MuiSkeleton-root MuiSkeleton-text MuiSkeleton-pulse css-1l7q9tc-MuiSkeleton-root"
                            />
                          </div>
                        </span>
                      </p>
                    </div>
                  </div>
                </div>
                <div
                  class="MuiGrid-root MuiGrid-item MuiGrid-grid-xs-12 MuiGrid-grid-sm-4 css-1r6indk-MuiGrid-root"
                >
                  <div
                    class="Metric-root stake-index css-17kya8e"
                  >
                    <div
                      class="MuiBox-root css-g45inh"
                    >
                      <div
                        class="MuiBox-root css-1n2mv2k"
                      >
                        <p
                          class="MuiTypography-root MuiTypography-body1 Metric-label css-1ehg17p-MuiTypography-root"
                        >
                          Current Index
                        </p>
                        <div
                          class="Metric-label MuiBox-root css-70qvj9"
                          style="font-size: 14px;"
                        >
                          <div
                            class="MuiBox-root css-0"
                            style="display: inline-flex; justify-content: center; align-self: center;"
                          >
                            <svg
                              aria-hidden="true"
                              class="MuiSvgIcon-root MuiSvgIcon-fontSizeSmall info-icon css-1b8e8sl-MuiSvgIcon-root"
                              focusable="false"
                              style="margin: 0px 5px; font-size: 1em;"
                              viewBox="0 0 20 20"
                            >
                              <path
                                d="M 10 20 C 15.475 20 20 15.473 20 10 C 20 4.518 15.473 0 9.991 0 C 4.516 0 0 4.518 0 10 C 0 15.475 4.527 20 10 20 Z M 10 18.705 C 5.189 18.714 1.287 14.812 1.297 10.001 C 1.28 5.189 5.179 1.281 9.991 1.285 C 14.807 1.28 18.714 5.182 18.714 9.999 C 18.719 14.811 14.813 18.712 10 18.702 Z M 9.941 6.242 C 10.559 6.242 11.038 5.763 11.038 5.156 C 11.043 4.547 10.549 4.053 9.94 4.058 C 9.334 4.057 8.842 4.55 8.844 5.156 C 8.843 5.761 9.337 6.249 9.941 6.242 Z M 8.216 15.444 L 12.303 15.444 C 12.623 15.444 12.871 15.204 12.871 14.895 C 12.87 14.584 12.615 14.334 12.303 14.338 L 10.868 14.338 L 10.868 8.754 C 10.868 8.346 10.658 8.065 10.269 8.065 L 8.345 8.065 C 7.919 8.045 7.631 8.493 7.826 8.872 C 7.925 9.065 8.128 9.182 8.345 9.172 L 9.652 9.172 L 9.652 14.338 L 8.216 14.338 C 7.905 14.334 7.649 14.584 7.648 14.895 C 7.648 15.204 7.897 15.444 8.216 15.444 Z"
                              />
                            </svg>
                          </div>
                        </div>
                      </div>
                      <p
                        class="MuiTypography-root MuiTypography-body1 css-wtj4dz-MuiTypography-root"
                        style="width: 100%;"
                      >
                        <span
                          class="MuiSkeleton-root MuiSkeleton-text MuiSkeleton-pulse css-1l7q9tc-MuiSkeleton-root"
                          style="width: 100%;"
                        />
                      </p>
                    </div>
                  </div>
                </div>
              </div>
            </div>
          </div>
        </div>
        <div
          class="MuiBox-root css-1oh8hbs"
        >
          <div
            class="MuiTabs-root stake-tab-buttons css-1d56ovj-MuiTabs-root"
          >
            <div
              class="MuiTabs-scroller MuiTabs-fixed css-kqhgxw-MuiTabs-scroller"
              style="overflow: hidden; margin-bottom: 0px;"
            >
              <div
                aria-label="stake tabs"
                class="MuiTabs-flexContainer MuiTabs-centered css-1mqo22u-MuiTabs-flexContainer"
                role="tablist"
              >
                <button
                  aria-label="stake-button"
                  aria-selected="true"
                  class="MuiButtonBase-root MuiTab-root MuiTab-textColorPrimary Mui-selected css-n7tk4x-MuiButtonBase-root-MuiTab-root"
                  role="tab"
                  tabindex="0"
                  type="button"
                >
                  Stake
                </button>
                <button
                  aria-label="unstake-button"
                  aria-selected="false"
                  class="MuiButtonBase-root MuiTab-root MuiTab-textColorPrimary css-n7tk4x-MuiButtonBase-root-MuiTab-root"
                  role="tab"
                  tabindex="-1"
                  type="button"
                >
                  Unstake
                </button>
              </div>
              <span
                class="MuiTabs-indicator css-gi9wfz-MuiTabs-indicator"
                style="left: 0px; width: 0px; display: none;"
              />
            </div>
          </div>
          <div
            class="MuiBox-root css-1j3w5pp"
          >
            <div
              class="MuiBox-root css-177ls2z"
            >
              <div
                class="MuiBox-root css-1q4x7b0"
              >
                <div
                  class="MuiBox-root css-rsb8n"
                >
                  <div
                    class="MuiBox-root css-474dq4"
                  >
                    <div
                      class="MuiBox-root css-1xhj18k"
                    >
                      <div
                        class="MuiBox-root css-1y06tge"
                      >
                        <svg
                          aria-hidden="true"
                          class="MuiSvgIcon-root MuiSvgIcon-fontSizeLarge css-q02dra-MuiSvgIcon-root"
                          focusable="false"
                          viewBox="0 0 32 32"
                        >
                          <path
                            d="M0 16C0 7.163 7.163 0 16 0s16 7.163 16 16-7.163 16-16 16S0 24.837 0 16Z"
                            fill="#708B96"
                          />
                          <path
                            clip-rule="evenodd"
                            d="M17.536 23.04v.032h5.504v-1.984h-2.718c1.635-1.239 2.686-3.165 2.686-5.328 0-3.738-3.138-6.768-7.008-6.768s-7.008 3.03-7.008 6.768c0 2.163 1.05 4.089 2.686 5.328H8.96v1.984h5.504v-2.667c-2.005-.63-3.456-2.465-3.456-4.629 0-2.686 2.235-4.864 4.992-4.864s4.992 2.178 4.992 4.864c0 2.164-1.45 3.998-3.456 4.63v2.634Z"
                            fill="#fff"
                            fill-rule="evenodd"
                          />
                        </svg>
                        <p
                          class="MuiTypography-root MuiTypography-body1 css-1vrcty8-MuiTypography-root"
                        >
                          OHM
                        </p>
                        <svg
                          aria-hidden="true"
                          class="MuiSvgIcon-root MuiSvgIcon-fontSizeSmall css-1a8dpkb-MuiSvgIcon-root"
                          focusable="false"
                          viewBox="0 0 20 20"
                        >
                          <path
                            d="M 0.419 4.705 C 0.976 4.146 1.88 4.146 2.439 4.705 L 10 12.265 L 17.561 4.705 C 18.119 4.146 19.023 4.146 19.582 4.705 C 20.139 5.262 20.139 6.166 19.582 6.725 L 11.01 15.296 C 10.452 15.854 9.547 15.854 8.99 15.296 L 0.419 6.725 C -0.14 6.166 -0.14 5.262 0.419 4.705 Z"
                          />
                        </svg>
                      </div>
                    </div>
                    <div
                      class="MuiBox-root css-2tqcvj"
                    >
                      <div
                        class="MuiBox-root css-u4p24i"
                      >
                        <div
                          class="MuiInputBase-root MuiInputBase-colorPrimary css-f10l78-MuiInputBase-root"
                        >
                          <input
                            class="MuiInputBase-input css-ngazp5-MuiInputBase-input"
                            data-testid="ohm-input"
                            id="ohm-input"
                            min="0"
                            placeholder="0"
                            type="number"
                            value=""
                          />
                        </div>
                      </div>
                      <div
                        class="MuiBox-root css-xmuzeo"
                      >
                        <p
                          class="MuiTypography-root MuiTypography-body1 css-171aq4k-MuiTypography-root"
                        >
                          Balance: 0.00 OHM
                        </p>
                        <button
                          class="MuiButtonBase-root MuiButton-root MuiButton-text MuiButton-textPrimary MuiButton-sizeMedium MuiButton-textSizeMedium MuiButton-disableElevation css-1fre6y-MuiButtonBase-root-MuiButton-root"
                          style="margin: 0px 0px 0px 6px; min-width: 0; padding: 0px; font-weight: 450; font-size: 12px; line-height: 12px;"
                          tabindex="0"
                          type="button"
                        >
                          
                          Max
                        </button>
                      </div>
                    </div>
                  </div>
                  <div
                    class="MuiBox-root css-1vp8jwk"
                  >
                    <div
                      class="MuiBox-root css-1pjyymv"
                    >
                      <div
                        class="arrow-wrapper MuiBox-root css-0"
                      >
                        <svg
                          aria-hidden="true"
                          class="MuiSvgIcon-root MuiSvgIcon-fontSizeSmall rotate css-1jcayk0-MuiSvgIcon-root"
                          focusable="false"
                          viewBox="0 0 20 20"
                        >
                          <path
                            d="M 0.419 4.705 C 0.976 4.146 1.88 4.146 2.439 4.705 L 10 12.265 L 17.561 4.705 C 18.119 4.146 19.023 4.146 19.582 4.705 C 20.139 5.262 20.139 6.166 19.582 6.725 L 11.01 15.296 C 10.452 15.854 9.547 15.854 8.99 15.296 L 0.419 6.725 C -0.14 6.166 -0.14 5.262 0.419 4.705 Z"
                          />
                        </svg>
                      </div>
                    </div>
                  </div>
                  <div
                    class="MuiBox-root css-z3f9we"
                  >
                    <div
                      class="MuiBox-root css-474dq4"
                    >
                      <div
                        class="MuiBox-root css-1xhj18k"
                      >
                        <div
                          class="MuiBox-root css-1gty9zi"
                        >
                          <svg
                            aria-hidden="true"
                            class="MuiSvgIcon-root MuiSvgIcon-fontSizeLarge css-q02dra-MuiSvgIcon-root"
                            focusable="false"
                            viewBox="0 0 32 32"
                          >
                            <defs>
                              <lineargradient
                                gradientTransform="matrix(0.177778, 0, 0, 0.177778, 1.777779, 1.777779)"
                                gradientUnits="userSpaceOnUse"
                                id="paint0_linear_359"
                                x1="80"
                                x2="80"
                                y1="-84"
                                y2="256"
                              >
                                <stop
                                  offset="0.1949"
                                  stop-color="#708B96"
                                />
                                <stop
                                  offset="1"
                                  stop-color="#F7FBE7"
                                />
                              </lineargradient>
                            </defs>
                            <path
                              d="M 1.778 16 C 1.778 8.145 8.145 1.778 16 1.778 C 23.855 1.778 30.222 8.145 30.222 16 C 30.222 23.855 23.855 30.222 16 30.222 C 8.145 30.222 1.778 23.855 1.778 16 Z"
                              fill="#fff"
                            />
                            <rect
                              fill="#fff"
                              height="12.516"
                              width="12.516"
                              x="9.742"
                              y="9.771"
                            />
                            <path
                              clip-rule="evenodd"
                              d="M 14.635 22.286 L 14.635 19.916 C 12.852 19.355 11.563 17.725 11.563 15.801 C 11.563 13.413 13.549 11.477 16 11.477 C 18.451 11.477 20.437 13.413 20.437 15.801 C 20.437 17.725 19.148 19.355 17.365 19.916 L 17.365 21.658 L 17.365 22.258 L 17.365 22.286 L 22.258 22.286 L 22.258 20.523 L 19.842 20.523 C 21.295 19.421 22.229 17.709 22.229 15.787 C 22.229 12.464 19.44 9.771 16 9.771 C 12.56 9.771 9.771 12.464 9.771 15.787 C 9.771 17.709 10.705 19.421 12.158 20.523 L 9.742 20.523 L 9.742 22.286 Z"
                              fill="#708b96"
                              fill-rule="evenodd"
                            />
                            <path
                              d="M 16 28.444 C 9.127 28.444 3.556 22.873 3.556 16 L 0 16 C 0 24.837 7.163 32 16 32 Z M 28.444 16 C 28.444 22.873 22.873 28.444 16 28.444 L 16 32 C 24.837 32 32 24.837 32 16 Z M 16 3.556 C 22.873 3.556 28.444 9.127 28.444 16 L 32 16 C 32 7.163 24.837 0 16 0 Z M 16 0 C 7.163 0 0 7.163 0 16 L 3.556 16 C 3.556 9.127 9.127 3.556 16 3.556 Z"
                              fill="url(#paint0_linear_359)"
                            />
                          </svg>
                          <p
                            class="MuiTypography-root MuiTypography-body1 css-1vrcty8-MuiTypography-root"
                          >
                            gOHM
                          </p>
                        </div>
                      </div>
                      <div
                        class="MuiBox-root css-2tqcvj"
                      >
                        <div
                          class="MuiBox-root css-u4p24i"
                        >
                          <div
                            class="MuiInputBase-root MuiInputBase-colorPrimary css-f10l78-MuiInputBase-root"
                          >
                            <input
                              class="MuiInputBase-input css-ngazp5-MuiInputBase-input"
                              data-testid="staked-input"
                              id="staked-input"
                              min="0"
                              placeholder="0"
                              type="number"
                              value=""
                            />
                          </div>
                        </div>
                        <div
                          class="MuiBox-root css-xmuzeo"
                        >
                          <p
                            class="MuiTypography-root MuiTypography-body1 css-171aq4k-MuiTypography-root"
                          >
                            Balance: 0.00 gOHM
                          </p>
                          
                        </div>
                      </div>
                    </div>
                  </div>
                </div>
              </div>
              <div
                class="MuiBox-root css-0"
              >
                <div
                  style=""
                >
                  <button
                    class="MuiButtonBase-root MuiButton-root MuiButton-contained MuiButton-containedPrimary MuiButton-sizeMedium MuiButton-containedSizeMedium MuiButton-disableElevation MuiButton-fullWidth custom-root  css-1q9n6lo-MuiButtonBase-root-MuiButton-root"
                    tabindex="0"
                    type="button"
                  >
                    <svg
                      aria-hidden="true"
                      class="MuiSvgIcon-root MuiSvgIcon-fontSizeSmall css-1szvxe0-MuiSvgIcon-root"
                      focusable="false"
                      style="margin-right: 9px;"
                      viewBox="0 0 20 20"
                    >
                      wallet.svg
                    </svg>
                    Connect Wallet
                  </button>
                </div>
              </div>
            </div>
          </div>
        </div>
      </div>
      <div
        class="MuiPaper-root MuiPaper-elevation MuiPaper-rounded MuiPaper-elevation0 Paper-root  css-1px9s0k-MuiPaper-root"
        style="transform: none; webkit-transition: transform 225ms cubic-bezier(0.4, 0, 0.2, 1) 0ms; transition: transform 225ms cubic-bezier(0.4, 0, 0.2, 1) 0ms;"
      >
        <div
          class="MuiGrid-root MuiGrid-container MuiGrid-spacing-xs-2 MuiGrid-direction-xs-column css-1rl1og4-MuiGrid-root"
        >
          <div
            class="MuiGrid-root MuiGrid-item card-header css-13i4rnv-MuiGrid-root"
          >
            <div
              class="MuiBox-root css-gg4vpm"
            >
              <div
<<<<<<< HEAD
                class="MuiBox-root css-u4p24i"
              >
                <p
                  class="MuiTypography-root MuiTypography-body1 header-text css-1r0s3mh-MuiTypography-root"
=======
                class="MuiBox-root css-1xhj18k"
              >
                <svg
                  aria-hidden="true"
                  class="MuiSvgIcon-root MuiSvgIcon-fontSizeLarge css-rog57q-MuiSvgIcon-root"
                  focusable="false"
                  style="z-index: 1; font-size: 24px;"
                  viewBox="0 0 32 32"
                >
                  <defs>
                    <lineargradient
                      gradientTransform="matrix(0.177778, 0, 0, 0.177778, 1.777779, 1.777779)"
                      gradientUnits="userSpaceOnUse"
                      id="paint0_linear_359"
                      x1="80"
                      x2="80"
                      y1="-84"
                      y2="256"
                    >
                      <stop
                        offset="0.1949"
                        stop-color="#708B96"
                      />
                      <stop
                        offset="1"
                        stop-color="#F7FBE7"
                      />
                    </lineargradient>
                  </defs>
                  <path
                    d="M 1.778 16 C 1.778 8.145 8.145 1.778 16 1.778 C 23.855 1.778 30.222 8.145 30.222 16 C 30.222 23.855 23.855 30.222 16 30.222 C 8.145 30.222 1.778 23.855 1.778 16 Z"
                    fill="#fff"
                  />
                  <rect
                    fill="#fff"
                    height="12.516"
                    width="12.516"
                    x="9.742"
                    y="9.771"
                  />
                  <path
                    clip-rule="evenodd"
                    d="M 14.635 22.286 L 14.635 19.916 C 12.852 19.355 11.563 17.725 11.563 15.801 C 11.563 13.413 13.549 11.477 16 11.477 C 18.451 11.477 20.437 13.413 20.437 15.801 C 20.437 17.725 19.148 19.355 17.365 19.916 L 17.365 21.658 L 17.365 22.258 L 17.365 22.286 L 22.258 22.286 L 22.258 20.523 L 19.842 20.523 C 21.295 19.421 22.229 17.709 22.229 15.787 C 22.229 12.464 19.44 9.771 16 9.771 C 12.56 9.771 9.771 12.464 9.771 15.787 C 9.771 17.709 10.705 19.421 12.158 20.523 L 9.742 20.523 L 9.742 22.286 Z"
                    fill="#708b96"
                    fill-rule="evenodd"
                  />
                  <path
                    d="M 16 28.444 C 9.127 28.444 3.556 22.873 3.556 16 L 0 16 C 0 24.837 7.163 32 16 32 Z M 28.444 16 C 28.444 22.873 22.873 28.444 16 28.444 L 16 32 C 24.837 32 32 24.837 32 16 Z M 16 3.556 C 22.873 3.556 28.444 9.127 28.444 16 L 32 16 C 32 7.163 24.837 0 16 0 Z M 16 0 C 7.163 0 0 7.163 0 16 L 3.556 16 C 3.556 9.127 9.127 3.556 16 3.556 Z"
                    fill="url(#paint0_linear_359)"
                  />
                </svg>
                <svg
                  aria-hidden="true"
                  class="MuiSvgIcon-root MuiSvgIcon-fontSizeLarge css-rog57q-MuiSvgIcon-root"
                  focusable="false"
                  style="margin-left: -6px; z-index: 1; font-size: 24px;"
                  viewBox="0 0 32 32"
                >
                  <circle
                    cx="16"
                    cy="16"
                    fill="#fff"
                    r="15"
                    stroke="url(#wETH_svg__a)"
                    stroke-width="2"
                  />
                  <path
                    clip-rule="evenodd"
                    d="M16.25 20.976 10 17.349 16.25 26V26l6.253-8.65-6.253 3.626Z"
                    fill="#708B96"
                    fill-rule="evenodd"
                  />
                  <path
                    clip-rule="evenodd"
                    d="m16.25 6 6.248 10.186-6.248-2.793L10 16.186 16.25 6Zm0 7.395L10 16.185l6.25 3.629 6.248-3.628-6.248-2.791Z"
                    fill="#424242"
                    fill-rule="evenodd"
                  />
                  <defs>
                    <lineargradient
                      gradientUnits="userSpaceOnUse"
                      id="wETH_svg__a"
                      x1="16"
                      x2="16"
                      y1="0"
                      y2="32"
                    >
                      <stop
                        stop-color="#444243"
                      />
                      <stop
                        offset="1"
                        stop-color="#708B96"
                      />
                    </lineargradient>
                  </defs>
                </svg>
              </div>
              <div
                class="ExternalStakePools-poolName"
              >
                <p
                  class="MuiTypography-root MuiTypography-body1 css-pi8uen-MuiTypography-root"
>>>>>>> e6189a83
                >
                  Farm Pool
                </p>
              </div>
              <div
                class="top-right"
              />
            </div>
          </div>
          <div
            class="MuiGrid-root MuiGrid-item css-13i4rnv-MuiGrid-root"
          >
            <table
              class="MuiTable-root css-5kt5wr-MuiTable-root"
            >
              <thead
                class="MuiTableHead-root ExternalStakePools-stakePoolHeaderText css-1qbtru2-MuiTableHead-root"
              >
<<<<<<< HEAD
                <tr
                  class="MuiTableRow-root MuiTableRow-head css-xjst8z-MuiTableRow-root"
=======
                <svg
                  aria-hidden="true"
                  class="MuiSvgIcon-root MuiSvgIcon-fontSizeLarge css-rog57q-MuiSvgIcon-root"
                  focusable="false"
                  style="font-size: 15px;"
                  viewBox="0 0 32 32"
>>>>>>> e6189a83
                >
                  <th
                    class="MuiTableCell-root MuiTableCell-head MuiTableCell-sizeMedium css-170kb6k-MuiTableCell-root"
                    scope="col"
                    style="width: 250px; padding: 8px 0px;"
                  >
                    Asset
                  </th>
                  <th
                    class="MuiTableCell-root MuiTableCell-head MuiTableCell-sizeMedium css-170kb6k-MuiTableCell-root"
                    scope="col"
                    style="width: 150px; padding: 8px 0px;"
                  >
                    TVL
                  </th>
                  <th
                    class="MuiTableCell-root MuiTableCell-head MuiTableCell-sizeMedium css-170kb6k-MuiTableCell-root"
                    scope="col"
                    style="width: 150px; padding: 8px 0px;"
                  >
                    APY
                  </th>
                </tr>
              </thead>
              <tr
                class="MuiTableRow-root css-xjst8z-MuiTableRow-root"
              >
                <td
                  class="MuiTableCell-root MuiTableCell-sizeMedium css-1hlfqas-MuiTableCell-root"
                  style="padding: 8px 0px;"
                >
                  <div
                    class="MuiBox-root css-u4p24i"
                    style="white-space: nowrap;"
                  >
                    <div
                      class="MuiBox-root css-1xhj18k"
                    >
                      <svg
                        aria-hidden="true"
                        class="MuiSvgIcon-root MuiSvgIcon-fontSizeLarge css-1djwm8g-MuiSvgIcon-root"
                        focusable="false"
                        style="z-index: 1; font-size: 24px;"
                        viewBox="0 0 32 32"
                      >
                        <defs>
                          <lineargradient
                            gradientTransform="matrix(0.177778, 0, 0, 0.177778, 1.777779, 1.777779)"
                            gradientUnits="userSpaceOnUse"
                            id="paint0_linear_359"
                            x1="80"
                            x2="80"
                            y1="-84"
                            y2="256"
                          >
                            <stop
                              offset="0.1949"
                              stop-color="#708B96"
                            />
                            <stop
                              offset="1"
                              stop-color="#F7FBE7"
                            />
                          </lineargradient>
                        </defs>
                        <path
                          d="M 1.778 16 C 1.778 8.145 8.145 1.778 16 1.778 C 23.855 1.778 30.222 8.145 30.222 16 C 30.222 23.855 23.855 30.222 16 30.222 C 8.145 30.222 1.778 23.855 1.778 16 Z"
                          fill="#fff"
                        />
                        <rect
                          fill="#fff"
                          height="12.516"
                          width="12.516"
                          x="9.742"
                          y="9.771"
                        />
                        <path
                          clip-rule="evenodd"
                          d="M 14.635 22.286 L 14.635 19.916 C 12.852 19.355 11.563 17.725 11.563 15.801 C 11.563 13.413 13.549 11.477 16 11.477 C 18.451 11.477 20.437 13.413 20.437 15.801 C 20.437 17.725 19.148 19.355 17.365 19.916 L 17.365 21.658 L 17.365 22.258 L 17.365 22.286 L 22.258 22.286 L 22.258 20.523 L 19.842 20.523 C 21.295 19.421 22.229 17.709 22.229 15.787 C 22.229 12.464 19.44 9.771 16 9.771 C 12.56 9.771 9.771 12.464 9.771 15.787 C 9.771 17.709 10.705 19.421 12.158 20.523 L 9.742 20.523 L 9.742 22.286 Z"
                          fill="#708b96"
                          fill-rule="evenodd"
                        />
                        <path
                          d="M 16 28.444 C 9.127 28.444 3.556 22.873 3.556 16 L 0 16 C 0 24.837 7.163 32 16 32 Z M 28.444 16 C 28.444 22.873 22.873 28.444 16 28.444 L 16 32 C 24.837 32 32 24.837 32 16 Z M 16 3.556 C 22.873 3.556 28.444 9.127 28.444 16 L 32 16 C 32 7.163 24.837 0 16 0 Z M 16 0 C 7.163 0 0 7.163 0 16 L 3.556 16 C 3.556 9.127 9.127 3.556 16 3.556 Z"
                          fill="url(#paint0_linear_359)"
                        />
                      </svg>
                      <svg
                        aria-hidden="true"
                        class="MuiSvgIcon-root MuiSvgIcon-fontSizeLarge css-1djwm8g-MuiSvgIcon-root"
                        focusable="false"
                        style="margin-left: -6px; z-index: 1; font-size: 24px;"
                        viewBox="0 0 32 32"
                      >
                        <circle
                          cx="16"
                          cy="16"
                          fill="#fff"
                          r="15"
                          stroke="url(#wETH_svg__a)"
                          stroke-width="2"
                        />
                        <path
                          clip-rule="evenodd"
                          d="M16.25 20.976 10 17.349 16.25 26V26l6.253-8.65-6.253 3.626Z"
                          fill="#708B96"
                          fill-rule="evenodd"
                        />
                        <path
                          clip-rule="evenodd"
                          d="m16.25 6 6.248 10.186-6.248-2.793L10 16.186 16.25 6Zm0 7.395L10 16.185l6.25 3.629 6.248-3.628-6.248-2.791Z"
                          fill="#424242"
                          fill-rule="evenodd"
                        />
                        <defs>
                          <lineargradient
                            gradientUnits="userSpaceOnUse"
                            id="wETH_svg__a"
                            x1="16"
                            x2="16"
                            y1="0"
                            y2="32"
                          >
                            <stop
                              stop-color="#444243"
                            />
                            <stop
                              offset="1"
                              stop-color="#708B96"
                            />
                          </lineargradient>
                        </defs>
                      </svg>
                    </div>
                    <p
                      class="MuiTypography-root MuiTypography-body1 css-haqq9q-MuiTypography-root"
                      style="line-height: 1.4; margin-left: 14px; margin-right: 10px;"
                    >
                      gOHM-wETH
                    </p>
                    <svg
                      aria-hidden="true"
                      class="MuiSvgIcon-root MuiSvgIcon-fontSizeLarge css-1djwm8g-MuiSvgIcon-root"
                      focusable="false"
                      style="font-size: 15px;"
                      viewBox="0 0 32 32"
                    >
                      <ellipse
                        cx="16"
                        cy="16"
                        rx="15.442"
                        ry="15.442"
                        style="fill: rgb(44, 55, 76);"
                      />
                      <g
                        id="Background"
                        transform="matrix(0.063934, 0, 0, 0.063934, 0, 0)"
                      />
                      <g
                        id="Logos_and_symbols"
                        transform="matrix(0.055939, 0, 0, 0.055939, 2.774117, 1.580833)"
                      >
                        <g
                          id="SYMBOL_VER_3"
                        />
                        <g
                          id="SYMBOL_VER_3_3_"
                        />
                        <g
                          id="SYMBOL_VER_4"
                        />
                        <g
                          id="SYMBOL_VER_4_1_"
                        >
                          <g
                            id="SYMBOL_VER_4_3_"
                          />
                        </g>
                        <g
                          id="SYMBOL_VER_5_1_"
                        />
                        <g
                          id="off_2_1_"
                        />
                        <g
                          id="VER_3_1_"
                        >
                          <g
                            id="SYMBOL_VER_2_1_"
                          />
                        </g>
                        <g
                          id="VER_3"
                        >
                          <g
                            id="SYMBOL_VER_2"
                          />
                        </g>
                        <g
                          id="off_2"
                        />
                        <g
                          id="SYMBOL_VER_5"
                        />
                        <g
                          id="SYMBOL_VER_1"
                        />
                        <g
                          id="SYMBOL_VER_1_1_"
                        />
                        <g
                          id="SYMBOL_VER_1-1_3_"
                        />
                        <g
                          id="SYMBOL_VER_1-1_2_"
                        />
                        <g
                          id="SYMBOL_VER_1-1"
                        />
                        <g
                          id="SYMBOL_VER_1-1_1_"
                        >
                          <g
                            id="_x31_-3"
                          />
                          <g
                            id="Symbol_-_Original_14_"
                          >
                            <path
                              d="M291.134,237.469l35.654-60.5l96.103,149.684l0.046,28.727l-0.313-197.672
      c-0.228-4.832-2.794-9.252-6.887-11.859L242.715,46.324c-4.045-1.99-9.18-1.967-13.22,0.063c-0.546,0.272-1.06,0.57-1.548,0.895
      l-0.604,0.379L59.399,144.983l-0.651,0.296c-0.838,0.385-1.686,0.875-2.48,1.444c-3.185,2.283-5.299,5.66-5.983,9.448
      c-0.103,0.574-0.179,1.158-0.214,1.749l0.264,161.083l89.515-138.745c11.271-18.397,35.825-24.323,58.62-24.001l26.753,0.706
      L67.588,409.765l18.582,10.697L245.692,157.22l70.51-0.256L157.091,426.849l66.306,38.138l7.922,4.556
      c3.351,1.362,7.302,1.431,10.681,0.21l175.453-101.678l-33.544,19.438L291.134,237.469z M304.736,433.395l-66.969-105.108
      l40.881-69.371l87.952,138.628L304.736,433.395z"
                              fill="#2D374B"
                            />
                            <polygon
                              fill="#28A0F0"
                              points="237.768,328.286 304.736,433.395 366.601,397.543 278.648,258.915 			"
                            />
                            <path
                              d="M422.937,355.379l-0.046-28.727l-96.103-149.684l-35.654,60.5l92.774,150.043l33.544-19.438
      c3.29-2.673,5.281-6.594,5.49-10.825L422.937,355.379z"
                              fill="#28A0F0"
                            />
                            <path
                              d="M20.219,382.469l47.369,27.296l157.634-252.801l-26.753-0.706c-22.795-0.322-47.35,5.604-58.62,24.001
      L50.334,319.004l-30.115,46.271V382.469z"
                              fill="#FFFFFF"
                            />
                            <polygon
                              fill="#FFFFFF"
                              points="316.202,156.964 245.692,157.22 86.17,420.462 141.928,452.565 157.091,426.849 			"
                            />
                            <path
                              d="M452.65,156.601c-0.59-14.746-8.574-28.245-21.08-36.104L256.28,19.692
      c-12.371-6.229-27.825-6.237-40.218-0.004c-1.465,0.739-170.465,98.752-170.465,98.752c-2.339,1.122-4.592,2.458-6.711,3.975
      c-11.164,8.001-17.969,20.435-18.668,34.095v208.765l30.115-46.271L50.07,157.921c0.035-0.589,0.109-1.169,0.214-1.741
      c0.681-3.79,2.797-7.171,5.983-9.456c0.795-0.569,172.682-100.064,173.228-100.337c4.04-2.029,9.175-2.053,13.22-0.063
      l173.022,99.523c4.093,2.607,6.659,7.027,6.887,11.859v199.542c-0.209,4.231-1.882,8.152-5.172,10.825l-33.544,19.438
      l-17.308,10.031l-61.864,35.852l-62.737,36.357c-3.379,1.221-7.33,1.152-10.681-0.21l-74.228-42.693l-15.163,25.717
      l66.706,38.406c2.206,1.255,4.171,2.367,5.784,3.272c2.497,1.4,4.199,2.337,4.8,2.629c4.741,2.303,11.563,3.643,17.71,3.643
      c5.636,0,11.132-1.035,16.332-3.072l182.225-105.531c10.459-8.104,16.612-20.325,17.166-33.564V156.601z"
                              fill="#96BEDC"
                            />
                          </g>
                          <g
                            id="Symbol_-_Original_13_"
                          />
                          <g
                            id="Symbol_-_Original_6_"
                          />
                          <g
                            id="Symbol_-_Original_4_"
                          />
                          <g
                            id="One_color_version_-_White_3_"
                          >
                            <g
                              id="Symbol_-_Original_15_"
                            />
                          </g>
                          <g
                            id="One_color_version_-_White"
                          >
                            <g
                              id="Symbol_-_Original"
                            />
                          </g>
                          <g
                            id="Symbol_-_Monochromatic_3_"
                          >
                            <g
                              id="_x33__7_"
                            />
                          </g>
                          <g
                            id="Symbol_-_Monochromatic"
                          >
                            <g
                              id="_x33__3_"
                            />
                          </g>
                          <g
                            id="_x33__2_"
                          />
                          <g
                            id="_x33__1_"
                          />
                          <g
                            id="_x33_"
                          />
                          <g
                            id="Symbol_-_Original_10_"
                          />
                          <g
                            id="Symbol_-_Original_1_"
                          />
                          <g
                            id="Symbol_-_Original_2_"
                          />
                          <g
                            id="_x34__1_"
                          />
                          <g
                            id="Symbol_-_Monochromatic_2_"
                          >
                            <g
                              id="_x33__6_"
                            />
                          </g>
                          <g
                            id="One_color_version_-_White_2_"
                          >
                            <g
                              id="Symbol_-_Original_11_"
                            />
                          </g>
                          <g
                            id="Symbol_-_Original_5_"
                          >
                            <g
                              id="Symbol_-_Original_12_"
                            />
                          </g>
                          <g
                            id="One_color_version_-_White_1_"
                          >
                            <g
                              id="Symbol_-_Original_9_"
                            />
                          </g>
                        </g>
                        <g
                          id="SYMBOL_VER_1_2_"
                        >
                          <g
                            id="SYMBOL_VER_2_4_"
                          />
                          <g
                            id="SYMBOL_VER_2-1-1_1_"
                          />
                          <g
                            id="SYMBOL_VER_2-2-1_1_"
                          />
                          <g
                            id="SYMBOL_VER_2-3-1_4_"
                          />
                          <g
                            id="New_Symbol_1_"
                          >
                            <g
                              id="SYMBOL_VER_2-3-1_3_"
                            />
                          </g>
                          <g
                            id="New_Symbol"
                          >
                            <g
                              id="SYMBOL_VER_2-3-1_1_"
                            />
                          </g>
                        </g>
                        <g
                          id="SYMBOL_VER_2_2_"
                        />
                        <g
                          id="SYMBOL_VER_4_2_"
                        />
                        <g
                          id="SYMBOL_VER_3_2_"
                        />
                        <g
                          id="SYMBOL_VER_3_1_"
                        />
                        <g
                          id="SYMBOL_VER_1-1-1_1_"
                        />
                        <g
                          id="SYMBOL_VER_1-1-1"
                        />
                        <g
                          id="SYMBOL_VER_1-1-1_2_2_"
                        />
                        <g
                          id="SYMBOL_VER_1-1-1_2"
                        />
                        <g
                          id="SYMBOL_VER_1-1-1_2_1_"
                        />
                        <g
                          id="Symbol_-_Original_7_"
                        />
                        <g
                          id="Symbol_-_Original_8_"
                        />
                        <g
                          id="SYMBOL_VER_2-1-1"
                        />
                        <g
                          id="SYMBOL_VER_2-2-1"
                        />
                        <g
                          id="SYMBOL_VER_2-3-1"
                        />
                        <g
                          id="SYMBOL_VER_5-1_1_"
                        />
                        <g
                          id="SYMBOL_VER_5-1"
                        />
                        <g
                          id="SYMBOL_VER_5-2_1_"
                        />
                        <g
                          id="SYMBOL_VER_5-2"
                        />
                        <g
                          id="Symbol_-_Monochromatic_1_"
                        >
                          <g
                            id="_x33__4_"
                          />
                        </g>
                      </g>
                    </svg>
                  </div>
                </td>
                <td
                  class="MuiTableCell-root MuiTableCell-sizeMedium css-1hlfqas-MuiTableCell-root"
                  style="padding: 8px 0px;"
                >
                  <p
                    class="MuiTypography-root MuiTypography-body1 css-haqq9q-MuiTypography-root"
                    style="line-height: 1.4;"
                  >
                    <span
                      class="MuiSkeleton-root MuiSkeleton-text MuiSkeleton-pulse css-1l7q9tc-MuiSkeleton-root"
                      style="width: 60px;"
                    />
                  </p>
                </td>
                <td
                  class="MuiTableCell-root MuiTableCell-sizeMedium css-1hlfqas-MuiTableCell-root"
                  style="padding: 8px 0px;"
                >
                  <p
                    class="MuiTypography-root MuiTypography-body1 css-haqq9q-MuiTypography-root"
                    style="line-height: 1.4;"
                  >
                    0.00%
                  </p>
                </td>
                <td
                  class="MuiTableCell-root MuiTableCell-sizeMedium css-1hlfqas-MuiTableCell-root"
                  style="padding: 8px 0px;"
                >
                  <a
                    class="MuiButtonBase-root MuiButton-root MuiButton-outlined MuiButton-outlinedPrimary MuiButton-sizeMedium MuiButton-outlinedSizeMedium MuiButton-disableElevation MuiButton-fullWidth custom-root  css-1awd26d-MuiButtonBase-root-MuiButton-root"
                    href="https://app.sushi.com/farm?filter=2x"
                    rel="noopener noreferrer"
                    tabindex="0"
                    target="_blank"
                  >
                    Stake on
                     
                    Sushi
                    <span
                      class="MuiButton-endIcon MuiButton-iconSizeMedium css-1gnd1fd-MuiButton-endIcon"
                    >
<<<<<<< HEAD
                      <svg
                        aria-hidden="true"
                        class="MuiSvgIcon-root MuiSvgIcon-fontSizeLarge css-1562cnx-MuiSvgIcon-root"
                        focusable="false"
                        viewBox="0 0 20 20"
                      >
                        <path
                          d="M4.297 17.445h9.539c1.523 0 2.305-.78 2.305-2.28v-9.58c0-1.507-.782-2.288-2.305-2.288h-9.54c-1.523 0-2.304.773-2.304 2.289v9.578c0 1.508.781 2.281 2.305 2.281Zm.016-.968c-.875 0-1.352-.461-1.352-1.368V5.633c0-.899.477-1.367 1.352-1.367h9.5c.867 0 1.359.468 1.359 1.367v9.476c0 .907-.492 1.368-1.36 1.368h-9.5Zm7.296-4.235c.266 0 .438-.195.438-.476V7.867c0-.344-.188-.492-.492-.492H7.64c-.29 0-.47.172-.47.438 0 .265.188.445.477.445H9.53l1.133-.078-1.055.992-3.382 3.383a.476.476 0 0 0-.149.328c0 .273.18.453.453.453a.47.47 0 0 0 .344-.149L10.25 9.82l.984-1.047-.078 1.282v1.718c0 .29.18.47.453.47Z"
                        />
                      </svg>
                    </span>
                  </a>
                </td>
              </tr>
              <tr
                class="MuiTableRow-root css-xjst8z-MuiTableRow-root"
              >
                <td
                  class="MuiTableCell-root MuiTableCell-sizeMedium css-1hlfqas-MuiTableCell-root"
                  style="padding: 8px 0px;"
=======
                      <g
                        id="_x33__4_"
                      />
                    </g>
                  </g>
                </svg>
              </div>
            </div>
            <div
              class="DataRow-root data-row css-19fvmib"
            >
              <div
                class="MuiBox-root css-1xhj18k"
              >
                <p
                  class="MuiTypography-root MuiTypography-body1 css-1sxx1a1-MuiTypography-root"
                >
                  TVL
                </p>
              </div>
              <p
                class="MuiTypography-root MuiTypography-body1 css-1sxx1a1-MuiTypography-root"
                style="text-align: right;"
              >
                <span
                  class="MuiSkeleton-root MuiSkeleton-text MuiSkeleton-pulse css-1l7q9tc-MuiSkeleton-root"
                  style="width: 80px;"
                />
              </p>
            </div>
            <div
              class="DataRow-root data-row css-19fvmib"
            >
              <div
                class="MuiBox-root css-1xhj18k"
              >
                <p
                  class="MuiTypography-root MuiTypography-body1 css-1sxx1a1-MuiTypography-root"
                >
                  APY
                </p>
              </div>
              <p
                class="MuiTypography-root MuiTypography-body1 css-1sxx1a1-MuiTypography-root"
                style="text-align: right;"
              >
                <span
                  class="MuiSkeleton-root MuiSkeleton-text MuiSkeleton-pulse css-1l7q9tc-MuiSkeleton-root"
                  style="width: 80px;"
                />
              </p>
            </div>
            <a
              class="MuiButtonBase-root MuiButton-root MuiButton-outlined MuiButton-outlinedSecondary MuiButton-sizeMedium MuiButton-outlinedSizeMedium MuiButton-disableElevation MuiButton-fullWidth custom-root  css-xtniq9-MuiButtonBase-root-MuiButton-root"
              href="https://app.sushi.com/farm?filter=2x"
              tabindex="0"
              target="_blank"
            >
              Stake on
               
              Sushi
              <span
                class="MuiButton-endIcon MuiButton-iconSizeMedium css-1gnd1fd-MuiButton-endIcon"
              >
                <svg
                  aria-hidden="true"
                  class="MuiSvgIcon-root MuiSvgIcon-fontSizeLarge css-1vu8dwd-MuiSvgIcon-root"
                  focusable="false"
                  viewBox="0 0 20 20"
                >
                  <path
                    d="M4.297 17.445h9.539c1.523 0 2.305-.78 2.305-2.28v-9.58c0-1.507-.782-2.288-2.305-2.288h-9.54c-1.523 0-2.304.773-2.304 2.289v9.578c0 1.508.781 2.281 2.305 2.281Zm.016-.968c-.875 0-1.352-.461-1.352-1.368V5.633c0-.899.477-1.367 1.352-1.367h9.5c.867 0 1.359.468 1.359 1.367v9.476c0 .907-.492 1.368-1.36 1.368h-9.5Zm7.296-4.235c.266 0 .438-.195.438-.476V7.867c0-.344-.188-.492-.492-.492H7.64c-.29 0-.47.172-.47.438 0 .265.188.445.477.445H9.53l1.133-.078-1.055.992-3.382 3.383a.476.476 0 0 0-.149.328c0 .273.18.453.453.453a.47.47 0 0 0 .344-.149L10.25 9.82l.984-1.047-.078 1.282v1.718c0 .29.18.47.453.47Z"
                  />
                </svg>
              </span>
            </a>
          </div>
        </div>
      </div>
      <div
        class="MuiPaper-root MuiPaper-elevation MuiPaper-rounded MuiPaper-elevation0 Paper-root  css-1px9s0k-MuiPaper-root"
        style="transform: none; webkit-transition: transform 225ms cubic-bezier(0.4, 0, 0.2, 1) 0ms; transition: transform 225ms cubic-bezier(0.4, 0, 0.2, 1) 0ms;"
      >
        <div
          class="MuiGrid-root MuiGrid-container MuiGrid-spacing-xs-2 MuiGrid-direction-xs-column css-1rl1og4-MuiGrid-root"
        >
          <div
            class="MuiGrid-root MuiGrid-item css-13i4rnv-MuiGrid-root"
          >
            <div
              class="ExternalStakePools-poolPair css-kpu4tk"
            >
              <div
                class="MuiBox-root css-1xhj18k"
              >
                <svg
                  aria-hidden="true"
                  class="MuiSvgIcon-root MuiSvgIcon-fontSizeLarge css-rog57q-MuiSvgIcon-root"
                  focusable="false"
                  style="z-index: 1; font-size: 24px;"
                  viewBox="0 0 32 32"
                >
                  <defs>
                    <lineargradient
                      gradientTransform="matrix(0.177778, 0, 0, 0.177778, 1.777779, 1.777779)"
                      gradientUnits="userSpaceOnUse"
                      id="paint0_linear_359"
                      x1="80"
                      x2="80"
                      y1="-84"
                      y2="256"
                    >
                      <stop
                        offset="0.1949"
                        stop-color="#708B96"
                      />
                      <stop
                        offset="1"
                        stop-color="#F7FBE7"
                      />
                    </lineargradient>
                  </defs>
                  <path
                    d="M 1.778 16 C 1.778 8.145 8.145 1.778 16 1.778 C 23.855 1.778 30.222 8.145 30.222 16 C 30.222 23.855 23.855 30.222 16 30.222 C 8.145 30.222 1.778 23.855 1.778 16 Z"
                    fill="#fff"
                  />
                  <rect
                    fill="#fff"
                    height="12.516"
                    width="12.516"
                    x="9.742"
                    y="9.771"
                  />
                  <path
                    clip-rule="evenodd"
                    d="M 14.635 22.286 L 14.635 19.916 C 12.852 19.355 11.563 17.725 11.563 15.801 C 11.563 13.413 13.549 11.477 16 11.477 C 18.451 11.477 20.437 13.413 20.437 15.801 C 20.437 17.725 19.148 19.355 17.365 19.916 L 17.365 21.658 L 17.365 22.258 L 17.365 22.286 L 22.258 22.286 L 22.258 20.523 L 19.842 20.523 C 21.295 19.421 22.229 17.709 22.229 15.787 C 22.229 12.464 19.44 9.771 16 9.771 C 12.56 9.771 9.771 12.464 9.771 15.787 C 9.771 17.709 10.705 19.421 12.158 20.523 L 9.742 20.523 L 9.742 22.286 Z"
                    fill="#708b96"
                    fill-rule="evenodd"
                  />
                  <path
                    d="M 16 28.444 C 9.127 28.444 3.556 22.873 3.556 16 L 0 16 C 0 24.837 7.163 32 16 32 Z M 28.444 16 C 28.444 22.873 22.873 28.444 16 28.444 L 16 32 C 24.837 32 32 24.837 32 16 Z M 16 3.556 C 22.873 3.556 28.444 9.127 28.444 16 L 32 16 C 32 7.163 24.837 0 16 0 Z M 16 0 C 7.163 0 0 7.163 0 16 L 3.556 16 C 3.556 9.127 9.127 3.556 16 3.556 Z"
                    fill="url(#paint0_linear_359)"
                  />
                </svg>
                <svg
                  aria-hidden="true"
                  class="MuiSvgIcon-root MuiSvgIcon-fontSizeLarge css-rog57q-MuiSvgIcon-root"
                  focusable="false"
                  style="margin-left: -6px; z-index: 1; font-size: 24px;"
                  viewBox="0 0 32 32"
                >
                  <circle
                    cx="16"
                    cy="16"
                    fill="#fff"
                    r="15"
                    stroke="url(#wETH_svg__a)"
                    stroke-width="2"
                  />
                  <path
                    clip-rule="evenodd"
                    d="M16.25 20.976 10 17.349 16.25 26V26l6.253-8.65-6.253 3.626Z"
                    fill="#708B96"
                    fill-rule="evenodd"
                  />
                  <path
                    clip-rule="evenodd"
                    d="m16.25 6 6.248 10.186-6.248-2.793L10 16.186 16.25 6Zm0 7.395L10 16.185l6.25 3.629 6.248-3.628-6.248-2.791Z"
                    fill="#424242"
                    fill-rule="evenodd"
                  />
                  <defs>
                    <lineargradient
                      gradientUnits="userSpaceOnUse"
                      id="wETH_svg__a"
                      x1="16"
                      x2="16"
                      y1="0"
                      y2="32"
                    >
                      <stop
                        stop-color="#444243"
                      />
                      <stop
                        offset="1"
                        stop-color="#708B96"
                      />
                    </lineargradient>
                  </defs>
                </svg>
              </div>
              <div
                class="ExternalStakePools-poolName"
              >
                <p
                  class="MuiTypography-root MuiTypography-body1 css-pi8uen-MuiTypography-root"
                >
                  gOHM-wETH
                </p>
              </div>
              <div
                class="ExternalStakePools-poolName"
              >
                <svg
                  aria-hidden="true"
                  class="MuiSvgIcon-root MuiSvgIcon-fontSizeLarge css-rog57q-MuiSvgIcon-root"
                  focusable="false"
                  style="font-size: 15px;"
                  viewBox="0 0 32 32"
                >
                  <path
                    d="M 24.23 10.528 C 23.645 10.194 22.893 10.194 22.225 10.528 L 17.546 13.285 L 14.371 15.039 L 9.775 17.797 C 9.191 18.131 8.439 18.131 7.77 17.797 L 4.178 15.624 C 3.593 15.29 3.175 14.622 3.175 13.87 L 3.175 9.692 C 3.175 9.024 3.509 8.355 4.178 7.938 L 7.77 5.849 C 8.355 5.515 9.107 5.515 9.775 5.849 L 13.368 8.021 C 13.953 8.355 14.371 9.024 14.371 9.776 L 14.371 12.533 L 17.546 10.695 L 17.546 7.854 C 17.546 7.186 17.211 6.517 16.543 6.1 L 9.859 2.173 C 9.274 1.838 8.522 1.838 7.854 2.173 L 1.003 6.183 C 0.334 6.517 0 7.186 0 7.854 L 0 15.708 C 0 16.376 0.334 17.045 1.003 17.462 L 7.77 21.389 C 8.355 21.724 9.107 21.724 9.775 21.389 L 14.371 18.716 L 17.546 16.878 L 22.141 14.204 C 22.726 13.87 23.478 13.87 24.146 14.204 L 27.739 16.293 C 28.324 16.627 28.742 17.295 28.742 18.047 L 28.742 22.225 C 28.742 22.893 28.407 23.562 27.739 23.979 L 24.23 26.068 C 23.645 26.402 22.893 26.402 22.225 26.068 L 18.632 23.979 C 18.047 23.645 17.629 22.977 17.629 22.225 L 17.629 19.551 L 14.454 21.389 L 14.454 24.147 C 14.454 24.815 14.789 25.483 15.457 25.901 L 22.225 29.828 C 22.809 30.162 23.561 30.162 24.23 29.828 L 30.997 25.901 C 31.582 25.567 32 24.899 32 24.147 L 32 16.209 C 32 15.541 31.666 14.872 30.997 14.455 L 24.23 10.528 Z"
                    fill="#8247e5"
                  />
                </svg>
              </div>
            </div>
            <div
              class="DataRow-root data-row css-19fvmib"
            >
              <div
                class="MuiBox-root css-1xhj18k"
              >
                <p
                  class="MuiTypography-root MuiTypography-body1 css-1sxx1a1-MuiTypography-root"
                >
                  TVL
                </p>
              </div>
              <p
                class="MuiTypography-root MuiTypography-body1 css-1sxx1a1-MuiTypography-root"
                style="text-align: right;"
              >
                <span
                  class="MuiSkeleton-root MuiSkeleton-text MuiSkeleton-pulse css-1l7q9tc-MuiSkeleton-root"
                  style="width: 80px;"
                />
              </p>
            </div>
            <div
              class="DataRow-root data-row css-19fvmib"
            >
              <div
                class="MuiBox-root css-1xhj18k"
              >
                <p
                  class="MuiTypography-root MuiTypography-body1 css-1sxx1a1-MuiTypography-root"
                >
                  APY
                </p>
              </div>
              <p
                class="MuiTypography-root MuiTypography-body1 css-1sxx1a1-MuiTypography-root"
                style="text-align: right;"
              >
                <span
                  class="MuiSkeleton-root MuiSkeleton-text MuiSkeleton-pulse css-1l7q9tc-MuiSkeleton-root"
                  style="width: 80px;"
                />
              </p>
            </div>
            <a
              class="MuiButtonBase-root MuiButton-root MuiButton-outlined MuiButton-outlinedSecondary MuiButton-sizeMedium MuiButton-outlinedSizeMedium MuiButton-disableElevation MuiButton-fullWidth custom-root  css-xtniq9-MuiButtonBase-root-MuiButton-root"
              href="https://app.sushi.com/farm?filter=2x"
              tabindex="0"
              target="_blank"
            >
              Stake on
               
              Sushi
              <span
                class="MuiButton-endIcon MuiButton-iconSizeMedium css-1gnd1fd-MuiButton-endIcon"
              >
                <svg
                  aria-hidden="true"
                  class="MuiSvgIcon-root MuiSvgIcon-fontSizeLarge css-1vu8dwd-MuiSvgIcon-root"
                  focusable="false"
                  viewBox="0 0 20 20"
                >
                  <path
                    d="M4.297 17.445h9.539c1.523 0 2.305-.78 2.305-2.28v-9.58c0-1.507-.782-2.288-2.305-2.288h-9.54c-1.523 0-2.304.773-2.304 2.289v9.578c0 1.508.781 2.281 2.305 2.281Zm.016-.968c-.875 0-1.352-.461-1.352-1.368V5.633c0-.899.477-1.367 1.352-1.367h9.5c.867 0 1.359.468 1.359 1.367v9.476c0 .907-.492 1.368-1.36 1.368h-9.5Zm7.296-4.235c.266 0 .438-.195.438-.476V7.867c0-.344-.188-.492-.492-.492H7.64c-.29 0-.47.172-.47.438 0 .265.188.445.477.445H9.53l1.133-.078-1.055.992-3.382 3.383a.476.476 0 0 0-.149.328c0 .273.18.453.453.453a.47.47 0 0 0 .344-.149L10.25 9.82l.984-1.047-.078 1.282v1.718c0 .29.18.47.453.47Z"
                  />
                </svg>
              </span>
            </a>
          </div>
        </div>
      </div>
      <div
        class="MuiPaper-root MuiPaper-elevation MuiPaper-rounded MuiPaper-elevation0 Paper-root  css-1px9s0k-MuiPaper-root"
        style="transform: none; webkit-transition: transform 225ms cubic-bezier(0.4, 0, 0.2, 1) 0ms; transition: transform 225ms cubic-bezier(0.4, 0, 0.2, 1) 0ms;"
      >
        <div
          class="MuiGrid-root MuiGrid-container MuiGrid-spacing-xs-2 MuiGrid-direction-xs-column css-1rl1og4-MuiGrid-root"
        >
          <div
            class="MuiGrid-root MuiGrid-item css-13i4rnv-MuiGrid-root"
          >
            <div
              class="ExternalStakePools-poolPair css-kpu4tk"
            >
              <div
                class="MuiBox-root css-1xhj18k"
              >
                <svg
                  aria-hidden="true"
                  class="MuiSvgIcon-root MuiSvgIcon-fontSizeLarge css-rog57q-MuiSvgIcon-root"
                  focusable="false"
                  style="z-index: 1; font-size: 24px;"
                  viewBox="0 0 32 32"
>>>>>>> e6189a83
                >
                  <div
                    class="MuiBox-root css-u4p24i"
                    style="white-space: nowrap;"
                  >
                    <div
                      class="MuiBox-root css-1xhj18k"
                    >
<<<<<<< HEAD
                      <svg
                        aria-hidden="true"
                        class="MuiSvgIcon-root MuiSvgIcon-fontSizeLarge css-1djwm8g-MuiSvgIcon-root"
                        focusable="false"
                        style="z-index: 1; font-size: 24px;"
                        viewBox="0 0 32 32"
                      >
                        <defs>
                          <lineargradient
                            gradientTransform="matrix(0.177778, 0, 0, 0.177778, 1.777779, 1.777779)"
                            gradientUnits="userSpaceOnUse"
                            id="paint0_linear_359"
                            x1="80"
                            x2="80"
                            y1="-84"
                            y2="256"
                          >
                            <stop
                              offset="0.1949"
                              stop-color="#708B96"
                            />
                            <stop
                              offset="1"
                              stop-color="#F7FBE7"
                            />
                          </lineargradient>
                        </defs>
                        <path
                          d="M 1.778 16 C 1.778 8.145 8.145 1.778 16 1.778 C 23.855 1.778 30.222 8.145 30.222 16 C 30.222 23.855 23.855 30.222 16 30.222 C 8.145 30.222 1.778 23.855 1.778 16 Z"
                          fill="#fff"
                        />
                        <rect
                          fill="#fff"
                          height="12.516"
                          width="12.516"
                          x="9.742"
                          y="9.771"
                        />
                        <path
                          clip-rule="evenodd"
                          d="M 14.635 22.286 L 14.635 19.916 C 12.852 19.355 11.563 17.725 11.563 15.801 C 11.563 13.413 13.549 11.477 16 11.477 C 18.451 11.477 20.437 13.413 20.437 15.801 C 20.437 17.725 19.148 19.355 17.365 19.916 L 17.365 21.658 L 17.365 22.258 L 17.365 22.286 L 22.258 22.286 L 22.258 20.523 L 19.842 20.523 C 21.295 19.421 22.229 17.709 22.229 15.787 C 22.229 12.464 19.44 9.771 16 9.771 C 12.56 9.771 9.771 12.464 9.771 15.787 C 9.771 17.709 10.705 19.421 12.158 20.523 L 9.742 20.523 L 9.742 22.286 Z"
                          fill="#708b96"
                          fill-rule="evenodd"
                        />
                        <path
                          d="M 16 28.444 C 9.127 28.444 3.556 22.873 3.556 16 L 0 16 C 0 24.837 7.163 32 16 32 Z M 28.444 16 C 28.444 22.873 22.873 28.444 16 28.444 L 16 32 C 24.837 32 32 24.837 32 16 Z M 16 3.556 C 22.873 3.556 28.444 9.127 28.444 16 L 32 16 C 32 7.163 24.837 0 16 0 Z M 16 0 C 7.163 0 0 7.163 0 16 L 3.556 16 C 3.556 9.127 9.127 3.556 16 3.556 Z"
                          fill="url(#paint0_linear_359)"
                        />
                      </svg>
                      <svg
                        aria-hidden="true"
                        class="MuiSvgIcon-root MuiSvgIcon-fontSizeLarge css-1djwm8g-MuiSvgIcon-root"
                        focusable="false"
                        style="margin-left: -6px; z-index: 1; font-size: 24px;"
                        viewBox="0 0 32 32"
                      >
                        <circle
                          cx="16"
                          cy="16"
                          fill="#fff"
                          r="15"
                          stroke="url(#wETH_svg__a)"
                          stroke-width="2"
                        />
                        <path
                          clip-rule="evenodd"
                          d="M16.25 20.976 10 17.349 16.25 26V26l6.253-8.65-6.253 3.626Z"
                          fill="#708B96"
                          fill-rule="evenodd"
                        />
                        <path
                          clip-rule="evenodd"
                          d="m16.25 6 6.248 10.186-6.248-2.793L10 16.186 16.25 6Zm0 7.395L10 16.185l6.25 3.629 6.248-3.628-6.248-2.791Z"
                          fill="#424242"
                          fill-rule="evenodd"
                        />
                        <defs>
                          <lineargradient
                            gradientUnits="userSpaceOnUse"
                            id="wETH_svg__a"
                            x1="16"
                            x2="16"
                            y1="0"
                            y2="32"
                          >
                            <stop
                              stop-color="#444243"
                            />
                            <stop
                              offset="1"
                              stop-color="#708B96"
                            />
                          </lineargradient>
                        </defs>
                      </svg>
                    </div>
                    <p
                      class="MuiTypography-root MuiTypography-body1 css-haqq9q-MuiTypography-root"
                      style="line-height: 1.4; margin-left: 14px; margin-right: 10px;"
                    >
                      gOHM-wETH
                    </p>
                    <svg
                      aria-hidden="true"
                      class="MuiSvgIcon-root MuiSvgIcon-fontSizeLarge css-1djwm8g-MuiSvgIcon-root"
                      focusable="false"
                      style="font-size: 15px;"
                      viewBox="0 0 32 32"
=======
                      <stop
                        offset="0.1949"
                        stop-color="#708B96"
                      />
                      <stop
                        offset="1"
                        stop-color="#F7FBE7"
                      />
                    </lineargradient>
                  </defs>
                  <path
                    d="M 1.778 16 C 1.778 8.145 8.145 1.778 16 1.778 C 23.855 1.778 30.222 8.145 30.222 16 C 30.222 23.855 23.855 30.222 16 30.222 C 8.145 30.222 1.778 23.855 1.778 16 Z"
                    fill="#fff"
                  />
                  <rect
                    fill="#fff"
                    height="12.516"
                    width="12.516"
                    x="9.742"
                    y="9.771"
                  />
                  <path
                    clip-rule="evenodd"
                    d="M 14.635 22.286 L 14.635 19.916 C 12.852 19.355 11.563 17.725 11.563 15.801 C 11.563 13.413 13.549 11.477 16 11.477 C 18.451 11.477 20.437 13.413 20.437 15.801 C 20.437 17.725 19.148 19.355 17.365 19.916 L 17.365 21.658 L 17.365 22.258 L 17.365 22.286 L 22.258 22.286 L 22.258 20.523 L 19.842 20.523 C 21.295 19.421 22.229 17.709 22.229 15.787 C 22.229 12.464 19.44 9.771 16 9.771 C 12.56 9.771 9.771 12.464 9.771 15.787 C 9.771 17.709 10.705 19.421 12.158 20.523 L 9.742 20.523 L 9.742 22.286 Z"
                    fill="#708b96"
                    fill-rule="evenodd"
                  />
                  <path
                    d="M 16 28.444 C 9.127 28.444 3.556 22.873 3.556 16 L 0 16 C 0 24.837 7.163 32 16 32 Z M 28.444 16 C 28.444 22.873 22.873 28.444 16 28.444 L 16 32 C 24.837 32 32 24.837 32 16 Z M 16 3.556 C 22.873 3.556 28.444 9.127 28.444 16 L 32 16 C 32 7.163 24.837 0 16 0 Z M 16 0 C 7.163 0 0 7.163 0 16 L 3.556 16 C 3.556 9.127 9.127 3.556 16 3.556 Z"
                    fill="url(#paint0_linear_359)"
                  />
                </svg>
                <svg
                  aria-hidden="true"
                  class="MuiSvgIcon-root MuiSvgIcon-fontSizeLarge css-rog57q-MuiSvgIcon-root"
                  focusable="false"
                  style="margin-left: -6px; z-index: 1; font-size: 24px;"
                  viewBox="0 0 32 32"
                >
                  <path
                    d="M6.104 5.475h19.771v17.981H6.104z"
                    style="fill: #fff; stroke-width: 0.02130493;"
                  />
                  <path
                    d="M32 16c0 8.837-7.163 16-16 16S0 24.837 0 16 7.163 0 16 0s16 7.163 16 16Zm-20.534 6.367H8.361c-.653 0-.975 0-1.171-.126a.79.79 0 0 1-.358-.617c-.012-.232.15-.515.472-1.08L14.97 7.028c.326-.574.49-.86.7-.967a.791.791 0 0 1 .715 0c.208.106.373.393.7.967L18.66 9.78l.008.014c.353.615.531.927.61 1.255.086.358.086.735 0 1.093-.08.33-.256.644-.614 1.27l-4.027 7.119-.01.018c-.355.62-.535.935-.784 1.172-.271.26-.597.448-.955.555-.326.09-.692.09-1.423.09zm7.842 0h4.449c.656 0 .987 0 1.183-.13a.787.787 0 0 0 .358-.62c.011-.225-.146-.497-.455-1.03l-.033-.055-2.228-3.813-.026-.043c-.313-.53-.471-.797-.674-.9a.783.783 0 0 0-.711 0c-.205.106-.37.385-.696.947l-2.22 3.813-.009.013c-.325.56-.487.841-.476 1.071a.796.796 0 0 0 .358.622c.193.125.523.125 1.18.125z"
                    style="clip-rule: evenodd; fill: #e84142; fill-rule: evenodd; stroke-width: 0.02130493;"
                  />
                </svg>
              </div>
              <div
                class="ExternalStakePools-poolName"
              >
                <p
                  class="MuiTypography-root MuiTypography-body1 css-pi8uen-MuiTypography-root"
                >
                  gOHM-AVAX
                </p>
              </div>
              <div
                class="ExternalStakePools-poolName"
              >
                <svg
                  aria-hidden="true"
                  class="MuiSvgIcon-root MuiSvgIcon-fontSizeLarge css-rog57q-MuiSvgIcon-root"
                  focusable="false"
                  style="font-size: 15px;"
                  viewBox="0 0 32 32"
                >
                  <path
                    d="M6.104 5.475h19.771v17.981H6.104z"
                    style="fill: #fff; stroke-width: 0.02130493;"
                  />
                  <path
                    d="M32 16c0 8.837-7.163 16-16 16S0 24.837 0 16 7.163 0 16 0s16 7.163 16 16Zm-20.534 6.367H8.361c-.653 0-.975 0-1.171-.126a.79.79 0 0 1-.358-.617c-.012-.232.15-.515.472-1.08L14.97 7.028c.326-.574.49-.86.7-.967a.791.791 0 0 1 .715 0c.208.106.373.393.7.967L18.66 9.78l.008.014c.353.615.531.927.61 1.255.086.358.086.735 0 1.093-.08.33-.256.644-.614 1.27l-4.027 7.119-.01.018c-.355.62-.535.935-.784 1.172-.271.26-.597.448-.955.555-.326.09-.692.09-1.423.09zm7.842 0h4.449c.656 0 .987 0 1.183-.13a.787.787 0 0 0 .358-.62c.011-.225-.146-.497-.455-1.03l-.033-.055-2.228-3.813-.026-.043c-.313-.53-.471-.797-.674-.9a.783.783 0 0 0-.711 0c-.205.106-.37.385-.696.947l-2.22 3.813-.009.013c-.325.56-.487.841-.476 1.071a.796.796 0 0 0 .358.622c.193.125.523.125 1.18.125z"
                    style="clip-rule: evenodd; fill: #e84142; fill-rule: evenodd; stroke-width: 0.02130493;"
                  />
                </svg>
              </div>
            </div>
            <div
              class="DataRow-root data-row css-19fvmib"
            >
              <div
                class="MuiBox-root css-1xhj18k"
              >
                <p
                  class="MuiTypography-root MuiTypography-body1 css-1sxx1a1-MuiTypography-root"
                >
                  TVL
                </p>
              </div>
              <p
                class="MuiTypography-root MuiTypography-body1 css-1sxx1a1-MuiTypography-root"
                style="text-align: right;"
              >
                <span
                  class="MuiSkeleton-root MuiSkeleton-text MuiSkeleton-pulse css-1l7q9tc-MuiSkeleton-root"
                  style="width: 80px;"
                />
              </p>
            </div>
            <div
              class="DataRow-root data-row css-19fvmib"
            >
              <div
                class="MuiBox-root css-1xhj18k"
              >
                <p
                  class="MuiTypography-root MuiTypography-body1 css-1sxx1a1-MuiTypography-root"
                >
                  APY
                </p>
              </div>
              <p
                class="MuiTypography-root MuiTypography-body1 css-1sxx1a1-MuiTypography-root"
                style="text-align: right;"
              >
                <span
                  class="MuiSkeleton-root MuiSkeleton-text MuiSkeleton-pulse css-1l7q9tc-MuiSkeleton-root"
                  style="width: 80px;"
                />
              </p>
            </div>
            <a
              class="MuiButtonBase-root MuiButton-root MuiButton-outlined MuiButton-outlinedSecondary MuiButton-sizeMedium MuiButton-outlinedSizeMedium MuiButton-disableElevation MuiButton-fullWidth custom-root  css-xtniq9-MuiButtonBase-root-MuiButton-root"
              href="https://traderjoexyz.com/farm/0xB674f93952F02F2538214D4572Aa47F262e990Ff-0x188bED1968b795d5c9022F6a0bb5931Ac4c18F00"
              tabindex="0"
              target="_blank"
            >
              Stake on
               
              Trader Joe
              <span
                class="MuiButton-endIcon MuiButton-iconSizeMedium css-1gnd1fd-MuiButton-endIcon"
              >
                <svg
                  aria-hidden="true"
                  class="MuiSvgIcon-root MuiSvgIcon-fontSizeLarge css-1vu8dwd-MuiSvgIcon-root"
                  focusable="false"
                  viewBox="0 0 20 20"
                >
                  <path
                    d="M4.297 17.445h9.539c1.523 0 2.305-.78 2.305-2.28v-9.58c0-1.507-.782-2.288-2.305-2.288h-9.54c-1.523 0-2.304.773-2.304 2.289v9.578c0 1.508.781 2.281 2.305 2.281Zm.016-.968c-.875 0-1.352-.461-1.352-1.368V5.633c0-.899.477-1.367 1.352-1.367h9.5c.867 0 1.359.468 1.359 1.367v9.476c0 .907-.492 1.368-1.36 1.368h-9.5Zm7.296-4.235c.266 0 .438-.195.438-.476V7.867c0-.344-.188-.492-.492-.492H7.64c-.29 0-.47.172-.47.438 0 .265.188.445.477.445H9.53l1.133-.078-1.055.992-3.382 3.383a.476.476 0 0 0-.149.328c0 .273.18.453.453.453a.47.47 0 0 0 .344-.149L10.25 9.82l.984-1.047-.078 1.282v1.718c0 .29.18.47.453.47Z"
                  />
                </svg>
              </span>
            </a>
          </div>
        </div>
      </div>
      <div
        class="MuiPaper-root MuiPaper-elevation MuiPaper-rounded MuiPaper-elevation0 Paper-root  css-1px9s0k-MuiPaper-root"
        style="transform: none; webkit-transition: transform 225ms cubic-bezier(0.4, 0, 0.2, 1) 0ms; transition: transform 225ms cubic-bezier(0.4, 0, 0.2, 1) 0ms;"
      >
        <div
          class="MuiGrid-root MuiGrid-container MuiGrid-spacing-xs-2 MuiGrid-direction-xs-column css-1rl1og4-MuiGrid-root"
        >
          <div
            class="MuiGrid-root MuiGrid-item css-13i4rnv-MuiGrid-root"
          >
            <div
              class="ExternalStakePools-poolPair css-kpu4tk"
            >
              <div
                class="MuiBox-root css-1xhj18k"
              >
                <svg
                  aria-hidden="true"
                  class="MuiSvgIcon-root MuiSvgIcon-fontSizeLarge css-rog57q-MuiSvgIcon-root"
                  focusable="false"
                  style="z-index: 1; font-size: 24px;"
                  viewBox="0 0 32 32"
                >
                  <defs>
                    <lineargradient
                      gradientTransform="matrix(0.177778, 0, 0, 0.177778, 1.777779, 1.777779)"
                      gradientUnits="userSpaceOnUse"
                      id="paint0_linear_359"
                      x1="80"
                      x2="80"
                      y1="-84"
                      y2="256"
                    >
                      <stop
                        offset="0.1949"
                        stop-color="#708B96"
                      />
                      <stop
                        offset="1"
                        stop-color="#F7FBE7"
                      />
                    </lineargradient>
                  </defs>
                  <path
                    d="M 1.778 16 C 1.778 8.145 8.145 1.778 16 1.778 C 23.855 1.778 30.222 8.145 30.222 16 C 30.222 23.855 23.855 30.222 16 30.222 C 8.145 30.222 1.778 23.855 1.778 16 Z"
                    fill="#fff"
                  />
                  <rect
                    fill="#fff"
                    height="12.516"
                    width="12.516"
                    x="9.742"
                    y="9.771"
                  />
                  <path
                    clip-rule="evenodd"
                    d="M 14.635 22.286 L 14.635 19.916 C 12.852 19.355 11.563 17.725 11.563 15.801 C 11.563 13.413 13.549 11.477 16 11.477 C 18.451 11.477 20.437 13.413 20.437 15.801 C 20.437 17.725 19.148 19.355 17.365 19.916 L 17.365 21.658 L 17.365 22.258 L 17.365 22.286 L 22.258 22.286 L 22.258 20.523 L 19.842 20.523 C 21.295 19.421 22.229 17.709 22.229 15.787 C 22.229 12.464 19.44 9.771 16 9.771 C 12.56 9.771 9.771 12.464 9.771 15.787 C 9.771 17.709 10.705 19.421 12.158 20.523 L 9.742 20.523 L 9.742 22.286 Z"
                    fill="#708b96"
                    fill-rule="evenodd"
                  />
                  <path
                    d="M 16 28.444 C 9.127 28.444 3.556 22.873 3.556 16 L 0 16 C 0 24.837 7.163 32 16 32 Z M 28.444 16 C 28.444 22.873 22.873 28.444 16 28.444 L 16 32 C 24.837 32 32 24.837 32 16 Z M 16 3.556 C 22.873 3.556 28.444 9.127 28.444 16 L 32 16 C 32 7.163 24.837 0 16 0 Z M 16 0 C 7.163 0 0 7.163 0 16 L 3.556 16 C 3.556 9.127 9.127 3.556 16 3.556 Z"
                    fill="url(#paint0_linear_359)"
                  />
                </svg>
                <svg
                  aria-hidden="true"
                  class="MuiSvgIcon-root MuiSvgIcon-fontSizeLarge css-rog57q-MuiSvgIcon-root"
                  focusable="false"
                  style="margin-left: -6px; z-index: 1; font-size: 24px;"
                  viewBox="0 0 32 32"
                >
                  <defs>
                    <style>
                      .fantom_svg__cls-1{fill:#fff;fill-rule:evenodd}
                    </style>
                    <mask
                      height="20"
                      id="fantom_svg__mask"
                      maskUnits="userSpaceOnUse"
                      width="93.1"
                      x="10"
                      y="6"
>>>>>>> e6189a83
                    >
                      <path
                        d="M 24.23 10.528 C 23.645 10.194 22.893 10.194 22.225 10.528 L 17.546 13.285 L 14.371 15.039 L 9.775 17.797 C 9.191 18.131 8.439 18.131 7.77 17.797 L 4.178 15.624 C 3.593 15.29 3.175 14.622 3.175 13.87 L 3.175 9.692 C 3.175 9.024 3.509 8.355 4.178 7.938 L 7.77 5.849 C 8.355 5.515 9.107 5.515 9.775 5.849 L 13.368 8.021 C 13.953 8.355 14.371 9.024 14.371 9.776 L 14.371 12.533 L 17.546 10.695 L 17.546 7.854 C 17.546 7.186 17.211 6.517 16.543 6.1 L 9.859 2.173 C 9.274 1.838 8.522 1.838 7.854 2.173 L 1.003 6.183 C 0.334 6.517 0 7.186 0 7.854 L 0 15.708 C 0 16.376 0.334 17.045 1.003 17.462 L 7.77 21.389 C 8.355 21.724 9.107 21.724 9.775 21.389 L 14.371 18.716 L 17.546 16.878 L 22.141 14.204 C 22.726 13.87 23.478 13.87 24.146 14.204 L 27.739 16.293 C 28.324 16.627 28.742 17.295 28.742 18.047 L 28.742 22.225 C 28.742 22.893 28.407 23.562 27.739 23.979 L 24.23 26.068 C 23.645 26.402 22.893 26.402 22.225 26.068 L 18.632 23.979 C 18.047 23.645 17.629 22.977 17.629 22.225 L 17.629 19.551 L 14.454 21.389 L 14.454 24.147 C 14.454 24.815 14.789 25.483 15.457 25.901 L 22.225 29.828 C 22.809 30.162 23.561 30.162 24.23 29.828 L 30.997 25.901 C 31.582 25.567 32 24.899 32 24.147 L 32 16.209 C 32 15.541 31.666 14.872 30.997 14.455 L 24.23 10.528 Z"
                        fill="#8247e5"
                      />
                    </svg>
                  </div>
                </td>
                <td
                  class="MuiTableCell-root MuiTableCell-sizeMedium css-1hlfqas-MuiTableCell-root"
                  style="padding: 8px 0px;"
                >
                  <p
                    class="MuiTypography-root MuiTypography-body1 css-haqq9q-MuiTypography-root"
                    style="line-height: 1.4;"
                  >
<<<<<<< HEAD
                    <span
                      class="MuiSkeleton-root MuiSkeleton-text MuiSkeleton-pulse css-1l7q9tc-MuiSkeleton-root"
                      style="width: 60px;"
                    />
                  </p>
                </td>
                <td
                  class="MuiTableCell-root MuiTableCell-sizeMedium css-1hlfqas-MuiTableCell-root"
                  style="padding: 8px 0px;"
                >
                  <p
                    class="MuiTypography-root MuiTypography-body1 css-haqq9q-MuiTypography-root"
                    style="line-height: 1.4;"
                  >
                    0.00%
                  </p>
                </td>
                <td
                  class="MuiTableCell-root MuiTableCell-sizeMedium css-1hlfqas-MuiTableCell-root"
                  style="padding: 8px 0px;"
                >
                  <a
                    class="MuiButtonBase-root MuiButton-root MuiButton-outlined MuiButton-outlinedPrimary MuiButton-sizeMedium MuiButton-outlinedSizeMedium MuiButton-disableElevation MuiButton-fullWidth custom-root  css-1awd26d-MuiButtonBase-root-MuiButton-root"
                    href="https://app.sushi.com/farm?filter=2x"
                    rel="noopener noreferrer"
                    tabindex="0"
                    target="_blank"
=======
                    <g
                      data-name="Layer 1"
                      id="fantom_svg__Layer_1-2"
                    >
                      <circle
                        cx="16"
                        cy="16"
                        r="16"
                        style="fill: #13b5ec;"
                      />
                      <path
                        class="fantom_svg__cls-1"
                        d="m17.2 12.9 3.6-2.1V15Zm3.6 9L16 24.7l-4.8-2.8V17l4.8 2.8 4.8-2.8Zm-9.6-11.1 3.6 2.1-3.6 2.1Zm5.4 3.1 3.6 2.1-3.6 2.1Zm-1.2 4.2L11.8 16l3.6-2.1Zm4.8-8.3L16 12.2l-4.2-2.4L16 7.3ZM10 9.4v13.1l6 3.4 6-3.4V9.4L16 6Z"
                        style="mask: url(#fantom_svg__mask);"
                      />
                    </g>
                  </g>
                </svg>
              </div>
              <div
                class="ExternalStakePools-poolName"
              >
                <p
                  class="MuiTypography-root MuiTypography-body1 css-pi8uen-MuiTypography-root"
                >
                  gOHM-wFTM
                </p>
              </div>
              <div
                class="ExternalStakePools-poolName"
              >
                <svg
                  aria-hidden="true"
                  class="MuiSvgIcon-root MuiSvgIcon-fontSizeLarge css-rog57q-MuiSvgIcon-root"
                  focusable="false"
                  style="font-size: 15px;"
                  viewBox="0 0 32 32"
                >
                  <defs>
                    <style>
                      .fantom_svg__cls-1{fill:#fff;fill-rule:evenodd}
                    </style>
                    <mask
                      height="20"
                      id="fantom_svg__mask"
                      maskUnits="userSpaceOnUse"
                      width="93.1"
                      x="10"
                      y="6"
                    >
                      <path
                        class="fantom_svg__cls-1"
                        d="M10 6h93.1v20H10Z"
                        id="fantom_svg__a"
                      />
                    </mask>
                  </defs>
                  <g
                    data-name="Layer 2"
                    id="fantom_svg__Layer_2"
                  >
                    <g
                      data-name="Layer 1"
                      id="fantom_svg__Layer_1-2"
                    >
                      <circle
                        cx="16"
                        cy="16"
                        r="16"
                        style="fill: #13b5ec;"
                      />
                      <path
                        class="fantom_svg__cls-1"
                        d="m17.2 12.9 3.6-2.1V15Zm3.6 9L16 24.7l-4.8-2.8V17l4.8 2.8 4.8-2.8Zm-9.6-11.1 3.6 2.1-3.6 2.1Zm5.4 3.1 3.6 2.1-3.6 2.1Zm-1.2 4.2L11.8 16l3.6-2.1Zm4.8-8.3L16 12.2l-4.2-2.4L16 7.3ZM10 9.4v13.1l6 3.4 6-3.4V9.4L16 6Z"
                        style="mask: url(#fantom_svg__mask);"
                      />
                    </g>
                  </g>
                </svg>
              </div>
            </div>
            <div
              class="DataRow-root data-row css-19fvmib"
            >
              <div
                class="MuiBox-root css-1xhj18k"
              >
                <p
                  class="MuiTypography-root MuiTypography-body1 css-1sxx1a1-MuiTypography-root"
                >
                  TVL
                </p>
              </div>
              <p
                class="MuiTypography-root MuiTypography-body1 css-1sxx1a1-MuiTypography-root"
                style="text-align: right;"
              >
                <span
                  class="MuiSkeleton-root MuiSkeleton-text MuiSkeleton-pulse css-1l7q9tc-MuiSkeleton-root"
                  style="width: 80px;"
                />
              </p>
            </div>
            <div
              class="DataRow-root data-row css-19fvmib"
            >
              <div
                class="MuiBox-root css-1xhj18k"
              >
                <p
                  class="MuiTypography-root MuiTypography-body1 css-1sxx1a1-MuiTypography-root"
                >
                  APY
                </p>
              </div>
              <p
                class="MuiTypography-root MuiTypography-body1 css-1sxx1a1-MuiTypography-root"
                style="text-align: right;"
              >
                <span
                  class="MuiSkeleton-root MuiSkeleton-text MuiSkeleton-pulse css-1l7q9tc-MuiSkeleton-root"
                  style="width: 80px;"
                />
              </p>
            </div>
            <a
              class="MuiButtonBase-root MuiButton-root MuiButton-outlined MuiButton-outlinedSecondary MuiButton-sizeMedium MuiButton-outlinedSizeMedium MuiButton-disableElevation MuiButton-fullWidth custom-root  css-xtniq9-MuiButtonBase-root-MuiButton-root"
              href="https://beets.fi/#/pool/0xf7bf0f161d3240488807ffa23894452246049916000200000000000000000198"
              tabindex="0"
              target="_blank"
            >
              Stake on
               
              Beethoven
              <span
                class="MuiButton-endIcon MuiButton-iconSizeMedium css-1gnd1fd-MuiButton-endIcon"
              >
                <svg
                  aria-hidden="true"
                  class="MuiSvgIcon-root MuiSvgIcon-fontSizeLarge css-1vu8dwd-MuiSvgIcon-root"
                  focusable="false"
                  viewBox="0 0 20 20"
                >
                  <path
                    d="M4.297 17.445h9.539c1.523 0 2.305-.78 2.305-2.28v-9.58c0-1.507-.782-2.288-2.305-2.288h-9.54c-1.523 0-2.304.773-2.304 2.289v9.578c0 1.508.781 2.281 2.305 2.281Zm.016-.968c-.875 0-1.352-.461-1.352-1.368V5.633c0-.899.477-1.367 1.352-1.367h9.5c.867 0 1.359.468 1.359 1.367v9.476c0 .907-.492 1.368-1.36 1.368h-9.5Zm7.296-4.235c.266 0 .438-.195.438-.476V7.867c0-.344-.188-.492-.492-.492H7.64c-.29 0-.47.172-.47.438 0 .265.188.445.477.445H9.53l1.133-.078-1.055.992-3.382 3.383a.476.476 0 0 0-.149.328c0 .273.18.453.453.453a.47.47 0 0 0 .344-.149L10.25 9.82l.984-1.047-.078 1.282v1.718c0 .29.18.47.453.47Z"
                  />
                </svg>
              </span>
            </a>
          </div>
        </div>
      </div>
      <div
        class="MuiPaper-root MuiPaper-elevation MuiPaper-rounded MuiPaper-elevation0 Paper-root  css-1px9s0k-MuiPaper-root"
        style="transform: none; webkit-transition: transform 225ms cubic-bezier(0.4, 0, 0.2, 1) 0ms; transition: transform 225ms cubic-bezier(0.4, 0, 0.2, 1) 0ms;"
      >
        <div
          class="MuiGrid-root MuiGrid-container MuiGrid-spacing-xs-2 MuiGrid-direction-xs-column css-1rl1og4-MuiGrid-root"
        >
          <div
            class="MuiGrid-root MuiGrid-item css-13i4rnv-MuiGrid-root"
          >
            <div
              class="ExternalStakePools-poolPair css-kpu4tk"
            >
              <div
                class="MuiBox-root css-1xhj18k"
              >
                <svg
                  aria-hidden="true"
                  class="MuiSvgIcon-root MuiSvgIcon-fontSizeLarge css-rog57q-MuiSvgIcon-root"
                  focusable="false"
                  style="z-index: 1; font-size: 24px;"
                  viewBox="0 0 32 32"
                >
                  <svg
                    fill="none"
                    height="32px"
                    viewBox="0 0 32 32"
                    width="32px"
                    xmlns="http://www.w3.org/2000/svg"
>>>>>>> e6189a83
                  >
                    Stake on
                     
                    Sushi
                    <span
                      class="MuiButton-endIcon MuiButton-iconSizeMedium css-1gnd1fd-MuiButton-endIcon"
                    >
                      <svg
                        aria-hidden="true"
                        class="MuiSvgIcon-root MuiSvgIcon-fontSizeLarge css-1562cnx-MuiSvgIcon-root"
                        focusable="false"
                        viewBox="0 0 20 20"
                      >
                        <path
                          d="M4.297 17.445h9.539c1.523 0 2.305-.78 2.305-2.28v-9.58c0-1.507-.782-2.288-2.305-2.288h-9.54c-1.523 0-2.304.773-2.304 2.289v9.578c0 1.508.781 2.281 2.305 2.281Zm.016-.968c-.875 0-1.352-.461-1.352-1.368V5.633c0-.899.477-1.367 1.352-1.367h9.5c.867 0 1.359.468 1.359 1.367v9.476c0 .907-.492 1.368-1.36 1.368h-9.5Zm7.296-4.235c.266 0 .438-.195.438-.476V7.867c0-.344-.188-.492-.492-.492H7.64c-.29 0-.47.172-.47.438 0 .265.188.445.477.445H9.53l1.133-.078-1.055.992-3.382 3.383a.476.476 0 0 0-.149.328c0 .273.18.453.453.453a.47.47 0 0 0 .344-.149L10.25 9.82l.984-1.047-.078 1.282v1.718c0 .29.18.47.453.47Z"
                        />
                      </svg>
                    </span>
                  </a>
                </td>
              </tr>
              <tr
                class="MuiTableRow-root css-xjst8z-MuiTableRow-root"
              >
                <td
                  class="MuiTableCell-root MuiTableCell-sizeMedium css-1hlfqas-MuiTableCell-root"
                  style="padding: 8px 0px;"
                >
                  <div
                    class="MuiBox-root css-u4p24i"
                    style="white-space: nowrap;"
                  >
                    <div
                      class="MuiBox-root css-1xhj18k"
                    >
                      <svg
                        aria-hidden="true"
                        class="MuiSvgIcon-root MuiSvgIcon-fontSizeLarge css-1djwm8g-MuiSvgIcon-root"
                        focusable="false"
                        style="z-index: 1; font-size: 24px;"
                        viewBox="0 0 32 32"
                      >
                        <defs>
                          <lineargradient
                            gradientTransform="matrix(0.177778, 0, 0, 0.177778, 1.777779, 1.777779)"
                            gradientUnits="userSpaceOnUse"
                            id="paint0_linear_359"
                            x1="80"
                            x2="80"
                            y1="-84"
                            y2="256"
                          >
                            <stop
                              offset="0.1949"
                              stop-color="#708B96"
                            />
                            <stop
                              offset="1"
                              stop-color="#F7FBE7"
                            />
                          </lineargradient>
                        </defs>
                        <path
                          d="M 1.778 16 C 1.778 8.145 8.145 1.778 16 1.778 C 23.855 1.778 30.222 8.145 30.222 16 C 30.222 23.855 23.855 30.222 16 30.222 C 8.145 30.222 1.778 23.855 1.778 16 Z"
                          fill="#fff"
                        />
                        <rect
                          fill="#fff"
                          height="12.516"
                          width="12.516"
                          x="9.742"
                          y="9.771"
                        />
                        <path
                          clip-rule="evenodd"
                          d="M 14.635 22.286 L 14.635 19.916 C 12.852 19.355 11.563 17.725 11.563 15.801 C 11.563 13.413 13.549 11.477 16 11.477 C 18.451 11.477 20.437 13.413 20.437 15.801 C 20.437 17.725 19.148 19.355 17.365 19.916 L 17.365 21.658 L 17.365 22.258 L 17.365 22.286 L 22.258 22.286 L 22.258 20.523 L 19.842 20.523 C 21.295 19.421 22.229 17.709 22.229 15.787 C 22.229 12.464 19.44 9.771 16 9.771 C 12.56 9.771 9.771 12.464 9.771 15.787 C 9.771 17.709 10.705 19.421 12.158 20.523 L 9.742 20.523 L 9.742 22.286 Z"
                          fill="#708b96"
                          fill-rule="evenodd"
                        />
                        <path
                          d="M 16 28.444 C 9.127 28.444 3.556 22.873 3.556 16 L 0 16 C 0 24.837 7.163 32 16 32 Z M 28.444 16 C 28.444 22.873 22.873 28.444 16 28.444 L 16 32 C 24.837 32 32 24.837 32 16 Z M 16 3.556 C 22.873 3.556 28.444 9.127 28.444 16 L 32 16 C 32 7.163 24.837 0 16 0 Z M 16 0 C 7.163 0 0 7.163 0 16 L 3.556 16 C 3.556 9.127 9.127 3.556 16 3.556 Z"
                          fill="url(#paint0_linear_359)"
                        />
                      </svg>
                      <svg
                        aria-hidden="true"
                        class="MuiSvgIcon-root MuiSvgIcon-fontSizeLarge css-1djwm8g-MuiSvgIcon-root"
                        focusable="false"
                        style="margin-left: -6px; z-index: 1; font-size: 24px;"
                        viewBox="0 0 32 32"
                      >
<<<<<<< HEAD
                        <path
                          d="M6.104 5.475h19.771v17.981H6.104z"
                          style="fill: #fff; stroke-width: 0.02130493;"
                        />
                        <path
                          d="M32 16c0 8.837-7.163 16-16 16S0 24.837 0 16 7.163 0 16 0s16 7.163 16 16Zm-20.534 6.367H8.361c-.653 0-.975 0-1.171-.126a.79.79 0 0 1-.358-.617c-.012-.232.15-.515.472-1.08L14.97 7.028c.326-.574.49-.86.7-.967a.791.791 0 0 1 .715 0c.208.106.373.393.7.967L18.66 9.78l.008.014c.353.615.531.927.61 1.255.086.358.086.735 0 1.093-.08.33-.256.644-.614 1.27l-4.027 7.119-.01.018c-.355.62-.535.935-.784 1.172-.271.26-.597.448-.955.555-.326.09-.692.09-1.423.09zm7.842 0h4.449c.656 0 .987 0 1.183-.13a.787.787 0 0 0 .358-.62c.011-.225-.146-.497-.455-1.03l-.033-.055-2.228-3.813-.026-.043c-.313-.53-.471-.797-.674-.9a.783.783 0 0 0-.711 0c-.205.106-.37.385-.696.947l-2.22 3.813-.009.013c-.325.56-.487.841-.476 1.071a.796.796 0 0 0 .358.622c.193.125.523.125 1.18.125z"
                          style="clip-rule: evenodd; fill: #e84142; fill-rule: evenodd; stroke-width: 0.02130493;"
                        />
                      </svg>
                    </div>
                    <p
                      class="MuiTypography-root MuiTypography-body1 css-haqq9q-MuiTypography-root"
                      style="line-height: 1.4; margin-left: 14px; margin-right: 10px;"
                    >
                      gOHM-AVAX
                    </p>
                    <svg
                      aria-hidden="true"
                      class="MuiSvgIcon-root MuiSvgIcon-fontSizeLarge css-1djwm8g-MuiSvgIcon-root"
                      focusable="false"
                      style="font-size: 15px;"
                      viewBox="0 0 32 32"
=======
                        <stop
                          stop-color="#FF8320"
                        />
                        <stop
                          offset="1"
                          stop-color="#A169FF"
                        />
                      </lineargradient>
                    </defs>
                  </svg>
                </svg>
                <svg
                  aria-hidden="true"
                  class="MuiSvgIcon-root MuiSvgIcon-fontSizeLarge css-rog57q-MuiSvgIcon-root"
                  focusable="false"
                  style="margin-left: -6px; z-index: 1; font-size: 24px;"
                  viewBox="0 0 32 32"
                >
                  <defs>
                    <lineargradient
                      gradientTransform="matrix(0.177778, 0, 0, 0.177778, 1.777779, 1.777779)"
                      gradientUnits="userSpaceOnUse"
                      id="paint0_linear_359"
                      x1="80"
                      x2="80"
                      y1="-84"
                      y2="256"
>>>>>>> e6189a83
                    >
                      <path
                        d="M6.104 5.475h19.771v17.981H6.104z"
                        style="fill: #fff; stroke-width: 0.02130493;"
                      />
                      <path
                        d="M32 16c0 8.837-7.163 16-16 16S0 24.837 0 16 7.163 0 16 0s16 7.163 16 16Zm-20.534 6.367H8.361c-.653 0-.975 0-1.171-.126a.79.79 0 0 1-.358-.617c-.012-.232.15-.515.472-1.08L14.97 7.028c.326-.574.49-.86.7-.967a.791.791 0 0 1 .715 0c.208.106.373.393.7.967L18.66 9.78l.008.014c.353.615.531.927.61 1.255.086.358.086.735 0 1.093-.08.33-.256.644-.614 1.27l-4.027 7.119-.01.018c-.355.62-.535.935-.784 1.172-.271.26-.597.448-.955.555-.326.09-.692.09-1.423.09zm7.842 0h4.449c.656 0 .987 0 1.183-.13a.787.787 0 0 0 .358-.62c.011-.225-.146-.497-.455-1.03l-.033-.055-2.228-3.813-.026-.043c-.313-.53-.471-.797-.674-.9a.783.783 0 0 0-.711 0c-.205.106-.37.385-.696.947l-2.22 3.813-.009.013c-.325.56-.487.841-.476 1.071a.796.796 0 0 0 .358.622c.193.125.523.125 1.18.125z"
                        style="clip-rule: evenodd; fill: #e84142; fill-rule: evenodd; stroke-width: 0.02130493;"
                      />
                    </svg>
                  </div>
                </td>
                <td
                  class="MuiTableCell-root MuiTableCell-sizeMedium css-1hlfqas-MuiTableCell-root"
                  style="padding: 8px 0px;"
                >
                  <p
                    class="MuiTypography-root MuiTypography-body1 css-haqq9q-MuiTypography-root"
                    style="line-height: 1.4;"
                  >
                    <span
                      class="MuiSkeleton-root MuiSkeleton-text MuiSkeleton-pulse css-1l7q9tc-MuiSkeleton-root"
                      style="width: 60px;"
                    />
                  </p>
                </td>
                <td
                  class="MuiTableCell-root MuiTableCell-sizeMedium css-1hlfqas-MuiTableCell-root"
                  style="padding: 8px 0px;"
                >
                  <p
                    class="MuiTypography-root MuiTypography-body1 css-haqq9q-MuiTypography-root"
                    style="line-height: 1.4;"
                  >
                    0.00%
                  </p>
                </td>
                <td
                  class="MuiTableCell-root MuiTableCell-sizeMedium css-1hlfqas-MuiTableCell-root"
                  style="padding: 8px 0px;"
                >
                  <a
                    class="MuiButtonBase-root MuiButton-root MuiButton-outlined MuiButton-outlinedPrimary MuiButton-sizeMedium MuiButton-outlinedSizeMedium MuiButton-disableElevation MuiButton-fullWidth custom-root  css-1awd26d-MuiButtonBase-root-MuiButton-root"
                    href="https://traderjoexyz.com/farm/0xB674f93952F02F2538214D4572Aa47F262e990Ff-0x188bED1968b795d5c9022F6a0bb5931Ac4c18F00"
                    rel="noopener noreferrer"
                    tabindex="0"
                    target="_blank"
                  >
                    Stake on
                     
                    Trader Joe
                    <span
                      class="MuiButton-endIcon MuiButton-iconSizeMedium css-1gnd1fd-MuiButton-endIcon"
                    >
                      <svg
                        aria-hidden="true"
                        class="MuiSvgIcon-root MuiSvgIcon-fontSizeLarge css-1562cnx-MuiSvgIcon-root"
                        focusable="false"
                        viewBox="0 0 20 20"
                      >
                        <path
                          d="M4.297 17.445h9.539c1.523 0 2.305-.78 2.305-2.28v-9.58c0-1.507-.782-2.288-2.305-2.288h-9.54c-1.523 0-2.304.773-2.304 2.289v9.578c0 1.508.781 2.281 2.305 2.281Zm.016-.968c-.875 0-1.352-.461-1.352-1.368V5.633c0-.899.477-1.367 1.352-1.367h9.5c.867 0 1.359.468 1.359 1.367v9.476c0 .907-.492 1.368-1.36 1.368h-9.5Zm7.296-4.235c.266 0 .438-.195.438-.476V7.867c0-.344-.188-.492-.492-.492H7.64c-.29 0-.47.172-.47.438 0 .265.188.445.477.445H9.53l1.133-.078-1.055.992-3.382 3.383a.476.476 0 0 0-.149.328c0 .273.18.453.453.453a.47.47 0 0 0 .344-.149L10.25 9.82l.984-1.047-.078 1.282v1.718c0 .29.18.47.453.47Z"
                        />
                      </svg>
                    </span>
                  </a>
                </td>
              </tr>
              <tr
                class="MuiTableRow-root css-xjst8z-MuiTableRow-root"
              >
<<<<<<< HEAD
                <td
                  class="MuiTableCell-root MuiTableCell-sizeMedium css-1hlfqas-MuiTableCell-root"
                  style="padding: 8px 0px;"
=======
                <p
                  class="MuiTypography-root MuiTypography-body1 css-pi8uen-MuiTypography-root"
>>>>>>> e6189a83
                >
                  <div
                    class="MuiBox-root css-u4p24i"
                    style="white-space: nowrap;"
                  >
                    <div
                      class="MuiBox-root css-1xhj18k"
                    >
                      <svg
                        aria-hidden="true"
                        class="MuiSvgIcon-root MuiSvgIcon-fontSizeLarge css-1djwm8g-MuiSvgIcon-root"
                        focusable="false"
                        style="z-index: 1; font-size: 24px;"
                        viewBox="0 0 32 32"
                      >
                        <defs>
                          <lineargradient
                            gradientTransform="matrix(0.177778, 0, 0, 0.177778, 1.777779, 1.777779)"
                            gradientUnits="userSpaceOnUse"
                            id="paint0_linear_359"
                            x1="80"
                            x2="80"
                            y1="-84"
                            y2="256"
                          >
                            <stop
                              offset="0.1949"
                              stop-color="#708B96"
                            />
                            <stop
                              offset="1"
                              stop-color="#F7FBE7"
                            />
                          </lineargradient>
                        </defs>
                        <path
                          d="M 1.778 16 C 1.778 8.145 8.145 1.778 16 1.778 C 23.855 1.778 30.222 8.145 30.222 16 C 30.222 23.855 23.855 30.222 16 30.222 C 8.145 30.222 1.778 23.855 1.778 16 Z"
                          fill="#fff"
                        />
                        <rect
                          fill="#fff"
                          height="12.516"
                          width="12.516"
                          x="9.742"
                          y="9.771"
                        />
                        <path
                          clip-rule="evenodd"
                          d="M 14.635 22.286 L 14.635 19.916 C 12.852 19.355 11.563 17.725 11.563 15.801 C 11.563 13.413 13.549 11.477 16 11.477 C 18.451 11.477 20.437 13.413 20.437 15.801 C 20.437 17.725 19.148 19.355 17.365 19.916 L 17.365 21.658 L 17.365 22.258 L 17.365 22.286 L 22.258 22.286 L 22.258 20.523 L 19.842 20.523 C 21.295 19.421 22.229 17.709 22.229 15.787 C 22.229 12.464 19.44 9.771 16 9.771 C 12.56 9.771 9.771 12.464 9.771 15.787 C 9.771 17.709 10.705 19.421 12.158 20.523 L 9.742 20.523 L 9.742 22.286 Z"
                          fill="#708b96"
                          fill-rule="evenodd"
                        />
                        <path
                          d="M 16 28.444 C 9.127 28.444 3.556 22.873 3.556 16 L 0 16 C 0 24.837 7.163 32 16 32 Z M 28.444 16 C 28.444 22.873 22.873 28.444 16 28.444 L 16 32 C 24.837 32 32 24.837 32 16 Z M 16 3.556 C 22.873 3.556 28.444 9.127 28.444 16 L 32 16 C 32 7.163 24.837 0 16 0 Z M 16 0 C 7.163 0 0 7.163 0 16 L 3.556 16 C 3.556 9.127 9.127 3.556 16 3.556 Z"
                          fill="url(#paint0_linear_359)"
                        />
                      </svg>
                      <svg
                        aria-hidden="true"
                        class="MuiSvgIcon-root MuiSvgIcon-fontSizeLarge css-1djwm8g-MuiSvgIcon-root"
                        focusable="false"
                        style="margin-left: -6px; z-index: 1; font-size: 24px;"
                        viewBox="0 0 32 32"
                      >
                        <defs>
                          <style>
                            .fantom_svg__cls-1{fill:#fff;fill-rule:evenodd}
                          </style>
                          <mask
                            height="20"
                            id="fantom_svg__mask"
                            maskUnits="userSpaceOnUse"
                            width="93.1"
                            x="10"
                            y="6"
                          >
                            <path
                              class="fantom_svg__cls-1"
                              d="M10 6h93.1v20H10Z"
                              id="fantom_svg__a"
                            />
                          </mask>
                        </defs>
                        <g
                          data-name="Layer 2"
                          id="fantom_svg__Layer_2"
                        >
                          <g
                            data-name="Layer 1"
                            id="fantom_svg__Layer_1-2"
                          >
                            <circle
                              cx="16"
                              cy="16"
                              r="16"
                              style="fill: #13b5ec;"
                            />
                            <path
                              class="fantom_svg__cls-1"
                              d="m17.2 12.9 3.6-2.1V15Zm3.6 9L16 24.7l-4.8-2.8V17l4.8 2.8 4.8-2.8Zm-9.6-11.1 3.6 2.1-3.6 2.1Zm5.4 3.1 3.6 2.1-3.6 2.1Zm-1.2 4.2L11.8 16l3.6-2.1Zm4.8-8.3L16 12.2l-4.2-2.4L16 7.3ZM10 9.4v13.1l6 3.4 6-3.4V9.4L16 6Z"
                              style="mask: url(#fantom_svg__mask);"
                            />
                          </g>
                        </g>
                      </svg>
                    </div>
                    <p
                      class="MuiTypography-root MuiTypography-body1 css-haqq9q-MuiTypography-root"
                      style="line-height: 1.4; margin-left: 14px; margin-right: 10px;"
                    >
                      gOHM-wFTM
                    </p>
                    <svg
                      aria-hidden="true"
                      class="MuiSvgIcon-root MuiSvgIcon-fontSizeLarge css-1djwm8g-MuiSvgIcon-root"
                      focusable="false"
                      style="font-size: 15px;"
                      viewBox="0 0 32 32"
                    >
                      <defs>
                        <style>
                          .fantom_svg__cls-1{fill:#fff;fill-rule:evenodd}
                        </style>
                        <mask
                          height="20"
                          id="fantom_svg__mask"
                          maskUnits="userSpaceOnUse"
                          width="93.1"
                          x="10"
                          y="6"
                        >
                          <path
                            class="fantom_svg__cls-1"
                            d="M10 6h93.1v20H10Z"
                            id="fantom_svg__a"
                          />
                        </mask>
                      </defs>
                      <g
                        data-name="Layer 2"
                        id="fantom_svg__Layer_2"
                      >
                        <g
                          data-name="Layer 1"
                          id="fantom_svg__Layer_1-2"
                        >
                          <circle
                            cx="16"
                            cy="16"
                            r="16"
                            style="fill: #13b5ec;"
                          />
                          <path
                            class="fantom_svg__cls-1"
                            d="m17.2 12.9 3.6-2.1V15Zm3.6 9L16 24.7l-4.8-2.8V17l4.8 2.8 4.8-2.8Zm-9.6-11.1 3.6 2.1-3.6 2.1Zm5.4 3.1 3.6 2.1-3.6 2.1Zm-1.2 4.2L11.8 16l3.6-2.1Zm4.8-8.3L16 12.2l-4.2-2.4L16 7.3ZM10 9.4v13.1l6 3.4 6-3.4V9.4L16 6Z"
                            style="mask: url(#fantom_svg__mask);"
                          />
                        </g>
                      </g>
                    </svg>
                  </div>
                </td>
                <td
                  class="MuiTableCell-root MuiTableCell-sizeMedium css-1hlfqas-MuiTableCell-root"
                  style="padding: 8px 0px;"
                >
                  <p
                    class="MuiTypography-root MuiTypography-body1 css-haqq9q-MuiTypography-root"
                    style="line-height: 1.4;"
                  >
                    <span
                      class="MuiSkeleton-root MuiSkeleton-text MuiSkeleton-pulse css-1l7q9tc-MuiSkeleton-root"
                      style="width: 60px;"
                    />
                  </p>
                </td>
                <td
                  class="MuiTableCell-root MuiTableCell-sizeMedium css-1hlfqas-MuiTableCell-root"
                  style="padding: 8px 0px;"
                >
                  <p
                    class="MuiTypography-root MuiTypography-body1 css-haqq9q-MuiTypography-root"
                    style="line-height: 1.4;"
                  >
                    0.00%
                  </p>
                </td>
                <td
                  class="MuiTableCell-root MuiTableCell-sizeMedium css-1hlfqas-MuiTableCell-root"
                  style="padding: 8px 0px;"
                >
                  <a
                    class="MuiButtonBase-root MuiButton-root MuiButton-outlined MuiButton-outlinedPrimary MuiButton-sizeMedium MuiButton-outlinedSizeMedium MuiButton-disableElevation MuiButton-fullWidth custom-root  css-1awd26d-MuiButtonBase-root-MuiButton-root"
                    href="https://beets.fi/#/pool/0xf7bf0f161d3240488807ffa23894452246049916000200000000000000000198"
                    rel="noopener noreferrer"
                    tabindex="0"
                    target="_blank"
                  >
                    Stake on
                     
                    Beethoven
                    <span
                      class="MuiButton-endIcon MuiButton-iconSizeMedium css-1gnd1fd-MuiButton-endIcon"
                    >
                      <svg
                        aria-hidden="true"
                        class="MuiSvgIcon-root MuiSvgIcon-fontSizeLarge css-1562cnx-MuiSvgIcon-root"
                        focusable="false"
                        viewBox="0 0 20 20"
                      >
                        <path
                          d="M4.297 17.445h9.539c1.523 0 2.305-.78 2.305-2.28v-9.58c0-1.507-.782-2.288-2.305-2.288h-9.54c-1.523 0-2.304.773-2.304 2.289v9.578c0 1.508.781 2.281 2.305 2.281Zm.016-.968c-.875 0-1.352-.461-1.352-1.368V5.633c0-.899.477-1.367 1.352-1.367h9.5c.867 0 1.359.468 1.359 1.367v9.476c0 .907-.492 1.368-1.36 1.368h-9.5Zm7.296-4.235c.266 0 .438-.195.438-.476V7.867c0-.344-.188-.492-.492-.492H7.64c-.29 0-.47.172-.47.438 0 .265.188.445.477.445H9.53l1.133-.078-1.055.992-3.382 3.383a.476.476 0 0 0-.149.328c0 .273.18.453.453.453a.47.47 0 0 0 .344-.149L10.25 9.82l.984-1.047-.078 1.282v1.718c0 .29.18.47.453.47Z"
                        />
                      </svg>
                    </span>
                  </a>
                </td>
              </tr>
              <tr
                class="MuiTableRow-root css-xjst8z-MuiTableRow-root"
              >
<<<<<<< HEAD
                <td
                  class="MuiTableCell-root MuiTableCell-sizeMedium css-1hlfqas-MuiTableCell-root"
                  style="padding: 8px 0px;"
=======
                <svg
                  aria-hidden="true"
                  class="MuiSvgIcon-root MuiSvgIcon-fontSizeLarge css-rog57q-MuiSvgIcon-root"
                  focusable="false"
                  style="font-size: 15px;"
                  viewBox="0 0 32 32"
>>>>>>> e6189a83
                >
                  <div
                    class="MuiBox-root css-u4p24i"
                    style="white-space: nowrap;"
                  >
                    <div
                      class="MuiBox-root css-1xhj18k"
                    >
                      <svg
                        aria-hidden="true"
                        class="MuiSvgIcon-root MuiSvgIcon-fontSizeLarge css-1djwm8g-MuiSvgIcon-root"
                        focusable="false"
                        style="z-index: 1; font-size: 24px;"
                        viewBox="0 0 32 32"
                      >
                        <svg
                          fill="none"
                          height="32px"
                          viewBox="0 0 32 32"
                          width="32px"
                          xmlns="http://www.w3.org/2000/svg"
                        >
                          <g
                            filter="url(#filter0_b_174_6646)"
                            transform="matrix(1, 0, 0, 1, -0.000099, -2.000099)"
                          >
                            <ellipse
                              cx="16.0001"
                              cy="18.0001"
                              fill="url(#paint0_linear_174_6646)"
                              rx="15.9999"
                              ry="15.9999"
                              transform="rotate(-180 16.0001 18.0001)"
                            />
                            <ellipse
                              cx="16.0001"
                              cy="18.0001"
                              fill="black"
                              fill-opacity="0.8"
                              rx="15.9999"
                              ry="15.9999"
                              transform="rotate(-180 16.0001 18.0001)"
                            />
                            <path
                              d="M0.500192 18.0001C0.500193 9.43973 7.43974 2.50018 16.0001 2.50019C24.5605 2.50019 31.5 9.43973 31.5 18.0001C31.5 26.5605 24.5605 33.5 16.0001 33.5C7.43973 33.5 0.500191 26.5605 0.500192 18.0001Z"
                              stroke="url(#paint1_linear_174_6646)"
                              stroke-opacity="0.4"
                            />
                          </g>
                          <path
                            d="M 22.099 11.576 C 20.505 12.533 13.726 11.709 10.537 11.177 C 9.58 10.22 13.859 9.449 16.119 9.184 L 19.707 9.184 L 23.296 11.177 L 22.099 11.576 Z"
                            fill="#321B06"
                          />
                          <path
                            d="M 17.931 4.423 C 17.993 4.306 18.092 4.212 18.214 4.155 C 18.38 4.079 18.549 4.071 18.704 4.18 C 18.757 4.218 18.799 4.268 18.826 4.326 C 18.966 4.628 19.105 4.93 19.233 5.238 C 19.438 5.736 19.717 6.198 19.944 6.686 C 20.267 7.379 20.592 8.071 20.921 8.761 C 21.109 9.156 21.287 9.56 21.523 9.932 C 21.588 10.03 21.658 10.124 21.735 10.214 C 21.767 10.25 21.807 10.279 21.852 10.299 C 22.197 10.456 22.568 10.486 22.938 10.509 C 23.127 10.521 23.312 10.496 23.5 10.496 C 23.859 10.496 24.218 10.497 24.575 10.509 C 24.812 10.517 25.048 10.545 25.284 10.569 C 25.375 10.582 25.465 10.601 25.553 10.625 C 25.59 10.636 25.626 10.65 25.66 10.668 C 25.852 10.766 25.89 10.93 25.758 11.097 C 25.647 11.237 25.505 11.35 25.342 11.426 C 24.994 11.581 24.631 11.702 24.258 11.788 C 23.891 11.877 23.527 11.977 23.165 12.087 C 22.611 12.261 22.044 12.389 21.469 12.47 C 21.086 12.52 20.7 12.544 20.313 12.542 C 19.966 12.544 19.619 12.518 19.271 12.505 C 18.739 12.486 18.21 12.446 17.679 12.403 C 16.902 12.346 16.122 12.433 15.378 12.66 C 14.876 12.806 14.372 12.946 13.872 13.105 C 13.636 13.18 13.409 13.288 13.184 13.385 C 12.887 13.512 12.593 13.65 12.293 13.773 C 11.563 14.076 10.802 14.269 10.001 14.271 C 9.58 14.281 9.158 14.255 8.742 14.193 C 8.493 14.15 8.242 14.131 7.998 14.046 C 7.216 13.77 6.694 13.253 6.509 12.444 C 6.459 12.234 6.457 12.015 6.504 11.804 C 6.55 11.593 6.644 11.395 6.779 11.225 C 6.91 11.052 7.037 10.87 7.179 10.703 C 7.463 10.362 7.815 10.082 8.214 9.883 C 8.586 9.695 8.992 9.582 9.409 9.551 C 9.676 9.525 9.944 9.527 10.211 9.555 C 10.302 9.565 10.391 9.588 10.481 9.603 C 10.523 9.608 10.564 9.612 10.616 9.618 C 10.628 9.585 10.636 9.552 10.642 9.518 C 10.662 9.233 10.68 8.947 10.699 8.661 C 10.708 8.586 10.711 8.511 10.715 8.436 C 10.721 8.285 10.722 8.134 10.732 7.984 C 10.753 7.65 10.749 7.313 10.824 6.983 C 10.834 6.931 10.84 6.879 10.841 6.826 C 10.852 6.564 10.946 6.326 11.058 6.093 C 11.069 6.069 11.082 6.046 11.097 6.024 C 11.312 5.736 11.573 5.484 11.871 5.28 C 12.448 4.881 13.09 4.582 13.769 4.395 C 14.244 4.263 14.729 4.172 15.221 4.124 C 15.674 4.085 16.131 4.1 16.582 4.17 C 16.737 4.194 16.894 4.215 17.048 4.226 C 17.315 4.243 17.579 4.3 17.83 4.394 C 17.861 4.405 17.891 4.412 17.931 4.423 Z M 10.971 9.706 C 11.02 9.726 11.068 9.749 11.119 9.764 C 11.495 9.878 11.871 9.99 12.248 10.103 L 12.303 10.113 C 12.264 10.082 12.218 10.06 12.17 10.047 C 11.888 9.962 11.608 9.877 11.326 9.795 C 11.209 9.761 11.089 9.736 10.972 9.707 C 10.949 9.558 10.962 9.531 11.098 9.471 C 11.157 9.444 11.218 9.421 11.276 9.394 C 12.186 8.998 13.14 8.708 14.119 8.532 C 14.863 8.393 15.615 8.299 16.371 8.251 C 17.02 8.206 17.671 8.202 18.321 8.239 C 18.822 8.262 19.32 8.33 19.809 8.444 C 20.033 8.494 20.252 8.565 20.463 8.656 C 20.538 8.687 20.599 8.744 20.635 8.816 C 20.735 9.011 20.842 9.204 20.946 9.398 L 21.414 10.269 C 21.431 10.3 21.463 10.331 21.425 10.386 C 21.343 10.361 21.256 10.337 21.171 10.307 C 20.733 10.157 20.28 10.053 19.82 9.997 C 19.366 9.936 18.907 9.897 18.449 9.868 C 18.087 9.845 17.723 9.851 17.359 9.848 C 17.141 9.841 16.923 9.845 16.706 9.86 C 16.302 9.9 15.901 9.96 15.499 10.008 L 13.532 10.26 C 13.51 10.263 13.488 10.267 13.467 10.271 L 13.464 10.294 C 13.758 10.331 14.048 10.392 14.331 10.478 C 14.153 10.467 13.976 10.445 13.799 10.429 C 13.621 10.412 13.441 10.404 13.261 10.386 C 13.081 10.368 12.919 10.311 12.74 10.334 C 12.777 10.361 12.817 10.383 12.86 10.398 C 13.201 10.533 13.55 10.649 13.904 10.744 C 14.39 10.865 14.873 11.003 15.356 11.133 C 15.529 11.18 15.701 11.237 15.878 11.267 C 16.164 11.316 16.453 11.351 16.741 11.382 C 16.947 11.405 17.153 11.418 17.359 11.433 C 17.528 11.446 17.695 11.455 17.862 11.467 C 18.275 11.499 18.688 11.495 19.101 11.489 C 19.748 11.481 20.393 11.424 21.03 11.318 C 21.248 11.279 21.462 11.221 21.676 11.163 C 21.872 11.111 22.062 11.042 22.257 10.989 C 22.592 10.901 22.933 10.939 23.274 10.961 C 23.362 10.966 23.449 10.983 23.536 10.996 C 23.649 11.013 23.762 11.035 23.876 11.046 C 24.111 11.072 24.348 11.093 24.585 11.106 C 24.806 11.118 25.026 11.124 25.249 11.121 C 25.345 11.115 25.439 11.099 25.53 11.072 C 25.571 11.061 25.608 11.041 25.64 11.014 C 25.733 10.939 25.728 10.851 25.62 10.8 C 25.534 10.759 25.442 10.731 25.348 10.717 C 25.011 10.666 24.671 10.641 24.33 10.643 C 24.177 10.645 24.024 10.648 23.871 10.649 C 23.772 10.648 23.672 10.643 23.572 10.64 C 23.767 10.69 23.962 10.726 24.157 10.763 C 24.337 10.798 24.517 10.835 24.696 10.872 C 24.734 10.882 24.77 10.895 24.806 10.911 L 24.799 10.933 C 24.774 10.934 24.748 10.937 24.723 10.935 C 24.651 10.932 24.578 10.927 24.505 10.921 C 24.269 10.899 24.032 10.883 23.798 10.852 C 23.563 10.821 23.314 10.775 23.073 10.738 C 22.85 10.703 22.625 10.678 22.403 10.639 C 22.13 10.587 21.862 10.509 21.605 10.405 C 21.547 10.384 21.499 10.343 21.47 10.29 C 21.244 9.869 21.011 9.452 20.789 9.029 C 20.538 8.553 20.295 8.074 20.052 7.594 C 19.868 7.232 19.683 6.871 19.511 6.505 C 19.265 5.979 19.025 5.453 18.787 4.923 C 18.709 4.747 18.613 4.578 18.593 4.386 C 18.438 4.325 18.207 4.383 18.113 4.504 C 18.231 4.579 18.396 4.558 18.518 4.688 C 18.483 4.705 18.446 4.718 18.407 4.724 C 18.342 4.723 18.277 4.714 18.214 4.699 C 18.066 4.662 17.922 4.604 17.772 4.576 C 17.517 4.526 17.26 4.487 17.003 4.446 C 16.739 4.405 16.471 4.388 16.203 4.396 C 15.909 4.401 15.613 4.394 15.32 4.406 C 14.356 4.454 13.459 4.74 12.602 5.161 C 12.323 5.302 12.056 5.467 11.806 5.652 C 11.654 5.756 11.532 5.896 11.451 6.06 C 11.224 6.543 11.137 7.057 11.105 7.583 C 11.089 7.861 11.072 8.141 11.052 8.417 C 11.033 8.693 11.011 8.966 10.988 9.24 C 10.976 9.353 10.964 9.465 10.956 9.578 C 10.939 9.624 10.931 9.67 10.971 9.706 Z M 25.511 11.164 C 25.403 11.201 25.297 11.245 25.187 11.272 C 25.048 11.311 24.905 11.337 24.761 11.35 C 24.481 11.366 24.204 11.315 23.927 11.28 C 23.651 11.245 23.389 11.208 23.12 11.169 C 22.987 11.153 22.852 11.158 22.721 11.184 C 22.41 11.236 22.121 11.359 21.82 11.445 C 21.641 11.497 21.463 11.559 21.281 11.601 C 21.036 11.658 20.786 11.693 20.54 11.75 C 20.233 11.81 19.919 11.839 19.605 11.835 C 19.138 11.841 18.673 11.8 18.207 11.774 C 17.948 11.759 17.688 11.759 17.428 11.751 C 17.137 11.739 16.846 11.733 16.557 11.703 C 16.303 11.675 16.052 11.623 15.8 11.576 C 15.514 11.523 15.233 11.447 14.959 11.351 C 14.49 11.185 14.021 11.021 13.548 10.868 C 12.944 10.673 12.338 10.484 11.73 10.303 C 11.261 10.163 10.791 10.028 10.316 9.906 C 10.138 9.86 9.955 9.838 9.771 9.841 C 9.337 9.85 8.911 9.951 8.519 10.135 C 8.288 10.243 8.063 10.364 7.846 10.499 C 7.677 10.602 7.519 10.721 7.373 10.854 C 7.039 11.164 6.809 11.566 6.713 12.008 C 6.635 12.319 6.683 12.648 6.846 12.927 C 6.983 13.154 7.159 13.357 7.366 13.527 C 7.379 13.537 7.394 13.547 7.409 13.556 C 7.371 13.485 7.326 13.419 7.274 13.359 C 7.118 13.172 6.994 12.961 6.908 12.734 C 6.796 12.404 6.8 12.081 6.978 11.772 C 7.102 11.568 7.271 11.394 7.473 11.264 C 7.838 11.016 8.249 10.877 8.676 10.779 C 9.245 10.646 9.828 10.574 10.414 10.564 C 10.662 10.562 10.91 10.568 11.159 10.571 C 11.304 10.573 11.45 10.57 11.595 10.585 C 11.842 10.602 12.089 10.635 12.332 10.684 C 12.599 10.747 12.857 10.848 13.117 10.936 C 13.654 11.116 14.191 11.295 14.725 11.482 C 15.16 11.637 15.609 11.755 16.065 11.833 C 16.632 11.92 17.205 11.967 17.779 11.975 C 18.142 11.986 18.505 12.002 18.868 12.011 C 19.128 12.018 19.389 12.032 19.648 12.014 C 20.266 11.972 20.881 11.899 21.477 11.721 C 21.708 11.652 21.94 11.59 22.17 11.521 C 22.287 11.486 22.399 11.434 22.517 11.403 C 22.901 11.298 23.29 11.341 23.679 11.382 C 23.808 11.396 23.935 11.426 24.064 11.439 C 24.193 11.452 24.324 11.45 24.453 11.463 C 24.609 11.478 24.766 11.476 24.922 11.457 C 25.155 11.433 25.337 11.315 25.509 11.173 L 25.511 11.164 Z"
                            fill="#FF890E"
                          />
                          <path
                            d="M 13.602 5.663 C 13.575 5.642 13.53 5.625 13.521 5.598 C 13.513 5.571 13.538 5.53 13.559 5.502 C 13.58 5.48 13.605 5.463 13.633 5.451 C 13.899 5.295 14.187 5.176 14.487 5.1 C 14.668 5.057 14.852 5.015 15.035 4.98 C 15.072 4.974 15.111 4.973 15.148 4.979 C 15.157 4.981 15.165 4.985 15.172 4.991 C 15.179 4.998 15.184 5.005 15.187 5.014 C 15.187 5.024 15.184 5.034 15.18 5.044 C 15.175 5.053 15.168 5.062 15.16 5.068 C 15.117 5.086 15.073 5.101 15.028 5.111 C 14.84 5.162 14.652 5.212 14.464 5.261 C 14.337 5.295 14.222 5.36 14.13 5.452 C 14.045 5.534 13.939 5.59 13.822 5.615 C 13.754 5.633 13.683 5.646 13.602 5.663 Z"
                            fill="#FF890E"
                          />
                          <path
                            d="M 19.426 6.838 C 19.346 6.836 19.269 6.806 19.211 6.752 C 19.131 6.694 19.055 6.63 18.985 6.56 C 18.743 6.313 18.533 6.039 18.358 5.742 C 18.337 5.711 18.321 5.676 18.31 5.64 C 18.307 5.628 18.307 5.615 18.31 5.603 C 18.313 5.591 18.319 5.58 18.327 5.57 C 18.337 5.563 18.349 5.558 18.362 5.557 C 18.374 5.555 18.387 5.557 18.399 5.561 C 18.43 5.576 18.457 5.597 18.477 5.624 C 18.552 5.72 18.62 5.821 18.699 5.914 C 18.871 6.12 19.049 6.323 19.223 6.529 C 19.284 6.601 19.341 6.677 19.397 6.754 C 19.41 6.781 19.419 6.809 19.426 6.838 Z"
                            fill="#FF890E"
                          />
                          <path
                            d="M 9.989 9.942 C 10.025 9.943 10.062 9.947 10.097 9.954 C 10.548 10.081 10.999 10.208 11.449 10.336 C 11.47 10.342 11.49 10.353 11.505 10.368 C 10.973 10.321 10.478 10.143 9.977 9.989 L 9.989 9.942 Z"
                            fill="#FF890E"
                          />
                          <path
                            clip-rule="evenodd"
                            d="M 14.473 25.917 L 14.473 25.885 L 14.473 25.214 L 14.473 23.265 C 12.479 22.638 11.036 20.814 11.036 18.662 C 11.036 15.991 13.259 13.826 16 13.826 C 18.741 13.826 20.964 15.991 20.964 18.662 C 20.964 20.814 19.521 22.638 17.527 23.265 L 17.527 25.214 L 17.527 25.885 L 17.527 25.917 L 23 25.917 L 23 23.944 L 20.297 23.944 C 21.923 22.712 22.968 20.797 22.968 18.646 C 22.968 14.93 19.848 11.917 16 11.917 C 12.152 11.917 9.032 14.93 9.032 18.646 C 9.032 20.797 10.076 22.712 11.702 23.944 L 9 23.944 L 9 25.917 L 14.473 25.917 Z"
                            fill="#728C97"
                            fill-rule="evenodd"
                          />
                          <defs>
                            <filter
                              color-interpolation-filters="sRGB"
                              filterUnits="userSpaceOnUse"
                              height="152"
                              id="filter0_b_174_6646"
                              width="152"
                              x="-60"
                              y="-58"
                            >
                              <feflood
                                flood-opacity="0"
                                result="BackgroundImageFix"
                              />
                              <fegaussianblur
                                in="BackgroundImage"
                                stdDeviation="30"
                              />
                              <fecomposite
                                in2="SourceAlpha"
                                operator="in"
                                result="effect1_backgroundBlur_174_6646"
                              />
                              <feblend
                                in="SourceGraphic"
                                in2="effect1_backgroundBlur_174_6646"
                                mode="normal"
                                result="shape"
                              />
                            </filter>
                            <lineargradient
                              gradientUnits="userSpaceOnUse"
                              id="paint0_linear_174_6646"
                              x1="8.19338"
                              x2="23.6522"
                              y1="21.4286"
                              y2="21.4286"
                            >
                              <stop
                                stop-color="#FF890E"
                              />
                              <stop
                                offset="1"
                                stop-color="#A169FF"
                              />
                            </lineargradient>
                            <lineargradient
                              gradientUnits="userSpaceOnUse"
                              id="paint1_linear_174_6646"
                              x1="28.4445"
                              x2="8.38674"
                              y1="9.20015"
                              y2="8.93872"
                            >
                              <stop
                                stop-color="#FF8320"
                              />
                              <stop
                                offset="1"
                                stop-color="#A169FF"
                              />
                            </lineargradient>
                          </defs>
                        </svg>
                      </svg>
                      <svg
                        aria-hidden="true"
                        class="MuiSvgIcon-root MuiSvgIcon-fontSizeLarge css-1djwm8g-MuiSvgIcon-root"
                        focusable="false"
                        style="margin-left: -6px; z-index: 1; font-size: 24px;"
                        viewBox="0 0 32 32"
                      >
                        <defs>
                          <lineargradient
                            gradientTransform="matrix(0.177778, 0, 0, 0.177778, 1.777779, 1.777779)"
                            gradientUnits="userSpaceOnUse"
                            id="paint0_linear_359"
                            x1="80"
                            x2="80"
                            y1="-84"
                            y2="256"
                          >
                            <stop
                              offset="0.1949"
                              stop-color="#708B96"
                            />
                            <stop
                              offset="1"
                              stop-color="#F7FBE7"
                            />
                          </lineargradient>
                        </defs>
                        <path
                          d="M 1.778 16 C 1.778 8.145 8.145 1.778 16 1.778 C 23.855 1.778 30.222 8.145 30.222 16 C 30.222 23.855 23.855 30.222 16 30.222 C 8.145 30.222 1.778 23.855 1.778 16 Z"
                          fill="#fff"
                        />
                        <rect
                          fill="#fff"
                          height="12.516"
                          width="12.516"
                          x="9.742"
                          y="9.771"
                        />
                        <path
                          clip-rule="evenodd"
                          d="M 14.635 22.286 L 14.635 19.916 C 12.852 19.355 11.563 17.725 11.563 15.801 C 11.563 13.413 13.549 11.477 16 11.477 C 18.451 11.477 20.437 13.413 20.437 15.801 C 20.437 17.725 19.148 19.355 17.365 19.916 L 17.365 21.658 L 17.365 22.258 L 17.365 22.286 L 22.258 22.286 L 22.258 20.523 L 19.842 20.523 C 21.295 19.421 22.229 17.709 22.229 15.787 C 22.229 12.464 19.44 9.771 16 9.771 C 12.56 9.771 9.771 12.464 9.771 15.787 C 9.771 17.709 10.705 19.421 12.158 20.523 L 9.742 20.523 L 9.742 22.286 Z"
                          fill="#708b96"
                          fill-rule="evenodd"
                        />
                        <path
                          d="M 16 28.444 C 9.127 28.444 3.556 22.873 3.556 16 L 0 16 C 0 24.837 7.163 32 16 32 Z M 28.444 16 C 28.444 22.873 22.873 28.444 16 28.444 L 16 32 C 24.837 32 32 24.837 32 16 Z M 16 3.556 C 22.873 3.556 28.444 9.127 28.444 16 L 32 16 C 32 7.163 24.837 0 16 0 Z M 16 0 C 7.163 0 0 7.163 0 16 L 3.556 16 C 3.556 9.127 9.127 3.556 16 3.556 Z"
                          fill="url(#paint0_linear_359)"
                        />
                      </svg>
                    </div>
                    <p
                      class="MuiTypography-root MuiTypography-body1 css-haqq9q-MuiTypography-root"
                      style="line-height: 1.4; margin-left: 14px; margin-right: 10px;"
                    >
                      jgOHM-gOHM
                    </p>
                    <svg
                      aria-hidden="true"
                      class="MuiSvgIcon-root MuiSvgIcon-fontSizeLarge css-1djwm8g-MuiSvgIcon-root"
                      focusable="false"
                      style="font-size: 15px;"
                      viewBox="0 0 32 32"
                    >
                      <ellipse
                        cx="16"
                        cy="16"
                        rx="15.442"
                        ry="15.442"
                        style="fill: rgb(44, 55, 76);"
                      />
                      <g
                        id="Background"
                        transform="matrix(0.063934, 0, 0, 0.063934, 0, 0)"
                      />
                      <g
                        id="Logos_and_symbols"
                        transform="matrix(0.055939, 0, 0, 0.055939, 2.774117, 1.580833)"
                      >
                        <g
                          id="SYMBOL_VER_3"
                        />
                        <g
                          id="SYMBOL_VER_3_3_"
                        />
                        <g
                          id="SYMBOL_VER_4"
                        />
                        <g
                          id="SYMBOL_VER_4_1_"
                        >
                          <g
                            id="SYMBOL_VER_4_3_"
                          />
                        </g>
                        <g
                          id="SYMBOL_VER_5_1_"
                        />
                        <g
                          id="off_2_1_"
                        />
                        <g
                          id="VER_3_1_"
                        >
                          <g
                            id="SYMBOL_VER_2_1_"
                          />
                        </g>
                        <g
                          id="VER_3"
                        >
                          <g
                            id="SYMBOL_VER_2"
                          />
                        </g>
                        <g
                          id="off_2"
                        />
                        <g
                          id="SYMBOL_VER_5"
                        />
                        <g
                          id="SYMBOL_VER_1"
                        />
                        <g
                          id="SYMBOL_VER_1_1_"
                        />
                        <g
                          id="SYMBOL_VER_1-1_3_"
                        />
                        <g
                          id="SYMBOL_VER_1-1_2_"
                        />
                        <g
                          id="SYMBOL_VER_1-1"
                        />
                        <g
                          id="SYMBOL_VER_1-1_1_"
                        >
                          <g
                            id="_x31_-3"
                          />
                          <g
                            id="Symbol_-_Original_14_"
                          >
                            <path
                              d="M291.134,237.469l35.654-60.5l96.103,149.684l0.046,28.727l-0.313-197.672
      c-0.228-4.832-2.794-9.252-6.887-11.859L242.715,46.324c-4.045-1.99-9.18-1.967-13.22,0.063c-0.546,0.272-1.06,0.57-1.548,0.895
      l-0.604,0.379L59.399,144.983l-0.651,0.296c-0.838,0.385-1.686,0.875-2.48,1.444c-3.185,2.283-5.299,5.66-5.983,9.448
      c-0.103,0.574-0.179,1.158-0.214,1.749l0.264,161.083l89.515-138.745c11.271-18.397,35.825-24.323,58.62-24.001l26.753,0.706
      L67.588,409.765l18.582,10.697L245.692,157.22l70.51-0.256L157.091,426.849l66.306,38.138l7.922,4.556
      c3.351,1.362,7.302,1.431,10.681,0.21l175.453-101.678l-33.544,19.438L291.134,237.469z M304.736,433.395l-66.969-105.108
      l40.881-69.371l87.952,138.628L304.736,433.395z"
                              fill="#2D374B"
                            />
                            <polygon
                              fill="#28A0F0"
                              points="237.768,328.286 304.736,433.395 366.601,397.543 278.648,258.915 			"
                            />
                            <path
                              d="M422.937,355.379l-0.046-28.727l-96.103-149.684l-35.654,60.5l92.774,150.043l33.544-19.438
      c3.29-2.673,5.281-6.594,5.49-10.825L422.937,355.379z"
                              fill="#28A0F0"
                            />
                            <path
                              d="M20.219,382.469l47.369,27.296l157.634-252.801l-26.753-0.706c-22.795-0.322-47.35,5.604-58.62,24.001
      L50.334,319.004l-30.115,46.271V382.469z"
                              fill="#FFFFFF"
                            />
                            <polygon
                              fill="#FFFFFF"
                              points="316.202,156.964 245.692,157.22 86.17,420.462 141.928,452.565 157.091,426.849 			"
                            />
                            <path
                              d="M452.65,156.601c-0.59-14.746-8.574-28.245-21.08-36.104L256.28,19.692
      c-12.371-6.229-27.825-6.237-40.218-0.004c-1.465,0.739-170.465,98.752-170.465,98.752c-2.339,1.122-4.592,2.458-6.711,3.975
      c-11.164,8.001-17.969,20.435-18.668,34.095v208.765l30.115-46.271L50.07,157.921c0.035-0.589,0.109-1.169,0.214-1.741
      c0.681-3.79,2.797-7.171,5.983-9.456c0.795-0.569,172.682-100.064,173.228-100.337c4.04-2.029,9.175-2.053,13.22-0.063
      l173.022,99.523c4.093,2.607,6.659,7.027,6.887,11.859v199.542c-0.209,4.231-1.882,8.152-5.172,10.825l-33.544,19.438
      l-17.308,10.031l-61.864,35.852l-62.737,36.357c-3.379,1.221-7.33,1.152-10.681-0.21l-74.228-42.693l-15.163,25.717
      l66.706,38.406c2.206,1.255,4.171,2.367,5.784,3.272c2.497,1.4,4.199,2.337,4.8,2.629c4.741,2.303,11.563,3.643,17.71,3.643
      c5.636,0,11.132-1.035,16.332-3.072l182.225-105.531c10.459-8.104,16.612-20.325,17.166-33.564V156.601z"
                              fill="#96BEDC"
                            />
                          </g>
                          <g
                            id="Symbol_-_Original_13_"
                          />
                          <g
                            id="Symbol_-_Original_6_"
                          />
                          <g
                            id="Symbol_-_Original_4_"
                          />
                          <g
                            id="One_color_version_-_White_3_"
                          >
                            <g
                              id="Symbol_-_Original_15_"
                            />
                          </g>
                          <g
                            id="One_color_version_-_White"
                          >
                            <g
                              id="Symbol_-_Original"
                            />
                          </g>
                          <g
                            id="Symbol_-_Monochromatic_3_"
                          >
                            <g
                              id="_x33__7_"
                            />
                          </g>
                          <g
                            id="Symbol_-_Monochromatic"
                          >
                            <g
                              id="_x33__3_"
                            />
                          </g>
                          <g
                            id="_x33__2_"
                          />
                          <g
                            id="_x33__1_"
                          />
                          <g
                            id="_x33_"
                          />
                          <g
                            id="Symbol_-_Original_10_"
                          />
                          <g
                            id="Symbol_-_Original_1_"
                          />
                          <g
                            id="Symbol_-_Original_2_"
                          />
                          <g
                            id="_x34__1_"
                          />
                          <g
                            id="Symbol_-_Monochromatic_2_"
                          >
                            <g
                              id="_x33__6_"
                            />
                          </g>
                          <g
                            id="One_color_version_-_White_2_"
                          >
                            <g
                              id="Symbol_-_Original_11_"
                            />
                          </g>
                          <g
                            id="Symbol_-_Original_5_"
                          >
                            <g
                              id="Symbol_-_Original_12_"
                            />
                          </g>
                          <g
                            id="One_color_version_-_White_1_"
                          >
                            <g
                              id="Symbol_-_Original_9_"
                            />
                          </g>
                        </g>
                        <g
                          id="SYMBOL_VER_1_2_"
                        >
                          <g
                            id="SYMBOL_VER_2_4_"
                          />
                          <g
                            id="SYMBOL_VER_2-1-1_1_"
                          />
                          <g
                            id="SYMBOL_VER_2-2-1_1_"
                          />
                          <g
                            id="SYMBOL_VER_2-3-1_4_"
                          />
                          <g
                            id="New_Symbol_1_"
                          >
                            <g
                              id="SYMBOL_VER_2-3-1_3_"
                            />
                          </g>
                          <g
                            id="New_Symbol"
                          >
                            <g
                              id="SYMBOL_VER_2-3-1_1_"
                            />
                          </g>
                        </g>
                        <g
                          id="SYMBOL_VER_2_2_"
                        />
                        <g
                          id="SYMBOL_VER_4_2_"
                        />
                        <g
                          id="SYMBOL_VER_3_2_"
                        />
                        <g
                          id="SYMBOL_VER_3_1_"
                        />
                        <g
                          id="SYMBOL_VER_1-1-1_1_"
                        />
                        <g
                          id="SYMBOL_VER_1-1-1"
                        />
                        <g
                          id="SYMBOL_VER_1-1-1_2_2_"
                        />
                        <g
                          id="SYMBOL_VER_1-1-1_2"
                        />
                        <g
                          id="SYMBOL_VER_1-1-1_2_1_"
                        />
                        <g
                          id="Symbol_-_Original_7_"
                        />
                        <g
                          id="Symbol_-_Original_8_"
                        />
                        <g
                          id="SYMBOL_VER_2-1-1"
                        />
                        <g
                          id="SYMBOL_VER_2-2-1"
                        />
                        <g
                          id="SYMBOL_VER_2-3-1"
                        />
                        <g
                          id="SYMBOL_VER_5-1_1_"
                        />
                        <g
                          id="SYMBOL_VER_5-1"
                        />
                        <g
                          id="SYMBOL_VER_5-2_1_"
                        />
                        <g
                          id="SYMBOL_VER_5-2"
                        />
                        <g
                          id="Symbol_-_Monochromatic_1_"
                        >
                          <g
                            id="_x33__4_"
                          />
                        </g>
                      </g>
<<<<<<< HEAD
                    </svg>
                  </div>
                </td>
                <td
                  class="MuiTableCell-root MuiTableCell-sizeMedium css-1hlfqas-MuiTableCell-root"
                  style="padding: 8px 0px;"
                >
                  <p
                    class="MuiTypography-root MuiTypography-body1 css-haqq9q-MuiTypography-root"
                    style="line-height: 1.4;"
                  >
                    <span
                      class="MuiSkeleton-root MuiSkeleton-text MuiSkeleton-pulse css-1l7q9tc-MuiSkeleton-root"
                      style="width: 60px;"
                    />
                  </p>
                </td>
                <td
                  class="MuiTableCell-root MuiTableCell-sizeMedium css-1hlfqas-MuiTableCell-root"
                  style="padding: 8px 0px;"
                >
                  <p
                    class="MuiTypography-root MuiTypography-body1 css-haqq9q-MuiTypography-root"
                    style="line-height: 1.4;"
                  >
                    <span
                      class="MuiSkeleton-root MuiSkeleton-text MuiSkeleton-pulse css-1l7q9tc-MuiSkeleton-root"
                      style="width: 60px;"
                    />
                  </p>
                </td>
                <td
                  class="MuiTableCell-root MuiTableCell-sizeMedium css-1hlfqas-MuiTableCell-root"
                  style="padding: 8px 0px;"
                >
                  <a
                    class="MuiButtonBase-root MuiButton-root MuiButton-outlined MuiButton-outlinedPrimary MuiButton-sizeMedium MuiButton-outlinedSizeMedium MuiButton-disableElevation MuiButton-fullWidth custom-root  css-1awd26d-MuiButtonBase-root-MuiButton-root"
                    href="https://jonesdao.io/farms"
                    rel="noopener noreferrer"
                    tabindex="0"
                    target="_blank"
                  >
                    Stake on
                     
                    Jones DAO
                    <span
                      class="MuiButton-endIcon MuiButton-iconSizeMedium css-1gnd1fd-MuiButton-endIcon"
                    >
                      <svg
                        aria-hidden="true"
                        class="MuiSvgIcon-root MuiSvgIcon-fontSizeLarge css-1562cnx-MuiSvgIcon-root"
                        focusable="false"
                        viewBox="0 0 20 20"
                      >
                        <path
                          d="M4.297 17.445h9.539c1.523 0 2.305-.78 2.305-2.28v-9.58c0-1.507-.782-2.288-2.305-2.288h-9.54c-1.523 0-2.304.773-2.304 2.289v9.578c0 1.508.781 2.281 2.305 2.281Zm.016-.968c-.875 0-1.352-.461-1.352-1.368V5.633c0-.899.477-1.367 1.352-1.367h9.5c.867 0 1.359.468 1.359 1.367v9.476c0 .907-.492 1.368-1.36 1.368h-9.5Zm7.296-4.235c.266 0 .438-.195.438-.476V7.867c0-.344-.188-.492-.492-.492H7.64c-.29 0-.47.172-.47.438 0 .265.188.445.477.445H9.53l1.133-.078-1.055.992-3.382 3.383a.476.476 0 0 0-.149.328c0 .273.18.453.453.453a.47.47 0 0 0 .344-.149L10.25 9.82l.984-1.047-.078 1.282v1.718c0 .29.18.47.453.47Z"
                        />
                      </svg>
                    </span>
                  </a>
                </td>
              </tr>
              <tr
                class="MuiTableRow-root css-xjst8z-MuiTableRow-root"
              >
                <td
                  class="MuiTableCell-root MuiTableCell-sizeMedium css-1hlfqas-MuiTableCell-root"
                  style="padding: 8px 0px;"
                >
                  <div
                    class="MuiBox-root css-u4p24i"
                    style="white-space: nowrap;"
                  >
                    <div
                      class="MuiBox-root css-1xhj18k"
                    >
                      <svg
                        aria-hidden="true"
                        class="MuiSvgIcon-root MuiSvgIcon-fontSizeLarge css-1djwm8g-MuiSvgIcon-root"
                        focusable="false"
                        style="z-index: 1; font-size: 24px;"
                        viewBox="0 0 32 32"
                      >
                        <path
                          d="M0 16C0 7.163 7.163 0 16 0s16 7.163 16 16-7.163 16-16 16S0 24.837 0 16Z"
                          fill="#708B96"
                        />
                        <path
                          clip-rule="evenodd"
                          d="M17.536 23.04v.032h5.504v-1.984h-2.718c1.635-1.239 2.686-3.165 2.686-5.328 0-3.738-3.138-6.768-7.008-6.768s-7.008 3.03-7.008 6.768c0 2.163 1.05 4.089 2.686 5.328H8.96v1.984h5.504v-2.667c-2.005-.63-3.456-2.465-3.456-4.629 0-2.686 2.235-4.864 4.992-4.864s4.992 2.178 4.992 4.864c0 2.164-1.45 3.998-3.456 4.63v2.634Z"
                          fill="#fff"
                          fill-rule="evenodd"
                        />
                      </svg>
                      <svg
                        aria-hidden="true"
                        class="MuiSvgIcon-root MuiSvgIcon-fontSizeLarge css-1djwm8g-MuiSvgIcon-root"
                        focusable="false"
                        style="margin-left: -6px; z-index: 1; font-size: 24px;"
                        viewBox="0 0 32 32"
                      >
                        <circle
                          cx="16"
                          cy="16"
                          fill="#F5AC37"
                          r="16"
                        />
                        <path
                          d="M16.59 17.13h6.08c.13 0 .19 0 .2-.17.05-.619.05-1.24 0-1.86 0-.12-.06-.17-.19-.17h-12.1c-.15 0-.19.05-.19.19v1.78c0 .23 0 .23.24.23h5.96Zm5.6-4.28a.195.195 0 0 0 0-.14 3.96 3.96 0 0 0-.36-.63 5.103 5.103 0 0 0-.74-.93 2.451 2.451 0 0 0-.461-.45 7.187 7.187 0 0 0-3-1.52 7.458 7.458 0 0 0-1.7-.18h-5.37c-.15 0-.17.06-.17.19v3.55c0 .15 0 .19.19.19h11.54s.1-.02.12-.08h-.049Zm0 6.36a2.336 2.336 0 0 0-.51 0H10.59c-.15 0-.2 0-.2.2v3.47c0 .16 0 .2.2.2h5.12c.245.02.49.002.73-.049a7.626 7.626 0 0 0 2.17-.48c.253-.088.498-.203.73-.34h.07a6.496 6.496 0 0 0 2.79-2.809s.07-.151-.01-.19v-.002ZM8.38 24.88v-5.53c0-.13 0-.15-.16-.15H6.05c-.12 0-.17 0-.17-.16v-1.9H8.2c.13 0 .18 0 .18-.17v-1.88c0-.12 0-.149-.16-.149H6.05c-.12 0-.17 0-.17-.16v-1.76c0-.11 0-.14.16-.14h2.15c.15 0 .19 0 .19-.19v-5.39c0-.16 0-.2.2-.2h7.5c.544.022 1.085.082 1.62.18a9.775 9.775 0 0 1 3.13 1.16 8.82 8.82 0 0 1 1.76 1.36c.396.412.753.857 1.07 1.33.314.48.575.994.78 1.53a.26.26 0 0 0 .3.21h1.79c.23 0 .23 0 .24.221v1.64c0 .16-.06.2-.221.2h-1.38c-.14 0-.18 0-.17.18.054.61.054 1.22 0 1.83 0 .17 0 .19.19.19h1.58c.07.09 0 .18 0 .27.01.117.01.234 0 .35v1.21c0 .17-.05.22-.2.22h-1.89a.25.25 0 0 0-.29.19 7.997 7.997 0 0 1-2.101 3.06c-.34.307-.697.595-1.07.86-.4.23-.79.47-1.2.66-.756.34-1.548.591-2.36.75a12.3 12.3 0 0 1-2.34.19h-6.94v-.01l.002-.002Z"
                          fill="#FEFEFD"
                        />
                      </svg>
                      <svg
                        aria-hidden="true"
                        class="MuiSvgIcon-root MuiSvgIcon-fontSizeLarge css-1djwm8g-MuiSvgIcon-root"
                        focusable="false"
                        style="margin-left: -6px; z-index: 1; font-size: 24px;"
                        viewBox="0 0 32 32"
                      >
                        <circle
                          cx="16"
                          cy="16"
                          fill="#fff"
                          r="15"
                          stroke="url(#wETH_svg__a)"
                          stroke-width="2"
                        />
                        <path
                          clip-rule="evenodd"
                          d="M16.25 20.976 10 17.349 16.25 26V26l6.253-8.65-6.253 3.626Z"
                          fill="#708B96"
                          fill-rule="evenodd"
                        />
                        <path
                          clip-rule="evenodd"
                          d="m16.25 6 6.248 10.186-6.248-2.793L10 16.186 16.25 6Zm0 7.395L10 16.185l6.25 3.629 6.248-3.628-6.248-2.791Z"
                          fill="#424242"
                          fill-rule="evenodd"
                        />
                        <defs>
                          <lineargradient
                            gradientUnits="userSpaceOnUse"
                            id="wETH_svg__a"
                            x1="16"
                            x2="16"
                            y1="0"
                            y2="32"
                          >
                            <stop
                              stop-color="#444243"
                            />
                            <stop
                              offset="1"
                              stop-color="#708B96"
                            />
                          </lineargradient>
                        </defs>
                      </svg>
                    </div>
                    <p
                      class="MuiTypography-root MuiTypography-body1 css-haqq9q-MuiTypography-root"
                      style="line-height: 1.4; margin-left: 14px; margin-right: 10px;"
                    >
                      OHM-DAI-wETH
                    </p>
                    <svg
                      aria-hidden="true"
                      class="MuiSvgIcon-root MuiSvgIcon-fontSizeLarge css-1djwm8g-MuiSvgIcon-root"
                      focusable="false"
                      style="font-size: 15px;"
                      viewBox="0 0 32 32"
=======
                    </g>
                    <g
                      id="SYMBOL_VER_2_2_"
                    />
                    <g
                      id="SYMBOL_VER_4_2_"
                    />
                    <g
                      id="SYMBOL_VER_3_2_"
                    />
                    <g
                      id="SYMBOL_VER_3_1_"
                    />
                    <g
                      id="SYMBOL_VER_1-1-1_1_"
                    />
                    <g
                      id="SYMBOL_VER_1-1-1"
                    />
                    <g
                      id="SYMBOL_VER_1-1-1_2_2_"
                    />
                    <g
                      id="SYMBOL_VER_1-1-1_2"
                    />
                    <g
                      id="SYMBOL_VER_1-1-1_2_1_"
                    />
                    <g
                      id="Symbol_-_Original_7_"
                    />
                    <g
                      id="Symbol_-_Original_8_"
                    />
                    <g
                      id="SYMBOL_VER_2-1-1"
                    />
                    <g
                      id="SYMBOL_VER_2-2-1"
                    />
                    <g
                      id="SYMBOL_VER_2-3-1"
                    />
                    <g
                      id="SYMBOL_VER_5-1_1_"
                    />
                    <g
                      id="SYMBOL_VER_5-1"
                    />
                    <g
                      id="SYMBOL_VER_5-2_1_"
                    />
                    <g
                      id="SYMBOL_VER_5-2"
                    />
                    <g
                      id="Symbol_-_Monochromatic_1_"
                    >
                      <g
                        id="_x33__4_"
                      />
                    </g>
                  </g>
                </svg>
              </div>
            </div>
            <div
              class="DataRow-root data-row css-19fvmib"
            >
              <div
                class="MuiBox-root css-1xhj18k"
              >
                <p
                  class="MuiTypography-root MuiTypography-body1 css-1sxx1a1-MuiTypography-root"
                >
                  TVL
                </p>
              </div>
              <p
                class="MuiTypography-root MuiTypography-body1 css-1sxx1a1-MuiTypography-root"
                style="text-align: right;"
              >
                <span
                  class="MuiSkeleton-root MuiSkeleton-text MuiSkeleton-pulse css-1l7q9tc-MuiSkeleton-root"
                  style="width: 80px;"
                />
              </p>
            </div>
            <div
              class="DataRow-root data-row css-19fvmib"
            >
              <div
                class="MuiBox-root css-1xhj18k"
              >
                <p
                  class="MuiTypography-root MuiTypography-body1 css-1sxx1a1-MuiTypography-root"
                >
                  APY
                </p>
              </div>
              <p
                class="MuiTypography-root MuiTypography-body1 css-1sxx1a1-MuiTypography-root"
                style="text-align: right;"
              >
                <span
                  class="MuiSkeleton-root MuiSkeleton-text MuiSkeleton-pulse css-1l7q9tc-MuiSkeleton-root"
                  style="width: 80px;"
                />
              </p>
            </div>
            <a
              class="MuiButtonBase-root MuiButton-root MuiButton-outlined MuiButton-outlinedSecondary MuiButton-sizeMedium MuiButton-outlinedSizeMedium MuiButton-disableElevation MuiButton-fullWidth custom-root  css-xtniq9-MuiButtonBase-root-MuiButton-root"
              href="https://jonesdao.io/farms"
              tabindex="0"
              target="_blank"
            >
              Stake on
               
              Jones DAO
              <span
                class="MuiButton-endIcon MuiButton-iconSizeMedium css-1gnd1fd-MuiButton-endIcon"
              >
                <svg
                  aria-hidden="true"
                  class="MuiSvgIcon-root MuiSvgIcon-fontSizeLarge css-1vu8dwd-MuiSvgIcon-root"
                  focusable="false"
                  viewBox="0 0 20 20"
                >
                  <path
                    d="M4.297 17.445h9.539c1.523 0 2.305-.78 2.305-2.28v-9.58c0-1.507-.782-2.288-2.305-2.288h-9.54c-1.523 0-2.304.773-2.304 2.289v9.578c0 1.508.781 2.281 2.305 2.281Zm.016-.968c-.875 0-1.352-.461-1.352-1.368V5.633c0-.899.477-1.367 1.352-1.367h9.5c.867 0 1.359.468 1.359 1.367v9.476c0 .907-.492 1.368-1.36 1.368h-9.5Zm7.296-4.235c.266 0 .438-.195.438-.476V7.867c0-.344-.188-.492-.492-.492H7.64c-.29 0-.47.172-.47.438 0 .265.188.445.477.445H9.53l1.133-.078-1.055.992-3.382 3.383a.476.476 0 0 0-.149.328c0 .273.18.453.453.453a.47.47 0 0 0 .344-.149L10.25 9.82l.984-1.047-.078 1.282v1.718c0 .29.18.47.453.47Z"
                  />
                </svg>
              </span>
            </a>
          </div>
        </div>
      </div>
      <div
        class="MuiPaper-root MuiPaper-elevation MuiPaper-rounded MuiPaper-elevation0 Paper-root  css-1px9s0k-MuiPaper-root"
        style="transform: none; webkit-transition: transform 225ms cubic-bezier(0.4, 0, 0.2, 1) 0ms; transition: transform 225ms cubic-bezier(0.4, 0, 0.2, 1) 0ms;"
      >
        <div
          class="MuiGrid-root MuiGrid-container MuiGrid-spacing-xs-2 MuiGrid-direction-xs-column css-1rl1og4-MuiGrid-root"
        >
          <div
            class="MuiGrid-root MuiGrid-item css-13i4rnv-MuiGrid-root"
          >
            <div
              class="ExternalStakePools-poolPair css-kpu4tk"
            >
              <div
                class="MuiBox-root css-1xhj18k"
              >
                <svg
                  aria-hidden="true"
                  class="MuiSvgIcon-root MuiSvgIcon-fontSizeLarge css-rog57q-MuiSvgIcon-root"
                  focusable="false"
                  style="z-index: 1; font-size: 24px;"
                  viewBox="0 0 32 32"
                >
                  <path
                    d="M0 16C0 7.163 7.163 0 16 0s16 7.163 16 16-7.163 16-16 16S0 24.837 0 16Z"
                    fill="#708B96"
                  />
                  <path
                    clip-rule="evenodd"
                    d="M17.536 23.04v.032h5.504v-1.984h-2.718c1.635-1.239 2.686-3.165 2.686-5.328 0-3.738-3.138-6.768-7.008-6.768s-7.008 3.03-7.008 6.768c0 2.163 1.05 4.089 2.686 5.328H8.96v1.984h5.504v-2.667c-2.005-.63-3.456-2.465-3.456-4.629 0-2.686 2.235-4.864 4.992-4.864s4.992 2.178 4.992 4.864c0 2.164-1.45 3.998-3.456 4.63v2.634Z"
                    fill="#fff"
                    fill-rule="evenodd"
                  />
                </svg>
                <svg
                  aria-hidden="true"
                  class="MuiSvgIcon-root MuiSvgIcon-fontSizeLarge css-rog57q-MuiSvgIcon-root"
                  focusable="false"
                  style="margin-left: -6px; z-index: 1; font-size: 24px;"
                  viewBox="0 0 32 32"
                >
                  <circle
                    cx="16"
                    cy="16"
                    fill="#F5AC37"
                    r="16"
                  />
                  <path
                    d="M16.59 17.13h6.08c.13 0 .19 0 .2-.17.05-.619.05-1.24 0-1.86 0-.12-.06-.17-.19-.17h-12.1c-.15 0-.19.05-.19.19v1.78c0 .23 0 .23.24.23h5.96Zm5.6-4.28a.195.195 0 0 0 0-.14 3.96 3.96 0 0 0-.36-.63 5.103 5.103 0 0 0-.74-.93 2.451 2.451 0 0 0-.461-.45 7.187 7.187 0 0 0-3-1.52 7.458 7.458 0 0 0-1.7-.18h-5.37c-.15 0-.17.06-.17.19v3.55c0 .15 0 .19.19.19h11.54s.1-.02.12-.08h-.049Zm0 6.36a2.336 2.336 0 0 0-.51 0H10.59c-.15 0-.2 0-.2.2v3.47c0 .16 0 .2.2.2h5.12c.245.02.49.002.73-.049a7.626 7.626 0 0 0 2.17-.48c.253-.088.498-.203.73-.34h.07a6.496 6.496 0 0 0 2.79-2.809s.07-.151-.01-.19v-.002ZM8.38 24.88v-5.53c0-.13 0-.15-.16-.15H6.05c-.12 0-.17 0-.17-.16v-1.9H8.2c.13 0 .18 0 .18-.17v-1.88c0-.12 0-.149-.16-.149H6.05c-.12 0-.17 0-.17-.16v-1.76c0-.11 0-.14.16-.14h2.15c.15 0 .19 0 .19-.19v-5.39c0-.16 0-.2.2-.2h7.5c.544.022 1.085.082 1.62.18a9.775 9.775 0 0 1 3.13 1.16 8.82 8.82 0 0 1 1.76 1.36c.396.412.753.857 1.07 1.33.314.48.575.994.78 1.53a.26.26 0 0 0 .3.21h1.79c.23 0 .23 0 .24.221v1.64c0 .16-.06.2-.221.2h-1.38c-.14 0-.18 0-.17.18.054.61.054 1.22 0 1.83 0 .17 0 .19.19.19h1.58c.07.09 0 .18 0 .27.01.117.01.234 0 .35v1.21c0 .17-.05.22-.2.22h-1.89a.25.25 0 0 0-.29.19 7.997 7.997 0 0 1-2.101 3.06c-.34.307-.697.595-1.07.86-.4.23-.79.47-1.2.66-.756.34-1.548.591-2.36.75a12.3 12.3 0 0 1-2.34.19h-6.94v-.01l.002-.002Z"
                    fill="#FEFEFD"
                  />
                </svg>
                <svg
                  aria-hidden="true"
                  class="MuiSvgIcon-root MuiSvgIcon-fontSizeLarge css-rog57q-MuiSvgIcon-root"
                  focusable="false"
                  style="margin-left: -6px; z-index: 1; font-size: 24px;"
                  viewBox="0 0 32 32"
                >
                  <circle
                    cx="16"
                    cy="16"
                    fill="#fff"
                    r="15"
                    stroke="url(#wETH_svg__a)"
                    stroke-width="2"
                  />
                  <path
                    clip-rule="evenodd"
                    d="M16.25 20.976 10 17.349 16.25 26V26l6.253-8.65-6.253 3.626Z"
                    fill="#708B96"
                    fill-rule="evenodd"
                  />
                  <path
                    clip-rule="evenodd"
                    d="m16.25 6 6.248 10.186-6.248-2.793L10 16.186 16.25 6Zm0 7.395L10 16.185l6.25 3.629 6.248-3.628-6.248-2.791Z"
                    fill="#424242"
                    fill-rule="evenodd"
                  />
                  <defs>
                    <lineargradient
                      gradientUnits="userSpaceOnUse"
                      id="wETH_svg__a"
                      x1="16"
                      x2="16"
                      y1="0"
                      y2="32"
                    >
                      <stop
                        stop-color="#444243"
                      />
                      <stop
                        offset="1"
                        stop-color="#708B96"
                      />
                    </lineargradient>
                  </defs>
                </svg>
              </div>
              <div
                class="ExternalStakePools-poolName"
              >
                <p
                  class="MuiTypography-root MuiTypography-body1 css-pi8uen-MuiTypography-root"
                >
                  OHM-DAI-wETH
                </p>
              </div>
              <div
                class="ExternalStakePools-poolName"
              >
                <svg
                  aria-hidden="true"
                  class="MuiSvgIcon-root MuiSvgIcon-fontSizeLarge css-rog57q-MuiSvgIcon-root"
                  focusable="false"
                  style="font-size: 15px;"
                  viewBox="0 0 32 32"
                >
                  <circle
                    cx="16"
                    cy="16"
                    fill="#fff"
                    r="15"
                    stroke="url(#wETH_svg__a)"
                    stroke-width="2"
                  />
                  <path
                    clip-rule="evenodd"
                    d="M16.25 20.976 10 17.349 16.25 26V26l6.253-8.65-6.253 3.626Z"
                    fill="#708B96"
                    fill-rule="evenodd"
                  />
                  <path
                    clip-rule="evenodd"
                    d="m16.25 6 6.248 10.186-6.248-2.793L10 16.186 16.25 6Zm0 7.395L10 16.185l6.25 3.629 6.248-3.628-6.248-2.791Z"
                    fill="#424242"
                    fill-rule="evenodd"
                  />
                  <defs>
                    <lineargradient
                      gradientUnits="userSpaceOnUse"
                      id="wETH_svg__a"
                      x1="16"
                      x2="16"
                      y1="0"
                      y2="32"
                    >
                      <stop
                        stop-color="#444243"
                      />
                      <stop
                        offset="1"
                        stop-color="#708B96"
                      />
                    </lineargradient>
                  </defs>
                </svg>
              </div>
            </div>
            <div
              class="DataRow-root data-row css-19fvmib"
            >
              <div
                class="MuiBox-root css-1xhj18k"
              >
                <p
                  class="MuiTypography-root MuiTypography-body1 css-1sxx1a1-MuiTypography-root"
                >
                  TVL
                </p>
              </div>
              <p
                class="MuiTypography-root MuiTypography-body1 css-1sxx1a1-MuiTypography-root"
                style="text-align: right;"
              >
                <span
                  class="MuiSkeleton-root MuiSkeleton-text MuiSkeleton-pulse css-1l7q9tc-MuiSkeleton-root"
                  style="width: 80px;"
                />
              </p>
            </div>
            <div
              class="DataRow-root data-row css-19fvmib"
            >
              <div
                class="MuiBox-root css-1xhj18k"
              >
                <p
                  class="MuiTypography-root MuiTypography-body1 css-1sxx1a1-MuiTypography-root"
                >
                  APY
                </p>
              </div>
              <p
                class="MuiTypography-root MuiTypography-body1 css-1sxx1a1-MuiTypography-root"
                style="text-align: right;"
              >
                <span
                  class="MuiSkeleton-root MuiSkeleton-text MuiSkeleton-pulse css-1l7q9tc-MuiSkeleton-root"
                  style="width: 80px;"
                />
              </p>
            </div>
            <a
              class="MuiButtonBase-root MuiButton-root MuiButton-outlined MuiButton-outlinedSecondary MuiButton-sizeMedium MuiButton-outlinedSizeMedium MuiButton-disableElevation MuiButton-fullWidth custom-root  css-xtniq9-MuiButtonBase-root-MuiButton-root"
              href="https://app.balancer.fi/#/pool/0xc45d42f801105e861e86658648e3678ad7aa70f900010000000000000000011e"
              tabindex="0"
              target="_blank"
            >
              Stake on
               
              Balancer
              <span
                class="MuiButton-endIcon MuiButton-iconSizeMedium css-1gnd1fd-MuiButton-endIcon"
              >
                <svg
                  aria-hidden="true"
                  class="MuiSvgIcon-root MuiSvgIcon-fontSizeLarge css-1vu8dwd-MuiSvgIcon-root"
                  focusable="false"
                  viewBox="0 0 20 20"
                >
                  <path
                    d="M4.297 17.445h9.539c1.523 0 2.305-.78 2.305-2.28v-9.58c0-1.507-.782-2.288-2.305-2.288h-9.54c-1.523 0-2.304.773-2.304 2.289v9.578c0 1.508.781 2.281 2.305 2.281Zm.016-.968c-.875 0-1.352-.461-1.352-1.368V5.633c0-.899.477-1.367 1.352-1.367h9.5c.867 0 1.359.468 1.359 1.367v9.476c0 .907-.492 1.368-1.36 1.368h-9.5Zm7.296-4.235c.266 0 .438-.195.438-.476V7.867c0-.344-.188-.492-.492-.492H7.64c-.29 0-.47.172-.47.438 0 .265.188.445.477.445H9.53l1.133-.078-1.055.992-3.382 3.383a.476.476 0 0 0-.149.328c0 .273.18.453.453.453a.47.47 0 0 0 .344-.149L10.25 9.82l.984-1.047-.078 1.282v1.718c0 .29.18.47.453.47Z"
                  />
                </svg>
              </span>
            </a>
          </div>
        </div>
      </div>
      <div
        class="MuiPaper-root MuiPaper-elevation MuiPaper-rounded MuiPaper-elevation0 Paper-root  css-1px9s0k-MuiPaper-root"
        style="transform: none; webkit-transition: transform 225ms cubic-bezier(0.4, 0, 0.2, 1) 0ms; transition: transform 225ms cubic-bezier(0.4, 0, 0.2, 1) 0ms;"
      >
        <div
          class="MuiGrid-root MuiGrid-container MuiGrid-spacing-xs-2 MuiGrid-direction-xs-column css-1rl1og4-MuiGrid-root"
        >
          <div
            class="MuiGrid-root MuiGrid-item css-13i4rnv-MuiGrid-root"
          >
            <div
              class="ExternalStakePools-poolPair css-kpu4tk"
            >
              <div
                class="MuiBox-root css-1xhj18k"
              >
                <svg
                  aria-hidden="true"
                  class="MuiSvgIcon-root MuiSvgIcon-fontSizeLarge css-rog57q-MuiSvgIcon-root"
                  focusable="false"
                  style="z-index: 1; font-size: 24px;"
                  viewBox="0 0 32 32"
                >
                  <path
                    d="M0 16C0 7.163 7.163 0 16 0s16 7.163 16 16-7.163 16-16 16S0 24.837 0 16Z"
                    fill="#708B96"
                  />
                  <path
                    clip-rule="evenodd"
                    d="M17.536 23.04v.032h5.504v-1.984h-2.718c1.635-1.239 2.686-3.165 2.686-5.328 0-3.738-3.138-6.768-7.008-6.768s-7.008 3.03-7.008 6.768c0 2.163 1.05 4.089 2.686 5.328H8.96v1.984h5.504v-2.667c-2.005-.63-3.456-2.465-3.456-4.629 0-2.686 2.235-4.864 4.992-4.864s4.992 2.178 4.992 4.864c0 2.164-1.45 3.998-3.456 4.63v2.634Z"
                    fill="#fff"
                    fill-rule="evenodd"
                  />
                </svg>
                <svg
                  aria-hidden="true"
                  class="MuiSvgIcon-root MuiSvgIcon-fontSizeLarge css-rog57q-MuiSvgIcon-root"
                  focusable="false"
                  style="margin-left: -6px; z-index: 1; font-size: 24px;"
                  viewBox="0 0 32 32"
                >
                  <circle
                    cx="16"
                    cy="16"
                    fill="#fff"
                    r="15"
                    stroke="url(#wETH_svg__a)"
                    stroke-width="2"
                  />
                  <path
                    clip-rule="evenodd"
                    d="M16.25 20.976 10 17.349 16.25 26V26l6.253-8.65-6.253 3.626Z"
                    fill="#708B96"
                    fill-rule="evenodd"
                  />
                  <path
                    clip-rule="evenodd"
                    d="m16.25 6 6.248 10.186-6.248-2.793L10 16.186 16.25 6Zm0 7.395L10 16.185l6.25 3.629 6.248-3.628-6.248-2.791Z"
                    fill="#424242"
                    fill-rule="evenodd"
                  />
                  <defs>
                    <lineargradient
                      gradientUnits="userSpaceOnUse"
                      id="wETH_svg__a"
                      x1="16"
                      x2="16"
                      y1="0"
                      y2="32"
                    >
                      <stop
                        stop-color="#444243"
                      />
                      <stop
                        offset="1"
                        stop-color="#708B96"
                      />
                    </lineargradient>
                  </defs>
                </svg>
              </div>
              <div
                class="ExternalStakePools-poolName"
              >
                <p
                  class="MuiTypography-root MuiTypography-body1 css-pi8uen-MuiTypography-root"
                >
                  OHM-ETH
                </p>
              </div>
              <div
                class="ExternalStakePools-poolName"
              >
                <svg
                  aria-hidden="true"
                  class="MuiSvgIcon-root MuiSvgIcon-fontSizeLarge css-rog57q-MuiSvgIcon-root"
                  focusable="false"
                  style="font-size: 15px;"
                  viewBox="0 0 32 32"
                >
                  <circle
                    cx="16"
                    cy="16"
                    fill="#fff"
                    r="15"
                    stroke="url(#wETH_svg__a)"
                    stroke-width="2"
                  />
                  <path
                    clip-rule="evenodd"
                    d="M16.25 20.976 10 17.349 16.25 26V26l6.253-8.65-6.253 3.626Z"
                    fill="#708B96"
                    fill-rule="evenodd"
                  />
                  <path
                    clip-rule="evenodd"
                    d="m16.25 6 6.248 10.186-6.248-2.793L10 16.186 16.25 6Zm0 7.395L10 16.185l6.25 3.629 6.248-3.628-6.248-2.791Z"
                    fill="#424242"
                    fill-rule="evenodd"
                  />
                  <defs>
                    <lineargradient
                      gradientUnits="userSpaceOnUse"
                      id="wETH_svg__a"
                      x1="16"
                      x2="16"
                      y1="0"
                      y2="32"
                    >
                      <stop
                        stop-color="#444243"
                      />
                      <stop
                        offset="1"
                        stop-color="#708B96"
                      />
                    </lineargradient>
                  </defs>
                </svg>
              </div>
            </div>
            <div
              class="DataRow-root data-row css-19fvmib"
            >
              <div
                class="MuiBox-root css-1xhj18k"
              >
                <p
                  class="MuiTypography-root MuiTypography-body1 css-1sxx1a1-MuiTypography-root"
                >
                  TVL
                </p>
              </div>
              <p
                class="MuiTypography-root MuiTypography-body1 css-1sxx1a1-MuiTypography-root"
                style="text-align: right;"
              >
                <span
                  class="MuiSkeleton-root MuiSkeleton-text MuiSkeleton-pulse css-1l7q9tc-MuiSkeleton-root"
                  style="width: 80px;"
                />
              </p>
            </div>
            <div
              class="DataRow-root data-row css-19fvmib"
            >
              <div
                class="MuiBox-root css-1xhj18k"
              >
                <p
                  class="MuiTypography-root MuiTypography-body1 css-1sxx1a1-MuiTypography-root"
                >
                  APY
                </p>
              </div>
              <p
                class="MuiTypography-root MuiTypography-body1 css-1sxx1a1-MuiTypography-root"
                style="text-align: right;"
              >
                <span
                  class="MuiSkeleton-root MuiSkeleton-text MuiSkeleton-pulse css-1l7q9tc-MuiSkeleton-root"
                  style="width: 80px;"
                />
              </p>
            </div>
            <a
              class="MuiButtonBase-root MuiButton-root MuiButton-outlined MuiButton-outlinedSecondary MuiButton-sizeMedium MuiButton-outlinedSizeMedium MuiButton-disableElevation MuiButton-fullWidth custom-root  css-xtniq9-MuiButtonBase-root-MuiButton-root"
              href="https://curve.fi/factory-crypto/21/deposit"
              tabindex="0"
              target="_blank"
            >
              Stake on
               
              Curve
              <span
                class="MuiButton-endIcon MuiButton-iconSizeMedium css-1gnd1fd-MuiButton-endIcon"
              >
                <svg
                  aria-hidden="true"
                  class="MuiSvgIcon-root MuiSvgIcon-fontSizeLarge css-1vu8dwd-MuiSvgIcon-root"
                  focusable="false"
                  viewBox="0 0 20 20"
                >
                  <path
                    d="M4.297 17.445h9.539c1.523 0 2.305-.78 2.305-2.28v-9.58c0-1.507-.782-2.288-2.305-2.288h-9.54c-1.523 0-2.304.773-2.304 2.289v9.578c0 1.508.781 2.281 2.305 2.281Zm.016-.968c-.875 0-1.352-.461-1.352-1.368V5.633c0-.899.477-1.367 1.352-1.367h9.5c.867 0 1.359.468 1.359 1.367v9.476c0 .907-.492 1.368-1.36 1.368h-9.5Zm7.296-4.235c.266 0 .438-.195.438-.476V7.867c0-.344-.188-.492-.492-.492H7.64c-.29 0-.47.172-.47.438 0 .265.188.445.477.445H9.53l1.133-.078-1.055.992-3.382 3.383a.476.476 0 0 0-.149.328c0 .273.18.453.453.453a.47.47 0 0 0 .344-.149L10.25 9.82l.984-1.047-.078 1.282v1.718c0 .29.18.47.453.47Z"
                  />
                </svg>
              </span>
            </a>
          </div>
        </div>
      </div>
      <div
        class="MuiPaper-root MuiPaper-elevation MuiPaper-rounded MuiPaper-elevation0 Paper-root  css-1px9s0k-MuiPaper-root"
        style="transform: none; webkit-transition: transform 225ms cubic-bezier(0.4, 0, 0.2, 1) 0ms; transition: transform 225ms cubic-bezier(0.4, 0, 0.2, 1) 0ms;"
      >
        <div
          class="MuiGrid-root MuiGrid-container MuiGrid-spacing-xs-2 MuiGrid-direction-xs-column css-1rl1og4-MuiGrid-root"
        >
          <div
            class="MuiGrid-root MuiGrid-item css-13i4rnv-MuiGrid-root"
          >
            <div
              class="ExternalStakePools-poolPair css-kpu4tk"
            >
              <div
                class="MuiBox-root css-1xhj18k"
              >
                <svg
                  aria-hidden="true"
                  class="MuiSvgIcon-root MuiSvgIcon-fontSizeLarge css-rog57q-MuiSvgIcon-root"
                  focusable="false"
                  style="z-index: 1; font-size: 24px;"
                  viewBox="0 0 32 32"
                >
                  <path
                    d="M0 16C0 7.163 7.163 0 16 0s16 7.163 16 16-7.163 16-16 16S0 24.837 0 16Z"
                    fill="#708B96"
                  />
                  <path
                    clip-rule="evenodd"
                    d="M17.536 23.04v.032h5.504v-1.984h-2.718c1.635-1.239 2.686-3.165 2.686-5.328 0-3.738-3.138-6.768-7.008-6.768s-7.008 3.03-7.008 6.768c0 2.163 1.05 4.089 2.686 5.328H8.96v1.984h5.504v-2.667c-2.005-.63-3.456-2.465-3.456-4.629 0-2.686 2.235-4.864 4.992-4.864s4.992 2.178 4.992 4.864c0 2.164-1.45 3.998-3.456 4.63v2.634Z"
                    fill="#fff"
                    fill-rule="evenodd"
                  />
                </svg>
                <svg
                  aria-hidden="true"
                  class="MuiSvgIcon-root MuiSvgIcon-fontSizeLarge css-rog57q-MuiSvgIcon-root"
                  focusable="false"
                  style="margin-left: -6px; z-index: 1; font-size: 24px;"
                  viewBox="0 0 32 32"
                >
                  <circle
                    cx="16"
                    cy="16"
                    fill="#fff"
                    r="15"
                    stroke="url(#wETH_svg__a)"
                    stroke-width="2"
                  />
                  <path
                    clip-rule="evenodd"
                    d="M16.25 20.976 10 17.349 16.25 26V26l6.253-8.65-6.253 3.626Z"
                    fill="#708B96"
                    fill-rule="evenodd"
                  />
                  <path
                    clip-rule="evenodd"
                    d="m16.25 6 6.248 10.186-6.248-2.793L10 16.186 16.25 6Zm0 7.395L10 16.185l6.25 3.629 6.248-3.628-6.248-2.791Z"
                    fill="#424242"
                    fill-rule="evenodd"
                  />
                  <defs>
                    <lineargradient
                      gradientUnits="userSpaceOnUse"
                      id="wETH_svg__a"
                      x1="16"
                      x2="16"
                      y1="0"
                      y2="32"
>>>>>>> e6189a83
                    >
                      <circle
                        cx="16"
                        cy="16"
                        fill="#fff"
                        r="15"
                        stroke="url(#wETH_svg__a)"
                        stroke-width="2"
                      />
                      <path
                        clip-rule="evenodd"
                        d="M16.25 20.976 10 17.349 16.25 26V26l6.253-8.65-6.253 3.626Z"
                        fill="#708B96"
                        fill-rule="evenodd"
                      />
<<<<<<< HEAD
                      <path
                        clip-rule="evenodd"
                        d="m16.25 6 6.248 10.186-6.248-2.793L10 16.186 16.25 6Zm0 7.395L10 16.185l6.25 3.629 6.248-3.628-6.248-2.791Z"
                        fill="#424242"
                        fill-rule="evenodd"
                      />
                      <defs>
                        <lineargradient
                          gradientUnits="userSpaceOnUse"
                          id="wETH_svg__a"
                          x1="16"
                          x2="16"
                          y1="0"
                          y2="32"
                        >
                          <stop
                            stop-color="#444243"
                          />
                          <stop
                            offset="1"
                            stop-color="#708B96"
                          />
                        </lineargradient>
                      </defs>
                    </svg>
                  </div>
                </td>
                <td
                  class="MuiTableCell-root MuiTableCell-sizeMedium css-1hlfqas-MuiTableCell-root"
                  style="padding: 8px 0px;"
                >
                  <p
                    class="MuiTypography-root MuiTypography-body1 css-haqq9q-MuiTypography-root"
                    style="line-height: 1.4;"
                  >
                    <span
                      class="MuiSkeleton-root MuiSkeleton-text MuiSkeleton-pulse css-1l7q9tc-MuiSkeleton-root"
                      style="width: 60px;"
                    />
                  </p>
                </td>
                <td
                  class="MuiTableCell-root MuiTableCell-sizeMedium css-1hlfqas-MuiTableCell-root"
                  style="padding: 8px 0px;"
                >
                  <p
                    class="MuiTypography-root MuiTypography-body1 css-haqq9q-MuiTypography-root"
                    style="line-height: 1.4;"
                  >
                    <span
                      class="MuiSkeleton-root MuiSkeleton-text MuiSkeleton-pulse css-1l7q9tc-MuiSkeleton-root"
                      style="width: 60px;"
                    />
                  </p>
                </td>
                <td
                  class="MuiTableCell-root MuiTableCell-sizeMedium css-1hlfqas-MuiTableCell-root"
                  style="padding: 8px 0px;"
                >
                  <a
                    class="MuiButtonBase-root MuiButton-root MuiButton-outlined MuiButton-outlinedPrimary MuiButton-sizeMedium MuiButton-outlinedSizeMedium MuiButton-disableElevation MuiButton-fullWidth custom-root  css-1awd26d-MuiButtonBase-root-MuiButton-root"
                    href="https://app.balancer.fi/#/pool/0xc45d42f801105e861e86658648e3678ad7aa70f900010000000000000000011e"
                    rel="noopener noreferrer"
                    tabindex="0"
                    target="_blank"
                  >
                    Stake on
                     
                    Balancer
                    <span
                      class="MuiButton-endIcon MuiButton-iconSizeMedium css-1gnd1fd-MuiButton-endIcon"
                    >
                      <svg
                        aria-hidden="true"
                        class="MuiSvgIcon-root MuiSvgIcon-fontSizeLarge css-1562cnx-MuiSvgIcon-root"
                        focusable="false"
                        viewBox="0 0 20 20"
                      >
                        <path
                          d="M4.297 17.445h9.539c1.523 0 2.305-.78 2.305-2.28v-9.58c0-1.507-.782-2.288-2.305-2.288h-9.54c-1.523 0-2.304.773-2.304 2.289v9.578c0 1.508.781 2.281 2.305 2.281Zm.016-.968c-.875 0-1.352-.461-1.352-1.368V5.633c0-.899.477-1.367 1.352-1.367h9.5c.867 0 1.359.468 1.359 1.367v9.476c0 .907-.492 1.368-1.36 1.368h-9.5Zm7.296-4.235c.266 0 .438-.195.438-.476V7.867c0-.344-.188-.492-.492-.492H7.64c-.29 0-.47.172-.47.438 0 .265.188.445.477.445H9.53l1.133-.078-1.055.992-3.382 3.383a.476.476 0 0 0-.149.328c0 .273.18.453.453.453a.47.47 0 0 0 .344-.149L10.25 9.82l.984-1.047-.078 1.282v1.718c0 .29.18.47.453.47Z"
                        />
                      </svg>
                    </span>
                  </a>
                </td>
              </tr>
              <tr
                class="MuiTableRow-root css-xjst8z-MuiTableRow-root"
              >
                <td
                  class="MuiTableCell-root MuiTableCell-sizeMedium css-1hlfqas-MuiTableCell-root"
                  style="padding: 8px 0px;"
=======
                    </lineargradient>
                  </defs>
                </svg>
              </div>
              <div
                class="ExternalStakePools-poolName"
              >
                <p
                  class="MuiTypography-root MuiTypography-body1 css-pi8uen-MuiTypography-root"
                >
                  OHM-ETH
                </p>
              </div>
              <div
                class="ExternalStakePools-poolName"
              >
                <svg
                  aria-hidden="true"
                  class="MuiSvgIcon-root MuiSvgIcon-fontSizeLarge css-rog57q-MuiSvgIcon-root"
                  focusable="false"
                  style="font-size: 15px;"
                  viewBox="0 0 32 32"
>>>>>>> e6189a83
                >
                  <div
                    class="MuiBox-root css-u4p24i"
                    style="white-space: nowrap;"
                  >
                    <div
                      class="MuiBox-root css-1xhj18k"
                    >
                      <svg
                        aria-hidden="true"
                        class="MuiSvgIcon-root MuiSvgIcon-fontSizeLarge css-1djwm8g-MuiSvgIcon-root"
                        focusable="false"
                        style="z-index: 1; font-size: 24px;"
                        viewBox="0 0 32 32"
                      >
                        <path
                          d="M0 16C0 7.163 7.163 0 16 0s16 7.163 16 16-7.163 16-16 16S0 24.837 0 16Z"
                          fill="#708B96"
                        />
                        <path
                          clip-rule="evenodd"
                          d="M17.536 23.04v.032h5.504v-1.984h-2.718c1.635-1.239 2.686-3.165 2.686-5.328 0-3.738-3.138-6.768-7.008-6.768s-7.008 3.03-7.008 6.768c0 2.163 1.05 4.089 2.686 5.328H8.96v1.984h5.504v-2.667c-2.005-.63-3.456-2.465-3.456-4.629 0-2.686 2.235-4.864 4.992-4.864s4.992 2.178 4.992 4.864c0 2.164-1.45 3.998-3.456 4.63v2.634Z"
                          fill="#fff"
                          fill-rule="evenodd"
                        />
                      </svg>
                      <svg
                        aria-hidden="true"
                        class="MuiSvgIcon-root MuiSvgIcon-fontSizeLarge css-1djwm8g-MuiSvgIcon-root"
                        focusable="false"
                        style="margin-left: -6px; z-index: 1; font-size: 24px;"
                        viewBox="0 0 32 32"
                      >
                        <circle
                          cx="16"
                          cy="16"
                          fill="#fff"
                          r="15"
                          stroke="url(#wETH_svg__a)"
                          stroke-width="2"
                        />
                        <path
                          clip-rule="evenodd"
                          d="M16.25 20.976 10 17.349 16.25 26V26l6.253-8.65-6.253 3.626Z"
                          fill="#708B96"
                          fill-rule="evenodd"
                        />
                        <path
                          clip-rule="evenodd"
                          d="m16.25 6 6.248 10.186-6.248-2.793L10 16.186 16.25 6Zm0 7.395L10 16.185l6.25 3.629 6.248-3.628-6.248-2.791Z"
                          fill="#424242"
                          fill-rule="evenodd"
                        />
                        <defs>
                          <lineargradient
                            gradientUnits="userSpaceOnUse"
                            id="wETH_svg__a"
                            x1="16"
                            x2="16"
                            y1="0"
                            y2="32"
                          >
                            <stop
                              stop-color="#444243"
                            />
                            <stop
                              offset="1"
                              stop-color="#708B96"
                            />
                          </lineargradient>
                        </defs>
                      </svg>
                    </div>
                    <p
                      class="MuiTypography-root MuiTypography-body1 css-haqq9q-MuiTypography-root"
                      style="line-height: 1.4; margin-left: 14px; margin-right: 10px;"
                    >
                      OHM-ETH
                    </p>
                    <svg
                      aria-hidden="true"
                      class="MuiSvgIcon-root MuiSvgIcon-fontSizeLarge css-1djwm8g-MuiSvgIcon-root"
                      focusable="false"
                      style="font-size: 15px;"
                      viewBox="0 0 32 32"
                    >
                      <circle
                        cx="16"
                        cy="16"
                        fill="#fff"
                        r="15"
                        stroke="url(#wETH_svg__a)"
                        stroke-width="2"
                      />
                      <path
                        clip-rule="evenodd"
                        d="M16.25 20.976 10 17.349 16.25 26V26l6.253-8.65-6.253 3.626Z"
                        fill="#708B96"
                        fill-rule="evenodd"
                      />
<<<<<<< HEAD
                      <path
                        clip-rule="evenodd"
                        d="m16.25 6 6.248 10.186-6.248-2.793L10 16.186 16.25 6Zm0 7.395L10 16.185l6.25 3.629 6.248-3.628-6.248-2.791Z"
                        fill="#424242"
                        fill-rule="evenodd"
                      />
                      <defs>
                        <lineargradient
                          gradientUnits="userSpaceOnUse"
                          id="wETH_svg__a"
                          x1="16"
                          x2="16"
                          y1="0"
                          y2="32"
                        >
                          <stop
                            stop-color="#444243"
                          />
                          <stop
                            offset="1"
                            stop-color="#708B96"
                          />
                        </lineargradient>
                      </defs>
                    </svg>
                  </div>
                </td>
                <td
                  class="MuiTableCell-root MuiTableCell-sizeMedium css-1hlfqas-MuiTableCell-root"
                  style="padding: 8px 0px;"
                >
                  <p
                    class="MuiTypography-root MuiTypography-body1 css-haqq9q-MuiTypography-root"
                    style="line-height: 1.4;"
                  >
                    <span
                      class="MuiSkeleton-root MuiSkeleton-text MuiSkeleton-pulse css-1l7q9tc-MuiSkeleton-root"
                      style="width: 60px;"
                    />
                  </p>
                </td>
                <td
                  class="MuiTableCell-root MuiTableCell-sizeMedium css-1hlfqas-MuiTableCell-root"
                  style="padding: 8px 0px;"
                >
                  <p
                    class="MuiTypography-root MuiTypography-body1 css-haqq9q-MuiTypography-root"
                    style="line-height: 1.4;"
                  >
                    0.00%
                  </p>
                </td>
                <td
                  class="MuiTableCell-root MuiTableCell-sizeMedium css-1hlfqas-MuiTableCell-root"
                  style="padding: 8px 0px;"
                >
                  <a
                    class="MuiButtonBase-root MuiButton-root MuiButton-outlined MuiButton-outlinedPrimary MuiButton-sizeMedium MuiButton-outlinedSizeMedium MuiButton-disableElevation MuiButton-fullWidth custom-root  css-1awd26d-MuiButtonBase-root-MuiButton-root"
                    href="https://curve.fi/factory-crypto/21/deposit"
                    rel="noopener noreferrer"
                    tabindex="0"
                    target="_blank"
                  >
                    Stake on
                     
                    Curve
                    <span
                      class="MuiButton-endIcon MuiButton-iconSizeMedium css-1gnd1fd-MuiButton-endIcon"
                    >
                      <svg
                        aria-hidden="true"
                        class="MuiSvgIcon-root MuiSvgIcon-fontSizeLarge css-1562cnx-MuiSvgIcon-root"
                        focusable="false"
                        viewBox="0 0 20 20"
                      >
                        <path
                          d="M4.297 17.445h9.539c1.523 0 2.305-.78 2.305-2.28v-9.58c0-1.507-.782-2.288-2.305-2.288h-9.54c-1.523 0-2.304.773-2.304 2.289v9.578c0 1.508.781 2.281 2.305 2.281Zm.016-.968c-.875 0-1.352-.461-1.352-1.368V5.633c0-.899.477-1.367 1.352-1.367h9.5c.867 0 1.359.468 1.359 1.367v9.476c0 .907-.492 1.368-1.36 1.368h-9.5Zm7.296-4.235c.266 0 .438-.195.438-.476V7.867c0-.344-.188-.492-.492-.492H7.64c-.29 0-.47.172-.47.438 0 .265.188.445.477.445H9.53l1.133-.078-1.055.992-3.382 3.383a.476.476 0 0 0-.149.328c0 .273.18.453.453.453a.47.47 0 0 0 .344-.149L10.25 9.82l.984-1.047-.078 1.282v1.718c0 .29.18.47.453.47Z"
                        />
                      </svg>
                    </span>
                  </a>
                </td>
              </tr>
              <tr
                class="MuiTableRow-root css-xjst8z-MuiTableRow-root"
              >
                <td
                  class="MuiTableCell-root MuiTableCell-sizeMedium css-1hlfqas-MuiTableCell-root"
                  style="padding: 8px 0px;"
=======
                    </lineargradient>
                  </defs>
                </svg>
              </div>
            </div>
            <div
              class="DataRow-root data-row css-19fvmib"
            >
              <div
                class="MuiBox-root css-1xhj18k"
              >
                <p
                  class="MuiTypography-root MuiTypography-body1 css-1sxx1a1-MuiTypography-root"
                >
                  TVL
                </p>
              </div>
              <p
                class="MuiTypography-root MuiTypography-body1 css-1sxx1a1-MuiTypography-root"
                style="text-align: right;"
              >
                <span
                  class="MuiSkeleton-root MuiSkeleton-text MuiSkeleton-pulse css-1l7q9tc-MuiSkeleton-root"
                  style="width: 80px;"
                />
              </p>
            </div>
            <div
              class="DataRow-root data-row css-19fvmib"
            >
              <div
                class="MuiBox-root css-1xhj18k"
              >
                <p
                  class="MuiTypography-root MuiTypography-body1 css-1sxx1a1-MuiTypography-root"
                >
                  APY
                </p>
              </div>
              <p
                class="MuiTypography-root MuiTypography-body1 css-1sxx1a1-MuiTypography-root"
                style="text-align: right;"
              >
                <span
                  class="MuiSkeleton-root MuiSkeleton-text MuiSkeleton-pulse css-1l7q9tc-MuiSkeleton-root"
                  style="width: 80px;"
                />
              </p>
            </div>
            <a
              class="MuiButtonBase-root MuiButton-root MuiButton-outlined MuiButton-outlinedSecondary MuiButton-sizeMedium MuiButton-outlinedSizeMedium MuiButton-disableElevation MuiButton-fullWidth custom-root  css-xtniq9-MuiButtonBase-root-MuiButton-root"
              href="https://www.convexfinance.com/stake"
              tabindex="0"
              target="_blank"
            >
              Stake on
               
              Convex
              <span
                class="MuiButton-endIcon MuiButton-iconSizeMedium css-1gnd1fd-MuiButton-endIcon"
              >
                <svg
                  aria-hidden="true"
                  class="MuiSvgIcon-root MuiSvgIcon-fontSizeLarge css-1vu8dwd-MuiSvgIcon-root"
                  focusable="false"
                  viewBox="0 0 20 20"
                >
                  <path
                    d="M4.297 17.445h9.539c1.523 0 2.305-.78 2.305-2.28v-9.58c0-1.507-.782-2.288-2.305-2.288h-9.54c-1.523 0-2.304.773-2.304 2.289v9.578c0 1.508.781 2.281 2.305 2.281Zm.016-.968c-.875 0-1.352-.461-1.352-1.368V5.633c0-.899.477-1.367 1.352-1.367h9.5c.867 0 1.359.468 1.359 1.367v9.476c0 .907-.492 1.368-1.36 1.368h-9.5Zm7.296-4.235c.266 0 .438-.195.438-.476V7.867c0-.344-.188-.492-.492-.492H7.64c-.29 0-.47.172-.47.438 0 .265.188.445.477.445H9.53l1.133-.078-1.055.992-3.382 3.383a.476.476 0 0 0-.149.328c0 .273.18.453.453.453a.47.47 0 0 0 .344-.149L10.25 9.82l.984-1.047-.078 1.282v1.718c0 .29.18.47.453.47Z"
                  />
                </svg>
              </span>
            </a>
          </div>
        </div>
      </div>
      <div
        class="MuiPaper-root MuiPaper-elevation MuiPaper-rounded MuiPaper-elevation0 Paper-root  css-1px9s0k-MuiPaper-root"
        style="transform: none; webkit-transition: transform 225ms cubic-bezier(0.4, 0, 0.2, 1) 0ms; transition: transform 225ms cubic-bezier(0.4, 0, 0.2, 1) 0ms;"
      >
        <div
          class="MuiGrid-root MuiGrid-container MuiGrid-spacing-xs-2 MuiGrid-direction-xs-column css-1rl1og4-MuiGrid-root"
        >
          <div
            class="MuiGrid-root MuiGrid-item css-13i4rnv-MuiGrid-root"
          >
            <div
              class="ExternalStakePools-poolPair css-kpu4tk"
            >
              <div
                class="MuiBox-root css-1xhj18k"
              >
                <svg
                  aria-hidden="true"
                  class="MuiSvgIcon-root MuiSvgIcon-fontSizeLarge css-rog57q-MuiSvgIcon-root"
                  focusable="false"
                  style="z-index: 1; font-size: 24px;"
                  viewBox="0 0 32 32"
                >
                  <path
                    d="M0 16C0 7.163 7.163 0 16 0s16 7.163 16 16-7.163 16-16 16S0 24.837 0 16Z"
                    fill="#708B96"
                  />
                  <path
                    clip-rule="evenodd"
                    d="M17.536 23.04v.032h5.504v-1.984h-2.718c1.635-1.239 2.686-3.165 2.686-5.328 0-3.738-3.138-6.768-7.008-6.768s-7.008 3.03-7.008 6.768c0 2.163 1.05 4.089 2.686 5.328H8.96v1.984h5.504v-2.667c-2.005-.63-3.456-2.465-3.456-4.629 0-2.686 2.235-4.864 4.992-4.864s4.992 2.178 4.992 4.864c0 2.164-1.45 3.998-3.456 4.63v2.634Z"
                    fill="#fff"
                    fill-rule="evenodd"
                  />
                </svg>
                <svg
                  aria-hidden="true"
                  class="MuiSvgIcon-root MuiSvgIcon-fontSizeLarge css-rog57q-MuiSvgIcon-root"
                  focusable="false"
                  style="margin-left: -6px; z-index: 1; font-size: 24px;"
                  viewBox="0 0 32 32"
                >
                  <circle
                    cx="16"
                    cy="16"
                    fill="#333"
                    r="16"
                  />
                  <path
                    clip-rule="evenodd"
                    d="m22.434 12.123 2.604-2.729-2.326-2.22-2.526 2.648a7.642 7.642 0 0 0-8.336-.069L9.177 7.201l-2.22 2.326 2.608 2.489a7.644 7.644 0 0 0-.071 8.246l-2.749 2.88 2.326 2.22 2.67-2.797a7.642 7.642 0 0 0 8.35.064l2.834 2.705 2.22-2.325-2.773-2.646a7.64 7.64 0 0 0 .062-8.24Zm-6.469-.572a4.645 4.645 0 0 0-3.284 7.927 4.642 4.642 0 1 0 6.568-6.567 4.644 4.644 0 0 0-3.284-1.36Z"
                    fill="#fff"
                    fill-rule="evenodd"
                  />
                </svg>
              </div>
              <div
                class="ExternalStakePools-poolName"
              >
                <p
                  class="MuiTypography-root MuiTypography-body1 css-pi8uen-MuiTypography-root"
                >
                  OHM-FRAX
                </p>
              </div>
              <div
                class="ExternalStakePools-poolName"
              >
                <svg
                  aria-hidden="true"
                  class="MuiSvgIcon-root MuiSvgIcon-fontSizeLarge css-rog57q-MuiSvgIcon-root"
                  focusable="false"
                  style="font-size: 15px;"
                  viewBox="0 0 32 32"
>>>>>>> e6189a83
                >
                  <div
                    class="MuiBox-root css-u4p24i"
                    style="white-space: nowrap;"
                  >
                    <div
                      class="MuiBox-root css-1xhj18k"
                    >
                      <svg
                        aria-hidden="true"
                        class="MuiSvgIcon-root MuiSvgIcon-fontSizeLarge css-1djwm8g-MuiSvgIcon-root"
                        focusable="false"
                        style="z-index: 1; font-size: 24px;"
                        viewBox="0 0 32 32"
                      >
                        <path
                          d="M0 16C0 7.163 7.163 0 16 0s16 7.163 16 16-7.163 16-16 16S0 24.837 0 16Z"
                          fill="#708B96"
                        />
                        <path
                          clip-rule="evenodd"
                          d="M17.536 23.04v.032h5.504v-1.984h-2.718c1.635-1.239 2.686-3.165 2.686-5.328 0-3.738-3.138-6.768-7.008-6.768s-7.008 3.03-7.008 6.768c0 2.163 1.05 4.089 2.686 5.328H8.96v1.984h5.504v-2.667c-2.005-.63-3.456-2.465-3.456-4.629 0-2.686 2.235-4.864 4.992-4.864s4.992 2.178 4.992 4.864c0 2.164-1.45 3.998-3.456 4.63v2.634Z"
                          fill="#fff"
                          fill-rule="evenodd"
                        />
                      </svg>
                      <svg
                        aria-hidden="true"
                        class="MuiSvgIcon-root MuiSvgIcon-fontSizeLarge css-1djwm8g-MuiSvgIcon-root"
                        focusable="false"
                        style="margin-left: -6px; z-index: 1; font-size: 24px;"
                        viewBox="0 0 32 32"
                      >
                        <circle
                          cx="16"
                          cy="16"
                          fill="#fff"
                          r="15"
                          stroke="url(#wETH_svg__a)"
                          stroke-width="2"
                        />
                        <path
                          clip-rule="evenodd"
                          d="M16.25 20.976 10 17.349 16.25 26V26l6.253-8.65-6.253 3.626Z"
                          fill="#708B96"
                          fill-rule="evenodd"
                        />
                        <path
                          clip-rule="evenodd"
                          d="m16.25 6 6.248 10.186-6.248-2.793L10 16.186 16.25 6Zm0 7.395L10 16.185l6.25 3.629 6.248-3.628-6.248-2.791Z"
                          fill="#424242"
                          fill-rule="evenodd"
                        />
                        <defs>
                          <lineargradient
                            gradientUnits="userSpaceOnUse"
                            id="wETH_svg__a"
                            x1="16"
                            x2="16"
                            y1="0"
                            y2="32"
                          >
                            <stop
                              stop-color="#444243"
                            />
                            <stop
                              offset="1"
                              stop-color="#708B96"
                            />
                          </lineargradient>
                        </defs>
                      </svg>
                    </div>
                    <p
                      class="MuiTypography-root MuiTypography-body1 css-haqq9q-MuiTypography-root"
                      style="line-height: 1.4; margin-left: 14px; margin-right: 10px;"
                    >
                      OHM-ETH
                    </p>
                    <svg
                      aria-hidden="true"
                      class="MuiSvgIcon-root MuiSvgIcon-fontSizeLarge css-1djwm8g-MuiSvgIcon-root"
                      focusable="false"
                      style="font-size: 15px;"
                      viewBox="0 0 32 32"
                    >
                      <circle
                        cx="16"
                        cy="16"
                        fill="#fff"
                        r="15"
                        stroke="url(#wETH_svg__a)"
                        stroke-width="2"
                      />
                      <path
                        clip-rule="evenodd"
                        d="M16.25 20.976 10 17.349 16.25 26V26l6.253-8.65-6.253 3.626Z"
                        fill="#708B96"
                        fill-rule="evenodd"
                      />
<<<<<<< HEAD
                      <path
                        clip-rule="evenodd"
                        d="m16.25 6 6.248 10.186-6.248-2.793L10 16.186 16.25 6Zm0 7.395L10 16.185l6.25 3.629 6.248-3.628-6.248-2.791Z"
                        fill="#424242"
                        fill-rule="evenodd"
                      />
                      <defs>
                        <lineargradient
                          gradientUnits="userSpaceOnUse"
                          id="wETH_svg__a"
                          x1="16"
                          x2="16"
                          y1="0"
                          y2="32"
                        >
                          <stop
                            stop-color="#444243"
                          />
                          <stop
                            offset="1"
                            stop-color="#708B96"
                          />
                        </lineargradient>
                      </defs>
                    </svg>
                  </div>
                </td>
                <td
                  class="MuiTableCell-root MuiTableCell-sizeMedium css-1hlfqas-MuiTableCell-root"
                  style="padding: 8px 0px;"
                >
                  <p
                    class="MuiTypography-root MuiTypography-body1 css-haqq9q-MuiTypography-root"
                    style="line-height: 1.4;"
                  >
                    <span
                      class="MuiSkeleton-root MuiSkeleton-text MuiSkeleton-pulse css-1l7q9tc-MuiSkeleton-root"
                      style="width: 60px;"
                    />
                  </p>
                </td>
                <td
                  class="MuiTableCell-root MuiTableCell-sizeMedium css-1hlfqas-MuiTableCell-root"
                  style="padding: 8px 0px;"
                >
                  <p
                    class="MuiTypography-root MuiTypography-body1 css-haqq9q-MuiTypography-root"
                    style="line-height: 1.4;"
                  >
                    0.00%
                  </p>
                </td>
                <td
                  class="MuiTableCell-root MuiTableCell-sizeMedium css-1hlfqas-MuiTableCell-root"
                  style="padding: 8px 0px;"
                >
                  <a
                    class="MuiButtonBase-root MuiButton-root MuiButton-outlined MuiButton-outlinedPrimary MuiButton-sizeMedium MuiButton-outlinedSizeMedium MuiButton-disableElevation MuiButton-fullWidth custom-root  css-1awd26d-MuiButtonBase-root-MuiButton-root"
                    href="https://www.convexfinance.com/stake"
                    rel="noopener noreferrer"
                    tabindex="0"
                    target="_blank"
                  >
                    Stake on
                     
                    Convex
                    <span
                      class="MuiButton-endIcon MuiButton-iconSizeMedium css-1gnd1fd-MuiButton-endIcon"
                    >
                      <svg
                        aria-hidden="true"
                        class="MuiSvgIcon-root MuiSvgIcon-fontSizeLarge css-1562cnx-MuiSvgIcon-root"
                        focusable="false"
                        viewBox="0 0 20 20"
                      >
                        <path
                          d="M4.297 17.445h9.539c1.523 0 2.305-.78 2.305-2.28v-9.58c0-1.507-.782-2.288-2.305-2.288h-9.54c-1.523 0-2.304.773-2.304 2.289v9.578c0 1.508.781 2.281 2.305 2.281Zm.016-.968c-.875 0-1.352-.461-1.352-1.368V5.633c0-.899.477-1.367 1.352-1.367h9.5c.867 0 1.359.468 1.359 1.367v9.476c0 .907-.492 1.368-1.36 1.368h-9.5Zm7.296-4.235c.266 0 .438-.195.438-.476V7.867c0-.344-.188-.492-.492-.492H7.64c-.29 0-.47.172-.47.438 0 .265.188.445.477.445H9.53l1.133-.078-1.055.992-3.382 3.383a.476.476 0 0 0-.149.328c0 .273.18.453.453.453a.47.47 0 0 0 .344-.149L10.25 9.82l.984-1.047-.078 1.282v1.718c0 .29.18.47.453.47Z"
                        />
                      </svg>
                    </span>
                  </a>
                </td>
              </tr>
              <tr
                class="MuiTableRow-root css-xjst8z-MuiTableRow-root"
              >
                <td
                  class="MuiTableCell-root MuiTableCell-sizeMedium css-1hlfqas-MuiTableCell-root"
                  style="padding: 8px 0px;"
=======
                    </lineargradient>
                  </defs>
                </svg>
              </div>
            </div>
            <div
              class="DataRow-root data-row css-19fvmib"
            >
              <div
                class="MuiBox-root css-1xhj18k"
              >
                <p
                  class="MuiTypography-root MuiTypography-body1 css-1sxx1a1-MuiTypography-root"
                >
                  TVL
                </p>
              </div>
              <p
                class="MuiTypography-root MuiTypography-body1 css-1sxx1a1-MuiTypography-root"
                style="text-align: right;"
              >
                <span
                  class="MuiSkeleton-root MuiSkeleton-text MuiSkeleton-pulse css-1l7q9tc-MuiSkeleton-root"
                  style="width: 80px;"
                />
              </p>
            </div>
            <div
              class="DataRow-root data-row css-19fvmib"
            >
              <div
                class="MuiBox-root css-1xhj18k"
              >
                <p
                  class="MuiTypography-root MuiTypography-body1 css-1sxx1a1-MuiTypography-root"
                >
                  APY
                </p>
              </div>
              <p
                class="MuiTypography-root MuiTypography-body1 css-1sxx1a1-MuiTypography-root"
                style="text-align: right;"
              >
                <span
                  class="MuiSkeleton-root MuiSkeleton-text MuiSkeleton-pulse css-1l7q9tc-MuiSkeleton-root"
                  style="width: 80px;"
                />
              </p>
            </div>
            <a
              class="MuiButtonBase-root MuiButton-root MuiButton-outlined MuiButton-outlinedSecondary MuiButton-sizeMedium MuiButton-outlinedSizeMedium MuiButton-disableElevation MuiButton-fullWidth custom-root  css-xtniq9-MuiButtonBase-root-MuiButton-root"
              href="https://app.frax.finance/staking/fraxswap-v2-frax-ohm"
              tabindex="0"
              target="_blank"
            >
              Stake on
               
              Fraxswap
              <span
                class="MuiButton-endIcon MuiButton-iconSizeMedium css-1gnd1fd-MuiButton-endIcon"
              >
                <svg
                  aria-hidden="true"
                  class="MuiSvgIcon-root MuiSvgIcon-fontSizeLarge css-1vu8dwd-MuiSvgIcon-root"
                  focusable="false"
                  viewBox="0 0 20 20"
>>>>>>> e6189a83
                >
                  <div
                    class="MuiBox-root css-u4p24i"
                    style="white-space: nowrap;"
                  >
                    <div
                      class="MuiBox-root css-1xhj18k"
                    >
                      <svg
                        aria-hidden="true"
                        class="MuiSvgIcon-root MuiSvgIcon-fontSizeLarge css-1djwm8g-MuiSvgIcon-root"
                        focusable="false"
                        style="z-index: 1; font-size: 24px;"
                        viewBox="0 0 32 32"
                      >
                        <path
                          d="M0 16C0 7.163 7.163 0 16 0s16 7.163 16 16-7.163 16-16 16S0 24.837 0 16Z"
                          fill="#708B96"
                        />
                        <path
                          clip-rule="evenodd"
                          d="M17.536 23.04v.032h5.504v-1.984h-2.718c1.635-1.239 2.686-3.165 2.686-5.328 0-3.738-3.138-6.768-7.008-6.768s-7.008 3.03-7.008 6.768c0 2.163 1.05 4.089 2.686 5.328H8.96v1.984h5.504v-2.667c-2.005-.63-3.456-2.465-3.456-4.629 0-2.686 2.235-4.864 4.992-4.864s4.992 2.178 4.992 4.864c0 2.164-1.45 3.998-3.456 4.63v2.634Z"
                          fill="#fff"
                          fill-rule="evenodd"
                        />
                      </svg>
                      <svg
                        aria-hidden="true"
                        class="MuiSvgIcon-root MuiSvgIcon-fontSizeLarge css-1djwm8g-MuiSvgIcon-root"
                        focusable="false"
                        style="margin-left: -6px; z-index: 1; font-size: 24px;"
                        viewBox="0 0 32 32"
                      >
                        <circle
                          cx="16"
                          cy="16"
                          fill="#333"
                          r="16"
                        />
                        <path
                          clip-rule="evenodd"
                          d="m22.434 12.123 2.604-2.729-2.326-2.22-2.526 2.648a7.642 7.642 0 0 0-8.336-.069L9.177 7.201l-2.22 2.326 2.608 2.489a7.644 7.644 0 0 0-.071 8.246l-2.749 2.88 2.326 2.22 2.67-2.797a7.642 7.642 0 0 0 8.35.064l2.834 2.705 2.22-2.325-2.773-2.646a7.64 7.64 0 0 0 .062-8.24Zm-6.469-.572a4.645 4.645 0 0 0-3.284 7.927 4.642 4.642 0 1 0 6.568-6.567 4.644 4.644 0 0 0-3.284-1.36Z"
                          fill="#fff"
                          fill-rule="evenodd"
                        />
                      </svg>
                    </div>
                    <p
                      class="MuiTypography-root MuiTypography-body1 css-haqq9q-MuiTypography-root"
                      style="line-height: 1.4; margin-left: 14px; margin-right: 10px;"
                    >
                      OHM-FRAX
                      <p
                        class="MuiTypography-root MuiTypography-body1 css-1k3fjb8-MuiTypography-root"
                      >
                        Mint and Sync
                         
                        <div
                          class="MuiBox-root css-0"
                          style="display: inline-flex; justify-content: center; align-self: center;"
                        >
                          <svg
                            aria-hidden="true"
                            class="MuiSvgIcon-root MuiSvgIcon-fontSizeSmall css-1fx2bp7-MuiSvgIcon-root"
                            focusable="false"
                            style="font-size: 10px;"
                            viewBox="0 0 20 20"
                          >
                            <path
                              d="M 10 20 C 15.475 20 20 15.473 20 10 C 20 4.518 15.473 0 9.991 0 C 4.516 0 0 4.518 0 10 C 0 15.475 4.527 20 10 20 Z M 10 18.705 C 5.189 18.714 1.287 14.812 1.297 10.001 C 1.28 5.189 5.179 1.281 9.991 1.285 C 14.807 1.28 18.714 5.182 18.714 9.999 C 18.719 14.811 14.813 18.712 10 18.702 Z M 9.941 6.242 C 10.559 6.242 11.038 5.763 11.038 5.156 C 11.043 4.547 10.549 4.053 9.94 4.058 C 9.334 4.057 8.842 4.55 8.844 5.156 C 8.843 5.761 9.337 6.249 9.941 6.242 Z M 8.216 15.444 L 12.303 15.444 C 12.623 15.444 12.871 15.204 12.871 14.895 C 12.87 14.584 12.615 14.334 12.303 14.338 L 10.868 14.338 L 10.868 8.754 C 10.868 8.346 10.658 8.065 10.269 8.065 L 8.345 8.065 C 7.919 8.045 7.631 8.493 7.826 8.872 C 7.925 9.065 8.128 9.182 8.345 9.172 L 9.652 9.172 L 9.652 14.338 L 8.216 14.338 C 7.905 14.334 7.649 14.584 7.648 14.895 C 7.648 15.204 7.897 15.444 8.216 15.444 Z"
                            />
                          </svg>
                        </div>
                      </p>
                    </p>
                    <svg
                      aria-hidden="true"
                      class="MuiSvgIcon-root MuiSvgIcon-fontSizeLarge css-1djwm8g-MuiSvgIcon-root"
                      focusable="false"
                      style="font-size: 15px;"
                      viewBox="0 0 32 32"
                    >
                      <circle
                        cx="16"
                        cy="16"
                        fill="#fff"
                        r="15"
                        stroke="url(#wETH_svg__a)"
                        stroke-width="2"
                      />
                      <path
                        clip-rule="evenodd"
                        d="M16.25 20.976 10 17.349 16.25 26V26l6.253-8.65-6.253 3.626Z"
                        fill="#708B96"
                        fill-rule="evenodd"
                      />
                      <path
                        clip-rule="evenodd"
                        d="m16.25 6 6.248 10.186-6.248-2.793L10 16.186 16.25 6Zm0 7.395L10 16.185l6.25 3.629 6.248-3.628-6.248-2.791Z"
                        fill="#424242"
                        fill-rule="evenodd"
                      />
                      <defs>
                        <lineargradient
                          gradientUnits="userSpaceOnUse"
                          id="wETH_svg__a"
                          x1="16"
                          x2="16"
                          y1="0"
                          y2="32"
                        >
                          <stop
                            stop-color="#444243"
                          />
                          <stop
                            offset="1"
                            stop-color="#708B96"
                          />
                        </lineargradient>
                      </defs>
                    </svg>
                  </div>
                </td>
                <td
                  class="MuiTableCell-root MuiTableCell-sizeMedium css-1hlfqas-MuiTableCell-root"
                  style="padding: 8px 0px;"
                >
                  <p
                    class="MuiTypography-root MuiTypography-body1 css-haqq9q-MuiTypography-root"
                    style="line-height: 1.4;"
                  >
                    <span
                      class="MuiSkeleton-root MuiSkeleton-text MuiSkeleton-pulse css-1l7q9tc-MuiSkeleton-root"
                      style="width: 60px;"
                    />
                  </p>
                </td>
                <td
                  class="MuiTableCell-root MuiTableCell-sizeMedium css-1hlfqas-MuiTableCell-root"
                  style="padding: 8px 0px;"
                >
                  <p
                    class="MuiTypography-root MuiTypography-body1 css-haqq9q-MuiTypography-root"
                    style="line-height: 1.4;"
                  >
                    0.00%
                  </p>
                </td>
                <td
                  class="MuiTableCell-root MuiTableCell-sizeMedium css-1hlfqas-MuiTableCell-root"
                  style="padding: 8px 0px;"
                >
                  <a
                    class="MuiButtonBase-root MuiButton-root MuiButton-outlined MuiButton-outlinedPrimary MuiButton-sizeMedium MuiButton-outlinedSizeMedium MuiButton-disableElevation MuiButton-fullWidth custom-root  css-1awd26d-MuiButtonBase-root-MuiButton-root"
                    href="https://app.frax.finance/staking/fraxswap-v2-frax-ohm"
                    rel="noopener noreferrer"
                    tabindex="0"
                    target="_blank"
                  >
                    Stake on
                     
                    Fraxswap
                    <span
                      class="MuiButton-endIcon MuiButton-iconSizeMedium css-1gnd1fd-MuiButton-endIcon"
                    >
                      <svg
                        aria-hidden="true"
                        class="MuiSvgIcon-root MuiSvgIcon-fontSizeLarge css-1562cnx-MuiSvgIcon-root"
                        focusable="false"
                        viewBox="0 0 20 20"
                      >
                        <path
                          d="M4.297 17.445h9.539c1.523 0 2.305-.78 2.305-2.28v-9.58c0-1.507-.782-2.288-2.305-2.288h-9.54c-1.523 0-2.304.773-2.304 2.289v9.578c0 1.508.781 2.281 2.305 2.281Zm.016-.968c-.875 0-1.352-.461-1.352-1.368V5.633c0-.899.477-1.367 1.352-1.367h9.5c.867 0 1.359.468 1.359 1.367v9.476c0 .907-.492 1.368-1.36 1.368h-9.5Zm7.296-4.235c.266 0 .438-.195.438-.476V7.867c0-.344-.188-.492-.492-.492H7.64c-.29 0-.47.172-.47.438 0 .265.188.445.477.445H9.53l1.133-.078-1.055.992-3.382 3.383a.476.476 0 0 0-.149.328c0 .273.18.453.453.453a.47.47 0 0 0 .344-.149L10.25 9.82l.984-1.047-.078 1.282v1.718c0 .29.18.47.453.47Z"
                        />
                      </svg>
                    </span>
                  </a>
                </td>
              </tr>
            </table>
          </div>
        </div>
      </div>
    </div>
  </div>
</div>
`;<|MERGE_RESOLUTION|>--- conflicted
+++ resolved
@@ -9,17 +9,13 @@
       [data-rk]{--rk-blurs-modalOverlay:blur(0px);--rk-fonts-body:SFRounded, ui-rounded, "SF Pro Rounded", -apple-system, BlinkMacSystemFont, "Segoe UI", Roboto, Helvetica, Arial, sans-serif, "Apple Color Emoji", "Segoe UI Emoji", "Segoe UI Symbol";--rk-radii-actionButton:9999px;--rk-radii-connectButton:12px;--rk-radii-menuButton:12px;--rk-radii-modal:24px;--rk-radii-modalMobile:28px;--rk-colors-accentColor:#0E76FD;--rk-colors-accentColorForeground:#FFF;--rk-colors-actionButtonBorder:rgba(0, 0, 0, 0.04);--rk-colors-actionButtonBorderMobile:rgba(0, 0, 0, 0.06);--rk-colors-actionButtonSecondaryBackground:rgba(0, 0, 0, 0.06);--rk-colors-closeButton:rgba(60, 66, 66, 0.8);--rk-colors-closeButtonBackground:rgba(0, 0, 0, 0.06);--rk-colors-connectButtonBackground:#FFF;--rk-colors-connectButtonBackgroundError:#FF494A;--rk-colors-connectButtonInnerBackground:linear-gradient(0deg, rgba(0, 0, 0, 0.03), rgba(0, 0, 0, 0.06));--rk-colors-connectButtonText:#25292E;--rk-colors-connectButtonTextError:#FFF;--rk-colors-connectionIndicator:#30E000;--rk-colors-error:#FF494A;--rk-colors-generalBorder:rgba(0, 0, 0, 0.06);--rk-colors-generalBorderDim:rgba(0, 0, 0, 0.03);--rk-colors-menuItemBackground:rgba(60, 66, 66, 0.1);--rk-colors-modalBackdrop:rgba(0, 0, 0, 0.3);--rk-colors-modalBackground:#FFF;--rk-colors-modalBorder:transparent;--rk-colors-modalText:#25292E;--rk-colors-modalTextDim:rgba(60, 66, 66, 0.3);--rk-colors-modalTextSecondary:rgba(60, 66, 66, 0.6);--rk-colors-profileAction:#FFF;--rk-colors-profileActionHover:rgba(255, 255, 255, 0.5);--rk-colors-profileForeground:rgba(60, 66, 66, 0.06);--rk-colors-selectedOptionBorder:rgba(60, 66, 66, 0.1);--rk-colors-standby:#FFD641;--rk-shadows-connectButton:0px 4px 12px rgba(0, 0, 0, 0.1);--rk-shadows-dialog:0px 8px 32px rgba(0, 0, 0, 0.32);--rk-shadows-profileDetailsAction:0px 2px 6px rgba(37, 41, 46, 0.04);--rk-shadows-selectedOption:0px 2px 6px rgba(0, 0, 0, 0.24);--rk-shadows-selectedWallet:0px 2px 6px rgba(0, 0, 0, 0.12);--rk-shadows-walletLogo:0px 2px 16px rgba(0, 0, 0, 0.16);}
     </style>
     <div
-<<<<<<< HEAD
       style="position: fixed; z-index: 9999; top: 16px; left: 16px; right: 16px; bottom: 16px; pointer-events: none;"
     />
     <div
-      id="stake-view"
-=======
       class="MuiBox-root css-b93e9j"
->>>>>>> e6189a83
     >
       <div
-        class="MuiBox-root css-1pp33lj"
+        class="MuiBox-root css-6y4wdt"
       >
         <h1
           class="MuiTypography-root MuiTypography-h1 css-f2reur-MuiTypography-root"
@@ -465,116 +461,10 @@
               class="MuiBox-root css-gg4vpm"
             >
               <div
-<<<<<<< HEAD
                 class="MuiBox-root css-u4p24i"
               >
                 <p
-                  class="MuiTypography-root MuiTypography-body1 header-text css-1r0s3mh-MuiTypography-root"
-=======
-                class="MuiBox-root css-1xhj18k"
-              >
-                <svg
-                  aria-hidden="true"
-                  class="MuiSvgIcon-root MuiSvgIcon-fontSizeLarge css-rog57q-MuiSvgIcon-root"
-                  focusable="false"
-                  style="z-index: 1; font-size: 24px;"
-                  viewBox="0 0 32 32"
-                >
-                  <defs>
-                    <lineargradient
-                      gradientTransform="matrix(0.177778, 0, 0, 0.177778, 1.777779, 1.777779)"
-                      gradientUnits="userSpaceOnUse"
-                      id="paint0_linear_359"
-                      x1="80"
-                      x2="80"
-                      y1="-84"
-                      y2="256"
-                    >
-                      <stop
-                        offset="0.1949"
-                        stop-color="#708B96"
-                      />
-                      <stop
-                        offset="1"
-                        stop-color="#F7FBE7"
-                      />
-                    </lineargradient>
-                  </defs>
-                  <path
-                    d="M 1.778 16 C 1.778 8.145 8.145 1.778 16 1.778 C 23.855 1.778 30.222 8.145 30.222 16 C 30.222 23.855 23.855 30.222 16 30.222 C 8.145 30.222 1.778 23.855 1.778 16 Z"
-                    fill="#fff"
-                  />
-                  <rect
-                    fill="#fff"
-                    height="12.516"
-                    width="12.516"
-                    x="9.742"
-                    y="9.771"
-                  />
-                  <path
-                    clip-rule="evenodd"
-                    d="M 14.635 22.286 L 14.635 19.916 C 12.852 19.355 11.563 17.725 11.563 15.801 C 11.563 13.413 13.549 11.477 16 11.477 C 18.451 11.477 20.437 13.413 20.437 15.801 C 20.437 17.725 19.148 19.355 17.365 19.916 L 17.365 21.658 L 17.365 22.258 L 17.365 22.286 L 22.258 22.286 L 22.258 20.523 L 19.842 20.523 C 21.295 19.421 22.229 17.709 22.229 15.787 C 22.229 12.464 19.44 9.771 16 9.771 C 12.56 9.771 9.771 12.464 9.771 15.787 C 9.771 17.709 10.705 19.421 12.158 20.523 L 9.742 20.523 L 9.742 22.286 Z"
-                    fill="#708b96"
-                    fill-rule="evenodd"
-                  />
-                  <path
-                    d="M 16 28.444 C 9.127 28.444 3.556 22.873 3.556 16 L 0 16 C 0 24.837 7.163 32 16 32 Z M 28.444 16 C 28.444 22.873 22.873 28.444 16 28.444 L 16 32 C 24.837 32 32 24.837 32 16 Z M 16 3.556 C 22.873 3.556 28.444 9.127 28.444 16 L 32 16 C 32 7.163 24.837 0 16 0 Z M 16 0 C 7.163 0 0 7.163 0 16 L 3.556 16 C 3.556 9.127 9.127 3.556 16 3.556 Z"
-                    fill="url(#paint0_linear_359)"
-                  />
-                </svg>
-                <svg
-                  aria-hidden="true"
-                  class="MuiSvgIcon-root MuiSvgIcon-fontSizeLarge css-rog57q-MuiSvgIcon-root"
-                  focusable="false"
-                  style="margin-left: -6px; z-index: 1; font-size: 24px;"
-                  viewBox="0 0 32 32"
-                >
-                  <circle
-                    cx="16"
-                    cy="16"
-                    fill="#fff"
-                    r="15"
-                    stroke="url(#wETH_svg__a)"
-                    stroke-width="2"
-                  />
-                  <path
-                    clip-rule="evenodd"
-                    d="M16.25 20.976 10 17.349 16.25 26V26l6.253-8.65-6.253 3.626Z"
-                    fill="#708B96"
-                    fill-rule="evenodd"
-                  />
-                  <path
-                    clip-rule="evenodd"
-                    d="m16.25 6 6.248 10.186-6.248-2.793L10 16.186 16.25 6Zm0 7.395L10 16.185l6.25 3.629 6.248-3.628-6.248-2.791Z"
-                    fill="#424242"
-                    fill-rule="evenodd"
-                  />
-                  <defs>
-                    <lineargradient
-                      gradientUnits="userSpaceOnUse"
-                      id="wETH_svg__a"
-                      x1="16"
-                      x2="16"
-                      y1="0"
-                      y2="32"
-                    >
-                      <stop
-                        stop-color="#444243"
-                      />
-                      <stop
-                        offset="1"
-                        stop-color="#708B96"
-                      />
-                    </lineargradient>
-                  </defs>
-                </svg>
-              </div>
-              <div
-                class="ExternalStakePools-poolName"
-              >
-                <p
-                  class="MuiTypography-root MuiTypography-body1 css-pi8uen-MuiTypography-root"
->>>>>>> e6189a83
+                  class="MuiTypography-root MuiTypography-body1 header-text css-18k89ek-MuiTypography-root"
                 >
                   Farm Pool
                 </p>
@@ -588,39 +478,30 @@
             class="MuiGrid-root MuiGrid-item css-13i4rnv-MuiGrid-root"
           >
             <table
-              class="MuiTable-root css-5kt5wr-MuiTable-root"
+              class="MuiTable-root css-dcenn1-MuiTable-root"
             >
               <thead
                 class="MuiTableHead-root ExternalStakePools-stakePoolHeaderText css-1qbtru2-MuiTableHead-root"
               >
-<<<<<<< HEAD
                 <tr
                   class="MuiTableRow-root MuiTableRow-head css-xjst8z-MuiTableRow-root"
-=======
-                <svg
-                  aria-hidden="true"
-                  class="MuiSvgIcon-root MuiSvgIcon-fontSizeLarge css-rog57q-MuiSvgIcon-root"
-                  focusable="false"
-                  style="font-size: 15px;"
-                  viewBox="0 0 32 32"
->>>>>>> e6189a83
                 >
                   <th
-                    class="MuiTableCell-root MuiTableCell-head MuiTableCell-sizeMedium css-170kb6k-MuiTableCell-root"
+                    class="MuiTableCell-root MuiTableCell-head MuiTableCell-sizeMedium css-19qvo9u-MuiTableCell-root"
                     scope="col"
                     style="width: 250px; padding: 8px 0px;"
                   >
                     Asset
                   </th>
                   <th
-                    class="MuiTableCell-root MuiTableCell-head MuiTableCell-sizeMedium css-170kb6k-MuiTableCell-root"
+                    class="MuiTableCell-root MuiTableCell-head MuiTableCell-sizeMedium css-19qvo9u-MuiTableCell-root"
                     scope="col"
                     style="width: 150px; padding: 8px 0px;"
                   >
                     TVL
                   </th>
                   <th
-                    class="MuiTableCell-root MuiTableCell-head MuiTableCell-sizeMedium css-170kb6k-MuiTableCell-root"
+                    class="MuiTableCell-root MuiTableCell-head MuiTableCell-sizeMedium css-19qvo9u-MuiTableCell-root"
                     scope="col"
                     style="width: 150px; padding: 8px 0px;"
                   >
@@ -632,7 +513,7 @@
                 class="MuiTableRow-root css-xjst8z-MuiTableRow-root"
               >
                 <td
-                  class="MuiTableCell-root MuiTableCell-sizeMedium css-1hlfqas-MuiTableCell-root"
+                  class="MuiTableCell-root MuiTableCell-sizeMedium css-1lwqo68-MuiTableCell-root"
                   style="padding: 8px 0px;"
                 >
                   <div
@@ -644,7 +525,7 @@
                     >
                       <svg
                         aria-hidden="true"
-                        class="MuiSvgIcon-root MuiSvgIcon-fontSizeLarge css-1djwm8g-MuiSvgIcon-root"
+                        class="MuiSvgIcon-root MuiSvgIcon-fontSizeLarge css-rog57q-MuiSvgIcon-root"
                         focusable="false"
                         style="z-index: 1; font-size: 24px;"
                         viewBox="0 0 32 32"
@@ -693,7 +574,7 @@
                       </svg>
                       <svg
                         aria-hidden="true"
-                        class="MuiSvgIcon-root MuiSvgIcon-fontSizeLarge css-1djwm8g-MuiSvgIcon-root"
+                        class="MuiSvgIcon-root MuiSvgIcon-fontSizeLarge css-rog57q-MuiSvgIcon-root"
                         focusable="false"
                         style="margin-left: -6px; z-index: 1; font-size: 24px;"
                         viewBox="0 0 32 32"
@@ -739,14 +620,14 @@
                       </svg>
                     </div>
                     <p
-                      class="MuiTypography-root MuiTypography-body1 css-haqq9q-MuiTypography-root"
+                      class="MuiTypography-root MuiTypography-body1 css-pi8uen-MuiTypography-root"
                       style="line-height: 1.4; margin-left: 14px; margin-right: 10px;"
                     >
                       gOHM-wETH
                     </p>
                     <svg
                       aria-hidden="true"
-                      class="MuiSvgIcon-root MuiSvgIcon-fontSizeLarge css-1djwm8g-MuiSvgIcon-root"
+                      class="MuiSvgIcon-root MuiSvgIcon-fontSizeLarge css-rog57q-MuiSvgIcon-root"
                       focusable="false"
                       style="font-size: 15px;"
                       viewBox="0 0 32 32"
@@ -1055,11 +936,11 @@
                   </div>
                 </td>
                 <td
-                  class="MuiTableCell-root MuiTableCell-sizeMedium css-1hlfqas-MuiTableCell-root"
+                  class="MuiTableCell-root MuiTableCell-sizeMedium css-1lwqo68-MuiTableCell-root"
                   style="padding: 8px 0px;"
                 >
                   <p
-                    class="MuiTypography-root MuiTypography-body1 css-haqq9q-MuiTypography-root"
+                    class="MuiTypography-root MuiTypography-body1 css-pi8uen-MuiTypography-root"
                     style="line-height: 1.4;"
                   >
                     <span
@@ -1069,22 +950,22 @@
                   </p>
                 </td>
                 <td
-                  class="MuiTableCell-root MuiTableCell-sizeMedium css-1hlfqas-MuiTableCell-root"
+                  class="MuiTableCell-root MuiTableCell-sizeMedium css-1lwqo68-MuiTableCell-root"
                   style="padding: 8px 0px;"
                 >
                   <p
-                    class="MuiTypography-root MuiTypography-body1 css-haqq9q-MuiTypography-root"
+                    class="MuiTypography-root MuiTypography-body1 css-pi8uen-MuiTypography-root"
                     style="line-height: 1.4;"
                   >
                     0.00%
                   </p>
                 </td>
                 <td
-                  class="MuiTableCell-root MuiTableCell-sizeMedium css-1hlfqas-MuiTableCell-root"
+                  class="MuiTableCell-root MuiTableCell-sizeMedium css-1lwqo68-MuiTableCell-root"
                   style="padding: 8px 0px;"
                 >
                   <a
-                    class="MuiButtonBase-root MuiButton-root MuiButton-outlined MuiButton-outlinedPrimary MuiButton-sizeMedium MuiButton-outlinedSizeMedium MuiButton-disableElevation MuiButton-fullWidth custom-root  css-1awd26d-MuiButtonBase-root-MuiButton-root"
+                    class="MuiButtonBase-root MuiButton-root MuiButton-outlined MuiButton-outlinedPrimary MuiButton-sizeMedium MuiButton-outlinedSizeMedium MuiButton-disableElevation MuiButton-fullWidth custom-root  css-1lfckoy-MuiButtonBase-root-MuiButton-root"
                     href="https://app.sushi.com/farm?filter=2x"
                     rel="noopener noreferrer"
                     tabindex="0"
@@ -1096,10 +977,9 @@
                     <span
                       class="MuiButton-endIcon MuiButton-iconSizeMedium css-1gnd1fd-MuiButton-endIcon"
                     >
-<<<<<<< HEAD
                       <svg
                         aria-hidden="true"
-                        class="MuiSvgIcon-root MuiSvgIcon-fontSizeLarge css-1562cnx-MuiSvgIcon-root"
+                        class="MuiSvgIcon-root MuiSvgIcon-fontSizeLarge css-1vu8dwd-MuiSvgIcon-root"
                         focusable="false"
                         viewBox="0 0 20 20"
                       >
@@ -1115,320 +995,8 @@
                 class="MuiTableRow-root css-xjst8z-MuiTableRow-root"
               >
                 <td
-                  class="MuiTableCell-root MuiTableCell-sizeMedium css-1hlfqas-MuiTableCell-root"
-                  style="padding: 8px 0px;"
-=======
-                      <g
-                        id="_x33__4_"
-                      />
-                    </g>
-                  </g>
-                </svg>
-              </div>
-            </div>
-            <div
-              class="DataRow-root data-row css-19fvmib"
-            >
-              <div
-                class="MuiBox-root css-1xhj18k"
-              >
-                <p
-                  class="MuiTypography-root MuiTypography-body1 css-1sxx1a1-MuiTypography-root"
-                >
-                  TVL
-                </p>
-              </div>
-              <p
-                class="MuiTypography-root MuiTypography-body1 css-1sxx1a1-MuiTypography-root"
-                style="text-align: right;"
-              >
-                <span
-                  class="MuiSkeleton-root MuiSkeleton-text MuiSkeleton-pulse css-1l7q9tc-MuiSkeleton-root"
-                  style="width: 80px;"
-                />
-              </p>
-            </div>
-            <div
-              class="DataRow-root data-row css-19fvmib"
-            >
-              <div
-                class="MuiBox-root css-1xhj18k"
-              >
-                <p
-                  class="MuiTypography-root MuiTypography-body1 css-1sxx1a1-MuiTypography-root"
-                >
-                  APY
-                </p>
-              </div>
-              <p
-                class="MuiTypography-root MuiTypography-body1 css-1sxx1a1-MuiTypography-root"
-                style="text-align: right;"
-              >
-                <span
-                  class="MuiSkeleton-root MuiSkeleton-text MuiSkeleton-pulse css-1l7q9tc-MuiSkeleton-root"
-                  style="width: 80px;"
-                />
-              </p>
-            </div>
-            <a
-              class="MuiButtonBase-root MuiButton-root MuiButton-outlined MuiButton-outlinedSecondary MuiButton-sizeMedium MuiButton-outlinedSizeMedium MuiButton-disableElevation MuiButton-fullWidth custom-root  css-xtniq9-MuiButtonBase-root-MuiButton-root"
-              href="https://app.sushi.com/farm?filter=2x"
-              tabindex="0"
-              target="_blank"
-            >
-              Stake on
-               
-              Sushi
-              <span
-                class="MuiButton-endIcon MuiButton-iconSizeMedium css-1gnd1fd-MuiButton-endIcon"
-              >
-                <svg
-                  aria-hidden="true"
-                  class="MuiSvgIcon-root MuiSvgIcon-fontSizeLarge css-1vu8dwd-MuiSvgIcon-root"
-                  focusable="false"
-                  viewBox="0 0 20 20"
-                >
-                  <path
-                    d="M4.297 17.445h9.539c1.523 0 2.305-.78 2.305-2.28v-9.58c0-1.507-.782-2.288-2.305-2.288h-9.54c-1.523 0-2.304.773-2.304 2.289v9.578c0 1.508.781 2.281 2.305 2.281Zm.016-.968c-.875 0-1.352-.461-1.352-1.368V5.633c0-.899.477-1.367 1.352-1.367h9.5c.867 0 1.359.468 1.359 1.367v9.476c0 .907-.492 1.368-1.36 1.368h-9.5Zm7.296-4.235c.266 0 .438-.195.438-.476V7.867c0-.344-.188-.492-.492-.492H7.64c-.29 0-.47.172-.47.438 0 .265.188.445.477.445H9.53l1.133-.078-1.055.992-3.382 3.383a.476.476 0 0 0-.149.328c0 .273.18.453.453.453a.47.47 0 0 0 .344-.149L10.25 9.82l.984-1.047-.078 1.282v1.718c0 .29.18.47.453.47Z"
-                  />
-                </svg>
-              </span>
-            </a>
-          </div>
-        </div>
-      </div>
-      <div
-        class="MuiPaper-root MuiPaper-elevation MuiPaper-rounded MuiPaper-elevation0 Paper-root  css-1px9s0k-MuiPaper-root"
-        style="transform: none; webkit-transition: transform 225ms cubic-bezier(0.4, 0, 0.2, 1) 0ms; transition: transform 225ms cubic-bezier(0.4, 0, 0.2, 1) 0ms;"
-      >
-        <div
-          class="MuiGrid-root MuiGrid-container MuiGrid-spacing-xs-2 MuiGrid-direction-xs-column css-1rl1og4-MuiGrid-root"
-        >
-          <div
-            class="MuiGrid-root MuiGrid-item css-13i4rnv-MuiGrid-root"
-          >
-            <div
-              class="ExternalStakePools-poolPair css-kpu4tk"
-            >
-              <div
-                class="MuiBox-root css-1xhj18k"
-              >
-                <svg
-                  aria-hidden="true"
-                  class="MuiSvgIcon-root MuiSvgIcon-fontSizeLarge css-rog57q-MuiSvgIcon-root"
-                  focusable="false"
-                  style="z-index: 1; font-size: 24px;"
-                  viewBox="0 0 32 32"
-                >
-                  <defs>
-                    <lineargradient
-                      gradientTransform="matrix(0.177778, 0, 0, 0.177778, 1.777779, 1.777779)"
-                      gradientUnits="userSpaceOnUse"
-                      id="paint0_linear_359"
-                      x1="80"
-                      x2="80"
-                      y1="-84"
-                      y2="256"
-                    >
-                      <stop
-                        offset="0.1949"
-                        stop-color="#708B96"
-                      />
-                      <stop
-                        offset="1"
-                        stop-color="#F7FBE7"
-                      />
-                    </lineargradient>
-                  </defs>
-                  <path
-                    d="M 1.778 16 C 1.778 8.145 8.145 1.778 16 1.778 C 23.855 1.778 30.222 8.145 30.222 16 C 30.222 23.855 23.855 30.222 16 30.222 C 8.145 30.222 1.778 23.855 1.778 16 Z"
-                    fill="#fff"
-                  />
-                  <rect
-                    fill="#fff"
-                    height="12.516"
-                    width="12.516"
-                    x="9.742"
-                    y="9.771"
-                  />
-                  <path
-                    clip-rule="evenodd"
-                    d="M 14.635 22.286 L 14.635 19.916 C 12.852 19.355 11.563 17.725 11.563 15.801 C 11.563 13.413 13.549 11.477 16 11.477 C 18.451 11.477 20.437 13.413 20.437 15.801 C 20.437 17.725 19.148 19.355 17.365 19.916 L 17.365 21.658 L 17.365 22.258 L 17.365 22.286 L 22.258 22.286 L 22.258 20.523 L 19.842 20.523 C 21.295 19.421 22.229 17.709 22.229 15.787 C 22.229 12.464 19.44 9.771 16 9.771 C 12.56 9.771 9.771 12.464 9.771 15.787 C 9.771 17.709 10.705 19.421 12.158 20.523 L 9.742 20.523 L 9.742 22.286 Z"
-                    fill="#708b96"
-                    fill-rule="evenodd"
-                  />
-                  <path
-                    d="M 16 28.444 C 9.127 28.444 3.556 22.873 3.556 16 L 0 16 C 0 24.837 7.163 32 16 32 Z M 28.444 16 C 28.444 22.873 22.873 28.444 16 28.444 L 16 32 C 24.837 32 32 24.837 32 16 Z M 16 3.556 C 22.873 3.556 28.444 9.127 28.444 16 L 32 16 C 32 7.163 24.837 0 16 0 Z M 16 0 C 7.163 0 0 7.163 0 16 L 3.556 16 C 3.556 9.127 9.127 3.556 16 3.556 Z"
-                    fill="url(#paint0_linear_359)"
-                  />
-                </svg>
-                <svg
-                  aria-hidden="true"
-                  class="MuiSvgIcon-root MuiSvgIcon-fontSizeLarge css-rog57q-MuiSvgIcon-root"
-                  focusable="false"
-                  style="margin-left: -6px; z-index: 1; font-size: 24px;"
-                  viewBox="0 0 32 32"
-                >
-                  <circle
-                    cx="16"
-                    cy="16"
-                    fill="#fff"
-                    r="15"
-                    stroke="url(#wETH_svg__a)"
-                    stroke-width="2"
-                  />
-                  <path
-                    clip-rule="evenodd"
-                    d="M16.25 20.976 10 17.349 16.25 26V26l6.253-8.65-6.253 3.626Z"
-                    fill="#708B96"
-                    fill-rule="evenodd"
-                  />
-                  <path
-                    clip-rule="evenodd"
-                    d="m16.25 6 6.248 10.186-6.248-2.793L10 16.186 16.25 6Zm0 7.395L10 16.185l6.25 3.629 6.248-3.628-6.248-2.791Z"
-                    fill="#424242"
-                    fill-rule="evenodd"
-                  />
-                  <defs>
-                    <lineargradient
-                      gradientUnits="userSpaceOnUse"
-                      id="wETH_svg__a"
-                      x1="16"
-                      x2="16"
-                      y1="0"
-                      y2="32"
-                    >
-                      <stop
-                        stop-color="#444243"
-                      />
-                      <stop
-                        offset="1"
-                        stop-color="#708B96"
-                      />
-                    </lineargradient>
-                  </defs>
-                </svg>
-              </div>
-              <div
-                class="ExternalStakePools-poolName"
-              >
-                <p
-                  class="MuiTypography-root MuiTypography-body1 css-pi8uen-MuiTypography-root"
-                >
-                  gOHM-wETH
-                </p>
-              </div>
-              <div
-                class="ExternalStakePools-poolName"
-              >
-                <svg
-                  aria-hidden="true"
-                  class="MuiSvgIcon-root MuiSvgIcon-fontSizeLarge css-rog57q-MuiSvgIcon-root"
-                  focusable="false"
-                  style="font-size: 15px;"
-                  viewBox="0 0 32 32"
-                >
-                  <path
-                    d="M 24.23 10.528 C 23.645 10.194 22.893 10.194 22.225 10.528 L 17.546 13.285 L 14.371 15.039 L 9.775 17.797 C 9.191 18.131 8.439 18.131 7.77 17.797 L 4.178 15.624 C 3.593 15.29 3.175 14.622 3.175 13.87 L 3.175 9.692 C 3.175 9.024 3.509 8.355 4.178 7.938 L 7.77 5.849 C 8.355 5.515 9.107 5.515 9.775 5.849 L 13.368 8.021 C 13.953 8.355 14.371 9.024 14.371 9.776 L 14.371 12.533 L 17.546 10.695 L 17.546 7.854 C 17.546 7.186 17.211 6.517 16.543 6.1 L 9.859 2.173 C 9.274 1.838 8.522 1.838 7.854 2.173 L 1.003 6.183 C 0.334 6.517 0 7.186 0 7.854 L 0 15.708 C 0 16.376 0.334 17.045 1.003 17.462 L 7.77 21.389 C 8.355 21.724 9.107 21.724 9.775 21.389 L 14.371 18.716 L 17.546 16.878 L 22.141 14.204 C 22.726 13.87 23.478 13.87 24.146 14.204 L 27.739 16.293 C 28.324 16.627 28.742 17.295 28.742 18.047 L 28.742 22.225 C 28.742 22.893 28.407 23.562 27.739 23.979 L 24.23 26.068 C 23.645 26.402 22.893 26.402 22.225 26.068 L 18.632 23.979 C 18.047 23.645 17.629 22.977 17.629 22.225 L 17.629 19.551 L 14.454 21.389 L 14.454 24.147 C 14.454 24.815 14.789 25.483 15.457 25.901 L 22.225 29.828 C 22.809 30.162 23.561 30.162 24.23 29.828 L 30.997 25.901 C 31.582 25.567 32 24.899 32 24.147 L 32 16.209 C 32 15.541 31.666 14.872 30.997 14.455 L 24.23 10.528 Z"
-                    fill="#8247e5"
-                  />
-                </svg>
-              </div>
-            </div>
-            <div
-              class="DataRow-root data-row css-19fvmib"
-            >
-              <div
-                class="MuiBox-root css-1xhj18k"
-              >
-                <p
-                  class="MuiTypography-root MuiTypography-body1 css-1sxx1a1-MuiTypography-root"
-                >
-                  TVL
-                </p>
-              </div>
-              <p
-                class="MuiTypography-root MuiTypography-body1 css-1sxx1a1-MuiTypography-root"
-                style="text-align: right;"
-              >
-                <span
-                  class="MuiSkeleton-root MuiSkeleton-text MuiSkeleton-pulse css-1l7q9tc-MuiSkeleton-root"
-                  style="width: 80px;"
-                />
-              </p>
-            </div>
-            <div
-              class="DataRow-root data-row css-19fvmib"
-            >
-              <div
-                class="MuiBox-root css-1xhj18k"
-              >
-                <p
-                  class="MuiTypography-root MuiTypography-body1 css-1sxx1a1-MuiTypography-root"
-                >
-                  APY
-                </p>
-              </div>
-              <p
-                class="MuiTypography-root MuiTypography-body1 css-1sxx1a1-MuiTypography-root"
-                style="text-align: right;"
-              >
-                <span
-                  class="MuiSkeleton-root MuiSkeleton-text MuiSkeleton-pulse css-1l7q9tc-MuiSkeleton-root"
-                  style="width: 80px;"
-                />
-              </p>
-            </div>
-            <a
-              class="MuiButtonBase-root MuiButton-root MuiButton-outlined MuiButton-outlinedSecondary MuiButton-sizeMedium MuiButton-outlinedSizeMedium MuiButton-disableElevation MuiButton-fullWidth custom-root  css-xtniq9-MuiButtonBase-root-MuiButton-root"
-              href="https://app.sushi.com/farm?filter=2x"
-              tabindex="0"
-              target="_blank"
-            >
-              Stake on
-               
-              Sushi
-              <span
-                class="MuiButton-endIcon MuiButton-iconSizeMedium css-1gnd1fd-MuiButton-endIcon"
-              >
-                <svg
-                  aria-hidden="true"
-                  class="MuiSvgIcon-root MuiSvgIcon-fontSizeLarge css-1vu8dwd-MuiSvgIcon-root"
-                  focusable="false"
-                  viewBox="0 0 20 20"
-                >
-                  <path
-                    d="M4.297 17.445h9.539c1.523 0 2.305-.78 2.305-2.28v-9.58c0-1.507-.782-2.288-2.305-2.288h-9.54c-1.523 0-2.304.773-2.304 2.289v9.578c0 1.508.781 2.281 2.305 2.281Zm.016-.968c-.875 0-1.352-.461-1.352-1.368V5.633c0-.899.477-1.367 1.352-1.367h9.5c.867 0 1.359.468 1.359 1.367v9.476c0 .907-.492 1.368-1.36 1.368h-9.5Zm7.296-4.235c.266 0 .438-.195.438-.476V7.867c0-.344-.188-.492-.492-.492H7.64c-.29 0-.47.172-.47.438 0 .265.188.445.477.445H9.53l1.133-.078-1.055.992-3.382 3.383a.476.476 0 0 0-.149.328c0 .273.18.453.453.453a.47.47 0 0 0 .344-.149L10.25 9.82l.984-1.047-.078 1.282v1.718c0 .29.18.47.453.47Z"
-                  />
-                </svg>
-              </span>
-            </a>
-          </div>
-        </div>
-      </div>
-      <div
-        class="MuiPaper-root MuiPaper-elevation MuiPaper-rounded MuiPaper-elevation0 Paper-root  css-1px9s0k-MuiPaper-root"
-        style="transform: none; webkit-transition: transform 225ms cubic-bezier(0.4, 0, 0.2, 1) 0ms; transition: transform 225ms cubic-bezier(0.4, 0, 0.2, 1) 0ms;"
-      >
-        <div
-          class="MuiGrid-root MuiGrid-container MuiGrid-spacing-xs-2 MuiGrid-direction-xs-column css-1rl1og4-MuiGrid-root"
-        >
-          <div
-            class="MuiGrid-root MuiGrid-item css-13i4rnv-MuiGrid-root"
-          >
-            <div
-              class="ExternalStakePools-poolPair css-kpu4tk"
-            >
-              <div
-                class="MuiBox-root css-1xhj18k"
-              >
-                <svg
-                  aria-hidden="true"
-                  class="MuiSvgIcon-root MuiSvgIcon-fontSizeLarge css-rog57q-MuiSvgIcon-root"
-                  focusable="false"
-                  style="z-index: 1; font-size: 24px;"
-                  viewBox="0 0 32 32"
->>>>>>> e6189a83
+                  class="MuiTableCell-root MuiTableCell-sizeMedium css-1lwqo68-MuiTableCell-root"
+                  style="padding: 8px 0px;"
                 >
                   <div
                     class="MuiBox-root css-u4p24i"
@@ -1437,10 +1005,9 @@
                     <div
                       class="MuiBox-root css-1xhj18k"
                     >
-<<<<<<< HEAD
                       <svg
                         aria-hidden="true"
-                        class="MuiSvgIcon-root MuiSvgIcon-fontSizeLarge css-1djwm8g-MuiSvgIcon-root"
+                        class="MuiSvgIcon-root MuiSvgIcon-fontSizeLarge css-rog57q-MuiSvgIcon-root"
                         focusable="false"
                         style="z-index: 1; font-size: 24px;"
                         viewBox="0 0 32 32"
@@ -1489,7 +1056,7 @@
                       </svg>
                       <svg
                         aria-hidden="true"
-                        class="MuiSvgIcon-root MuiSvgIcon-fontSizeLarge css-1djwm8g-MuiSvgIcon-root"
+                        class="MuiSvgIcon-root MuiSvgIcon-fontSizeLarge css-rog57q-MuiSvgIcon-root"
                         focusable="false"
                         style="margin-left: -6px; z-index: 1; font-size: 24px;"
                         viewBox="0 0 32 32"
@@ -1535,252 +1102,17 @@
                       </svg>
                     </div>
                     <p
-                      class="MuiTypography-root MuiTypography-body1 css-haqq9q-MuiTypography-root"
+                      class="MuiTypography-root MuiTypography-body1 css-pi8uen-MuiTypography-root"
                       style="line-height: 1.4; margin-left: 14px; margin-right: 10px;"
                     >
                       gOHM-wETH
                     </p>
                     <svg
                       aria-hidden="true"
-                      class="MuiSvgIcon-root MuiSvgIcon-fontSizeLarge css-1djwm8g-MuiSvgIcon-root"
+                      class="MuiSvgIcon-root MuiSvgIcon-fontSizeLarge css-rog57q-MuiSvgIcon-root"
                       focusable="false"
                       style="font-size: 15px;"
                       viewBox="0 0 32 32"
-=======
-                      <stop
-                        offset="0.1949"
-                        stop-color="#708B96"
-                      />
-                      <stop
-                        offset="1"
-                        stop-color="#F7FBE7"
-                      />
-                    </lineargradient>
-                  </defs>
-                  <path
-                    d="M 1.778 16 C 1.778 8.145 8.145 1.778 16 1.778 C 23.855 1.778 30.222 8.145 30.222 16 C 30.222 23.855 23.855 30.222 16 30.222 C 8.145 30.222 1.778 23.855 1.778 16 Z"
-                    fill="#fff"
-                  />
-                  <rect
-                    fill="#fff"
-                    height="12.516"
-                    width="12.516"
-                    x="9.742"
-                    y="9.771"
-                  />
-                  <path
-                    clip-rule="evenodd"
-                    d="M 14.635 22.286 L 14.635 19.916 C 12.852 19.355 11.563 17.725 11.563 15.801 C 11.563 13.413 13.549 11.477 16 11.477 C 18.451 11.477 20.437 13.413 20.437 15.801 C 20.437 17.725 19.148 19.355 17.365 19.916 L 17.365 21.658 L 17.365 22.258 L 17.365 22.286 L 22.258 22.286 L 22.258 20.523 L 19.842 20.523 C 21.295 19.421 22.229 17.709 22.229 15.787 C 22.229 12.464 19.44 9.771 16 9.771 C 12.56 9.771 9.771 12.464 9.771 15.787 C 9.771 17.709 10.705 19.421 12.158 20.523 L 9.742 20.523 L 9.742 22.286 Z"
-                    fill="#708b96"
-                    fill-rule="evenodd"
-                  />
-                  <path
-                    d="M 16 28.444 C 9.127 28.444 3.556 22.873 3.556 16 L 0 16 C 0 24.837 7.163 32 16 32 Z M 28.444 16 C 28.444 22.873 22.873 28.444 16 28.444 L 16 32 C 24.837 32 32 24.837 32 16 Z M 16 3.556 C 22.873 3.556 28.444 9.127 28.444 16 L 32 16 C 32 7.163 24.837 0 16 0 Z M 16 0 C 7.163 0 0 7.163 0 16 L 3.556 16 C 3.556 9.127 9.127 3.556 16 3.556 Z"
-                    fill="url(#paint0_linear_359)"
-                  />
-                </svg>
-                <svg
-                  aria-hidden="true"
-                  class="MuiSvgIcon-root MuiSvgIcon-fontSizeLarge css-rog57q-MuiSvgIcon-root"
-                  focusable="false"
-                  style="margin-left: -6px; z-index: 1; font-size: 24px;"
-                  viewBox="0 0 32 32"
-                >
-                  <path
-                    d="M6.104 5.475h19.771v17.981H6.104z"
-                    style="fill: #fff; stroke-width: 0.02130493;"
-                  />
-                  <path
-                    d="M32 16c0 8.837-7.163 16-16 16S0 24.837 0 16 7.163 0 16 0s16 7.163 16 16Zm-20.534 6.367H8.361c-.653 0-.975 0-1.171-.126a.79.79 0 0 1-.358-.617c-.012-.232.15-.515.472-1.08L14.97 7.028c.326-.574.49-.86.7-.967a.791.791 0 0 1 .715 0c.208.106.373.393.7.967L18.66 9.78l.008.014c.353.615.531.927.61 1.255.086.358.086.735 0 1.093-.08.33-.256.644-.614 1.27l-4.027 7.119-.01.018c-.355.62-.535.935-.784 1.172-.271.26-.597.448-.955.555-.326.09-.692.09-1.423.09zm7.842 0h4.449c.656 0 .987 0 1.183-.13a.787.787 0 0 0 .358-.62c.011-.225-.146-.497-.455-1.03l-.033-.055-2.228-3.813-.026-.043c-.313-.53-.471-.797-.674-.9a.783.783 0 0 0-.711 0c-.205.106-.37.385-.696.947l-2.22 3.813-.009.013c-.325.56-.487.841-.476 1.071a.796.796 0 0 0 .358.622c.193.125.523.125 1.18.125z"
-                    style="clip-rule: evenodd; fill: #e84142; fill-rule: evenodd; stroke-width: 0.02130493;"
-                  />
-                </svg>
-              </div>
-              <div
-                class="ExternalStakePools-poolName"
-              >
-                <p
-                  class="MuiTypography-root MuiTypography-body1 css-pi8uen-MuiTypography-root"
-                >
-                  gOHM-AVAX
-                </p>
-              </div>
-              <div
-                class="ExternalStakePools-poolName"
-              >
-                <svg
-                  aria-hidden="true"
-                  class="MuiSvgIcon-root MuiSvgIcon-fontSizeLarge css-rog57q-MuiSvgIcon-root"
-                  focusable="false"
-                  style="font-size: 15px;"
-                  viewBox="0 0 32 32"
-                >
-                  <path
-                    d="M6.104 5.475h19.771v17.981H6.104z"
-                    style="fill: #fff; stroke-width: 0.02130493;"
-                  />
-                  <path
-                    d="M32 16c0 8.837-7.163 16-16 16S0 24.837 0 16 7.163 0 16 0s16 7.163 16 16Zm-20.534 6.367H8.361c-.653 0-.975 0-1.171-.126a.79.79 0 0 1-.358-.617c-.012-.232.15-.515.472-1.08L14.97 7.028c.326-.574.49-.86.7-.967a.791.791 0 0 1 .715 0c.208.106.373.393.7.967L18.66 9.78l.008.014c.353.615.531.927.61 1.255.086.358.086.735 0 1.093-.08.33-.256.644-.614 1.27l-4.027 7.119-.01.018c-.355.62-.535.935-.784 1.172-.271.26-.597.448-.955.555-.326.09-.692.09-1.423.09zm7.842 0h4.449c.656 0 .987 0 1.183-.13a.787.787 0 0 0 .358-.62c.011-.225-.146-.497-.455-1.03l-.033-.055-2.228-3.813-.026-.043c-.313-.53-.471-.797-.674-.9a.783.783 0 0 0-.711 0c-.205.106-.37.385-.696.947l-2.22 3.813-.009.013c-.325.56-.487.841-.476 1.071a.796.796 0 0 0 .358.622c.193.125.523.125 1.18.125z"
-                    style="clip-rule: evenodd; fill: #e84142; fill-rule: evenodd; stroke-width: 0.02130493;"
-                  />
-                </svg>
-              </div>
-            </div>
-            <div
-              class="DataRow-root data-row css-19fvmib"
-            >
-              <div
-                class="MuiBox-root css-1xhj18k"
-              >
-                <p
-                  class="MuiTypography-root MuiTypography-body1 css-1sxx1a1-MuiTypography-root"
-                >
-                  TVL
-                </p>
-              </div>
-              <p
-                class="MuiTypography-root MuiTypography-body1 css-1sxx1a1-MuiTypography-root"
-                style="text-align: right;"
-              >
-                <span
-                  class="MuiSkeleton-root MuiSkeleton-text MuiSkeleton-pulse css-1l7q9tc-MuiSkeleton-root"
-                  style="width: 80px;"
-                />
-              </p>
-            </div>
-            <div
-              class="DataRow-root data-row css-19fvmib"
-            >
-              <div
-                class="MuiBox-root css-1xhj18k"
-              >
-                <p
-                  class="MuiTypography-root MuiTypography-body1 css-1sxx1a1-MuiTypography-root"
-                >
-                  APY
-                </p>
-              </div>
-              <p
-                class="MuiTypography-root MuiTypography-body1 css-1sxx1a1-MuiTypography-root"
-                style="text-align: right;"
-              >
-                <span
-                  class="MuiSkeleton-root MuiSkeleton-text MuiSkeleton-pulse css-1l7q9tc-MuiSkeleton-root"
-                  style="width: 80px;"
-                />
-              </p>
-            </div>
-            <a
-              class="MuiButtonBase-root MuiButton-root MuiButton-outlined MuiButton-outlinedSecondary MuiButton-sizeMedium MuiButton-outlinedSizeMedium MuiButton-disableElevation MuiButton-fullWidth custom-root  css-xtniq9-MuiButtonBase-root-MuiButton-root"
-              href="https://traderjoexyz.com/farm/0xB674f93952F02F2538214D4572Aa47F262e990Ff-0x188bED1968b795d5c9022F6a0bb5931Ac4c18F00"
-              tabindex="0"
-              target="_blank"
-            >
-              Stake on
-               
-              Trader Joe
-              <span
-                class="MuiButton-endIcon MuiButton-iconSizeMedium css-1gnd1fd-MuiButton-endIcon"
-              >
-                <svg
-                  aria-hidden="true"
-                  class="MuiSvgIcon-root MuiSvgIcon-fontSizeLarge css-1vu8dwd-MuiSvgIcon-root"
-                  focusable="false"
-                  viewBox="0 0 20 20"
-                >
-                  <path
-                    d="M4.297 17.445h9.539c1.523 0 2.305-.78 2.305-2.28v-9.58c0-1.507-.782-2.288-2.305-2.288h-9.54c-1.523 0-2.304.773-2.304 2.289v9.578c0 1.508.781 2.281 2.305 2.281Zm.016-.968c-.875 0-1.352-.461-1.352-1.368V5.633c0-.899.477-1.367 1.352-1.367h9.5c.867 0 1.359.468 1.359 1.367v9.476c0 .907-.492 1.368-1.36 1.368h-9.5Zm7.296-4.235c.266 0 .438-.195.438-.476V7.867c0-.344-.188-.492-.492-.492H7.64c-.29 0-.47.172-.47.438 0 .265.188.445.477.445H9.53l1.133-.078-1.055.992-3.382 3.383a.476.476 0 0 0-.149.328c0 .273.18.453.453.453a.47.47 0 0 0 .344-.149L10.25 9.82l.984-1.047-.078 1.282v1.718c0 .29.18.47.453.47Z"
-                  />
-                </svg>
-              </span>
-            </a>
-          </div>
-        </div>
-      </div>
-      <div
-        class="MuiPaper-root MuiPaper-elevation MuiPaper-rounded MuiPaper-elevation0 Paper-root  css-1px9s0k-MuiPaper-root"
-        style="transform: none; webkit-transition: transform 225ms cubic-bezier(0.4, 0, 0.2, 1) 0ms; transition: transform 225ms cubic-bezier(0.4, 0, 0.2, 1) 0ms;"
-      >
-        <div
-          class="MuiGrid-root MuiGrid-container MuiGrid-spacing-xs-2 MuiGrid-direction-xs-column css-1rl1og4-MuiGrid-root"
-        >
-          <div
-            class="MuiGrid-root MuiGrid-item css-13i4rnv-MuiGrid-root"
-          >
-            <div
-              class="ExternalStakePools-poolPair css-kpu4tk"
-            >
-              <div
-                class="MuiBox-root css-1xhj18k"
-              >
-                <svg
-                  aria-hidden="true"
-                  class="MuiSvgIcon-root MuiSvgIcon-fontSizeLarge css-rog57q-MuiSvgIcon-root"
-                  focusable="false"
-                  style="z-index: 1; font-size: 24px;"
-                  viewBox="0 0 32 32"
-                >
-                  <defs>
-                    <lineargradient
-                      gradientTransform="matrix(0.177778, 0, 0, 0.177778, 1.777779, 1.777779)"
-                      gradientUnits="userSpaceOnUse"
-                      id="paint0_linear_359"
-                      x1="80"
-                      x2="80"
-                      y1="-84"
-                      y2="256"
-                    >
-                      <stop
-                        offset="0.1949"
-                        stop-color="#708B96"
-                      />
-                      <stop
-                        offset="1"
-                        stop-color="#F7FBE7"
-                      />
-                    </lineargradient>
-                  </defs>
-                  <path
-                    d="M 1.778 16 C 1.778 8.145 8.145 1.778 16 1.778 C 23.855 1.778 30.222 8.145 30.222 16 C 30.222 23.855 23.855 30.222 16 30.222 C 8.145 30.222 1.778 23.855 1.778 16 Z"
-                    fill="#fff"
-                  />
-                  <rect
-                    fill="#fff"
-                    height="12.516"
-                    width="12.516"
-                    x="9.742"
-                    y="9.771"
-                  />
-                  <path
-                    clip-rule="evenodd"
-                    d="M 14.635 22.286 L 14.635 19.916 C 12.852 19.355 11.563 17.725 11.563 15.801 C 11.563 13.413 13.549 11.477 16 11.477 C 18.451 11.477 20.437 13.413 20.437 15.801 C 20.437 17.725 19.148 19.355 17.365 19.916 L 17.365 21.658 L 17.365 22.258 L 17.365 22.286 L 22.258 22.286 L 22.258 20.523 L 19.842 20.523 C 21.295 19.421 22.229 17.709 22.229 15.787 C 22.229 12.464 19.44 9.771 16 9.771 C 12.56 9.771 9.771 12.464 9.771 15.787 C 9.771 17.709 10.705 19.421 12.158 20.523 L 9.742 20.523 L 9.742 22.286 Z"
-                    fill="#708b96"
-                    fill-rule="evenodd"
-                  />
-                  <path
-                    d="M 16 28.444 C 9.127 28.444 3.556 22.873 3.556 16 L 0 16 C 0 24.837 7.163 32 16 32 Z M 28.444 16 C 28.444 22.873 22.873 28.444 16 28.444 L 16 32 C 24.837 32 32 24.837 32 16 Z M 16 3.556 C 22.873 3.556 28.444 9.127 28.444 16 L 32 16 C 32 7.163 24.837 0 16 0 Z M 16 0 C 7.163 0 0 7.163 0 16 L 3.556 16 C 3.556 9.127 9.127 3.556 16 3.556 Z"
-                    fill="url(#paint0_linear_359)"
-                  />
-                </svg>
-                <svg
-                  aria-hidden="true"
-                  class="MuiSvgIcon-root MuiSvgIcon-fontSizeLarge css-rog57q-MuiSvgIcon-root"
-                  focusable="false"
-                  style="margin-left: -6px; z-index: 1; font-size: 24px;"
-                  viewBox="0 0 32 32"
-                >
-                  <defs>
-                    <style>
-                      .fantom_svg__cls-1{fill:#fff;fill-rule:evenodd}
-                    </style>
-                    <mask
-                      height="20"
-                      id="fantom_svg__mask"
-                      maskUnits="userSpaceOnUse"
-                      width="93.1"
-                      x="10"
-                      y="6"
->>>>>>> e6189a83
                     >
                       <path
                         d="M 24.23 10.528 C 23.645 10.194 22.893 10.194 22.225 10.528 L 17.546 13.285 L 14.371 15.039 L 9.775 17.797 C 9.191 18.131 8.439 18.131 7.77 17.797 L 4.178 15.624 C 3.593 15.29 3.175 14.622 3.175 13.87 L 3.175 9.692 C 3.175 9.024 3.509 8.355 4.178 7.938 L 7.77 5.849 C 8.355 5.515 9.107 5.515 9.775 5.849 L 13.368 8.021 C 13.953 8.355 14.371 9.024 14.371 9.776 L 14.371 12.533 L 17.546 10.695 L 17.546 7.854 C 17.546 7.186 17.211 6.517 16.543 6.1 L 9.859 2.173 C 9.274 1.838 8.522 1.838 7.854 2.173 L 1.003 6.183 C 0.334 6.517 0 7.186 0 7.854 L 0 15.708 C 0 16.376 0.334 17.045 1.003 17.462 L 7.77 21.389 C 8.355 21.724 9.107 21.724 9.775 21.389 L 14.371 18.716 L 17.546 16.878 L 22.141 14.204 C 22.726 13.87 23.478 13.87 24.146 14.204 L 27.739 16.293 C 28.324 16.627 28.742 17.295 28.742 18.047 L 28.742 22.225 C 28.742 22.893 28.407 23.562 27.739 23.979 L 24.23 26.068 C 23.645 26.402 22.893 26.402 22.225 26.068 L 18.632 23.979 C 18.047 23.645 17.629 22.977 17.629 22.225 L 17.629 19.551 L 14.454 21.389 L 14.454 24.147 C 14.454 24.815 14.789 25.483 15.457 25.901 L 22.225 29.828 C 22.809 30.162 23.561 30.162 24.23 29.828 L 30.997 25.901 C 31.582 25.567 32 24.899 32 24.147 L 32 16.209 C 32 15.541 31.666 14.872 30.997 14.455 L 24.23 10.528 Z"
@@ -1790,14 +1122,13 @@
                   </div>
                 </td>
                 <td
-                  class="MuiTableCell-root MuiTableCell-sizeMedium css-1hlfqas-MuiTableCell-root"
+                  class="MuiTableCell-root MuiTableCell-sizeMedium css-1lwqo68-MuiTableCell-root"
                   style="padding: 8px 0px;"
                 >
                   <p
-                    class="MuiTypography-root MuiTypography-body1 css-haqq9q-MuiTypography-root"
+                    class="MuiTypography-root MuiTypography-body1 css-pi8uen-MuiTypography-root"
                     style="line-height: 1.4;"
                   >
-<<<<<<< HEAD
                     <span
                       class="MuiSkeleton-root MuiSkeleton-text MuiSkeleton-pulse css-1l7q9tc-MuiSkeleton-root"
                       style="width: 60px;"
@@ -1805,209 +1136,26 @@
                   </p>
                 </td>
                 <td
-                  class="MuiTableCell-root MuiTableCell-sizeMedium css-1hlfqas-MuiTableCell-root"
+                  class="MuiTableCell-root MuiTableCell-sizeMedium css-1lwqo68-MuiTableCell-root"
                   style="padding: 8px 0px;"
                 >
                   <p
-                    class="MuiTypography-root MuiTypography-body1 css-haqq9q-MuiTypography-root"
+                    class="MuiTypography-root MuiTypography-body1 css-pi8uen-MuiTypography-root"
                     style="line-height: 1.4;"
                   >
                     0.00%
                   </p>
                 </td>
                 <td
-                  class="MuiTableCell-root MuiTableCell-sizeMedium css-1hlfqas-MuiTableCell-root"
+                  class="MuiTableCell-root MuiTableCell-sizeMedium css-1lwqo68-MuiTableCell-root"
                   style="padding: 8px 0px;"
                 >
                   <a
-                    class="MuiButtonBase-root MuiButton-root MuiButton-outlined MuiButton-outlinedPrimary MuiButton-sizeMedium MuiButton-outlinedSizeMedium MuiButton-disableElevation MuiButton-fullWidth custom-root  css-1awd26d-MuiButtonBase-root-MuiButton-root"
+                    class="MuiButtonBase-root MuiButton-root MuiButton-outlined MuiButton-outlinedPrimary MuiButton-sizeMedium MuiButton-outlinedSizeMedium MuiButton-disableElevation MuiButton-fullWidth custom-root  css-1lfckoy-MuiButtonBase-root-MuiButton-root"
                     href="https://app.sushi.com/farm?filter=2x"
                     rel="noopener noreferrer"
                     tabindex="0"
                     target="_blank"
-=======
-                    <g
-                      data-name="Layer 1"
-                      id="fantom_svg__Layer_1-2"
-                    >
-                      <circle
-                        cx="16"
-                        cy="16"
-                        r="16"
-                        style="fill: #13b5ec;"
-                      />
-                      <path
-                        class="fantom_svg__cls-1"
-                        d="m17.2 12.9 3.6-2.1V15Zm3.6 9L16 24.7l-4.8-2.8V17l4.8 2.8 4.8-2.8Zm-9.6-11.1 3.6 2.1-3.6 2.1Zm5.4 3.1 3.6 2.1-3.6 2.1Zm-1.2 4.2L11.8 16l3.6-2.1Zm4.8-8.3L16 12.2l-4.2-2.4L16 7.3ZM10 9.4v13.1l6 3.4 6-3.4V9.4L16 6Z"
-                        style="mask: url(#fantom_svg__mask);"
-                      />
-                    </g>
-                  </g>
-                </svg>
-              </div>
-              <div
-                class="ExternalStakePools-poolName"
-              >
-                <p
-                  class="MuiTypography-root MuiTypography-body1 css-pi8uen-MuiTypography-root"
-                >
-                  gOHM-wFTM
-                </p>
-              </div>
-              <div
-                class="ExternalStakePools-poolName"
-              >
-                <svg
-                  aria-hidden="true"
-                  class="MuiSvgIcon-root MuiSvgIcon-fontSizeLarge css-rog57q-MuiSvgIcon-root"
-                  focusable="false"
-                  style="font-size: 15px;"
-                  viewBox="0 0 32 32"
-                >
-                  <defs>
-                    <style>
-                      .fantom_svg__cls-1{fill:#fff;fill-rule:evenodd}
-                    </style>
-                    <mask
-                      height="20"
-                      id="fantom_svg__mask"
-                      maskUnits="userSpaceOnUse"
-                      width="93.1"
-                      x="10"
-                      y="6"
-                    >
-                      <path
-                        class="fantom_svg__cls-1"
-                        d="M10 6h93.1v20H10Z"
-                        id="fantom_svg__a"
-                      />
-                    </mask>
-                  </defs>
-                  <g
-                    data-name="Layer 2"
-                    id="fantom_svg__Layer_2"
-                  >
-                    <g
-                      data-name="Layer 1"
-                      id="fantom_svg__Layer_1-2"
-                    >
-                      <circle
-                        cx="16"
-                        cy="16"
-                        r="16"
-                        style="fill: #13b5ec;"
-                      />
-                      <path
-                        class="fantom_svg__cls-1"
-                        d="m17.2 12.9 3.6-2.1V15Zm3.6 9L16 24.7l-4.8-2.8V17l4.8 2.8 4.8-2.8Zm-9.6-11.1 3.6 2.1-3.6 2.1Zm5.4 3.1 3.6 2.1-3.6 2.1Zm-1.2 4.2L11.8 16l3.6-2.1Zm4.8-8.3L16 12.2l-4.2-2.4L16 7.3ZM10 9.4v13.1l6 3.4 6-3.4V9.4L16 6Z"
-                        style="mask: url(#fantom_svg__mask);"
-                      />
-                    </g>
-                  </g>
-                </svg>
-              </div>
-            </div>
-            <div
-              class="DataRow-root data-row css-19fvmib"
-            >
-              <div
-                class="MuiBox-root css-1xhj18k"
-              >
-                <p
-                  class="MuiTypography-root MuiTypography-body1 css-1sxx1a1-MuiTypography-root"
-                >
-                  TVL
-                </p>
-              </div>
-              <p
-                class="MuiTypography-root MuiTypography-body1 css-1sxx1a1-MuiTypography-root"
-                style="text-align: right;"
-              >
-                <span
-                  class="MuiSkeleton-root MuiSkeleton-text MuiSkeleton-pulse css-1l7q9tc-MuiSkeleton-root"
-                  style="width: 80px;"
-                />
-              </p>
-            </div>
-            <div
-              class="DataRow-root data-row css-19fvmib"
-            >
-              <div
-                class="MuiBox-root css-1xhj18k"
-              >
-                <p
-                  class="MuiTypography-root MuiTypography-body1 css-1sxx1a1-MuiTypography-root"
-                >
-                  APY
-                </p>
-              </div>
-              <p
-                class="MuiTypography-root MuiTypography-body1 css-1sxx1a1-MuiTypography-root"
-                style="text-align: right;"
-              >
-                <span
-                  class="MuiSkeleton-root MuiSkeleton-text MuiSkeleton-pulse css-1l7q9tc-MuiSkeleton-root"
-                  style="width: 80px;"
-                />
-              </p>
-            </div>
-            <a
-              class="MuiButtonBase-root MuiButton-root MuiButton-outlined MuiButton-outlinedSecondary MuiButton-sizeMedium MuiButton-outlinedSizeMedium MuiButton-disableElevation MuiButton-fullWidth custom-root  css-xtniq9-MuiButtonBase-root-MuiButton-root"
-              href="https://beets.fi/#/pool/0xf7bf0f161d3240488807ffa23894452246049916000200000000000000000198"
-              tabindex="0"
-              target="_blank"
-            >
-              Stake on
-               
-              Beethoven
-              <span
-                class="MuiButton-endIcon MuiButton-iconSizeMedium css-1gnd1fd-MuiButton-endIcon"
-              >
-                <svg
-                  aria-hidden="true"
-                  class="MuiSvgIcon-root MuiSvgIcon-fontSizeLarge css-1vu8dwd-MuiSvgIcon-root"
-                  focusable="false"
-                  viewBox="0 0 20 20"
-                >
-                  <path
-                    d="M4.297 17.445h9.539c1.523 0 2.305-.78 2.305-2.28v-9.58c0-1.507-.782-2.288-2.305-2.288h-9.54c-1.523 0-2.304.773-2.304 2.289v9.578c0 1.508.781 2.281 2.305 2.281Zm.016-.968c-.875 0-1.352-.461-1.352-1.368V5.633c0-.899.477-1.367 1.352-1.367h9.5c.867 0 1.359.468 1.359 1.367v9.476c0 .907-.492 1.368-1.36 1.368h-9.5Zm7.296-4.235c.266 0 .438-.195.438-.476V7.867c0-.344-.188-.492-.492-.492H7.64c-.29 0-.47.172-.47.438 0 .265.188.445.477.445H9.53l1.133-.078-1.055.992-3.382 3.383a.476.476 0 0 0-.149.328c0 .273.18.453.453.453a.47.47 0 0 0 .344-.149L10.25 9.82l.984-1.047-.078 1.282v1.718c0 .29.18.47.453.47Z"
-                  />
-                </svg>
-              </span>
-            </a>
-          </div>
-        </div>
-      </div>
-      <div
-        class="MuiPaper-root MuiPaper-elevation MuiPaper-rounded MuiPaper-elevation0 Paper-root  css-1px9s0k-MuiPaper-root"
-        style="transform: none; webkit-transition: transform 225ms cubic-bezier(0.4, 0, 0.2, 1) 0ms; transition: transform 225ms cubic-bezier(0.4, 0, 0.2, 1) 0ms;"
-      >
-        <div
-          class="MuiGrid-root MuiGrid-container MuiGrid-spacing-xs-2 MuiGrid-direction-xs-column css-1rl1og4-MuiGrid-root"
-        >
-          <div
-            class="MuiGrid-root MuiGrid-item css-13i4rnv-MuiGrid-root"
-          >
-            <div
-              class="ExternalStakePools-poolPair css-kpu4tk"
-            >
-              <div
-                class="MuiBox-root css-1xhj18k"
-              >
-                <svg
-                  aria-hidden="true"
-                  class="MuiSvgIcon-root MuiSvgIcon-fontSizeLarge css-rog57q-MuiSvgIcon-root"
-                  focusable="false"
-                  style="z-index: 1; font-size: 24px;"
-                  viewBox="0 0 32 32"
-                >
-                  <svg
-                    fill="none"
-                    height="32px"
-                    viewBox="0 0 32 32"
-                    width="32px"
-                    xmlns="http://www.w3.org/2000/svg"
->>>>>>> e6189a83
                   >
                     Stake on
                      
@@ -2017,7 +1165,7 @@
                     >
                       <svg
                         aria-hidden="true"
-                        class="MuiSvgIcon-root MuiSvgIcon-fontSizeLarge css-1562cnx-MuiSvgIcon-root"
+                        class="MuiSvgIcon-root MuiSvgIcon-fontSizeLarge css-1vu8dwd-MuiSvgIcon-root"
                         focusable="false"
                         viewBox="0 0 20 20"
                       >
@@ -2033,7 +1181,7 @@
                 class="MuiTableRow-root css-xjst8z-MuiTableRow-root"
               >
                 <td
-                  class="MuiTableCell-root MuiTableCell-sizeMedium css-1hlfqas-MuiTableCell-root"
+                  class="MuiTableCell-root MuiTableCell-sizeMedium css-1lwqo68-MuiTableCell-root"
                   style="padding: 8px 0px;"
                 >
                   <div
@@ -2045,7 +1193,7 @@
                     >
                       <svg
                         aria-hidden="true"
-                        class="MuiSvgIcon-root MuiSvgIcon-fontSizeLarge css-1djwm8g-MuiSvgIcon-root"
+                        class="MuiSvgIcon-root MuiSvgIcon-fontSizeLarge css-rog57q-MuiSvgIcon-root"
                         focusable="false"
                         style="z-index: 1; font-size: 24px;"
                         viewBox="0 0 32 32"
@@ -2094,12 +1242,11 @@
                       </svg>
                       <svg
                         aria-hidden="true"
-                        class="MuiSvgIcon-root MuiSvgIcon-fontSizeLarge css-1djwm8g-MuiSvgIcon-root"
+                        class="MuiSvgIcon-root MuiSvgIcon-fontSizeLarge css-rog57q-MuiSvgIcon-root"
                         focusable="false"
                         style="margin-left: -6px; z-index: 1; font-size: 24px;"
                         viewBox="0 0 32 32"
                       >
-<<<<<<< HEAD
                         <path
                           d="M6.104 5.475h19.771v17.981H6.104z"
                           style="fill: #fff; stroke-width: 0.02130493;"
@@ -2111,46 +1258,17 @@
                       </svg>
                     </div>
                     <p
-                      class="MuiTypography-root MuiTypography-body1 css-haqq9q-MuiTypography-root"
+                      class="MuiTypography-root MuiTypography-body1 css-pi8uen-MuiTypography-root"
                       style="line-height: 1.4; margin-left: 14px; margin-right: 10px;"
                     >
                       gOHM-AVAX
                     </p>
                     <svg
                       aria-hidden="true"
-                      class="MuiSvgIcon-root MuiSvgIcon-fontSizeLarge css-1djwm8g-MuiSvgIcon-root"
+                      class="MuiSvgIcon-root MuiSvgIcon-fontSizeLarge css-rog57q-MuiSvgIcon-root"
                       focusable="false"
                       style="font-size: 15px;"
                       viewBox="0 0 32 32"
-=======
-                        <stop
-                          stop-color="#FF8320"
-                        />
-                        <stop
-                          offset="1"
-                          stop-color="#A169FF"
-                        />
-                      </lineargradient>
-                    </defs>
-                  </svg>
-                </svg>
-                <svg
-                  aria-hidden="true"
-                  class="MuiSvgIcon-root MuiSvgIcon-fontSizeLarge css-rog57q-MuiSvgIcon-root"
-                  focusable="false"
-                  style="margin-left: -6px; z-index: 1; font-size: 24px;"
-                  viewBox="0 0 32 32"
-                >
-                  <defs>
-                    <lineargradient
-                      gradientTransform="matrix(0.177778, 0, 0, 0.177778, 1.777779, 1.777779)"
-                      gradientUnits="userSpaceOnUse"
-                      id="paint0_linear_359"
-                      x1="80"
-                      x2="80"
-                      y1="-84"
-                      y2="256"
->>>>>>> e6189a83
                     >
                       <path
                         d="M6.104 5.475h19.771v17.981H6.104z"
@@ -2164,11 +1282,11 @@
                   </div>
                 </td>
                 <td
-                  class="MuiTableCell-root MuiTableCell-sizeMedium css-1hlfqas-MuiTableCell-root"
+                  class="MuiTableCell-root MuiTableCell-sizeMedium css-1lwqo68-MuiTableCell-root"
                   style="padding: 8px 0px;"
                 >
                   <p
-                    class="MuiTypography-root MuiTypography-body1 css-haqq9q-MuiTypography-root"
+                    class="MuiTypography-root MuiTypography-body1 css-pi8uen-MuiTypography-root"
                     style="line-height: 1.4;"
                   >
                     <span
@@ -2178,22 +1296,22 @@
                   </p>
                 </td>
                 <td
-                  class="MuiTableCell-root MuiTableCell-sizeMedium css-1hlfqas-MuiTableCell-root"
+                  class="MuiTableCell-root MuiTableCell-sizeMedium css-1lwqo68-MuiTableCell-root"
                   style="padding: 8px 0px;"
                 >
                   <p
-                    class="MuiTypography-root MuiTypography-body1 css-haqq9q-MuiTypography-root"
+                    class="MuiTypography-root MuiTypography-body1 css-pi8uen-MuiTypography-root"
                     style="line-height: 1.4;"
                   >
                     0.00%
                   </p>
                 </td>
                 <td
-                  class="MuiTableCell-root MuiTableCell-sizeMedium css-1hlfqas-MuiTableCell-root"
+                  class="MuiTableCell-root MuiTableCell-sizeMedium css-1lwqo68-MuiTableCell-root"
                   style="padding: 8px 0px;"
                 >
                   <a
-                    class="MuiButtonBase-root MuiButton-root MuiButton-outlined MuiButton-outlinedPrimary MuiButton-sizeMedium MuiButton-outlinedSizeMedium MuiButton-disableElevation MuiButton-fullWidth custom-root  css-1awd26d-MuiButtonBase-root-MuiButton-root"
+                    class="MuiButtonBase-root MuiButton-root MuiButton-outlined MuiButton-outlinedPrimary MuiButton-sizeMedium MuiButton-outlinedSizeMedium MuiButton-disableElevation MuiButton-fullWidth custom-root  css-1lfckoy-MuiButtonBase-root-MuiButton-root"
                     href="https://traderjoexyz.com/farm/0xB674f93952F02F2538214D4572Aa47F262e990Ff-0x188bED1968b795d5c9022F6a0bb5931Ac4c18F00"
                     rel="noopener noreferrer"
                     tabindex="0"
@@ -2207,7 +1325,7 @@
                     >
                       <svg
                         aria-hidden="true"
-                        class="MuiSvgIcon-root MuiSvgIcon-fontSizeLarge css-1562cnx-MuiSvgIcon-root"
+                        class="MuiSvgIcon-root MuiSvgIcon-fontSizeLarge css-1vu8dwd-MuiSvgIcon-root"
                         focusable="false"
                         viewBox="0 0 20 20"
                       >
@@ -2222,14 +1340,9 @@
               <tr
                 class="MuiTableRow-root css-xjst8z-MuiTableRow-root"
               >
-<<<<<<< HEAD
-                <td
-                  class="MuiTableCell-root MuiTableCell-sizeMedium css-1hlfqas-MuiTableCell-root"
-                  style="padding: 8px 0px;"
-=======
-                <p
-                  class="MuiTypography-root MuiTypography-body1 css-pi8uen-MuiTypography-root"
->>>>>>> e6189a83
+                <td
+                  class="MuiTableCell-root MuiTableCell-sizeMedium css-1lwqo68-MuiTableCell-root"
+                  style="padding: 8px 0px;"
                 >
                   <div
                     class="MuiBox-root css-u4p24i"
@@ -2240,7 +1353,7 @@
                     >
                       <svg
                         aria-hidden="true"
-                        class="MuiSvgIcon-root MuiSvgIcon-fontSizeLarge css-1djwm8g-MuiSvgIcon-root"
+                        class="MuiSvgIcon-root MuiSvgIcon-fontSizeLarge css-rog57q-MuiSvgIcon-root"
                         focusable="false"
                         style="z-index: 1; font-size: 24px;"
                         viewBox="0 0 32 32"
@@ -2289,7 +1402,7 @@
                       </svg>
                       <svg
                         aria-hidden="true"
-                        class="MuiSvgIcon-root MuiSvgIcon-fontSizeLarge css-1djwm8g-MuiSvgIcon-root"
+                        class="MuiSvgIcon-root MuiSvgIcon-fontSizeLarge css-rog57q-MuiSvgIcon-root"
                         focusable="false"
                         style="margin-left: -6px; z-index: 1; font-size: 24px;"
                         viewBox="0 0 32 32"
@@ -2337,14 +1450,14 @@
                       </svg>
                     </div>
                     <p
-                      class="MuiTypography-root MuiTypography-body1 css-haqq9q-MuiTypography-root"
+                      class="MuiTypography-root MuiTypography-body1 css-pi8uen-MuiTypography-root"
                       style="line-height: 1.4; margin-left: 14px; margin-right: 10px;"
                     >
                       gOHM-wFTM
                     </p>
                     <svg
                       aria-hidden="true"
-                      class="MuiSvgIcon-root MuiSvgIcon-fontSizeLarge css-1djwm8g-MuiSvgIcon-root"
+                      class="MuiSvgIcon-root MuiSvgIcon-fontSizeLarge css-rog57q-MuiSvgIcon-root"
                       focusable="false"
                       style="font-size: 15px;"
                       viewBox="0 0 32 32"
@@ -2393,11 +1506,11 @@
                   </div>
                 </td>
                 <td
-                  class="MuiTableCell-root MuiTableCell-sizeMedium css-1hlfqas-MuiTableCell-root"
+                  class="MuiTableCell-root MuiTableCell-sizeMedium css-1lwqo68-MuiTableCell-root"
                   style="padding: 8px 0px;"
                 >
                   <p
-                    class="MuiTypography-root MuiTypography-body1 css-haqq9q-MuiTypography-root"
+                    class="MuiTypography-root MuiTypography-body1 css-pi8uen-MuiTypography-root"
                     style="line-height: 1.4;"
                   >
                     <span
@@ -2407,22 +1520,22 @@
                   </p>
                 </td>
                 <td
-                  class="MuiTableCell-root MuiTableCell-sizeMedium css-1hlfqas-MuiTableCell-root"
+                  class="MuiTableCell-root MuiTableCell-sizeMedium css-1lwqo68-MuiTableCell-root"
                   style="padding: 8px 0px;"
                 >
                   <p
-                    class="MuiTypography-root MuiTypography-body1 css-haqq9q-MuiTypography-root"
+                    class="MuiTypography-root MuiTypography-body1 css-pi8uen-MuiTypography-root"
                     style="line-height: 1.4;"
                   >
                     0.00%
                   </p>
                 </td>
                 <td
-                  class="MuiTableCell-root MuiTableCell-sizeMedium css-1hlfqas-MuiTableCell-root"
+                  class="MuiTableCell-root MuiTableCell-sizeMedium css-1lwqo68-MuiTableCell-root"
                   style="padding: 8px 0px;"
                 >
                   <a
-                    class="MuiButtonBase-root MuiButton-root MuiButton-outlined MuiButton-outlinedPrimary MuiButton-sizeMedium MuiButton-outlinedSizeMedium MuiButton-disableElevation MuiButton-fullWidth custom-root  css-1awd26d-MuiButtonBase-root-MuiButton-root"
+                    class="MuiButtonBase-root MuiButton-root MuiButton-outlined MuiButton-outlinedPrimary MuiButton-sizeMedium MuiButton-outlinedSizeMedium MuiButton-disableElevation MuiButton-fullWidth custom-root  css-1lfckoy-MuiButtonBase-root-MuiButton-root"
                     href="https://beets.fi/#/pool/0xf7bf0f161d3240488807ffa23894452246049916000200000000000000000198"
                     rel="noopener noreferrer"
                     tabindex="0"
@@ -2436,7 +1549,7 @@
                     >
                       <svg
                         aria-hidden="true"
-                        class="MuiSvgIcon-root MuiSvgIcon-fontSizeLarge css-1562cnx-MuiSvgIcon-root"
+                        class="MuiSvgIcon-root MuiSvgIcon-fontSizeLarge css-1vu8dwd-MuiSvgIcon-root"
                         focusable="false"
                         viewBox="0 0 20 20"
                       >
@@ -2451,18 +1564,9 @@
               <tr
                 class="MuiTableRow-root css-xjst8z-MuiTableRow-root"
               >
-<<<<<<< HEAD
-                <td
-                  class="MuiTableCell-root MuiTableCell-sizeMedium css-1hlfqas-MuiTableCell-root"
-                  style="padding: 8px 0px;"
-=======
-                <svg
-                  aria-hidden="true"
-                  class="MuiSvgIcon-root MuiSvgIcon-fontSizeLarge css-rog57q-MuiSvgIcon-root"
-                  focusable="false"
-                  style="font-size: 15px;"
-                  viewBox="0 0 32 32"
->>>>>>> e6189a83
+                <td
+                  class="MuiTableCell-root MuiTableCell-sizeMedium css-1lwqo68-MuiTableCell-root"
+                  style="padding: 8px 0px;"
                 >
                   <div
                     class="MuiBox-root css-u4p24i"
@@ -2473,7 +1577,7 @@
                     >
                       <svg
                         aria-hidden="true"
-                        class="MuiSvgIcon-root MuiSvgIcon-fontSizeLarge css-1djwm8g-MuiSvgIcon-root"
+                        class="MuiSvgIcon-root MuiSvgIcon-fontSizeLarge css-rog57q-MuiSvgIcon-root"
                         focusable="false"
                         style="z-index: 1; font-size: 24px;"
                         viewBox="0 0 32 32"
@@ -2605,7 +1709,7 @@
                       </svg>
                       <svg
                         aria-hidden="true"
-                        class="MuiSvgIcon-root MuiSvgIcon-fontSizeLarge css-1djwm8g-MuiSvgIcon-root"
+                        class="MuiSvgIcon-root MuiSvgIcon-fontSizeLarge css-rog57q-MuiSvgIcon-root"
                         focusable="false"
                         style="margin-left: -6px; z-index: 1; font-size: 24px;"
                         viewBox="0 0 32 32"
@@ -2654,14 +1758,14 @@
                       </svg>
                     </div>
                     <p
-                      class="MuiTypography-root MuiTypography-body1 css-haqq9q-MuiTypography-root"
+                      class="MuiTypography-root MuiTypography-body1 css-pi8uen-MuiTypography-root"
                       style="line-height: 1.4; margin-left: 14px; margin-right: 10px;"
                     >
                       jgOHM-gOHM
                     </p>
                     <svg
                       aria-hidden="true"
-                      class="MuiSvgIcon-root MuiSvgIcon-fontSizeLarge css-1djwm8g-MuiSvgIcon-root"
+                      class="MuiSvgIcon-root MuiSvgIcon-fontSizeLarge css-rog57q-MuiSvgIcon-root"
                       focusable="false"
                       style="font-size: 15px;"
                       viewBox="0 0 32 32"
@@ -2966,16 +2070,15 @@
                           />
                         </g>
                       </g>
-<<<<<<< HEAD
                     </svg>
                   </div>
                 </td>
                 <td
-                  class="MuiTableCell-root MuiTableCell-sizeMedium css-1hlfqas-MuiTableCell-root"
+                  class="MuiTableCell-root MuiTableCell-sizeMedium css-1lwqo68-MuiTableCell-root"
                   style="padding: 8px 0px;"
                 >
                   <p
-                    class="MuiTypography-root MuiTypography-body1 css-haqq9q-MuiTypography-root"
+                    class="MuiTypography-root MuiTypography-body1 css-pi8uen-MuiTypography-root"
                     style="line-height: 1.4;"
                   >
                     <span
@@ -2985,11 +2088,11 @@
                   </p>
                 </td>
                 <td
-                  class="MuiTableCell-root MuiTableCell-sizeMedium css-1hlfqas-MuiTableCell-root"
+                  class="MuiTableCell-root MuiTableCell-sizeMedium css-1lwqo68-MuiTableCell-root"
                   style="padding: 8px 0px;"
                 >
                   <p
-                    class="MuiTypography-root MuiTypography-body1 css-haqq9q-MuiTypography-root"
+                    class="MuiTypography-root MuiTypography-body1 css-pi8uen-MuiTypography-root"
                     style="line-height: 1.4;"
                   >
                     <span
@@ -2999,11 +2102,11 @@
                   </p>
                 </td>
                 <td
-                  class="MuiTableCell-root MuiTableCell-sizeMedium css-1hlfqas-MuiTableCell-root"
+                  class="MuiTableCell-root MuiTableCell-sizeMedium css-1lwqo68-MuiTableCell-root"
                   style="padding: 8px 0px;"
                 >
                   <a
-                    class="MuiButtonBase-root MuiButton-root MuiButton-outlined MuiButton-outlinedPrimary MuiButton-sizeMedium MuiButton-outlinedSizeMedium MuiButton-disableElevation MuiButton-fullWidth custom-root  css-1awd26d-MuiButtonBase-root-MuiButton-root"
+                    class="MuiButtonBase-root MuiButton-root MuiButton-outlined MuiButton-outlinedPrimary MuiButton-sizeMedium MuiButton-outlinedSizeMedium MuiButton-disableElevation MuiButton-fullWidth custom-root  css-1lfckoy-MuiButtonBase-root-MuiButton-root"
                     href="https://jonesdao.io/farms"
                     rel="noopener noreferrer"
                     tabindex="0"
@@ -3017,7 +2120,7 @@
                     >
                       <svg
                         aria-hidden="true"
-                        class="MuiSvgIcon-root MuiSvgIcon-fontSizeLarge css-1562cnx-MuiSvgIcon-root"
+                        class="MuiSvgIcon-root MuiSvgIcon-fontSizeLarge css-1vu8dwd-MuiSvgIcon-root"
                         focusable="false"
                         viewBox="0 0 20 20"
                       >
@@ -3033,7 +2136,7 @@
                 class="MuiTableRow-root css-xjst8z-MuiTableRow-root"
               >
                 <td
-                  class="MuiTableCell-root MuiTableCell-sizeMedium css-1hlfqas-MuiTableCell-root"
+                  class="MuiTableCell-root MuiTableCell-sizeMedium css-1lwqo68-MuiTableCell-root"
                   style="padding: 8px 0px;"
                 >
                   <div
@@ -3045,7 +2148,7 @@
                     >
                       <svg
                         aria-hidden="true"
-                        class="MuiSvgIcon-root MuiSvgIcon-fontSizeLarge css-1djwm8g-MuiSvgIcon-root"
+                        class="MuiSvgIcon-root MuiSvgIcon-fontSizeLarge css-rog57q-MuiSvgIcon-root"
                         focusable="false"
                         style="z-index: 1; font-size: 24px;"
                         viewBox="0 0 32 32"
@@ -3063,7 +2166,7 @@
                       </svg>
                       <svg
                         aria-hidden="true"
-                        class="MuiSvgIcon-root MuiSvgIcon-fontSizeLarge css-1djwm8g-MuiSvgIcon-root"
+                        class="MuiSvgIcon-root MuiSvgIcon-fontSizeLarge css-rog57q-MuiSvgIcon-root"
                         focusable="false"
                         style="margin-left: -6px; z-index: 1; font-size: 24px;"
                         viewBox="0 0 32 32"
@@ -3081,7 +2184,7 @@
                       </svg>
                       <svg
                         aria-hidden="true"
-                        class="MuiSvgIcon-root MuiSvgIcon-fontSizeLarge css-1djwm8g-MuiSvgIcon-root"
+                        class="MuiSvgIcon-root MuiSvgIcon-fontSizeLarge css-rog57q-MuiSvgIcon-root"
                         focusable="false"
                         style="margin-left: -6px; z-index: 1; font-size: 24px;"
                         viewBox="0 0 32 32"
@@ -3127,1476 +2230,14 @@
                       </svg>
                     </div>
                     <p
-                      class="MuiTypography-root MuiTypography-body1 css-haqq9q-MuiTypography-root"
+                      class="MuiTypography-root MuiTypography-body1 css-pi8uen-MuiTypography-root"
                       style="line-height: 1.4; margin-left: 14px; margin-right: 10px;"
                     >
                       OHM-DAI-wETH
                     </p>
                     <svg
                       aria-hidden="true"
-                      class="MuiSvgIcon-root MuiSvgIcon-fontSizeLarge css-1djwm8g-MuiSvgIcon-root"
-                      focusable="false"
-                      style="font-size: 15px;"
-                      viewBox="0 0 32 32"
-=======
-                    </g>
-                    <g
-                      id="SYMBOL_VER_2_2_"
-                    />
-                    <g
-                      id="SYMBOL_VER_4_2_"
-                    />
-                    <g
-                      id="SYMBOL_VER_3_2_"
-                    />
-                    <g
-                      id="SYMBOL_VER_3_1_"
-                    />
-                    <g
-                      id="SYMBOL_VER_1-1-1_1_"
-                    />
-                    <g
-                      id="SYMBOL_VER_1-1-1"
-                    />
-                    <g
-                      id="SYMBOL_VER_1-1-1_2_2_"
-                    />
-                    <g
-                      id="SYMBOL_VER_1-1-1_2"
-                    />
-                    <g
-                      id="SYMBOL_VER_1-1-1_2_1_"
-                    />
-                    <g
-                      id="Symbol_-_Original_7_"
-                    />
-                    <g
-                      id="Symbol_-_Original_8_"
-                    />
-                    <g
-                      id="SYMBOL_VER_2-1-1"
-                    />
-                    <g
-                      id="SYMBOL_VER_2-2-1"
-                    />
-                    <g
-                      id="SYMBOL_VER_2-3-1"
-                    />
-                    <g
-                      id="SYMBOL_VER_5-1_1_"
-                    />
-                    <g
-                      id="SYMBOL_VER_5-1"
-                    />
-                    <g
-                      id="SYMBOL_VER_5-2_1_"
-                    />
-                    <g
-                      id="SYMBOL_VER_5-2"
-                    />
-                    <g
-                      id="Symbol_-_Monochromatic_1_"
-                    >
-                      <g
-                        id="_x33__4_"
-                      />
-                    </g>
-                  </g>
-                </svg>
-              </div>
-            </div>
-            <div
-              class="DataRow-root data-row css-19fvmib"
-            >
-              <div
-                class="MuiBox-root css-1xhj18k"
-              >
-                <p
-                  class="MuiTypography-root MuiTypography-body1 css-1sxx1a1-MuiTypography-root"
-                >
-                  TVL
-                </p>
-              </div>
-              <p
-                class="MuiTypography-root MuiTypography-body1 css-1sxx1a1-MuiTypography-root"
-                style="text-align: right;"
-              >
-                <span
-                  class="MuiSkeleton-root MuiSkeleton-text MuiSkeleton-pulse css-1l7q9tc-MuiSkeleton-root"
-                  style="width: 80px;"
-                />
-              </p>
-            </div>
-            <div
-              class="DataRow-root data-row css-19fvmib"
-            >
-              <div
-                class="MuiBox-root css-1xhj18k"
-              >
-                <p
-                  class="MuiTypography-root MuiTypography-body1 css-1sxx1a1-MuiTypography-root"
-                >
-                  APY
-                </p>
-              </div>
-              <p
-                class="MuiTypography-root MuiTypography-body1 css-1sxx1a1-MuiTypography-root"
-                style="text-align: right;"
-              >
-                <span
-                  class="MuiSkeleton-root MuiSkeleton-text MuiSkeleton-pulse css-1l7q9tc-MuiSkeleton-root"
-                  style="width: 80px;"
-                />
-              </p>
-            </div>
-            <a
-              class="MuiButtonBase-root MuiButton-root MuiButton-outlined MuiButton-outlinedSecondary MuiButton-sizeMedium MuiButton-outlinedSizeMedium MuiButton-disableElevation MuiButton-fullWidth custom-root  css-xtniq9-MuiButtonBase-root-MuiButton-root"
-              href="https://jonesdao.io/farms"
-              tabindex="0"
-              target="_blank"
-            >
-              Stake on
-               
-              Jones DAO
-              <span
-                class="MuiButton-endIcon MuiButton-iconSizeMedium css-1gnd1fd-MuiButton-endIcon"
-              >
-                <svg
-                  aria-hidden="true"
-                  class="MuiSvgIcon-root MuiSvgIcon-fontSizeLarge css-1vu8dwd-MuiSvgIcon-root"
-                  focusable="false"
-                  viewBox="0 0 20 20"
-                >
-                  <path
-                    d="M4.297 17.445h9.539c1.523 0 2.305-.78 2.305-2.28v-9.58c0-1.507-.782-2.288-2.305-2.288h-9.54c-1.523 0-2.304.773-2.304 2.289v9.578c0 1.508.781 2.281 2.305 2.281Zm.016-.968c-.875 0-1.352-.461-1.352-1.368V5.633c0-.899.477-1.367 1.352-1.367h9.5c.867 0 1.359.468 1.359 1.367v9.476c0 .907-.492 1.368-1.36 1.368h-9.5Zm7.296-4.235c.266 0 .438-.195.438-.476V7.867c0-.344-.188-.492-.492-.492H7.64c-.29 0-.47.172-.47.438 0 .265.188.445.477.445H9.53l1.133-.078-1.055.992-3.382 3.383a.476.476 0 0 0-.149.328c0 .273.18.453.453.453a.47.47 0 0 0 .344-.149L10.25 9.82l.984-1.047-.078 1.282v1.718c0 .29.18.47.453.47Z"
-                  />
-                </svg>
-              </span>
-            </a>
-          </div>
-        </div>
-      </div>
-      <div
-        class="MuiPaper-root MuiPaper-elevation MuiPaper-rounded MuiPaper-elevation0 Paper-root  css-1px9s0k-MuiPaper-root"
-        style="transform: none; webkit-transition: transform 225ms cubic-bezier(0.4, 0, 0.2, 1) 0ms; transition: transform 225ms cubic-bezier(0.4, 0, 0.2, 1) 0ms;"
-      >
-        <div
-          class="MuiGrid-root MuiGrid-container MuiGrid-spacing-xs-2 MuiGrid-direction-xs-column css-1rl1og4-MuiGrid-root"
-        >
-          <div
-            class="MuiGrid-root MuiGrid-item css-13i4rnv-MuiGrid-root"
-          >
-            <div
-              class="ExternalStakePools-poolPair css-kpu4tk"
-            >
-              <div
-                class="MuiBox-root css-1xhj18k"
-              >
-                <svg
-                  aria-hidden="true"
-                  class="MuiSvgIcon-root MuiSvgIcon-fontSizeLarge css-rog57q-MuiSvgIcon-root"
-                  focusable="false"
-                  style="z-index: 1; font-size: 24px;"
-                  viewBox="0 0 32 32"
-                >
-                  <path
-                    d="M0 16C0 7.163 7.163 0 16 0s16 7.163 16 16-7.163 16-16 16S0 24.837 0 16Z"
-                    fill="#708B96"
-                  />
-                  <path
-                    clip-rule="evenodd"
-                    d="M17.536 23.04v.032h5.504v-1.984h-2.718c1.635-1.239 2.686-3.165 2.686-5.328 0-3.738-3.138-6.768-7.008-6.768s-7.008 3.03-7.008 6.768c0 2.163 1.05 4.089 2.686 5.328H8.96v1.984h5.504v-2.667c-2.005-.63-3.456-2.465-3.456-4.629 0-2.686 2.235-4.864 4.992-4.864s4.992 2.178 4.992 4.864c0 2.164-1.45 3.998-3.456 4.63v2.634Z"
-                    fill="#fff"
-                    fill-rule="evenodd"
-                  />
-                </svg>
-                <svg
-                  aria-hidden="true"
-                  class="MuiSvgIcon-root MuiSvgIcon-fontSizeLarge css-rog57q-MuiSvgIcon-root"
-                  focusable="false"
-                  style="margin-left: -6px; z-index: 1; font-size: 24px;"
-                  viewBox="0 0 32 32"
-                >
-                  <circle
-                    cx="16"
-                    cy="16"
-                    fill="#F5AC37"
-                    r="16"
-                  />
-                  <path
-                    d="M16.59 17.13h6.08c.13 0 .19 0 .2-.17.05-.619.05-1.24 0-1.86 0-.12-.06-.17-.19-.17h-12.1c-.15 0-.19.05-.19.19v1.78c0 .23 0 .23.24.23h5.96Zm5.6-4.28a.195.195 0 0 0 0-.14 3.96 3.96 0 0 0-.36-.63 5.103 5.103 0 0 0-.74-.93 2.451 2.451 0 0 0-.461-.45 7.187 7.187 0 0 0-3-1.52 7.458 7.458 0 0 0-1.7-.18h-5.37c-.15 0-.17.06-.17.19v3.55c0 .15 0 .19.19.19h11.54s.1-.02.12-.08h-.049Zm0 6.36a2.336 2.336 0 0 0-.51 0H10.59c-.15 0-.2 0-.2.2v3.47c0 .16 0 .2.2.2h5.12c.245.02.49.002.73-.049a7.626 7.626 0 0 0 2.17-.48c.253-.088.498-.203.73-.34h.07a6.496 6.496 0 0 0 2.79-2.809s.07-.151-.01-.19v-.002ZM8.38 24.88v-5.53c0-.13 0-.15-.16-.15H6.05c-.12 0-.17 0-.17-.16v-1.9H8.2c.13 0 .18 0 .18-.17v-1.88c0-.12 0-.149-.16-.149H6.05c-.12 0-.17 0-.17-.16v-1.76c0-.11 0-.14.16-.14h2.15c.15 0 .19 0 .19-.19v-5.39c0-.16 0-.2.2-.2h7.5c.544.022 1.085.082 1.62.18a9.775 9.775 0 0 1 3.13 1.16 8.82 8.82 0 0 1 1.76 1.36c.396.412.753.857 1.07 1.33.314.48.575.994.78 1.53a.26.26 0 0 0 .3.21h1.79c.23 0 .23 0 .24.221v1.64c0 .16-.06.2-.221.2h-1.38c-.14 0-.18 0-.17.18.054.61.054 1.22 0 1.83 0 .17 0 .19.19.19h1.58c.07.09 0 .18 0 .27.01.117.01.234 0 .35v1.21c0 .17-.05.22-.2.22h-1.89a.25.25 0 0 0-.29.19 7.997 7.997 0 0 1-2.101 3.06c-.34.307-.697.595-1.07.86-.4.23-.79.47-1.2.66-.756.34-1.548.591-2.36.75a12.3 12.3 0 0 1-2.34.19h-6.94v-.01l.002-.002Z"
-                    fill="#FEFEFD"
-                  />
-                </svg>
-                <svg
-                  aria-hidden="true"
-                  class="MuiSvgIcon-root MuiSvgIcon-fontSizeLarge css-rog57q-MuiSvgIcon-root"
-                  focusable="false"
-                  style="margin-left: -6px; z-index: 1; font-size: 24px;"
-                  viewBox="0 0 32 32"
-                >
-                  <circle
-                    cx="16"
-                    cy="16"
-                    fill="#fff"
-                    r="15"
-                    stroke="url(#wETH_svg__a)"
-                    stroke-width="2"
-                  />
-                  <path
-                    clip-rule="evenodd"
-                    d="M16.25 20.976 10 17.349 16.25 26V26l6.253-8.65-6.253 3.626Z"
-                    fill="#708B96"
-                    fill-rule="evenodd"
-                  />
-                  <path
-                    clip-rule="evenodd"
-                    d="m16.25 6 6.248 10.186-6.248-2.793L10 16.186 16.25 6Zm0 7.395L10 16.185l6.25 3.629 6.248-3.628-6.248-2.791Z"
-                    fill="#424242"
-                    fill-rule="evenodd"
-                  />
-                  <defs>
-                    <lineargradient
-                      gradientUnits="userSpaceOnUse"
-                      id="wETH_svg__a"
-                      x1="16"
-                      x2="16"
-                      y1="0"
-                      y2="32"
-                    >
-                      <stop
-                        stop-color="#444243"
-                      />
-                      <stop
-                        offset="1"
-                        stop-color="#708B96"
-                      />
-                    </lineargradient>
-                  </defs>
-                </svg>
-              </div>
-              <div
-                class="ExternalStakePools-poolName"
-              >
-                <p
-                  class="MuiTypography-root MuiTypography-body1 css-pi8uen-MuiTypography-root"
-                >
-                  OHM-DAI-wETH
-                </p>
-              </div>
-              <div
-                class="ExternalStakePools-poolName"
-              >
-                <svg
-                  aria-hidden="true"
-                  class="MuiSvgIcon-root MuiSvgIcon-fontSizeLarge css-rog57q-MuiSvgIcon-root"
-                  focusable="false"
-                  style="font-size: 15px;"
-                  viewBox="0 0 32 32"
-                >
-                  <circle
-                    cx="16"
-                    cy="16"
-                    fill="#fff"
-                    r="15"
-                    stroke="url(#wETH_svg__a)"
-                    stroke-width="2"
-                  />
-                  <path
-                    clip-rule="evenodd"
-                    d="M16.25 20.976 10 17.349 16.25 26V26l6.253-8.65-6.253 3.626Z"
-                    fill="#708B96"
-                    fill-rule="evenodd"
-                  />
-                  <path
-                    clip-rule="evenodd"
-                    d="m16.25 6 6.248 10.186-6.248-2.793L10 16.186 16.25 6Zm0 7.395L10 16.185l6.25 3.629 6.248-3.628-6.248-2.791Z"
-                    fill="#424242"
-                    fill-rule="evenodd"
-                  />
-                  <defs>
-                    <lineargradient
-                      gradientUnits="userSpaceOnUse"
-                      id="wETH_svg__a"
-                      x1="16"
-                      x2="16"
-                      y1="0"
-                      y2="32"
-                    >
-                      <stop
-                        stop-color="#444243"
-                      />
-                      <stop
-                        offset="1"
-                        stop-color="#708B96"
-                      />
-                    </lineargradient>
-                  </defs>
-                </svg>
-              </div>
-            </div>
-            <div
-              class="DataRow-root data-row css-19fvmib"
-            >
-              <div
-                class="MuiBox-root css-1xhj18k"
-              >
-                <p
-                  class="MuiTypography-root MuiTypography-body1 css-1sxx1a1-MuiTypography-root"
-                >
-                  TVL
-                </p>
-              </div>
-              <p
-                class="MuiTypography-root MuiTypography-body1 css-1sxx1a1-MuiTypography-root"
-                style="text-align: right;"
-              >
-                <span
-                  class="MuiSkeleton-root MuiSkeleton-text MuiSkeleton-pulse css-1l7q9tc-MuiSkeleton-root"
-                  style="width: 80px;"
-                />
-              </p>
-            </div>
-            <div
-              class="DataRow-root data-row css-19fvmib"
-            >
-              <div
-                class="MuiBox-root css-1xhj18k"
-              >
-                <p
-                  class="MuiTypography-root MuiTypography-body1 css-1sxx1a1-MuiTypography-root"
-                >
-                  APY
-                </p>
-              </div>
-              <p
-                class="MuiTypography-root MuiTypography-body1 css-1sxx1a1-MuiTypography-root"
-                style="text-align: right;"
-              >
-                <span
-                  class="MuiSkeleton-root MuiSkeleton-text MuiSkeleton-pulse css-1l7q9tc-MuiSkeleton-root"
-                  style="width: 80px;"
-                />
-              </p>
-            </div>
-            <a
-              class="MuiButtonBase-root MuiButton-root MuiButton-outlined MuiButton-outlinedSecondary MuiButton-sizeMedium MuiButton-outlinedSizeMedium MuiButton-disableElevation MuiButton-fullWidth custom-root  css-xtniq9-MuiButtonBase-root-MuiButton-root"
-              href="https://app.balancer.fi/#/pool/0xc45d42f801105e861e86658648e3678ad7aa70f900010000000000000000011e"
-              tabindex="0"
-              target="_blank"
-            >
-              Stake on
-               
-              Balancer
-              <span
-                class="MuiButton-endIcon MuiButton-iconSizeMedium css-1gnd1fd-MuiButton-endIcon"
-              >
-                <svg
-                  aria-hidden="true"
-                  class="MuiSvgIcon-root MuiSvgIcon-fontSizeLarge css-1vu8dwd-MuiSvgIcon-root"
-                  focusable="false"
-                  viewBox="0 0 20 20"
-                >
-                  <path
-                    d="M4.297 17.445h9.539c1.523 0 2.305-.78 2.305-2.28v-9.58c0-1.507-.782-2.288-2.305-2.288h-9.54c-1.523 0-2.304.773-2.304 2.289v9.578c0 1.508.781 2.281 2.305 2.281Zm.016-.968c-.875 0-1.352-.461-1.352-1.368V5.633c0-.899.477-1.367 1.352-1.367h9.5c.867 0 1.359.468 1.359 1.367v9.476c0 .907-.492 1.368-1.36 1.368h-9.5Zm7.296-4.235c.266 0 .438-.195.438-.476V7.867c0-.344-.188-.492-.492-.492H7.64c-.29 0-.47.172-.47.438 0 .265.188.445.477.445H9.53l1.133-.078-1.055.992-3.382 3.383a.476.476 0 0 0-.149.328c0 .273.18.453.453.453a.47.47 0 0 0 .344-.149L10.25 9.82l.984-1.047-.078 1.282v1.718c0 .29.18.47.453.47Z"
-                  />
-                </svg>
-              </span>
-            </a>
-          </div>
-        </div>
-      </div>
-      <div
-        class="MuiPaper-root MuiPaper-elevation MuiPaper-rounded MuiPaper-elevation0 Paper-root  css-1px9s0k-MuiPaper-root"
-        style="transform: none; webkit-transition: transform 225ms cubic-bezier(0.4, 0, 0.2, 1) 0ms; transition: transform 225ms cubic-bezier(0.4, 0, 0.2, 1) 0ms;"
-      >
-        <div
-          class="MuiGrid-root MuiGrid-container MuiGrid-spacing-xs-2 MuiGrid-direction-xs-column css-1rl1og4-MuiGrid-root"
-        >
-          <div
-            class="MuiGrid-root MuiGrid-item css-13i4rnv-MuiGrid-root"
-          >
-            <div
-              class="ExternalStakePools-poolPair css-kpu4tk"
-            >
-              <div
-                class="MuiBox-root css-1xhj18k"
-              >
-                <svg
-                  aria-hidden="true"
-                  class="MuiSvgIcon-root MuiSvgIcon-fontSizeLarge css-rog57q-MuiSvgIcon-root"
-                  focusable="false"
-                  style="z-index: 1; font-size: 24px;"
-                  viewBox="0 0 32 32"
-                >
-                  <path
-                    d="M0 16C0 7.163 7.163 0 16 0s16 7.163 16 16-7.163 16-16 16S0 24.837 0 16Z"
-                    fill="#708B96"
-                  />
-                  <path
-                    clip-rule="evenodd"
-                    d="M17.536 23.04v.032h5.504v-1.984h-2.718c1.635-1.239 2.686-3.165 2.686-5.328 0-3.738-3.138-6.768-7.008-6.768s-7.008 3.03-7.008 6.768c0 2.163 1.05 4.089 2.686 5.328H8.96v1.984h5.504v-2.667c-2.005-.63-3.456-2.465-3.456-4.629 0-2.686 2.235-4.864 4.992-4.864s4.992 2.178 4.992 4.864c0 2.164-1.45 3.998-3.456 4.63v2.634Z"
-                    fill="#fff"
-                    fill-rule="evenodd"
-                  />
-                </svg>
-                <svg
-                  aria-hidden="true"
-                  class="MuiSvgIcon-root MuiSvgIcon-fontSizeLarge css-rog57q-MuiSvgIcon-root"
-                  focusable="false"
-                  style="margin-left: -6px; z-index: 1; font-size: 24px;"
-                  viewBox="0 0 32 32"
-                >
-                  <circle
-                    cx="16"
-                    cy="16"
-                    fill="#fff"
-                    r="15"
-                    stroke="url(#wETH_svg__a)"
-                    stroke-width="2"
-                  />
-                  <path
-                    clip-rule="evenodd"
-                    d="M16.25 20.976 10 17.349 16.25 26V26l6.253-8.65-6.253 3.626Z"
-                    fill="#708B96"
-                    fill-rule="evenodd"
-                  />
-                  <path
-                    clip-rule="evenodd"
-                    d="m16.25 6 6.248 10.186-6.248-2.793L10 16.186 16.25 6Zm0 7.395L10 16.185l6.25 3.629 6.248-3.628-6.248-2.791Z"
-                    fill="#424242"
-                    fill-rule="evenodd"
-                  />
-                  <defs>
-                    <lineargradient
-                      gradientUnits="userSpaceOnUse"
-                      id="wETH_svg__a"
-                      x1="16"
-                      x2="16"
-                      y1="0"
-                      y2="32"
-                    >
-                      <stop
-                        stop-color="#444243"
-                      />
-                      <stop
-                        offset="1"
-                        stop-color="#708B96"
-                      />
-                    </lineargradient>
-                  </defs>
-                </svg>
-              </div>
-              <div
-                class="ExternalStakePools-poolName"
-              >
-                <p
-                  class="MuiTypography-root MuiTypography-body1 css-pi8uen-MuiTypography-root"
-                >
-                  OHM-ETH
-                </p>
-              </div>
-              <div
-                class="ExternalStakePools-poolName"
-              >
-                <svg
-                  aria-hidden="true"
-                  class="MuiSvgIcon-root MuiSvgIcon-fontSizeLarge css-rog57q-MuiSvgIcon-root"
-                  focusable="false"
-                  style="font-size: 15px;"
-                  viewBox="0 0 32 32"
-                >
-                  <circle
-                    cx="16"
-                    cy="16"
-                    fill="#fff"
-                    r="15"
-                    stroke="url(#wETH_svg__a)"
-                    stroke-width="2"
-                  />
-                  <path
-                    clip-rule="evenodd"
-                    d="M16.25 20.976 10 17.349 16.25 26V26l6.253-8.65-6.253 3.626Z"
-                    fill="#708B96"
-                    fill-rule="evenodd"
-                  />
-                  <path
-                    clip-rule="evenodd"
-                    d="m16.25 6 6.248 10.186-6.248-2.793L10 16.186 16.25 6Zm0 7.395L10 16.185l6.25 3.629 6.248-3.628-6.248-2.791Z"
-                    fill="#424242"
-                    fill-rule="evenodd"
-                  />
-                  <defs>
-                    <lineargradient
-                      gradientUnits="userSpaceOnUse"
-                      id="wETH_svg__a"
-                      x1="16"
-                      x2="16"
-                      y1="0"
-                      y2="32"
-                    >
-                      <stop
-                        stop-color="#444243"
-                      />
-                      <stop
-                        offset="1"
-                        stop-color="#708B96"
-                      />
-                    </lineargradient>
-                  </defs>
-                </svg>
-              </div>
-            </div>
-            <div
-              class="DataRow-root data-row css-19fvmib"
-            >
-              <div
-                class="MuiBox-root css-1xhj18k"
-              >
-                <p
-                  class="MuiTypography-root MuiTypography-body1 css-1sxx1a1-MuiTypography-root"
-                >
-                  TVL
-                </p>
-              </div>
-              <p
-                class="MuiTypography-root MuiTypography-body1 css-1sxx1a1-MuiTypography-root"
-                style="text-align: right;"
-              >
-                <span
-                  class="MuiSkeleton-root MuiSkeleton-text MuiSkeleton-pulse css-1l7q9tc-MuiSkeleton-root"
-                  style="width: 80px;"
-                />
-              </p>
-            </div>
-            <div
-              class="DataRow-root data-row css-19fvmib"
-            >
-              <div
-                class="MuiBox-root css-1xhj18k"
-              >
-                <p
-                  class="MuiTypography-root MuiTypography-body1 css-1sxx1a1-MuiTypography-root"
-                >
-                  APY
-                </p>
-              </div>
-              <p
-                class="MuiTypography-root MuiTypography-body1 css-1sxx1a1-MuiTypography-root"
-                style="text-align: right;"
-              >
-                <span
-                  class="MuiSkeleton-root MuiSkeleton-text MuiSkeleton-pulse css-1l7q9tc-MuiSkeleton-root"
-                  style="width: 80px;"
-                />
-              </p>
-            </div>
-            <a
-              class="MuiButtonBase-root MuiButton-root MuiButton-outlined MuiButton-outlinedSecondary MuiButton-sizeMedium MuiButton-outlinedSizeMedium MuiButton-disableElevation MuiButton-fullWidth custom-root  css-xtniq9-MuiButtonBase-root-MuiButton-root"
-              href="https://curve.fi/factory-crypto/21/deposit"
-              tabindex="0"
-              target="_blank"
-            >
-              Stake on
-               
-              Curve
-              <span
-                class="MuiButton-endIcon MuiButton-iconSizeMedium css-1gnd1fd-MuiButton-endIcon"
-              >
-                <svg
-                  aria-hidden="true"
-                  class="MuiSvgIcon-root MuiSvgIcon-fontSizeLarge css-1vu8dwd-MuiSvgIcon-root"
-                  focusable="false"
-                  viewBox="0 0 20 20"
-                >
-                  <path
-                    d="M4.297 17.445h9.539c1.523 0 2.305-.78 2.305-2.28v-9.58c0-1.507-.782-2.288-2.305-2.288h-9.54c-1.523 0-2.304.773-2.304 2.289v9.578c0 1.508.781 2.281 2.305 2.281Zm.016-.968c-.875 0-1.352-.461-1.352-1.368V5.633c0-.899.477-1.367 1.352-1.367h9.5c.867 0 1.359.468 1.359 1.367v9.476c0 .907-.492 1.368-1.36 1.368h-9.5Zm7.296-4.235c.266 0 .438-.195.438-.476V7.867c0-.344-.188-.492-.492-.492H7.64c-.29 0-.47.172-.47.438 0 .265.188.445.477.445H9.53l1.133-.078-1.055.992-3.382 3.383a.476.476 0 0 0-.149.328c0 .273.18.453.453.453a.47.47 0 0 0 .344-.149L10.25 9.82l.984-1.047-.078 1.282v1.718c0 .29.18.47.453.47Z"
-                  />
-                </svg>
-              </span>
-            </a>
-          </div>
-        </div>
-      </div>
-      <div
-        class="MuiPaper-root MuiPaper-elevation MuiPaper-rounded MuiPaper-elevation0 Paper-root  css-1px9s0k-MuiPaper-root"
-        style="transform: none; webkit-transition: transform 225ms cubic-bezier(0.4, 0, 0.2, 1) 0ms; transition: transform 225ms cubic-bezier(0.4, 0, 0.2, 1) 0ms;"
-      >
-        <div
-          class="MuiGrid-root MuiGrid-container MuiGrid-spacing-xs-2 MuiGrid-direction-xs-column css-1rl1og4-MuiGrid-root"
-        >
-          <div
-            class="MuiGrid-root MuiGrid-item css-13i4rnv-MuiGrid-root"
-          >
-            <div
-              class="ExternalStakePools-poolPair css-kpu4tk"
-            >
-              <div
-                class="MuiBox-root css-1xhj18k"
-              >
-                <svg
-                  aria-hidden="true"
-                  class="MuiSvgIcon-root MuiSvgIcon-fontSizeLarge css-rog57q-MuiSvgIcon-root"
-                  focusable="false"
-                  style="z-index: 1; font-size: 24px;"
-                  viewBox="0 0 32 32"
-                >
-                  <path
-                    d="M0 16C0 7.163 7.163 0 16 0s16 7.163 16 16-7.163 16-16 16S0 24.837 0 16Z"
-                    fill="#708B96"
-                  />
-                  <path
-                    clip-rule="evenodd"
-                    d="M17.536 23.04v.032h5.504v-1.984h-2.718c1.635-1.239 2.686-3.165 2.686-5.328 0-3.738-3.138-6.768-7.008-6.768s-7.008 3.03-7.008 6.768c0 2.163 1.05 4.089 2.686 5.328H8.96v1.984h5.504v-2.667c-2.005-.63-3.456-2.465-3.456-4.629 0-2.686 2.235-4.864 4.992-4.864s4.992 2.178 4.992 4.864c0 2.164-1.45 3.998-3.456 4.63v2.634Z"
-                    fill="#fff"
-                    fill-rule="evenodd"
-                  />
-                </svg>
-                <svg
-                  aria-hidden="true"
-                  class="MuiSvgIcon-root MuiSvgIcon-fontSizeLarge css-rog57q-MuiSvgIcon-root"
-                  focusable="false"
-                  style="margin-left: -6px; z-index: 1; font-size: 24px;"
-                  viewBox="0 0 32 32"
-                >
-                  <circle
-                    cx="16"
-                    cy="16"
-                    fill="#fff"
-                    r="15"
-                    stroke="url(#wETH_svg__a)"
-                    stroke-width="2"
-                  />
-                  <path
-                    clip-rule="evenodd"
-                    d="M16.25 20.976 10 17.349 16.25 26V26l6.253-8.65-6.253 3.626Z"
-                    fill="#708B96"
-                    fill-rule="evenodd"
-                  />
-                  <path
-                    clip-rule="evenodd"
-                    d="m16.25 6 6.248 10.186-6.248-2.793L10 16.186 16.25 6Zm0 7.395L10 16.185l6.25 3.629 6.248-3.628-6.248-2.791Z"
-                    fill="#424242"
-                    fill-rule="evenodd"
-                  />
-                  <defs>
-                    <lineargradient
-                      gradientUnits="userSpaceOnUse"
-                      id="wETH_svg__a"
-                      x1="16"
-                      x2="16"
-                      y1="0"
-                      y2="32"
->>>>>>> e6189a83
-                    >
-                      <circle
-                        cx="16"
-                        cy="16"
-                        fill="#fff"
-                        r="15"
-                        stroke="url(#wETH_svg__a)"
-                        stroke-width="2"
-                      />
-                      <path
-                        clip-rule="evenodd"
-                        d="M16.25 20.976 10 17.349 16.25 26V26l6.253-8.65-6.253 3.626Z"
-                        fill="#708B96"
-                        fill-rule="evenodd"
-                      />
-<<<<<<< HEAD
-                      <path
-                        clip-rule="evenodd"
-                        d="m16.25 6 6.248 10.186-6.248-2.793L10 16.186 16.25 6Zm0 7.395L10 16.185l6.25 3.629 6.248-3.628-6.248-2.791Z"
-                        fill="#424242"
-                        fill-rule="evenodd"
-                      />
-                      <defs>
-                        <lineargradient
-                          gradientUnits="userSpaceOnUse"
-                          id="wETH_svg__a"
-                          x1="16"
-                          x2="16"
-                          y1="0"
-                          y2="32"
-                        >
-                          <stop
-                            stop-color="#444243"
-                          />
-                          <stop
-                            offset="1"
-                            stop-color="#708B96"
-                          />
-                        </lineargradient>
-                      </defs>
-                    </svg>
-                  </div>
-                </td>
-                <td
-                  class="MuiTableCell-root MuiTableCell-sizeMedium css-1hlfqas-MuiTableCell-root"
-                  style="padding: 8px 0px;"
-                >
-                  <p
-                    class="MuiTypography-root MuiTypography-body1 css-haqq9q-MuiTypography-root"
-                    style="line-height: 1.4;"
-                  >
-                    <span
-                      class="MuiSkeleton-root MuiSkeleton-text MuiSkeleton-pulse css-1l7q9tc-MuiSkeleton-root"
-                      style="width: 60px;"
-                    />
-                  </p>
-                </td>
-                <td
-                  class="MuiTableCell-root MuiTableCell-sizeMedium css-1hlfqas-MuiTableCell-root"
-                  style="padding: 8px 0px;"
-                >
-                  <p
-                    class="MuiTypography-root MuiTypography-body1 css-haqq9q-MuiTypography-root"
-                    style="line-height: 1.4;"
-                  >
-                    <span
-                      class="MuiSkeleton-root MuiSkeleton-text MuiSkeleton-pulse css-1l7q9tc-MuiSkeleton-root"
-                      style="width: 60px;"
-                    />
-                  </p>
-                </td>
-                <td
-                  class="MuiTableCell-root MuiTableCell-sizeMedium css-1hlfqas-MuiTableCell-root"
-                  style="padding: 8px 0px;"
-                >
-                  <a
-                    class="MuiButtonBase-root MuiButton-root MuiButton-outlined MuiButton-outlinedPrimary MuiButton-sizeMedium MuiButton-outlinedSizeMedium MuiButton-disableElevation MuiButton-fullWidth custom-root  css-1awd26d-MuiButtonBase-root-MuiButton-root"
-                    href="https://app.balancer.fi/#/pool/0xc45d42f801105e861e86658648e3678ad7aa70f900010000000000000000011e"
-                    rel="noopener noreferrer"
-                    tabindex="0"
-                    target="_blank"
-                  >
-                    Stake on
-                     
-                    Balancer
-                    <span
-                      class="MuiButton-endIcon MuiButton-iconSizeMedium css-1gnd1fd-MuiButton-endIcon"
-                    >
-                      <svg
-                        aria-hidden="true"
-                        class="MuiSvgIcon-root MuiSvgIcon-fontSizeLarge css-1562cnx-MuiSvgIcon-root"
-                        focusable="false"
-                        viewBox="0 0 20 20"
-                      >
-                        <path
-                          d="M4.297 17.445h9.539c1.523 0 2.305-.78 2.305-2.28v-9.58c0-1.507-.782-2.288-2.305-2.288h-9.54c-1.523 0-2.304.773-2.304 2.289v9.578c0 1.508.781 2.281 2.305 2.281Zm.016-.968c-.875 0-1.352-.461-1.352-1.368V5.633c0-.899.477-1.367 1.352-1.367h9.5c.867 0 1.359.468 1.359 1.367v9.476c0 .907-.492 1.368-1.36 1.368h-9.5Zm7.296-4.235c.266 0 .438-.195.438-.476V7.867c0-.344-.188-.492-.492-.492H7.64c-.29 0-.47.172-.47.438 0 .265.188.445.477.445H9.53l1.133-.078-1.055.992-3.382 3.383a.476.476 0 0 0-.149.328c0 .273.18.453.453.453a.47.47 0 0 0 .344-.149L10.25 9.82l.984-1.047-.078 1.282v1.718c0 .29.18.47.453.47Z"
-                        />
-                      </svg>
-                    </span>
-                  </a>
-                </td>
-              </tr>
-              <tr
-                class="MuiTableRow-root css-xjst8z-MuiTableRow-root"
-              >
-                <td
-                  class="MuiTableCell-root MuiTableCell-sizeMedium css-1hlfqas-MuiTableCell-root"
-                  style="padding: 8px 0px;"
-=======
-                    </lineargradient>
-                  </defs>
-                </svg>
-              </div>
-              <div
-                class="ExternalStakePools-poolName"
-              >
-                <p
-                  class="MuiTypography-root MuiTypography-body1 css-pi8uen-MuiTypography-root"
-                >
-                  OHM-ETH
-                </p>
-              </div>
-              <div
-                class="ExternalStakePools-poolName"
-              >
-                <svg
-                  aria-hidden="true"
-                  class="MuiSvgIcon-root MuiSvgIcon-fontSizeLarge css-rog57q-MuiSvgIcon-root"
-                  focusable="false"
-                  style="font-size: 15px;"
-                  viewBox="0 0 32 32"
->>>>>>> e6189a83
-                >
-                  <div
-                    class="MuiBox-root css-u4p24i"
-                    style="white-space: nowrap;"
-                  >
-                    <div
-                      class="MuiBox-root css-1xhj18k"
-                    >
-                      <svg
-                        aria-hidden="true"
-                        class="MuiSvgIcon-root MuiSvgIcon-fontSizeLarge css-1djwm8g-MuiSvgIcon-root"
-                        focusable="false"
-                        style="z-index: 1; font-size: 24px;"
-                        viewBox="0 0 32 32"
-                      >
-                        <path
-                          d="M0 16C0 7.163 7.163 0 16 0s16 7.163 16 16-7.163 16-16 16S0 24.837 0 16Z"
-                          fill="#708B96"
-                        />
-                        <path
-                          clip-rule="evenodd"
-                          d="M17.536 23.04v.032h5.504v-1.984h-2.718c1.635-1.239 2.686-3.165 2.686-5.328 0-3.738-3.138-6.768-7.008-6.768s-7.008 3.03-7.008 6.768c0 2.163 1.05 4.089 2.686 5.328H8.96v1.984h5.504v-2.667c-2.005-.63-3.456-2.465-3.456-4.629 0-2.686 2.235-4.864 4.992-4.864s4.992 2.178 4.992 4.864c0 2.164-1.45 3.998-3.456 4.63v2.634Z"
-                          fill="#fff"
-                          fill-rule="evenodd"
-                        />
-                      </svg>
-                      <svg
-                        aria-hidden="true"
-                        class="MuiSvgIcon-root MuiSvgIcon-fontSizeLarge css-1djwm8g-MuiSvgIcon-root"
-                        focusable="false"
-                        style="margin-left: -6px; z-index: 1; font-size: 24px;"
-                        viewBox="0 0 32 32"
-                      >
-                        <circle
-                          cx="16"
-                          cy="16"
-                          fill="#fff"
-                          r="15"
-                          stroke="url(#wETH_svg__a)"
-                          stroke-width="2"
-                        />
-                        <path
-                          clip-rule="evenodd"
-                          d="M16.25 20.976 10 17.349 16.25 26V26l6.253-8.65-6.253 3.626Z"
-                          fill="#708B96"
-                          fill-rule="evenodd"
-                        />
-                        <path
-                          clip-rule="evenodd"
-                          d="m16.25 6 6.248 10.186-6.248-2.793L10 16.186 16.25 6Zm0 7.395L10 16.185l6.25 3.629 6.248-3.628-6.248-2.791Z"
-                          fill="#424242"
-                          fill-rule="evenodd"
-                        />
-                        <defs>
-                          <lineargradient
-                            gradientUnits="userSpaceOnUse"
-                            id="wETH_svg__a"
-                            x1="16"
-                            x2="16"
-                            y1="0"
-                            y2="32"
-                          >
-                            <stop
-                              stop-color="#444243"
-                            />
-                            <stop
-                              offset="1"
-                              stop-color="#708B96"
-                            />
-                          </lineargradient>
-                        </defs>
-                      </svg>
-                    </div>
-                    <p
-                      class="MuiTypography-root MuiTypography-body1 css-haqq9q-MuiTypography-root"
-                      style="line-height: 1.4; margin-left: 14px; margin-right: 10px;"
-                    >
-                      OHM-ETH
-                    </p>
-                    <svg
-                      aria-hidden="true"
-                      class="MuiSvgIcon-root MuiSvgIcon-fontSizeLarge css-1djwm8g-MuiSvgIcon-root"
-                      focusable="false"
-                      style="font-size: 15px;"
-                      viewBox="0 0 32 32"
-                    >
-                      <circle
-                        cx="16"
-                        cy="16"
-                        fill="#fff"
-                        r="15"
-                        stroke="url(#wETH_svg__a)"
-                        stroke-width="2"
-                      />
-                      <path
-                        clip-rule="evenodd"
-                        d="M16.25 20.976 10 17.349 16.25 26V26l6.253-8.65-6.253 3.626Z"
-                        fill="#708B96"
-                        fill-rule="evenodd"
-                      />
-<<<<<<< HEAD
-                      <path
-                        clip-rule="evenodd"
-                        d="m16.25 6 6.248 10.186-6.248-2.793L10 16.186 16.25 6Zm0 7.395L10 16.185l6.25 3.629 6.248-3.628-6.248-2.791Z"
-                        fill="#424242"
-                        fill-rule="evenodd"
-                      />
-                      <defs>
-                        <lineargradient
-                          gradientUnits="userSpaceOnUse"
-                          id="wETH_svg__a"
-                          x1="16"
-                          x2="16"
-                          y1="0"
-                          y2="32"
-                        >
-                          <stop
-                            stop-color="#444243"
-                          />
-                          <stop
-                            offset="1"
-                            stop-color="#708B96"
-                          />
-                        </lineargradient>
-                      </defs>
-                    </svg>
-                  </div>
-                </td>
-                <td
-                  class="MuiTableCell-root MuiTableCell-sizeMedium css-1hlfqas-MuiTableCell-root"
-                  style="padding: 8px 0px;"
-                >
-                  <p
-                    class="MuiTypography-root MuiTypography-body1 css-haqq9q-MuiTypography-root"
-                    style="line-height: 1.4;"
-                  >
-                    <span
-                      class="MuiSkeleton-root MuiSkeleton-text MuiSkeleton-pulse css-1l7q9tc-MuiSkeleton-root"
-                      style="width: 60px;"
-                    />
-                  </p>
-                </td>
-                <td
-                  class="MuiTableCell-root MuiTableCell-sizeMedium css-1hlfqas-MuiTableCell-root"
-                  style="padding: 8px 0px;"
-                >
-                  <p
-                    class="MuiTypography-root MuiTypography-body1 css-haqq9q-MuiTypography-root"
-                    style="line-height: 1.4;"
-                  >
-                    0.00%
-                  </p>
-                </td>
-                <td
-                  class="MuiTableCell-root MuiTableCell-sizeMedium css-1hlfqas-MuiTableCell-root"
-                  style="padding: 8px 0px;"
-                >
-                  <a
-                    class="MuiButtonBase-root MuiButton-root MuiButton-outlined MuiButton-outlinedPrimary MuiButton-sizeMedium MuiButton-outlinedSizeMedium MuiButton-disableElevation MuiButton-fullWidth custom-root  css-1awd26d-MuiButtonBase-root-MuiButton-root"
-                    href="https://curve.fi/factory-crypto/21/deposit"
-                    rel="noopener noreferrer"
-                    tabindex="0"
-                    target="_blank"
-                  >
-                    Stake on
-                     
-                    Curve
-                    <span
-                      class="MuiButton-endIcon MuiButton-iconSizeMedium css-1gnd1fd-MuiButton-endIcon"
-                    >
-                      <svg
-                        aria-hidden="true"
-                        class="MuiSvgIcon-root MuiSvgIcon-fontSizeLarge css-1562cnx-MuiSvgIcon-root"
-                        focusable="false"
-                        viewBox="0 0 20 20"
-                      >
-                        <path
-                          d="M4.297 17.445h9.539c1.523 0 2.305-.78 2.305-2.28v-9.58c0-1.507-.782-2.288-2.305-2.288h-9.54c-1.523 0-2.304.773-2.304 2.289v9.578c0 1.508.781 2.281 2.305 2.281Zm.016-.968c-.875 0-1.352-.461-1.352-1.368V5.633c0-.899.477-1.367 1.352-1.367h9.5c.867 0 1.359.468 1.359 1.367v9.476c0 .907-.492 1.368-1.36 1.368h-9.5Zm7.296-4.235c.266 0 .438-.195.438-.476V7.867c0-.344-.188-.492-.492-.492H7.64c-.29 0-.47.172-.47.438 0 .265.188.445.477.445H9.53l1.133-.078-1.055.992-3.382 3.383a.476.476 0 0 0-.149.328c0 .273.18.453.453.453a.47.47 0 0 0 .344-.149L10.25 9.82l.984-1.047-.078 1.282v1.718c0 .29.18.47.453.47Z"
-                        />
-                      </svg>
-                    </span>
-                  </a>
-                </td>
-              </tr>
-              <tr
-                class="MuiTableRow-root css-xjst8z-MuiTableRow-root"
-              >
-                <td
-                  class="MuiTableCell-root MuiTableCell-sizeMedium css-1hlfqas-MuiTableCell-root"
-                  style="padding: 8px 0px;"
-=======
-                    </lineargradient>
-                  </defs>
-                </svg>
-              </div>
-            </div>
-            <div
-              class="DataRow-root data-row css-19fvmib"
-            >
-              <div
-                class="MuiBox-root css-1xhj18k"
-              >
-                <p
-                  class="MuiTypography-root MuiTypography-body1 css-1sxx1a1-MuiTypography-root"
-                >
-                  TVL
-                </p>
-              </div>
-              <p
-                class="MuiTypography-root MuiTypography-body1 css-1sxx1a1-MuiTypography-root"
-                style="text-align: right;"
-              >
-                <span
-                  class="MuiSkeleton-root MuiSkeleton-text MuiSkeleton-pulse css-1l7q9tc-MuiSkeleton-root"
-                  style="width: 80px;"
-                />
-              </p>
-            </div>
-            <div
-              class="DataRow-root data-row css-19fvmib"
-            >
-              <div
-                class="MuiBox-root css-1xhj18k"
-              >
-                <p
-                  class="MuiTypography-root MuiTypography-body1 css-1sxx1a1-MuiTypography-root"
-                >
-                  APY
-                </p>
-              </div>
-              <p
-                class="MuiTypography-root MuiTypography-body1 css-1sxx1a1-MuiTypography-root"
-                style="text-align: right;"
-              >
-                <span
-                  class="MuiSkeleton-root MuiSkeleton-text MuiSkeleton-pulse css-1l7q9tc-MuiSkeleton-root"
-                  style="width: 80px;"
-                />
-              </p>
-            </div>
-            <a
-              class="MuiButtonBase-root MuiButton-root MuiButton-outlined MuiButton-outlinedSecondary MuiButton-sizeMedium MuiButton-outlinedSizeMedium MuiButton-disableElevation MuiButton-fullWidth custom-root  css-xtniq9-MuiButtonBase-root-MuiButton-root"
-              href="https://www.convexfinance.com/stake"
-              tabindex="0"
-              target="_blank"
-            >
-              Stake on
-               
-              Convex
-              <span
-                class="MuiButton-endIcon MuiButton-iconSizeMedium css-1gnd1fd-MuiButton-endIcon"
-              >
-                <svg
-                  aria-hidden="true"
-                  class="MuiSvgIcon-root MuiSvgIcon-fontSizeLarge css-1vu8dwd-MuiSvgIcon-root"
-                  focusable="false"
-                  viewBox="0 0 20 20"
-                >
-                  <path
-                    d="M4.297 17.445h9.539c1.523 0 2.305-.78 2.305-2.28v-9.58c0-1.507-.782-2.288-2.305-2.288h-9.54c-1.523 0-2.304.773-2.304 2.289v9.578c0 1.508.781 2.281 2.305 2.281Zm.016-.968c-.875 0-1.352-.461-1.352-1.368V5.633c0-.899.477-1.367 1.352-1.367h9.5c.867 0 1.359.468 1.359 1.367v9.476c0 .907-.492 1.368-1.36 1.368h-9.5Zm7.296-4.235c.266 0 .438-.195.438-.476V7.867c0-.344-.188-.492-.492-.492H7.64c-.29 0-.47.172-.47.438 0 .265.188.445.477.445H9.53l1.133-.078-1.055.992-3.382 3.383a.476.476 0 0 0-.149.328c0 .273.18.453.453.453a.47.47 0 0 0 .344-.149L10.25 9.82l.984-1.047-.078 1.282v1.718c0 .29.18.47.453.47Z"
-                  />
-                </svg>
-              </span>
-            </a>
-          </div>
-        </div>
-      </div>
-      <div
-        class="MuiPaper-root MuiPaper-elevation MuiPaper-rounded MuiPaper-elevation0 Paper-root  css-1px9s0k-MuiPaper-root"
-        style="transform: none; webkit-transition: transform 225ms cubic-bezier(0.4, 0, 0.2, 1) 0ms; transition: transform 225ms cubic-bezier(0.4, 0, 0.2, 1) 0ms;"
-      >
-        <div
-          class="MuiGrid-root MuiGrid-container MuiGrid-spacing-xs-2 MuiGrid-direction-xs-column css-1rl1og4-MuiGrid-root"
-        >
-          <div
-            class="MuiGrid-root MuiGrid-item css-13i4rnv-MuiGrid-root"
-          >
-            <div
-              class="ExternalStakePools-poolPair css-kpu4tk"
-            >
-              <div
-                class="MuiBox-root css-1xhj18k"
-              >
-                <svg
-                  aria-hidden="true"
-                  class="MuiSvgIcon-root MuiSvgIcon-fontSizeLarge css-rog57q-MuiSvgIcon-root"
-                  focusable="false"
-                  style="z-index: 1; font-size: 24px;"
-                  viewBox="0 0 32 32"
-                >
-                  <path
-                    d="M0 16C0 7.163 7.163 0 16 0s16 7.163 16 16-7.163 16-16 16S0 24.837 0 16Z"
-                    fill="#708B96"
-                  />
-                  <path
-                    clip-rule="evenodd"
-                    d="M17.536 23.04v.032h5.504v-1.984h-2.718c1.635-1.239 2.686-3.165 2.686-5.328 0-3.738-3.138-6.768-7.008-6.768s-7.008 3.03-7.008 6.768c0 2.163 1.05 4.089 2.686 5.328H8.96v1.984h5.504v-2.667c-2.005-.63-3.456-2.465-3.456-4.629 0-2.686 2.235-4.864 4.992-4.864s4.992 2.178 4.992 4.864c0 2.164-1.45 3.998-3.456 4.63v2.634Z"
-                    fill="#fff"
-                    fill-rule="evenodd"
-                  />
-                </svg>
-                <svg
-                  aria-hidden="true"
-                  class="MuiSvgIcon-root MuiSvgIcon-fontSizeLarge css-rog57q-MuiSvgIcon-root"
-                  focusable="false"
-                  style="margin-left: -6px; z-index: 1; font-size: 24px;"
-                  viewBox="0 0 32 32"
-                >
-                  <circle
-                    cx="16"
-                    cy="16"
-                    fill="#333"
-                    r="16"
-                  />
-                  <path
-                    clip-rule="evenodd"
-                    d="m22.434 12.123 2.604-2.729-2.326-2.22-2.526 2.648a7.642 7.642 0 0 0-8.336-.069L9.177 7.201l-2.22 2.326 2.608 2.489a7.644 7.644 0 0 0-.071 8.246l-2.749 2.88 2.326 2.22 2.67-2.797a7.642 7.642 0 0 0 8.35.064l2.834 2.705 2.22-2.325-2.773-2.646a7.64 7.64 0 0 0 .062-8.24Zm-6.469-.572a4.645 4.645 0 0 0-3.284 7.927 4.642 4.642 0 1 0 6.568-6.567 4.644 4.644 0 0 0-3.284-1.36Z"
-                    fill="#fff"
-                    fill-rule="evenodd"
-                  />
-                </svg>
-              </div>
-              <div
-                class="ExternalStakePools-poolName"
-              >
-                <p
-                  class="MuiTypography-root MuiTypography-body1 css-pi8uen-MuiTypography-root"
-                >
-                  OHM-FRAX
-                </p>
-              </div>
-              <div
-                class="ExternalStakePools-poolName"
-              >
-                <svg
-                  aria-hidden="true"
-                  class="MuiSvgIcon-root MuiSvgIcon-fontSizeLarge css-rog57q-MuiSvgIcon-root"
-                  focusable="false"
-                  style="font-size: 15px;"
-                  viewBox="0 0 32 32"
->>>>>>> e6189a83
-                >
-                  <div
-                    class="MuiBox-root css-u4p24i"
-                    style="white-space: nowrap;"
-                  >
-                    <div
-                      class="MuiBox-root css-1xhj18k"
-                    >
-                      <svg
-                        aria-hidden="true"
-                        class="MuiSvgIcon-root MuiSvgIcon-fontSizeLarge css-1djwm8g-MuiSvgIcon-root"
-                        focusable="false"
-                        style="z-index: 1; font-size: 24px;"
-                        viewBox="0 0 32 32"
-                      >
-                        <path
-                          d="M0 16C0 7.163 7.163 0 16 0s16 7.163 16 16-7.163 16-16 16S0 24.837 0 16Z"
-                          fill="#708B96"
-                        />
-                        <path
-                          clip-rule="evenodd"
-                          d="M17.536 23.04v.032h5.504v-1.984h-2.718c1.635-1.239 2.686-3.165 2.686-5.328 0-3.738-3.138-6.768-7.008-6.768s-7.008 3.03-7.008 6.768c0 2.163 1.05 4.089 2.686 5.328H8.96v1.984h5.504v-2.667c-2.005-.63-3.456-2.465-3.456-4.629 0-2.686 2.235-4.864 4.992-4.864s4.992 2.178 4.992 4.864c0 2.164-1.45 3.998-3.456 4.63v2.634Z"
-                          fill="#fff"
-                          fill-rule="evenodd"
-                        />
-                      </svg>
-                      <svg
-                        aria-hidden="true"
-                        class="MuiSvgIcon-root MuiSvgIcon-fontSizeLarge css-1djwm8g-MuiSvgIcon-root"
-                        focusable="false"
-                        style="margin-left: -6px; z-index: 1; font-size: 24px;"
-                        viewBox="0 0 32 32"
-                      >
-                        <circle
-                          cx="16"
-                          cy="16"
-                          fill="#fff"
-                          r="15"
-                          stroke="url(#wETH_svg__a)"
-                          stroke-width="2"
-                        />
-                        <path
-                          clip-rule="evenodd"
-                          d="M16.25 20.976 10 17.349 16.25 26V26l6.253-8.65-6.253 3.626Z"
-                          fill="#708B96"
-                          fill-rule="evenodd"
-                        />
-                        <path
-                          clip-rule="evenodd"
-                          d="m16.25 6 6.248 10.186-6.248-2.793L10 16.186 16.25 6Zm0 7.395L10 16.185l6.25 3.629 6.248-3.628-6.248-2.791Z"
-                          fill="#424242"
-                          fill-rule="evenodd"
-                        />
-                        <defs>
-                          <lineargradient
-                            gradientUnits="userSpaceOnUse"
-                            id="wETH_svg__a"
-                            x1="16"
-                            x2="16"
-                            y1="0"
-                            y2="32"
-                          >
-                            <stop
-                              stop-color="#444243"
-                            />
-                            <stop
-                              offset="1"
-                              stop-color="#708B96"
-                            />
-                          </lineargradient>
-                        </defs>
-                      </svg>
-                    </div>
-                    <p
-                      class="MuiTypography-root MuiTypography-body1 css-haqq9q-MuiTypography-root"
-                      style="line-height: 1.4; margin-left: 14px; margin-right: 10px;"
-                    >
-                      OHM-ETH
-                    </p>
-                    <svg
-                      aria-hidden="true"
-                      class="MuiSvgIcon-root MuiSvgIcon-fontSizeLarge css-1djwm8g-MuiSvgIcon-root"
-                      focusable="false"
-                      style="font-size: 15px;"
-                      viewBox="0 0 32 32"
-                    >
-                      <circle
-                        cx="16"
-                        cy="16"
-                        fill="#fff"
-                        r="15"
-                        stroke="url(#wETH_svg__a)"
-                        stroke-width="2"
-                      />
-                      <path
-                        clip-rule="evenodd"
-                        d="M16.25 20.976 10 17.349 16.25 26V26l6.253-8.65-6.253 3.626Z"
-                        fill="#708B96"
-                        fill-rule="evenodd"
-                      />
-<<<<<<< HEAD
-                      <path
-                        clip-rule="evenodd"
-                        d="m16.25 6 6.248 10.186-6.248-2.793L10 16.186 16.25 6Zm0 7.395L10 16.185l6.25 3.629 6.248-3.628-6.248-2.791Z"
-                        fill="#424242"
-                        fill-rule="evenodd"
-                      />
-                      <defs>
-                        <lineargradient
-                          gradientUnits="userSpaceOnUse"
-                          id="wETH_svg__a"
-                          x1="16"
-                          x2="16"
-                          y1="0"
-                          y2="32"
-                        >
-                          <stop
-                            stop-color="#444243"
-                          />
-                          <stop
-                            offset="1"
-                            stop-color="#708B96"
-                          />
-                        </lineargradient>
-                      </defs>
-                    </svg>
-                  </div>
-                </td>
-                <td
-                  class="MuiTableCell-root MuiTableCell-sizeMedium css-1hlfqas-MuiTableCell-root"
-                  style="padding: 8px 0px;"
-                >
-                  <p
-                    class="MuiTypography-root MuiTypography-body1 css-haqq9q-MuiTypography-root"
-                    style="line-height: 1.4;"
-                  >
-                    <span
-                      class="MuiSkeleton-root MuiSkeleton-text MuiSkeleton-pulse css-1l7q9tc-MuiSkeleton-root"
-                      style="width: 60px;"
-                    />
-                  </p>
-                </td>
-                <td
-                  class="MuiTableCell-root MuiTableCell-sizeMedium css-1hlfqas-MuiTableCell-root"
-                  style="padding: 8px 0px;"
-                >
-                  <p
-                    class="MuiTypography-root MuiTypography-body1 css-haqq9q-MuiTypography-root"
-                    style="line-height: 1.4;"
-                  >
-                    0.00%
-                  </p>
-                </td>
-                <td
-                  class="MuiTableCell-root MuiTableCell-sizeMedium css-1hlfqas-MuiTableCell-root"
-                  style="padding: 8px 0px;"
-                >
-                  <a
-                    class="MuiButtonBase-root MuiButton-root MuiButton-outlined MuiButton-outlinedPrimary MuiButton-sizeMedium MuiButton-outlinedSizeMedium MuiButton-disableElevation MuiButton-fullWidth custom-root  css-1awd26d-MuiButtonBase-root-MuiButton-root"
-                    href="https://www.convexfinance.com/stake"
-                    rel="noopener noreferrer"
-                    tabindex="0"
-                    target="_blank"
-                  >
-                    Stake on
-                     
-                    Convex
-                    <span
-                      class="MuiButton-endIcon MuiButton-iconSizeMedium css-1gnd1fd-MuiButton-endIcon"
-                    >
-                      <svg
-                        aria-hidden="true"
-                        class="MuiSvgIcon-root MuiSvgIcon-fontSizeLarge css-1562cnx-MuiSvgIcon-root"
-                        focusable="false"
-                        viewBox="0 0 20 20"
-                      >
-                        <path
-                          d="M4.297 17.445h9.539c1.523 0 2.305-.78 2.305-2.28v-9.58c0-1.507-.782-2.288-2.305-2.288h-9.54c-1.523 0-2.304.773-2.304 2.289v9.578c0 1.508.781 2.281 2.305 2.281Zm.016-.968c-.875 0-1.352-.461-1.352-1.368V5.633c0-.899.477-1.367 1.352-1.367h9.5c.867 0 1.359.468 1.359 1.367v9.476c0 .907-.492 1.368-1.36 1.368h-9.5Zm7.296-4.235c.266 0 .438-.195.438-.476V7.867c0-.344-.188-.492-.492-.492H7.64c-.29 0-.47.172-.47.438 0 .265.188.445.477.445H9.53l1.133-.078-1.055.992-3.382 3.383a.476.476 0 0 0-.149.328c0 .273.18.453.453.453a.47.47 0 0 0 .344-.149L10.25 9.82l.984-1.047-.078 1.282v1.718c0 .29.18.47.453.47Z"
-                        />
-                      </svg>
-                    </span>
-                  </a>
-                </td>
-              </tr>
-              <tr
-                class="MuiTableRow-root css-xjst8z-MuiTableRow-root"
-              >
-                <td
-                  class="MuiTableCell-root MuiTableCell-sizeMedium css-1hlfqas-MuiTableCell-root"
-                  style="padding: 8px 0px;"
-=======
-                    </lineargradient>
-                  </defs>
-                </svg>
-              </div>
-            </div>
-            <div
-              class="DataRow-root data-row css-19fvmib"
-            >
-              <div
-                class="MuiBox-root css-1xhj18k"
-              >
-                <p
-                  class="MuiTypography-root MuiTypography-body1 css-1sxx1a1-MuiTypography-root"
-                >
-                  TVL
-                </p>
-              </div>
-              <p
-                class="MuiTypography-root MuiTypography-body1 css-1sxx1a1-MuiTypography-root"
-                style="text-align: right;"
-              >
-                <span
-                  class="MuiSkeleton-root MuiSkeleton-text MuiSkeleton-pulse css-1l7q9tc-MuiSkeleton-root"
-                  style="width: 80px;"
-                />
-              </p>
-            </div>
-            <div
-              class="DataRow-root data-row css-19fvmib"
-            >
-              <div
-                class="MuiBox-root css-1xhj18k"
-              >
-                <p
-                  class="MuiTypography-root MuiTypography-body1 css-1sxx1a1-MuiTypography-root"
-                >
-                  APY
-                </p>
-              </div>
-              <p
-                class="MuiTypography-root MuiTypography-body1 css-1sxx1a1-MuiTypography-root"
-                style="text-align: right;"
-              >
-                <span
-                  class="MuiSkeleton-root MuiSkeleton-text MuiSkeleton-pulse css-1l7q9tc-MuiSkeleton-root"
-                  style="width: 80px;"
-                />
-              </p>
-            </div>
-            <a
-              class="MuiButtonBase-root MuiButton-root MuiButton-outlined MuiButton-outlinedSecondary MuiButton-sizeMedium MuiButton-outlinedSizeMedium MuiButton-disableElevation MuiButton-fullWidth custom-root  css-xtniq9-MuiButtonBase-root-MuiButton-root"
-              href="https://app.frax.finance/staking/fraxswap-v2-frax-ohm"
-              tabindex="0"
-              target="_blank"
-            >
-              Stake on
-               
-              Fraxswap
-              <span
-                class="MuiButton-endIcon MuiButton-iconSizeMedium css-1gnd1fd-MuiButton-endIcon"
-              >
-                <svg
-                  aria-hidden="true"
-                  class="MuiSvgIcon-root MuiSvgIcon-fontSizeLarge css-1vu8dwd-MuiSvgIcon-root"
-                  focusable="false"
-                  viewBox="0 0 20 20"
->>>>>>> e6189a83
-                >
-                  <div
-                    class="MuiBox-root css-u4p24i"
-                    style="white-space: nowrap;"
-                  >
-                    <div
-                      class="MuiBox-root css-1xhj18k"
-                    >
-                      <svg
-                        aria-hidden="true"
-                        class="MuiSvgIcon-root MuiSvgIcon-fontSizeLarge css-1djwm8g-MuiSvgIcon-root"
-                        focusable="false"
-                        style="z-index: 1; font-size: 24px;"
-                        viewBox="0 0 32 32"
-                      >
-                        <path
-                          d="M0 16C0 7.163 7.163 0 16 0s16 7.163 16 16-7.163 16-16 16S0 24.837 0 16Z"
-                          fill="#708B96"
-                        />
-                        <path
-                          clip-rule="evenodd"
-                          d="M17.536 23.04v.032h5.504v-1.984h-2.718c1.635-1.239 2.686-3.165 2.686-5.328 0-3.738-3.138-6.768-7.008-6.768s-7.008 3.03-7.008 6.768c0 2.163 1.05 4.089 2.686 5.328H8.96v1.984h5.504v-2.667c-2.005-.63-3.456-2.465-3.456-4.629 0-2.686 2.235-4.864 4.992-4.864s4.992 2.178 4.992 4.864c0 2.164-1.45 3.998-3.456 4.63v2.634Z"
-                          fill="#fff"
-                          fill-rule="evenodd"
-                        />
-                      </svg>
-                      <svg
-                        aria-hidden="true"
-                        class="MuiSvgIcon-root MuiSvgIcon-fontSizeLarge css-1djwm8g-MuiSvgIcon-root"
-                        focusable="false"
-                        style="margin-left: -6px; z-index: 1; font-size: 24px;"
-                        viewBox="0 0 32 32"
-                      >
-                        <circle
-                          cx="16"
-                          cy="16"
-                          fill="#333"
-                          r="16"
-                        />
-                        <path
-                          clip-rule="evenodd"
-                          d="m22.434 12.123 2.604-2.729-2.326-2.22-2.526 2.648a7.642 7.642 0 0 0-8.336-.069L9.177 7.201l-2.22 2.326 2.608 2.489a7.644 7.644 0 0 0-.071 8.246l-2.749 2.88 2.326 2.22 2.67-2.797a7.642 7.642 0 0 0 8.35.064l2.834 2.705 2.22-2.325-2.773-2.646a7.64 7.64 0 0 0 .062-8.24Zm-6.469-.572a4.645 4.645 0 0 0-3.284 7.927 4.642 4.642 0 1 0 6.568-6.567 4.644 4.644 0 0 0-3.284-1.36Z"
-                          fill="#fff"
-                          fill-rule="evenodd"
-                        />
-                      </svg>
-                    </div>
-                    <p
-                      class="MuiTypography-root MuiTypography-body1 css-haqq9q-MuiTypography-root"
-                      style="line-height: 1.4; margin-left: 14px; margin-right: 10px;"
-                    >
-                      OHM-FRAX
-                      <p
-                        class="MuiTypography-root MuiTypography-body1 css-1k3fjb8-MuiTypography-root"
-                      >
-                        Mint and Sync
-                         
-                        <div
-                          class="MuiBox-root css-0"
-                          style="display: inline-flex; justify-content: center; align-self: center;"
-                        >
-                          <svg
-                            aria-hidden="true"
-                            class="MuiSvgIcon-root MuiSvgIcon-fontSizeSmall css-1fx2bp7-MuiSvgIcon-root"
-                            focusable="false"
-                            style="font-size: 10px;"
-                            viewBox="0 0 20 20"
-                          >
-                            <path
-                              d="M 10 20 C 15.475 20 20 15.473 20 10 C 20 4.518 15.473 0 9.991 0 C 4.516 0 0 4.518 0 10 C 0 15.475 4.527 20 10 20 Z M 10 18.705 C 5.189 18.714 1.287 14.812 1.297 10.001 C 1.28 5.189 5.179 1.281 9.991 1.285 C 14.807 1.28 18.714 5.182 18.714 9.999 C 18.719 14.811 14.813 18.712 10 18.702 Z M 9.941 6.242 C 10.559 6.242 11.038 5.763 11.038 5.156 C 11.043 4.547 10.549 4.053 9.94 4.058 C 9.334 4.057 8.842 4.55 8.844 5.156 C 8.843 5.761 9.337 6.249 9.941 6.242 Z M 8.216 15.444 L 12.303 15.444 C 12.623 15.444 12.871 15.204 12.871 14.895 C 12.87 14.584 12.615 14.334 12.303 14.338 L 10.868 14.338 L 10.868 8.754 C 10.868 8.346 10.658 8.065 10.269 8.065 L 8.345 8.065 C 7.919 8.045 7.631 8.493 7.826 8.872 C 7.925 9.065 8.128 9.182 8.345 9.172 L 9.652 9.172 L 9.652 14.338 L 8.216 14.338 C 7.905 14.334 7.649 14.584 7.648 14.895 C 7.648 15.204 7.897 15.444 8.216 15.444 Z"
-                            />
-                          </svg>
-                        </div>
-                      </p>
-                    </p>
-                    <svg
-                      aria-hidden="true"
-                      class="MuiSvgIcon-root MuiSvgIcon-fontSizeLarge css-1djwm8g-MuiSvgIcon-root"
+                      class="MuiSvgIcon-root MuiSvgIcon-fontSizeLarge css-rog57q-MuiSvgIcon-root"
                       focusable="false"
                       style="font-size: 15px;"
                       viewBox="0 0 32 32"
@@ -4643,11 +2284,11 @@
                   </div>
                 </td>
                 <td
-                  class="MuiTableCell-root MuiTableCell-sizeMedium css-1hlfqas-MuiTableCell-root"
+                  class="MuiTableCell-root MuiTableCell-sizeMedium css-1lwqo68-MuiTableCell-root"
                   style="padding: 8px 0px;"
                 >
                   <p
-                    class="MuiTypography-root MuiTypography-body1 css-haqq9q-MuiTypography-root"
+                    class="MuiTypography-root MuiTypography-body1 css-pi8uen-MuiTypography-root"
                     style="line-height: 1.4;"
                   >
                     <span
@@ -4657,22 +2298,588 @@
                   </p>
                 </td>
                 <td
-                  class="MuiTableCell-root MuiTableCell-sizeMedium css-1hlfqas-MuiTableCell-root"
+                  class="MuiTableCell-root MuiTableCell-sizeMedium css-1lwqo68-MuiTableCell-root"
                   style="padding: 8px 0px;"
                 >
                   <p
-                    class="MuiTypography-root MuiTypography-body1 css-haqq9q-MuiTypography-root"
+                    class="MuiTypography-root MuiTypography-body1 css-pi8uen-MuiTypography-root"
+                    style="line-height: 1.4;"
+                  >
+                    <span
+                      class="MuiSkeleton-root MuiSkeleton-text MuiSkeleton-pulse css-1l7q9tc-MuiSkeleton-root"
+                      style="width: 60px;"
+                    />
+                  </p>
+                </td>
+                <td
+                  class="MuiTableCell-root MuiTableCell-sizeMedium css-1lwqo68-MuiTableCell-root"
+                  style="padding: 8px 0px;"
+                >
+                  <a
+                    class="MuiButtonBase-root MuiButton-root MuiButton-outlined MuiButton-outlinedPrimary MuiButton-sizeMedium MuiButton-outlinedSizeMedium MuiButton-disableElevation MuiButton-fullWidth custom-root  css-1lfckoy-MuiButtonBase-root-MuiButton-root"
+                    href="https://app.balancer.fi/#/pool/0xc45d42f801105e861e86658648e3678ad7aa70f900010000000000000000011e"
+                    rel="noopener noreferrer"
+                    tabindex="0"
+                    target="_blank"
+                  >
+                    Stake on
+                     
+                    Balancer
+                    <span
+                      class="MuiButton-endIcon MuiButton-iconSizeMedium css-1gnd1fd-MuiButton-endIcon"
+                    >
+                      <svg
+                        aria-hidden="true"
+                        class="MuiSvgIcon-root MuiSvgIcon-fontSizeLarge css-1vu8dwd-MuiSvgIcon-root"
+                        focusable="false"
+                        viewBox="0 0 20 20"
+                      >
+                        <path
+                          d="M4.297 17.445h9.539c1.523 0 2.305-.78 2.305-2.28v-9.58c0-1.507-.782-2.288-2.305-2.288h-9.54c-1.523 0-2.304.773-2.304 2.289v9.578c0 1.508.781 2.281 2.305 2.281Zm.016-.968c-.875 0-1.352-.461-1.352-1.368V5.633c0-.899.477-1.367 1.352-1.367h9.5c.867 0 1.359.468 1.359 1.367v9.476c0 .907-.492 1.368-1.36 1.368h-9.5Zm7.296-4.235c.266 0 .438-.195.438-.476V7.867c0-.344-.188-.492-.492-.492H7.64c-.29 0-.47.172-.47.438 0 .265.188.445.477.445H9.53l1.133-.078-1.055.992-3.382 3.383a.476.476 0 0 0-.149.328c0 .273.18.453.453.453a.47.47 0 0 0 .344-.149L10.25 9.82l.984-1.047-.078 1.282v1.718c0 .29.18.47.453.47Z"
+                        />
+                      </svg>
+                    </span>
+                  </a>
+                </td>
+              </tr>
+              <tr
+                class="MuiTableRow-root css-xjst8z-MuiTableRow-root"
+              >
+                <td
+                  class="MuiTableCell-root MuiTableCell-sizeMedium css-1lwqo68-MuiTableCell-root"
+                  style="padding: 8px 0px;"
+                >
+                  <div
+                    class="MuiBox-root css-u4p24i"
+                    style="white-space: nowrap;"
+                  >
+                    <div
+                      class="MuiBox-root css-1xhj18k"
+                    >
+                      <svg
+                        aria-hidden="true"
+                        class="MuiSvgIcon-root MuiSvgIcon-fontSizeLarge css-rog57q-MuiSvgIcon-root"
+                        focusable="false"
+                        style="z-index: 1; font-size: 24px;"
+                        viewBox="0 0 32 32"
+                      >
+                        <path
+                          d="M0 16C0 7.163 7.163 0 16 0s16 7.163 16 16-7.163 16-16 16S0 24.837 0 16Z"
+                          fill="#708B96"
+                        />
+                        <path
+                          clip-rule="evenodd"
+                          d="M17.536 23.04v.032h5.504v-1.984h-2.718c1.635-1.239 2.686-3.165 2.686-5.328 0-3.738-3.138-6.768-7.008-6.768s-7.008 3.03-7.008 6.768c0 2.163 1.05 4.089 2.686 5.328H8.96v1.984h5.504v-2.667c-2.005-.63-3.456-2.465-3.456-4.629 0-2.686 2.235-4.864 4.992-4.864s4.992 2.178 4.992 4.864c0 2.164-1.45 3.998-3.456 4.63v2.634Z"
+                          fill="#fff"
+                          fill-rule="evenodd"
+                        />
+                      </svg>
+                      <svg
+                        aria-hidden="true"
+                        class="MuiSvgIcon-root MuiSvgIcon-fontSizeLarge css-rog57q-MuiSvgIcon-root"
+                        focusable="false"
+                        style="margin-left: -6px; z-index: 1; font-size: 24px;"
+                        viewBox="0 0 32 32"
+                      >
+                        <circle
+                          cx="16"
+                          cy="16"
+                          fill="#fff"
+                          r="15"
+                          stroke="url(#wETH_svg__a)"
+                          stroke-width="2"
+                        />
+                        <path
+                          clip-rule="evenodd"
+                          d="M16.25 20.976 10 17.349 16.25 26V26l6.253-8.65-6.253 3.626Z"
+                          fill="#708B96"
+                          fill-rule="evenodd"
+                        />
+                        <path
+                          clip-rule="evenodd"
+                          d="m16.25 6 6.248 10.186-6.248-2.793L10 16.186 16.25 6Zm0 7.395L10 16.185l6.25 3.629 6.248-3.628-6.248-2.791Z"
+                          fill="#424242"
+                          fill-rule="evenodd"
+                        />
+                        <defs>
+                          <lineargradient
+                            gradientUnits="userSpaceOnUse"
+                            id="wETH_svg__a"
+                            x1="16"
+                            x2="16"
+                            y1="0"
+                            y2="32"
+                          >
+                            <stop
+                              stop-color="#444243"
+                            />
+                            <stop
+                              offset="1"
+                              stop-color="#708B96"
+                            />
+                          </lineargradient>
+                        </defs>
+                      </svg>
+                    </div>
+                    <p
+                      class="MuiTypography-root MuiTypography-body1 css-pi8uen-MuiTypography-root"
+                      style="line-height: 1.4; margin-left: 14px; margin-right: 10px;"
+                    >
+                      OHM-ETH
+                    </p>
+                    <svg
+                      aria-hidden="true"
+                      class="MuiSvgIcon-root MuiSvgIcon-fontSizeLarge css-rog57q-MuiSvgIcon-root"
+                      focusable="false"
+                      style="font-size: 15px;"
+                      viewBox="0 0 32 32"
+                    >
+                      <circle
+                        cx="16"
+                        cy="16"
+                        fill="#fff"
+                        r="15"
+                        stroke="url(#wETH_svg__a)"
+                        stroke-width="2"
+                      />
+                      <path
+                        clip-rule="evenodd"
+                        d="M16.25 20.976 10 17.349 16.25 26V26l6.253-8.65-6.253 3.626Z"
+                        fill="#708B96"
+                        fill-rule="evenodd"
+                      />
+                      <path
+                        clip-rule="evenodd"
+                        d="m16.25 6 6.248 10.186-6.248-2.793L10 16.186 16.25 6Zm0 7.395L10 16.185l6.25 3.629 6.248-3.628-6.248-2.791Z"
+                        fill="#424242"
+                        fill-rule="evenodd"
+                      />
+                      <defs>
+                        <lineargradient
+                          gradientUnits="userSpaceOnUse"
+                          id="wETH_svg__a"
+                          x1="16"
+                          x2="16"
+                          y1="0"
+                          y2="32"
+                        >
+                          <stop
+                            stop-color="#444243"
+                          />
+                          <stop
+                            offset="1"
+                            stop-color="#708B96"
+                          />
+                        </lineargradient>
+                      </defs>
+                    </svg>
+                  </div>
+                </td>
+                <td
+                  class="MuiTableCell-root MuiTableCell-sizeMedium css-1lwqo68-MuiTableCell-root"
+                  style="padding: 8px 0px;"
+                >
+                  <p
+                    class="MuiTypography-root MuiTypography-body1 css-pi8uen-MuiTypography-root"
+                    style="line-height: 1.4;"
+                  >
+                    <span
+                      class="MuiSkeleton-root MuiSkeleton-text MuiSkeleton-pulse css-1l7q9tc-MuiSkeleton-root"
+                      style="width: 60px;"
+                    />
+                  </p>
+                </td>
+                <td
+                  class="MuiTableCell-root MuiTableCell-sizeMedium css-1lwqo68-MuiTableCell-root"
+                  style="padding: 8px 0px;"
+                >
+                  <p
+                    class="MuiTypography-root MuiTypography-body1 css-pi8uen-MuiTypography-root"
                     style="line-height: 1.4;"
                   >
                     0.00%
                   </p>
                 </td>
                 <td
-                  class="MuiTableCell-root MuiTableCell-sizeMedium css-1hlfqas-MuiTableCell-root"
+                  class="MuiTableCell-root MuiTableCell-sizeMedium css-1lwqo68-MuiTableCell-root"
                   style="padding: 8px 0px;"
                 >
                   <a
-                    class="MuiButtonBase-root MuiButton-root MuiButton-outlined MuiButton-outlinedPrimary MuiButton-sizeMedium MuiButton-outlinedSizeMedium MuiButton-disableElevation MuiButton-fullWidth custom-root  css-1awd26d-MuiButtonBase-root-MuiButton-root"
+                    class="MuiButtonBase-root MuiButton-root MuiButton-outlined MuiButton-outlinedPrimary MuiButton-sizeMedium MuiButton-outlinedSizeMedium MuiButton-disableElevation MuiButton-fullWidth custom-root  css-1lfckoy-MuiButtonBase-root-MuiButton-root"
+                    href="https://curve.fi/factory-crypto/21/deposit"
+                    rel="noopener noreferrer"
+                    tabindex="0"
+                    target="_blank"
+                  >
+                    Stake on
+                     
+                    Curve
+                    <span
+                      class="MuiButton-endIcon MuiButton-iconSizeMedium css-1gnd1fd-MuiButton-endIcon"
+                    >
+                      <svg
+                        aria-hidden="true"
+                        class="MuiSvgIcon-root MuiSvgIcon-fontSizeLarge css-1vu8dwd-MuiSvgIcon-root"
+                        focusable="false"
+                        viewBox="0 0 20 20"
+                      >
+                        <path
+                          d="M4.297 17.445h9.539c1.523 0 2.305-.78 2.305-2.28v-9.58c0-1.507-.782-2.288-2.305-2.288h-9.54c-1.523 0-2.304.773-2.304 2.289v9.578c0 1.508.781 2.281 2.305 2.281Zm.016-.968c-.875 0-1.352-.461-1.352-1.368V5.633c0-.899.477-1.367 1.352-1.367h9.5c.867 0 1.359.468 1.359 1.367v9.476c0 .907-.492 1.368-1.36 1.368h-9.5Zm7.296-4.235c.266 0 .438-.195.438-.476V7.867c0-.344-.188-.492-.492-.492H7.64c-.29 0-.47.172-.47.438 0 .265.188.445.477.445H9.53l1.133-.078-1.055.992-3.382 3.383a.476.476 0 0 0-.149.328c0 .273.18.453.453.453a.47.47 0 0 0 .344-.149L10.25 9.82l.984-1.047-.078 1.282v1.718c0 .29.18.47.453.47Z"
+                        />
+                      </svg>
+                    </span>
+                  </a>
+                </td>
+              </tr>
+              <tr
+                class="MuiTableRow-root css-xjst8z-MuiTableRow-root"
+              >
+                <td
+                  class="MuiTableCell-root MuiTableCell-sizeMedium css-1lwqo68-MuiTableCell-root"
+                  style="padding: 8px 0px;"
+                >
+                  <div
+                    class="MuiBox-root css-u4p24i"
+                    style="white-space: nowrap;"
+                  >
+                    <div
+                      class="MuiBox-root css-1xhj18k"
+                    >
+                      <svg
+                        aria-hidden="true"
+                        class="MuiSvgIcon-root MuiSvgIcon-fontSizeLarge css-rog57q-MuiSvgIcon-root"
+                        focusable="false"
+                        style="z-index: 1; font-size: 24px;"
+                        viewBox="0 0 32 32"
+                      >
+                        <path
+                          d="M0 16C0 7.163 7.163 0 16 0s16 7.163 16 16-7.163 16-16 16S0 24.837 0 16Z"
+                          fill="#708B96"
+                        />
+                        <path
+                          clip-rule="evenodd"
+                          d="M17.536 23.04v.032h5.504v-1.984h-2.718c1.635-1.239 2.686-3.165 2.686-5.328 0-3.738-3.138-6.768-7.008-6.768s-7.008 3.03-7.008 6.768c0 2.163 1.05 4.089 2.686 5.328H8.96v1.984h5.504v-2.667c-2.005-.63-3.456-2.465-3.456-4.629 0-2.686 2.235-4.864 4.992-4.864s4.992 2.178 4.992 4.864c0 2.164-1.45 3.998-3.456 4.63v2.634Z"
+                          fill="#fff"
+                          fill-rule="evenodd"
+                        />
+                      </svg>
+                      <svg
+                        aria-hidden="true"
+                        class="MuiSvgIcon-root MuiSvgIcon-fontSizeLarge css-rog57q-MuiSvgIcon-root"
+                        focusable="false"
+                        style="margin-left: -6px; z-index: 1; font-size: 24px;"
+                        viewBox="0 0 32 32"
+                      >
+                        <circle
+                          cx="16"
+                          cy="16"
+                          fill="#fff"
+                          r="15"
+                          stroke="url(#wETH_svg__a)"
+                          stroke-width="2"
+                        />
+                        <path
+                          clip-rule="evenodd"
+                          d="M16.25 20.976 10 17.349 16.25 26V26l6.253-8.65-6.253 3.626Z"
+                          fill="#708B96"
+                          fill-rule="evenodd"
+                        />
+                        <path
+                          clip-rule="evenodd"
+                          d="m16.25 6 6.248 10.186-6.248-2.793L10 16.186 16.25 6Zm0 7.395L10 16.185l6.25 3.629 6.248-3.628-6.248-2.791Z"
+                          fill="#424242"
+                          fill-rule="evenodd"
+                        />
+                        <defs>
+                          <lineargradient
+                            gradientUnits="userSpaceOnUse"
+                            id="wETH_svg__a"
+                            x1="16"
+                            x2="16"
+                            y1="0"
+                            y2="32"
+                          >
+                            <stop
+                              stop-color="#444243"
+                            />
+                            <stop
+                              offset="1"
+                              stop-color="#708B96"
+                            />
+                          </lineargradient>
+                        </defs>
+                      </svg>
+                    </div>
+                    <p
+                      class="MuiTypography-root MuiTypography-body1 css-pi8uen-MuiTypography-root"
+                      style="line-height: 1.4; margin-left: 14px; margin-right: 10px;"
+                    >
+                      OHM-ETH
+                    </p>
+                    <svg
+                      aria-hidden="true"
+                      class="MuiSvgIcon-root MuiSvgIcon-fontSizeLarge css-rog57q-MuiSvgIcon-root"
+                      focusable="false"
+                      style="font-size: 15px;"
+                      viewBox="0 0 32 32"
+                    >
+                      <circle
+                        cx="16"
+                        cy="16"
+                        fill="#fff"
+                        r="15"
+                        stroke="url(#wETH_svg__a)"
+                        stroke-width="2"
+                      />
+                      <path
+                        clip-rule="evenodd"
+                        d="M16.25 20.976 10 17.349 16.25 26V26l6.253-8.65-6.253 3.626Z"
+                        fill="#708B96"
+                        fill-rule="evenodd"
+                      />
+                      <path
+                        clip-rule="evenodd"
+                        d="m16.25 6 6.248 10.186-6.248-2.793L10 16.186 16.25 6Zm0 7.395L10 16.185l6.25 3.629 6.248-3.628-6.248-2.791Z"
+                        fill="#424242"
+                        fill-rule="evenodd"
+                      />
+                      <defs>
+                        <lineargradient
+                          gradientUnits="userSpaceOnUse"
+                          id="wETH_svg__a"
+                          x1="16"
+                          x2="16"
+                          y1="0"
+                          y2="32"
+                        >
+                          <stop
+                            stop-color="#444243"
+                          />
+                          <stop
+                            offset="1"
+                            stop-color="#708B96"
+                          />
+                        </lineargradient>
+                      </defs>
+                    </svg>
+                  </div>
+                </td>
+                <td
+                  class="MuiTableCell-root MuiTableCell-sizeMedium css-1lwqo68-MuiTableCell-root"
+                  style="padding: 8px 0px;"
+                >
+                  <p
+                    class="MuiTypography-root MuiTypography-body1 css-pi8uen-MuiTypography-root"
+                    style="line-height: 1.4;"
+                  >
+                    <span
+                      class="MuiSkeleton-root MuiSkeleton-text MuiSkeleton-pulse css-1l7q9tc-MuiSkeleton-root"
+                      style="width: 60px;"
+                    />
+                  </p>
+                </td>
+                <td
+                  class="MuiTableCell-root MuiTableCell-sizeMedium css-1lwqo68-MuiTableCell-root"
+                  style="padding: 8px 0px;"
+                >
+                  <p
+                    class="MuiTypography-root MuiTypography-body1 css-pi8uen-MuiTypography-root"
+                    style="line-height: 1.4;"
+                  >
+                    0.00%
+                  </p>
+                </td>
+                <td
+                  class="MuiTableCell-root MuiTableCell-sizeMedium css-1lwqo68-MuiTableCell-root"
+                  style="padding: 8px 0px;"
+                >
+                  <a
+                    class="MuiButtonBase-root MuiButton-root MuiButton-outlined MuiButton-outlinedPrimary MuiButton-sizeMedium MuiButton-outlinedSizeMedium MuiButton-disableElevation MuiButton-fullWidth custom-root  css-1lfckoy-MuiButtonBase-root-MuiButton-root"
+                    href="https://www.convexfinance.com/stake"
+                    rel="noopener noreferrer"
+                    tabindex="0"
+                    target="_blank"
+                  >
+                    Stake on
+                     
+                    Convex
+                    <span
+                      class="MuiButton-endIcon MuiButton-iconSizeMedium css-1gnd1fd-MuiButton-endIcon"
+                    >
+                      <svg
+                        aria-hidden="true"
+                        class="MuiSvgIcon-root MuiSvgIcon-fontSizeLarge css-1vu8dwd-MuiSvgIcon-root"
+                        focusable="false"
+                        viewBox="0 0 20 20"
+                      >
+                        <path
+                          d="M4.297 17.445h9.539c1.523 0 2.305-.78 2.305-2.28v-9.58c0-1.507-.782-2.288-2.305-2.288h-9.54c-1.523 0-2.304.773-2.304 2.289v9.578c0 1.508.781 2.281 2.305 2.281Zm.016-.968c-.875 0-1.352-.461-1.352-1.368V5.633c0-.899.477-1.367 1.352-1.367h9.5c.867 0 1.359.468 1.359 1.367v9.476c0 .907-.492 1.368-1.36 1.368h-9.5Zm7.296-4.235c.266 0 .438-.195.438-.476V7.867c0-.344-.188-.492-.492-.492H7.64c-.29 0-.47.172-.47.438 0 .265.188.445.477.445H9.53l1.133-.078-1.055.992-3.382 3.383a.476.476 0 0 0-.149.328c0 .273.18.453.453.453a.47.47 0 0 0 .344-.149L10.25 9.82l.984-1.047-.078 1.282v1.718c0 .29.18.47.453.47Z"
+                        />
+                      </svg>
+                    </span>
+                  </a>
+                </td>
+              </tr>
+              <tr
+                class="MuiTableRow-root css-xjst8z-MuiTableRow-root"
+              >
+                <td
+                  class="MuiTableCell-root MuiTableCell-sizeMedium css-1lwqo68-MuiTableCell-root"
+                  style="padding: 8px 0px;"
+                >
+                  <div
+                    class="MuiBox-root css-u4p24i"
+                    style="white-space: nowrap;"
+                  >
+                    <div
+                      class="MuiBox-root css-1xhj18k"
+                    >
+                      <svg
+                        aria-hidden="true"
+                        class="MuiSvgIcon-root MuiSvgIcon-fontSizeLarge css-rog57q-MuiSvgIcon-root"
+                        focusable="false"
+                        style="z-index: 1; font-size: 24px;"
+                        viewBox="0 0 32 32"
+                      >
+                        <path
+                          d="M0 16C0 7.163 7.163 0 16 0s16 7.163 16 16-7.163 16-16 16S0 24.837 0 16Z"
+                          fill="#708B96"
+                        />
+                        <path
+                          clip-rule="evenodd"
+                          d="M17.536 23.04v.032h5.504v-1.984h-2.718c1.635-1.239 2.686-3.165 2.686-5.328 0-3.738-3.138-6.768-7.008-6.768s-7.008 3.03-7.008 6.768c0 2.163 1.05 4.089 2.686 5.328H8.96v1.984h5.504v-2.667c-2.005-.63-3.456-2.465-3.456-4.629 0-2.686 2.235-4.864 4.992-4.864s4.992 2.178 4.992 4.864c0 2.164-1.45 3.998-3.456 4.63v2.634Z"
+                          fill="#fff"
+                          fill-rule="evenodd"
+                        />
+                      </svg>
+                      <svg
+                        aria-hidden="true"
+                        class="MuiSvgIcon-root MuiSvgIcon-fontSizeLarge css-rog57q-MuiSvgIcon-root"
+                        focusable="false"
+                        style="margin-left: -6px; z-index: 1; font-size: 24px;"
+                        viewBox="0 0 32 32"
+                      >
+                        <circle
+                          cx="16"
+                          cy="16"
+                          fill="#333"
+                          r="16"
+                        />
+                        <path
+                          clip-rule="evenodd"
+                          d="m22.434 12.123 2.604-2.729-2.326-2.22-2.526 2.648a7.642 7.642 0 0 0-8.336-.069L9.177 7.201l-2.22 2.326 2.608 2.489a7.644 7.644 0 0 0-.071 8.246l-2.749 2.88 2.326 2.22 2.67-2.797a7.642 7.642 0 0 0 8.35.064l2.834 2.705 2.22-2.325-2.773-2.646a7.64 7.64 0 0 0 .062-8.24Zm-6.469-.572a4.645 4.645 0 0 0-3.284 7.927 4.642 4.642 0 1 0 6.568-6.567 4.644 4.644 0 0 0-3.284-1.36Z"
+                          fill="#fff"
+                          fill-rule="evenodd"
+                        />
+                      </svg>
+                    </div>
+                    <p
+                      class="MuiTypography-root MuiTypography-body1 css-pi8uen-MuiTypography-root"
+                      style="line-height: 1.4; margin-left: 14px; margin-right: 10px;"
+                    >
+                      OHM-FRAX
+                      <p
+                        class="MuiTypography-root MuiTypography-body1 css-23pk5e-MuiTypography-root"
+                      >
+                        Mint and Sync
+                         
+                        <div
+                          class="MuiBox-root css-0"
+                          style="display: inline-flex; justify-content: center; align-self: center;"
+                        >
+                          <svg
+                            aria-hidden="true"
+                            class="MuiSvgIcon-root MuiSvgIcon-fontSizeSmall css-1b8e8sl-MuiSvgIcon-root"
+                            focusable="false"
+                            style="font-size: 10px;"
+                            viewBox="0 0 20 20"
+                          >
+                            <path
+                              d="M 10 20 C 15.475 20 20 15.473 20 10 C 20 4.518 15.473 0 9.991 0 C 4.516 0 0 4.518 0 10 C 0 15.475 4.527 20 10 20 Z M 10 18.705 C 5.189 18.714 1.287 14.812 1.297 10.001 C 1.28 5.189 5.179 1.281 9.991 1.285 C 14.807 1.28 18.714 5.182 18.714 9.999 C 18.719 14.811 14.813 18.712 10 18.702 Z M 9.941 6.242 C 10.559 6.242 11.038 5.763 11.038 5.156 C 11.043 4.547 10.549 4.053 9.94 4.058 C 9.334 4.057 8.842 4.55 8.844 5.156 C 8.843 5.761 9.337 6.249 9.941 6.242 Z M 8.216 15.444 L 12.303 15.444 C 12.623 15.444 12.871 15.204 12.871 14.895 C 12.87 14.584 12.615 14.334 12.303 14.338 L 10.868 14.338 L 10.868 8.754 C 10.868 8.346 10.658 8.065 10.269 8.065 L 8.345 8.065 C 7.919 8.045 7.631 8.493 7.826 8.872 C 7.925 9.065 8.128 9.182 8.345 9.172 L 9.652 9.172 L 9.652 14.338 L 8.216 14.338 C 7.905 14.334 7.649 14.584 7.648 14.895 C 7.648 15.204 7.897 15.444 8.216 15.444 Z"
+                            />
+                          </svg>
+                        </div>
+                      </p>
+                    </p>
+                    <svg
+                      aria-hidden="true"
+                      class="MuiSvgIcon-root MuiSvgIcon-fontSizeLarge css-rog57q-MuiSvgIcon-root"
+                      focusable="false"
+                      style="font-size: 15px;"
+                      viewBox="0 0 32 32"
+                    >
+                      <circle
+                        cx="16"
+                        cy="16"
+                        fill="#fff"
+                        r="15"
+                        stroke="url(#wETH_svg__a)"
+                        stroke-width="2"
+                      />
+                      <path
+                        clip-rule="evenodd"
+                        d="M16.25 20.976 10 17.349 16.25 26V26l6.253-8.65-6.253 3.626Z"
+                        fill="#708B96"
+                        fill-rule="evenodd"
+                      />
+                      <path
+                        clip-rule="evenodd"
+                        d="m16.25 6 6.248 10.186-6.248-2.793L10 16.186 16.25 6Zm0 7.395L10 16.185l6.25 3.629 6.248-3.628-6.248-2.791Z"
+                        fill="#424242"
+                        fill-rule="evenodd"
+                      />
+                      <defs>
+                        <lineargradient
+                          gradientUnits="userSpaceOnUse"
+                          id="wETH_svg__a"
+                          x1="16"
+                          x2="16"
+                          y1="0"
+                          y2="32"
+                        >
+                          <stop
+                            stop-color="#444243"
+                          />
+                          <stop
+                            offset="1"
+                            stop-color="#708B96"
+                          />
+                        </lineargradient>
+                      </defs>
+                    </svg>
+                  </div>
+                </td>
+                <td
+                  class="MuiTableCell-root MuiTableCell-sizeMedium css-1lwqo68-MuiTableCell-root"
+                  style="padding: 8px 0px;"
+                >
+                  <p
+                    class="MuiTypography-root MuiTypography-body1 css-pi8uen-MuiTypography-root"
+                    style="line-height: 1.4;"
+                  >
+                    <span
+                      class="MuiSkeleton-root MuiSkeleton-text MuiSkeleton-pulse css-1l7q9tc-MuiSkeleton-root"
+                      style="width: 60px;"
+                    />
+                  </p>
+                </td>
+                <td
+                  class="MuiTableCell-root MuiTableCell-sizeMedium css-1lwqo68-MuiTableCell-root"
+                  style="padding: 8px 0px;"
+                >
+                  <p
+                    class="MuiTypography-root MuiTypography-body1 css-pi8uen-MuiTypography-root"
+                    style="line-height: 1.4;"
+                  >
+                    0.00%
+                  </p>
+                </td>
+                <td
+                  class="MuiTableCell-root MuiTableCell-sizeMedium css-1lwqo68-MuiTableCell-root"
+                  style="padding: 8px 0px;"
+                >
+                  <a
+                    class="MuiButtonBase-root MuiButton-root MuiButton-outlined MuiButton-outlinedPrimary MuiButton-sizeMedium MuiButton-outlinedSizeMedium MuiButton-disableElevation MuiButton-fullWidth custom-root  css-1lfckoy-MuiButtonBase-root-MuiButton-root"
                     href="https://app.frax.finance/staking/fraxswap-v2-frax-ohm"
                     rel="noopener noreferrer"
                     tabindex="0"
@@ -4686,7 +2893,7 @@
                     >
                       <svg
                         aria-hidden="true"
-                        class="MuiSvgIcon-root MuiSvgIcon-fontSizeLarge css-1562cnx-MuiSvgIcon-root"
+                        class="MuiSvgIcon-root MuiSvgIcon-fontSizeLarge css-1vu8dwd-MuiSvgIcon-root"
                         focusable="false"
                         viewBox="0 0 20 20"
                       >
