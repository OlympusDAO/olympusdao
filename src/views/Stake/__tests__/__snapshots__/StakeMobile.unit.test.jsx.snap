// Jest Snapshot v1, https://goo.gl/fbAQLP

exports[`Mobile Resolution should render all supported multi chain staking contracts for mobile 1`] = `
<div>
  <div
    data-rk=""
  >
    <style>
      [data-rk]{--rk-blurs-modalOverlay:blur(0px);--rk-fonts-body:SFRounded, ui-rounded, "SF Pro Rounded", -apple-system, BlinkMacSystemFont, "Segoe UI", Roboto, Helvetica, Arial, sans-serif, "Apple Color Emoji", "Segoe UI Emoji", "Segoe UI Symbol";--rk-radii-actionButton:9999px;--rk-radii-connectButton:12px;--rk-radii-menuButton:12px;--rk-radii-modal:24px;--rk-radii-modalMobile:28px;--rk-colors-accentColor:#0E76FD;--rk-colors-accentColorForeground:#FFF;--rk-colors-actionButtonBorder:rgba(0, 0, 0, 0.04);--rk-colors-actionButtonBorderMobile:rgba(0, 0, 0, 0.06);--rk-colors-actionButtonSecondaryBackground:rgba(0, 0, 0, 0.06);--rk-colors-closeButton:rgba(60, 66, 66, 0.8);--rk-colors-closeButtonBackground:rgba(0, 0, 0, 0.06);--rk-colors-connectButtonBackground:#FFF;--rk-colors-connectButtonBackgroundError:#FF494A;--rk-colors-connectButtonInnerBackground:linear-gradient(0deg, rgba(0, 0, 0, 0.03), rgba(0, 0, 0, 0.06));--rk-colors-connectButtonText:#25292E;--rk-colors-connectButtonTextError:#FFF;--rk-colors-connectionIndicator:#30E000;--rk-colors-error:#FF494A;--rk-colors-generalBorder:rgba(0, 0, 0, 0.06);--rk-colors-generalBorderDim:rgba(0, 0, 0, 0.03);--rk-colors-menuItemBackground:rgba(60, 66, 66, 0.1);--rk-colors-modalBackdrop:rgba(0, 0, 0, 0.3);--rk-colors-modalBackground:#FFF;--rk-colors-modalBorder:transparent;--rk-colors-modalText:#25292E;--rk-colors-modalTextDim:rgba(60, 66, 66, 0.3);--rk-colors-modalTextSecondary:rgba(60, 66, 66, 0.6);--rk-colors-profileAction:#FFF;--rk-colors-profileActionHover:rgba(255, 255, 255, 0.5);--rk-colors-profileForeground:rgba(60, 66, 66, 0.06);--rk-colors-selectedOptionBorder:rgba(60, 66, 66, 0.1);--rk-colors-standby:#FFD641;--rk-shadows-connectButton:0px 4px 12px rgba(0, 0, 0, 0.1);--rk-shadows-dialog:0px 8px 32px rgba(0, 0, 0, 0.32);--rk-shadows-profileDetailsAction:0px 2px 6px rgba(37, 41, 46, 0.04);--rk-shadows-selectedOption:0px 2px 6px rgba(0, 0, 0, 0.24);--rk-shadows-selectedWallet:0px 2px 6px rgba(0, 0, 0, 0.12);--rk-shadows-walletLogo:0px 2px 16px rgba(0, 0, 0, 0.16);}
    </style>
    <div
      id="stake-view"
    >
      <div
        class="MuiPaper-root MuiPaper-elevation MuiPaper-rounded MuiPaper-elevation0 Paper-root  css-1px9s0k-MuiPaper-root"
        style="transform: none; webkit-transition: transform 225ms cubic-bezier(0.4, 0, 0.2, 1) 0ms; transition: transform 225ms cubic-bezier(0.4, 0, 0.2, 1) 0ms;"
      >
        <div
          class="MuiGrid-root MuiGrid-container MuiGrid-spacing-xs-2 MuiGrid-direction-xs-column css-1rl1og4-MuiGrid-root"
        >
          <div
            class="MuiGrid-root MuiGrid-item card-header css-13i4rnv-MuiGrid-root"
          >
            <div
              class="MuiBox-root css-gg4vpm"
            >
              <div
                class="MuiBox-root css-u4p24i"
              >
                <p
<<<<<<< HEAD
                  class="MuiTypography-root MuiTypography-body1 header-text css-1v1in9t-MuiTypography-root"
=======
                  class="MuiTypography-root MuiTypography-body1 header-text css-1r0s3mh-MuiTypography-root"
>>>>>>> cf17a215
                >
                  Single Stake
                </p>
                <div
                  class="MuiBox-root css-1isemmb"
                >
                  <div
                    class="MuiChip-root MuiChip-filled MuiChip-sizeMedium MuiChip-colorDefault MuiChip-filledDefault Chip-chip css-q07b3o-MuiChip-root"
                  >
                    <span
                      class="MuiChip-label MuiChip-labelMedium css-6od3lo-MuiChip-label"
                    >
                      (3,3)
                    </span>
                  </div>
                </div>
              </div>
              <div
                class="top-right"
              />
            </div>
            <div
              class="MuiBox-root css-k008qs"
            >
              <div
                class="rebase-timer MuiBox-root css-0"
              >
                <p
                  class="MuiTypography-root MuiTypography-body1 css-haqq9q-MuiTypography-root"
                >
                  <span
                    class="MuiSkeleton-root MuiSkeleton-text MuiSkeleton-pulse css-1l7q9tc-MuiSkeleton-root"
                    style="width: 155px;"
                  />
                </p>
              </div>
            </div>
          </div>
          <div
            class="MuiGrid-root MuiGrid-item css-13i4rnv-MuiGrid-root"
          >
            <div
              class="MuiBox-root css-15i1vgz"
            >
              <div
                class="MuiGrid-root css-vj1n65-MuiGrid-root"
              >
                <div
                  class="MuiBox-root css-rjww1q"
                >
                  <div
                    class="MuiGrid-root MuiGrid-container MuiGrid-spacing-xs-2 css-jhdc2n-MuiGrid-root"
                  >
                    <div
                      class="MuiGrid-root MuiGrid-item MuiGrid-grid-xs-12 MuiGrid-grid-sm-4 css-1r6indk-MuiGrid-root"
                    >
                      <div
                        class="Metric-root stake-apy css-17kya8e"
                      >
                        <div
                          class="MuiBox-root css-g45inh"
                        >
                          <div
                            class="MuiBox-root css-1n2mv2k"
                          >
                            <p
                              class="MuiTypography-root MuiTypography-body1 Metric-label css-1lub2vt-MuiTypography-root"
                            >
<<<<<<< HEAD
                              APY
                            </p>
                          </div>
                          <p
                            class="MuiTypography-root MuiTypography-body1 css-152iexv-MuiTypography-root"
=======
                              Annualized Rebases
                            </p>
                          </div>
                          <p
                            class="MuiTypography-root MuiTypography-body1 css-1q5p5g-MuiTypography-root"
>>>>>>> cf17a215
                            style="width: 100%;"
                          >
                            <span
                              class="MuiSkeleton-root MuiSkeleton-text MuiSkeleton-pulse css-1l7q9tc-MuiSkeleton-root"
                              style="width: 100%;"
                            />
                          </p>
                        </div>
                      </div>
                    </div>
                    <div
                      class="MuiGrid-root MuiGrid-item MuiGrid-grid-xs-12 MuiGrid-grid-sm-4 css-1r6indk-MuiGrid-root"
                    >
                      <div
                        class="Metric-root stake-tvl css-17kya8e"
                      >
                        <div
                          class="MuiBox-root css-g45inh"
                        >
                          <div
                            class="MuiBox-root css-1n2mv2k"
                          >
                            <p
                              class="MuiTypography-root MuiTypography-body1 Metric-label css-1lub2vt-MuiTypography-root"
                            >
                              Total Value Deposited
                            </p>
                          </div>
                          <p
<<<<<<< HEAD
                            class="MuiTypography-root MuiTypography-body1 css-152iexv-MuiTypography-root"
=======
                            class="MuiTypography-root MuiTypography-body1 css-1q5p5g-MuiTypography-root"
>>>>>>> cf17a215
                            style="width: 100%;"
                          >
                            <span
                              class="MuiSkeleton-root MuiSkeleton-text MuiSkeleton-pulse css-1l7q9tc-MuiSkeleton-root"
                              style="width: 100%;"
                            />
                          </p>
                        </div>
                      </div>
                    </div>
                    <div
                      class="MuiGrid-root MuiGrid-item MuiGrid-grid-xs-12 MuiGrid-grid-sm-4 css-1r6indk-MuiGrid-root"
                    >
                      <div
                        class="Metric-root stake-index css-17kya8e"
                      >
                        <div
                          class="MuiBox-root css-g45inh"
                        >
                          <div
                            class="MuiBox-root css-1n2mv2k"
                          >
                            <p
                              class="MuiTypography-root MuiTypography-body1 Metric-label css-1lub2vt-MuiTypography-root"
                            >
                              Current Index
                            </p>
                            <div
                              class="Metric-label MuiBox-root css-70qvj9"
                              style="font-size: 14px;"
                            >
                              <div
                                class="MuiBox-root css-0"
                                style="display: inline-flex; justify-content: center; align-self: center;"
                              >
                                <svg
                                  aria-hidden="true"
                                  class="MuiSvgIcon-root MuiSvgIcon-fontSizeSmall info-icon css-1fx2bp7-MuiSvgIcon-root"
                                  focusable="false"
                                  style="margin: 0px 5px; font-size: 1em;"
                                  viewBox="0 0 20 20"
                                >
                                  <path
                                    d="M 10 20 C 15.475 20 20 15.473 20 10 C 20 4.518 15.473 0 9.991 0 C 4.516 0 0 4.518 0 10 C 0 15.475 4.527 20 10 20 Z M 10 18.705 C 5.189 18.714 1.287 14.812 1.297 10.001 C 1.28 5.189 5.179 1.281 9.991 1.285 C 14.807 1.28 18.714 5.182 18.714 9.999 C 18.719 14.811 14.813 18.712 10 18.702 Z M 9.941 6.242 C 10.559 6.242 11.038 5.763 11.038 5.156 C 11.043 4.547 10.549 4.053 9.94 4.058 C 9.334 4.057 8.842 4.55 8.844 5.156 C 8.843 5.761 9.337 6.249 9.941 6.242 Z M 8.216 15.444 L 12.303 15.444 C 12.623 15.444 12.871 15.204 12.871 14.895 C 12.87 14.584 12.615 14.334 12.303 14.338 L 10.868 14.338 L 10.868 8.754 C 10.868 8.346 10.658 8.065 10.269 8.065 L 8.345 8.065 C 7.919 8.045 7.631 8.493 7.826 8.872 C 7.925 9.065 8.128 9.182 8.345 9.172 L 9.652 9.172 L 9.652 14.338 L 8.216 14.338 C 7.905 14.334 7.649 14.584 7.648 14.895 C 7.648 15.204 7.897 15.444 8.216 15.444 Z"
                                  />
                                </svg>
                              </div>
                            </div>
                          </div>
                          <p
<<<<<<< HEAD
                            class="MuiTypography-root MuiTypography-body1 css-152iexv-MuiTypography-root"
=======
                            class="MuiTypography-root MuiTypography-body1 css-1q5p5g-MuiTypography-root"
>>>>>>> cf17a215
                            style="width: 100%;"
                          >
                            <span
                              class="MuiSkeleton-root MuiSkeleton-text MuiSkeleton-pulse css-1l7q9tc-MuiSkeleton-root"
                              style="width: 100%;"
                            />
                          </p>
                        </div>
                      </div>
                    </div>
                  </div>
                </div>
              </div>
            </div>
            <div
              class="MuiBox-root css-dvxtzn"
            >
              <div
                class="MuiBox-root css-1upilqn"
              >
                <div
                  style=""
                >
                  <button
                    class="MuiButton-root MuiButton-contained MuiButton-containedPrimary MuiButton-sizeMedium MuiButton-containedSizeMedium MuiButton-disableElevation MuiButtonBase-root custom-root  css-1d0yu0y-MuiButtonBase-root-MuiButton-root"
                    tabindex="0"
                    type="button"
                  >
                    Connect Wallet
                  </button>
                </div>
              </div>
              <h6
                class="MuiTypography-root MuiTypography-h6 css-1wdxjpy-MuiTypography-root"
              >
                Connect your wallet to stake OHM
              </h6>
            </div>
          </div>
        </div>
      </div>
      <div
        class="MuiPaper-root MuiPaper-elevation MuiPaper-rounded MuiPaper-elevation0 Paper-root  css-1px9s0k-MuiPaper-root"
        style="transform: none; webkit-transition: transform 225ms cubic-bezier(0.4, 0, 0.2, 1) 0ms; transition: transform 225ms cubic-bezier(0.4, 0, 0.2, 1) 0ms;"
      >
        <div
          class="MuiGrid-root MuiGrid-container MuiGrid-spacing-xs-2 MuiGrid-direction-xs-column css-1rl1og4-MuiGrid-root"
        >
          <div
            class="MuiGrid-root MuiGrid-item css-13i4rnv-MuiGrid-root"
          >
            <div
              class="ExternalStakePools-poolPair css-kpu4tk"
            >
              <div
                class="MuiBox-root css-1xhj18k"
              >
                <svg
                  aria-hidden="true"
                  class="MuiSvgIcon-root MuiSvgIcon-fontSizeLarge css-1djwm8g-MuiSvgIcon-root"
                  focusable="false"
                  style="z-index: 1; font-size: 24px;"
                  viewBox="0 0 32 32"
                >
                  <defs>
                    <lineargradient
                      gradientTransform="matrix(0.177778, 0, 0, 0.177778, 1.777779, 1.777779)"
                      gradientUnits="userSpaceOnUse"
                      id="paint0_linear_359"
                      x1="80"
                      x2="80"
                      y1="-84"
                      y2="256"
                    >
                      <stop
                        offset="0.1949"
                        stop-color="#708B96"
                      />
                      <stop
                        offset="1"
                        stop-color="#F7FBE7"
                      />
                    </lineargradient>
                  </defs>
                  <path
                    d="M 1.778 16 C 1.778 8.145 8.145 1.778 16 1.778 C 23.855 1.778 30.222 8.145 30.222 16 C 30.222 23.855 23.855 30.222 16 30.222 C 8.145 30.222 1.778 23.855 1.778 16 Z"
                    fill="#fff"
                  />
                  <rect
                    fill="#fff"
                    height="12.516"
                    width="12.516"
                    x="9.742"
                    y="9.771"
                  />
                  <path
                    clip-rule="evenodd"
                    d="M 14.635 22.286 L 14.635 19.916 C 12.852 19.355 11.563 17.725 11.563 15.801 C 11.563 13.413 13.549 11.477 16 11.477 C 18.451 11.477 20.437 13.413 20.437 15.801 C 20.437 17.725 19.148 19.355 17.365 19.916 L 17.365 21.658 L 17.365 22.258 L 17.365 22.286 L 22.258 22.286 L 22.258 20.523 L 19.842 20.523 C 21.295 19.421 22.229 17.709 22.229 15.787 C 22.229 12.464 19.44 9.771 16 9.771 C 12.56 9.771 9.771 12.464 9.771 15.787 C 9.771 17.709 10.705 19.421 12.158 20.523 L 9.742 20.523 L 9.742 22.286 Z"
                    fill="#708b96"
                    fill-rule="evenodd"
                  />
                  <path
                    d="M 16 28.444 C 9.127 28.444 3.556 22.873 3.556 16 L 0 16 C 0 24.837 7.163 32 16 32 Z M 28.444 16 C 28.444 22.873 22.873 28.444 16 28.444 L 16 32 C 24.837 32 32 24.837 32 16 Z M 16 3.556 C 22.873 3.556 28.444 9.127 28.444 16 L 32 16 C 32 7.163 24.837 0 16 0 Z M 16 0 C 7.163 0 0 7.163 0 16 L 3.556 16 C 3.556 9.127 9.127 3.556 16 3.556 Z"
                    fill="url(#paint0_linear_359)"
                  />
                </svg>
                <svg
                  aria-hidden="true"
                  class="MuiSvgIcon-root MuiSvgIcon-fontSizeLarge css-1djwm8g-MuiSvgIcon-root"
                  focusable="false"
                  style="margin-left: -6px; z-index: 1; font-size: 24px;"
                  viewBox="0 0 32 32"
                >
                  <circle
                    cx="16"
                    cy="16"
                    fill="#fff"
                    r="15"
                    stroke="url(#wETH_svg__a)"
                    stroke-width="2"
                  />
                  <path
                    clip-rule="evenodd"
                    d="M16.25 20.976 10 17.349 16.25 26V26l6.253-8.65-6.253 3.626Z"
                    fill="#708B96"
                    fill-rule="evenodd"
                  />
                  <path
                    clip-rule="evenodd"
                    d="m16.25 6 6.248 10.186-6.248-2.793L10 16.186 16.25 6Zm0 7.395L10 16.185l6.25 3.629 6.248-3.628-6.248-2.791Z"
                    fill="#424242"
                    fill-rule="evenodd"
                  />
                  <defs>
                    <lineargradient
                      gradientUnits="userSpaceOnUse"
                      id="wETH_svg__a"
                      x1="16"
                      x2="16"
                      y1="0"
                      y2="32"
                    >
                      <stop
                        stop-color="#444243"
                      />
                      <stop
                        offset="1"
                        stop-color="#708B96"
                      />
                    </lineargradient>
                  </defs>
                </svg>
              </div>
              <div
                class="ExternalStakePools-poolName"
              >
                <p
                  class="MuiTypography-root MuiTypography-body1 css-haqq9q-MuiTypography-root"
                >
                  gOHM-wETH
                </p>
              </div>
              <div
                class="ExternalStakePools-poolName"
              >
                <svg
                  aria-hidden="true"
                  class="MuiSvgIcon-root MuiSvgIcon-fontSizeLarge css-1djwm8g-MuiSvgIcon-root"
                  focusable="false"
                  style="font-size: 15px;"
                  viewBox="0 0 32 32"
                >
                  <ellipse
                    cx="16"
                    cy="16"
                    rx="15.442"
                    ry="15.442"
                    style="fill: rgb(44, 55, 76);"
                  />
                  <g
                    id="Background"
                    transform="matrix(0.063934, 0, 0, 0.063934, 0, 0)"
                  />
                  <g
                    id="Logos_and_symbols"
                    transform="matrix(0.055939, 0, 0, 0.055939, 2.774117, 1.580833)"
                  >
                    <g
                      id="SYMBOL_VER_3"
                    />
                    <g
                      id="SYMBOL_VER_3_3_"
                    />
                    <g
                      id="SYMBOL_VER_4"
                    />
                    <g
                      id="SYMBOL_VER_4_1_"
                    >
                      <g
                        id="SYMBOL_VER_4_3_"
                      />
                    </g>
                    <g
                      id="SYMBOL_VER_5_1_"
                    />
                    <g
                      id="off_2_1_"
                    />
                    <g
                      id="VER_3_1_"
                    >
                      <g
                        id="SYMBOL_VER_2_1_"
                      />
                    </g>
                    <g
                      id="VER_3"
                    >
                      <g
                        id="SYMBOL_VER_2"
                      />
                    </g>
                    <g
                      id="off_2"
                    />
                    <g
                      id="SYMBOL_VER_5"
                    />
                    <g
                      id="SYMBOL_VER_1"
                    />
                    <g
                      id="SYMBOL_VER_1_1_"
                    />
                    <g
                      id="SYMBOL_VER_1-1_3_"
                    />
                    <g
                      id="SYMBOL_VER_1-1_2_"
                    />
                    <g
                      id="SYMBOL_VER_1-1"
                    />
                    <g
                      id="SYMBOL_VER_1-1_1_"
                    >
                      <g
                        id="_x31_-3"
                      />
                      <g
                        id="Symbol_-_Original_14_"
                      >
                        <path
                          d="M291.134,237.469l35.654-60.5l96.103,149.684l0.046,28.727l-0.313-197.672
      c-0.228-4.832-2.794-9.252-6.887-11.859L242.715,46.324c-4.045-1.99-9.18-1.967-13.22,0.063c-0.546,0.272-1.06,0.57-1.548,0.895
      l-0.604,0.379L59.399,144.983l-0.651,0.296c-0.838,0.385-1.686,0.875-2.48,1.444c-3.185,2.283-5.299,5.66-5.983,9.448
      c-0.103,0.574-0.179,1.158-0.214,1.749l0.264,161.083l89.515-138.745c11.271-18.397,35.825-24.323,58.62-24.001l26.753,0.706
      L67.588,409.765l18.582,10.697L245.692,157.22l70.51-0.256L157.091,426.849l66.306,38.138l7.922,4.556
      c3.351,1.362,7.302,1.431,10.681,0.21l175.453-101.678l-33.544,19.438L291.134,237.469z M304.736,433.395l-66.969-105.108
      l40.881-69.371l87.952,138.628L304.736,433.395z"
                          fill="#2D374B"
                        />
                        <polygon
                          fill="#28A0F0"
                          points="237.768,328.286 304.736,433.395 366.601,397.543 278.648,258.915 			"
                        />
                        <path
                          d="M422.937,355.379l-0.046-28.727l-96.103-149.684l-35.654,60.5l92.774,150.043l33.544-19.438
      c3.29-2.673,5.281-6.594,5.49-10.825L422.937,355.379z"
                          fill="#28A0F0"
                        />
                        <path
                          d="M20.219,382.469l47.369,27.296l157.634-252.801l-26.753-0.706c-22.795-0.322-47.35,5.604-58.62,24.001
      L50.334,319.004l-30.115,46.271V382.469z"
                          fill="#FFFFFF"
                        />
                        <polygon
                          fill="#FFFFFF"
                          points="316.202,156.964 245.692,157.22 86.17,420.462 141.928,452.565 157.091,426.849 			"
                        />
                        <path
                          d="M452.65,156.601c-0.59-14.746-8.574-28.245-21.08-36.104L256.28,19.692
      c-12.371-6.229-27.825-6.237-40.218-0.004c-1.465,0.739-170.465,98.752-170.465,98.752c-2.339,1.122-4.592,2.458-6.711,3.975
      c-11.164,8.001-17.969,20.435-18.668,34.095v208.765l30.115-46.271L50.07,157.921c0.035-0.589,0.109-1.169,0.214-1.741
      c0.681-3.79,2.797-7.171,5.983-9.456c0.795-0.569,172.682-100.064,173.228-100.337c4.04-2.029,9.175-2.053,13.22-0.063
      l173.022,99.523c4.093,2.607,6.659,7.027,6.887,11.859v199.542c-0.209,4.231-1.882,8.152-5.172,10.825l-33.544,19.438
      l-17.308,10.031l-61.864,35.852l-62.737,36.357c-3.379,1.221-7.33,1.152-10.681-0.21l-74.228-42.693l-15.163,25.717
      l66.706,38.406c2.206,1.255,4.171,2.367,5.784,3.272c2.497,1.4,4.199,2.337,4.8,2.629c4.741,2.303,11.563,3.643,17.71,3.643
      c5.636,0,11.132-1.035,16.332-3.072l182.225-105.531c10.459-8.104,16.612-20.325,17.166-33.564V156.601z"
                          fill="#96BEDC"
                        />
                      </g>
                      <g
                        id="Symbol_-_Original_13_"
                      />
                      <g
                        id="Symbol_-_Original_6_"
                      />
                      <g
                        id="Symbol_-_Original_4_"
                      />
                      <g
                        id="One_color_version_-_White_3_"
                      >
                        <g
                          id="Symbol_-_Original_15_"
                        />
                      </g>
                      <g
                        id="One_color_version_-_White"
                      >
                        <g
                          id="Symbol_-_Original"
                        />
                      </g>
                      <g
                        id="Symbol_-_Monochromatic_3_"
                      >
                        <g
                          id="_x33__7_"
                        />
                      </g>
                      <g
                        id="Symbol_-_Monochromatic"
                      >
                        <g
                          id="_x33__3_"
                        />
                      </g>
                      <g
                        id="_x33__2_"
                      />
                      <g
                        id="_x33__1_"
                      />
                      <g
                        id="_x33_"
                      />
                      <g
                        id="Symbol_-_Original_10_"
                      />
                      <g
                        id="Symbol_-_Original_1_"
                      />
                      <g
                        id="Symbol_-_Original_2_"
                      />
                      <g
                        id="_x34__1_"
                      />
                      <g
                        id="Symbol_-_Monochromatic_2_"
                      >
                        <g
                          id="_x33__6_"
                        />
                      </g>
                      <g
                        id="One_color_version_-_White_2_"
                      >
                        <g
                          id="Symbol_-_Original_11_"
                        />
                      </g>
                      <g
                        id="Symbol_-_Original_5_"
                      >
                        <g
                          id="Symbol_-_Original_12_"
                        />
                      </g>
                      <g
                        id="One_color_version_-_White_1_"
                      >
                        <g
                          id="Symbol_-_Original_9_"
                        />
                      </g>
                    </g>
                    <g
                      id="SYMBOL_VER_1_2_"
                    >
                      <g
                        id="SYMBOL_VER_2_4_"
                      />
                      <g
                        id="SYMBOL_VER_2-1-1_1_"
                      />
                      <g
                        id="SYMBOL_VER_2-2-1_1_"
                      />
                      <g
                        id="SYMBOL_VER_2-3-1_4_"
                      />
                      <g
                        id="New_Symbol_1_"
                      >
                        <g
                          id="SYMBOL_VER_2-3-1_3_"
                        />
                      </g>
                      <g
                        id="New_Symbol"
                      >
                        <g
                          id="SYMBOL_VER_2-3-1_1_"
                        />
                      </g>
                    </g>
                    <g
                      id="SYMBOL_VER_2_2_"
                    />
                    <g
                      id="SYMBOL_VER_4_2_"
                    />
                    <g
                      id="SYMBOL_VER_3_2_"
                    />
                    <g
                      id="SYMBOL_VER_3_1_"
                    />
                    <g
                      id="SYMBOL_VER_1-1-1_1_"
                    />
                    <g
                      id="SYMBOL_VER_1-1-1"
                    />
                    <g
                      id="SYMBOL_VER_1-1-1_2_2_"
                    />
                    <g
                      id="SYMBOL_VER_1-1-1_2"
                    />
                    <g
                      id="SYMBOL_VER_1-1-1_2_1_"
                    />
                    <g
                      id="Symbol_-_Original_7_"
                    />
                    <g
                      id="Symbol_-_Original_8_"
                    />
                    <g
                      id="SYMBOL_VER_2-1-1"
                    />
                    <g
                      id="SYMBOL_VER_2-2-1"
                    />
                    <g
                      id="SYMBOL_VER_2-3-1"
                    />
                    <g
                      id="SYMBOL_VER_5-1_1_"
                    />
                    <g
                      id="SYMBOL_VER_5-1"
                    />
                    <g
                      id="SYMBOL_VER_5-2_1_"
                    />
                    <g
                      id="SYMBOL_VER_5-2"
                    />
                    <g
                      id="Symbol_-_Monochromatic_1_"
                    >
                      <g
                        id="_x33__4_"
                      />
                    </g>
                  </g>
                </svg>
              </div>
            </div>
            <div
              class="DataRow-root data-row css-19fvmib"
            >
              <div
                class="MuiBox-root css-1xhj18k"
              >
                <p
                  class="MuiTypography-root MuiTypography-body1 css-fjb5bl-MuiTypography-root"
                >
                  TVL
                </p>
              </div>
              <p
                class="MuiTypography-root MuiTypography-body1 css-fjb5bl-MuiTypography-root"
                style="text-align: right;"
              >
                <span
                  class="MuiSkeleton-root MuiSkeleton-text MuiSkeleton-pulse css-1l7q9tc-MuiSkeleton-root"
                  style="width: 80px;"
                />
              </p>
            </div>
            <div
              class="DataRow-root data-row css-19fvmib"
            >
              <div
                class="MuiBox-root css-1xhj18k"
              >
                <p
                  class="MuiTypography-root MuiTypography-body1 css-fjb5bl-MuiTypography-root"
                >
                  APY
                </p>
              </div>
              <p
                class="MuiTypography-root MuiTypography-body1 css-fjb5bl-MuiTypography-root"
                style="text-align: right;"
              >
                <span
                  class="MuiSkeleton-root MuiSkeleton-text MuiSkeleton-pulse css-1l7q9tc-MuiSkeleton-root"
                  style="width: 80px;"
                />
              </p>
            </div>
            <a
              class="MuiButton-root MuiButton-outlined MuiButton-outlinedSecondary MuiButton-sizeMedium MuiButton-outlinedSizeMedium MuiButton-disableElevation MuiButton-fullWidth MuiButtonBase-root custom-root  css-elwz1i-MuiButtonBase-root-MuiButton-root"
              href="https://app.sushi.com/farm?filter=2x"
              tabindex="0"
              target="_blank"
            >
              Stake on
               
              Sushi
              <span
                class="MuiButton-endIcon MuiButton-iconSizeMedium css-1gnd1fd-MuiButton-endIcon"
              >
                <svg
                  aria-hidden="true"
                  class="MuiSvgIcon-root MuiSvgIcon-fontSizeLarge css-1562cnx-MuiSvgIcon-root"
                  focusable="false"
                  viewBox="0 0 20 20"
                >
                  <path
                    d="M4.297 17.445h9.539c1.523 0 2.305-.78 2.305-2.28v-9.58c0-1.507-.782-2.288-2.305-2.288h-9.54c-1.523 0-2.304.773-2.304 2.289v9.578c0 1.508.781 2.281 2.305 2.281Zm.016-.968c-.875 0-1.352-.461-1.352-1.368V5.633c0-.899.477-1.367 1.352-1.367h9.5c.867 0 1.359.468 1.359 1.367v9.476c0 .907-.492 1.368-1.36 1.368h-9.5Zm7.296-4.235c.266 0 .438-.195.438-.476V7.867c0-.344-.188-.492-.492-.492H7.64c-.29 0-.47.172-.47.438 0 .265.188.445.477.445H9.53l1.133-.078-1.055.992-3.382 3.383a.476.476 0 0 0-.149.328c0 .273.18.453.453.453a.47.47 0 0 0 .344-.149L10.25 9.82l.984-1.047-.078 1.282v1.718c0 .29.18.47.453.47Z"
                  />
                </svg>
              </span>
            </a>
          </div>
        </div>
      </div>
      <div
        class="MuiPaper-root MuiPaper-elevation MuiPaper-rounded MuiPaper-elevation0 Paper-root  css-1px9s0k-MuiPaper-root"
        style="transform: none; webkit-transition: transform 225ms cubic-bezier(0.4, 0, 0.2, 1) 0ms; transition: transform 225ms cubic-bezier(0.4, 0, 0.2, 1) 0ms;"
      >
        <div
          class="MuiGrid-root MuiGrid-container MuiGrid-spacing-xs-2 MuiGrid-direction-xs-column css-1rl1og4-MuiGrid-root"
        >
          <div
            class="MuiGrid-root MuiGrid-item css-13i4rnv-MuiGrid-root"
          >
            <div
              class="ExternalStakePools-poolPair css-kpu4tk"
            >
              <div
                class="MuiBox-root css-1xhj18k"
              >
                <svg
                  aria-hidden="true"
                  class="MuiSvgIcon-root MuiSvgIcon-fontSizeLarge css-1djwm8g-MuiSvgIcon-root"
                  focusable="false"
                  style="z-index: 1; font-size: 24px;"
                  viewBox="0 0 32 32"
                >
                  <defs>
                    <lineargradient
                      gradientTransform="matrix(0.177778, 0, 0, 0.177778, 1.777779, 1.777779)"
                      gradientUnits="userSpaceOnUse"
                      id="paint0_linear_359"
                      x1="80"
                      x2="80"
                      y1="-84"
                      y2="256"
                    >
                      <stop
                        offset="0.1949"
                        stop-color="#708B96"
                      />
                      <stop
                        offset="1"
                        stop-color="#F7FBE7"
                      />
                    </lineargradient>
                  </defs>
                  <path
                    d="M 1.778 16 C 1.778 8.145 8.145 1.778 16 1.778 C 23.855 1.778 30.222 8.145 30.222 16 C 30.222 23.855 23.855 30.222 16 30.222 C 8.145 30.222 1.778 23.855 1.778 16 Z"
                    fill="#fff"
                  />
                  <rect
                    fill="#fff"
                    height="12.516"
                    width="12.516"
                    x="9.742"
                    y="9.771"
                  />
                  <path
                    clip-rule="evenodd"
                    d="M 14.635 22.286 L 14.635 19.916 C 12.852 19.355 11.563 17.725 11.563 15.801 C 11.563 13.413 13.549 11.477 16 11.477 C 18.451 11.477 20.437 13.413 20.437 15.801 C 20.437 17.725 19.148 19.355 17.365 19.916 L 17.365 21.658 L 17.365 22.258 L 17.365 22.286 L 22.258 22.286 L 22.258 20.523 L 19.842 20.523 C 21.295 19.421 22.229 17.709 22.229 15.787 C 22.229 12.464 19.44 9.771 16 9.771 C 12.56 9.771 9.771 12.464 9.771 15.787 C 9.771 17.709 10.705 19.421 12.158 20.523 L 9.742 20.523 L 9.742 22.286 Z"
                    fill="#708b96"
                    fill-rule="evenodd"
                  />
                  <path
                    d="M 16 28.444 C 9.127 28.444 3.556 22.873 3.556 16 L 0 16 C 0 24.837 7.163 32 16 32 Z M 28.444 16 C 28.444 22.873 22.873 28.444 16 28.444 L 16 32 C 24.837 32 32 24.837 32 16 Z M 16 3.556 C 22.873 3.556 28.444 9.127 28.444 16 L 32 16 C 32 7.163 24.837 0 16 0 Z M 16 0 C 7.163 0 0 7.163 0 16 L 3.556 16 C 3.556 9.127 9.127 3.556 16 3.556 Z"
                    fill="url(#paint0_linear_359)"
                  />
                </svg>
                <svg
                  aria-hidden="true"
                  class="MuiSvgIcon-root MuiSvgIcon-fontSizeLarge css-1djwm8g-MuiSvgIcon-root"
                  focusable="false"
                  style="margin-left: -6px; z-index: 1; font-size: 24px;"
                  viewBox="0 0 32 32"
                >
                  <circle
                    cx="16"
                    cy="16"
                    fill="#fff"
                    r="15"
                    stroke="url(#wETH_svg__a)"
                    stroke-width="2"
                  />
                  <path
                    clip-rule="evenodd"
                    d="M16.25 20.976 10 17.349 16.25 26V26l6.253-8.65-6.253 3.626Z"
                    fill="#708B96"
                    fill-rule="evenodd"
                  />
                  <path
                    clip-rule="evenodd"
                    d="m16.25 6 6.248 10.186-6.248-2.793L10 16.186 16.25 6Zm0 7.395L10 16.185l6.25 3.629 6.248-3.628-6.248-2.791Z"
                    fill="#424242"
                    fill-rule="evenodd"
                  />
                  <defs>
                    <lineargradient
                      gradientUnits="userSpaceOnUse"
                      id="wETH_svg__a"
                      x1="16"
                      x2="16"
                      y1="0"
                      y2="32"
                    >
                      <stop
                        stop-color="#444243"
                      />
                      <stop
                        offset="1"
                        stop-color="#708B96"
                      />
                    </lineargradient>
                  </defs>
                </svg>
              </div>
              <div
                class="ExternalStakePools-poolName"
              >
                <p
                  class="MuiTypography-root MuiTypography-body1 css-haqq9q-MuiTypography-root"
                >
                  gOHM-wETH
                </p>
              </div>
              <div
                class="ExternalStakePools-poolName"
              >
                <svg
                  aria-hidden="true"
                  class="MuiSvgIcon-root MuiSvgIcon-fontSizeLarge css-1djwm8g-MuiSvgIcon-root"
                  focusable="false"
                  style="font-size: 15px;"
                  viewBox="0 0 32 32"
                >
                  <path
                    d="M 24.23 10.528 C 23.645 10.194 22.893 10.194 22.225 10.528 L 17.546 13.285 L 14.371 15.039 L 9.775 17.797 C 9.191 18.131 8.439 18.131 7.77 17.797 L 4.178 15.624 C 3.593 15.29 3.175 14.622 3.175 13.87 L 3.175 9.692 C 3.175 9.024 3.509 8.355 4.178 7.938 L 7.77 5.849 C 8.355 5.515 9.107 5.515 9.775 5.849 L 13.368 8.021 C 13.953 8.355 14.371 9.024 14.371 9.776 L 14.371 12.533 L 17.546 10.695 L 17.546 7.854 C 17.546 7.186 17.211 6.517 16.543 6.1 L 9.859 2.173 C 9.274 1.838 8.522 1.838 7.854 2.173 L 1.003 6.183 C 0.334 6.517 0 7.186 0 7.854 L 0 15.708 C 0 16.376 0.334 17.045 1.003 17.462 L 7.77 21.389 C 8.355 21.724 9.107 21.724 9.775 21.389 L 14.371 18.716 L 17.546 16.878 L 22.141 14.204 C 22.726 13.87 23.478 13.87 24.146 14.204 L 27.739 16.293 C 28.324 16.627 28.742 17.295 28.742 18.047 L 28.742 22.225 C 28.742 22.893 28.407 23.562 27.739 23.979 L 24.23 26.068 C 23.645 26.402 22.893 26.402 22.225 26.068 L 18.632 23.979 C 18.047 23.645 17.629 22.977 17.629 22.225 L 17.629 19.551 L 14.454 21.389 L 14.454 24.147 C 14.454 24.815 14.789 25.483 15.457 25.901 L 22.225 29.828 C 22.809 30.162 23.561 30.162 24.23 29.828 L 30.997 25.901 C 31.582 25.567 32 24.899 32 24.147 L 32 16.209 C 32 15.541 31.666 14.872 30.997 14.455 L 24.23 10.528 Z"
                    fill="#8247e5"
                  />
                </svg>
              </div>
            </div>
            <div
              class="DataRow-root data-row css-19fvmib"
            >
              <div
                class="MuiBox-root css-1xhj18k"
              >
                <p
                  class="MuiTypography-root MuiTypography-body1 css-fjb5bl-MuiTypography-root"
                >
                  TVL
                </p>
              </div>
              <p
                class="MuiTypography-root MuiTypography-body1 css-fjb5bl-MuiTypography-root"
                style="text-align: right;"
              >
                <span
                  class="MuiSkeleton-root MuiSkeleton-text MuiSkeleton-pulse css-1l7q9tc-MuiSkeleton-root"
                  style="width: 80px;"
                />
              </p>
            </div>
            <div
              class="DataRow-root data-row css-19fvmib"
            >
              <div
                class="MuiBox-root css-1xhj18k"
              >
                <p
                  class="MuiTypography-root MuiTypography-body1 css-fjb5bl-MuiTypography-root"
                >
                  APY
                </p>
              </div>
              <p
                class="MuiTypography-root MuiTypography-body1 css-fjb5bl-MuiTypography-root"
                style="text-align: right;"
              >
                <span
                  class="MuiSkeleton-root MuiSkeleton-text MuiSkeleton-pulse css-1l7q9tc-MuiSkeleton-root"
                  style="width: 80px;"
                />
              </p>
            </div>
            <a
              class="MuiButton-root MuiButton-outlined MuiButton-outlinedSecondary MuiButton-sizeMedium MuiButton-outlinedSizeMedium MuiButton-disableElevation MuiButton-fullWidth MuiButtonBase-root custom-root  css-elwz1i-MuiButtonBase-root-MuiButton-root"
              href="https://app.sushi.com/farm?filter=2x"
              tabindex="0"
              target="_blank"
            >
              Stake on
               
              Sushi
              <span
                class="MuiButton-endIcon MuiButton-iconSizeMedium css-1gnd1fd-MuiButton-endIcon"
              >
                <svg
                  aria-hidden="true"
                  class="MuiSvgIcon-root MuiSvgIcon-fontSizeLarge css-1562cnx-MuiSvgIcon-root"
                  focusable="false"
                  viewBox="0 0 20 20"
                >
                  <path
                    d="M4.297 17.445h9.539c1.523 0 2.305-.78 2.305-2.28v-9.58c0-1.507-.782-2.288-2.305-2.288h-9.54c-1.523 0-2.304.773-2.304 2.289v9.578c0 1.508.781 2.281 2.305 2.281Zm.016-.968c-.875 0-1.352-.461-1.352-1.368V5.633c0-.899.477-1.367 1.352-1.367h9.5c.867 0 1.359.468 1.359 1.367v9.476c0 .907-.492 1.368-1.36 1.368h-9.5Zm7.296-4.235c.266 0 .438-.195.438-.476V7.867c0-.344-.188-.492-.492-.492H7.64c-.29 0-.47.172-.47.438 0 .265.188.445.477.445H9.53l1.133-.078-1.055.992-3.382 3.383a.476.476 0 0 0-.149.328c0 .273.18.453.453.453a.47.47 0 0 0 .344-.149L10.25 9.82l.984-1.047-.078 1.282v1.718c0 .29.18.47.453.47Z"
                  />
                </svg>
              </span>
            </a>
          </div>
        </div>
      </div>
      <div
        class="MuiPaper-root MuiPaper-elevation MuiPaper-rounded MuiPaper-elevation0 Paper-root  css-1px9s0k-MuiPaper-root"
        style="transform: none; webkit-transition: transform 225ms cubic-bezier(0.4, 0, 0.2, 1) 0ms; transition: transform 225ms cubic-bezier(0.4, 0, 0.2, 1) 0ms;"
      >
        <div
          class="MuiGrid-root MuiGrid-container MuiGrid-spacing-xs-2 MuiGrid-direction-xs-column css-1rl1og4-MuiGrid-root"
        >
          <div
            class="MuiGrid-root MuiGrid-item css-13i4rnv-MuiGrid-root"
          >
            <div
              class="ExternalStakePools-poolPair css-kpu4tk"
            >
              <div
                class="MuiBox-root css-1xhj18k"
              >
                <svg
                  aria-hidden="true"
                  class="MuiSvgIcon-root MuiSvgIcon-fontSizeLarge css-1djwm8g-MuiSvgIcon-root"
                  focusable="false"
                  style="z-index: 1; font-size: 24px;"
                  viewBox="0 0 32 32"
                >
                  <defs>
                    <lineargradient
                      gradientTransform="matrix(0.177778, 0, 0, 0.177778, 1.777779, 1.777779)"
                      gradientUnits="userSpaceOnUse"
                      id="paint0_linear_359"
                      x1="80"
                      x2="80"
                      y1="-84"
                      y2="256"
                    >
                      <stop
                        offset="0.1949"
                        stop-color="#708B96"
                      />
                      <stop
                        offset="1"
                        stop-color="#F7FBE7"
                      />
                    </lineargradient>
                  </defs>
                  <path
                    d="M 1.778 16 C 1.778 8.145 8.145 1.778 16 1.778 C 23.855 1.778 30.222 8.145 30.222 16 C 30.222 23.855 23.855 30.222 16 30.222 C 8.145 30.222 1.778 23.855 1.778 16 Z"
                    fill="#fff"
                  />
                  <rect
                    fill="#fff"
                    height="12.516"
                    width="12.516"
                    x="9.742"
                    y="9.771"
                  />
                  <path
                    clip-rule="evenodd"
                    d="M 14.635 22.286 L 14.635 19.916 C 12.852 19.355 11.563 17.725 11.563 15.801 C 11.563 13.413 13.549 11.477 16 11.477 C 18.451 11.477 20.437 13.413 20.437 15.801 C 20.437 17.725 19.148 19.355 17.365 19.916 L 17.365 21.658 L 17.365 22.258 L 17.365 22.286 L 22.258 22.286 L 22.258 20.523 L 19.842 20.523 C 21.295 19.421 22.229 17.709 22.229 15.787 C 22.229 12.464 19.44 9.771 16 9.771 C 12.56 9.771 9.771 12.464 9.771 15.787 C 9.771 17.709 10.705 19.421 12.158 20.523 L 9.742 20.523 L 9.742 22.286 Z"
                    fill="#708b96"
                    fill-rule="evenodd"
                  />
                  <path
                    d="M 16 28.444 C 9.127 28.444 3.556 22.873 3.556 16 L 0 16 C 0 24.837 7.163 32 16 32 Z M 28.444 16 C 28.444 22.873 22.873 28.444 16 28.444 L 16 32 C 24.837 32 32 24.837 32 16 Z M 16 3.556 C 22.873 3.556 28.444 9.127 28.444 16 L 32 16 C 32 7.163 24.837 0 16 0 Z M 16 0 C 7.163 0 0 7.163 0 16 L 3.556 16 C 3.556 9.127 9.127 3.556 16 3.556 Z"
                    fill="url(#paint0_linear_359)"
                  />
                </svg>
                <svg
                  aria-hidden="true"
                  class="MuiSvgIcon-root MuiSvgIcon-fontSizeLarge css-1djwm8g-MuiSvgIcon-root"
                  focusable="false"
                  style="margin-left: -6px; z-index: 1; font-size: 24px;"
                  viewBox="0 0 32 32"
                >
                  <path
                    d="M6.104 5.475h19.771v17.981H6.104z"
                    style="fill: #fff; stroke-width: 0.02130493;"
                  />
                  <path
                    d="M32 16c0 8.837-7.163 16-16 16S0 24.837 0 16 7.163 0 16 0s16 7.163 16 16Zm-20.534 6.367H8.361c-.653 0-.975 0-1.171-.126a.79.79 0 0 1-.358-.617c-.012-.232.15-.515.472-1.08L14.97 7.028c.326-.574.49-.86.7-.967a.791.791 0 0 1 .715 0c.208.106.373.393.7.967L18.66 9.78l.008.014c.353.615.531.927.61 1.255.086.358.086.735 0 1.093-.08.33-.256.644-.614 1.27l-4.027 7.119-.01.018c-.355.62-.535.935-.784 1.172-.271.26-.597.448-.955.555-.326.09-.692.09-1.423.09zm7.842 0h4.449c.656 0 .987 0 1.183-.13a.787.787 0 0 0 .358-.62c.011-.225-.146-.497-.455-1.03l-.033-.055-2.228-3.813-.026-.043c-.313-.53-.471-.797-.674-.9a.783.783 0 0 0-.711 0c-.205.106-.37.385-.696.947l-2.22 3.813-.009.013c-.325.56-.487.841-.476 1.071a.796.796 0 0 0 .358.622c.193.125.523.125 1.18.125z"
                    style="clip-rule: evenodd; fill: #e84142; fill-rule: evenodd; stroke-width: 0.02130493;"
                  />
                </svg>
              </div>
              <div
                class="ExternalStakePools-poolName"
              >
                <p
                  class="MuiTypography-root MuiTypography-body1 css-haqq9q-MuiTypography-root"
                >
                  gOHM-AVAX
                </p>
              </div>
              <div
                class="ExternalStakePools-poolName"
              >
                <svg
                  aria-hidden="true"
                  class="MuiSvgIcon-root MuiSvgIcon-fontSizeLarge css-1djwm8g-MuiSvgIcon-root"
                  focusable="false"
                  style="font-size: 15px;"
                  viewBox="0 0 32 32"
                >
                  <path
                    d="M6.104 5.475h19.771v17.981H6.104z"
                    style="fill: #fff; stroke-width: 0.02130493;"
                  />
                  <path
                    d="M32 16c0 8.837-7.163 16-16 16S0 24.837 0 16 7.163 0 16 0s16 7.163 16 16Zm-20.534 6.367H8.361c-.653 0-.975 0-1.171-.126a.79.79 0 0 1-.358-.617c-.012-.232.15-.515.472-1.08L14.97 7.028c.326-.574.49-.86.7-.967a.791.791 0 0 1 .715 0c.208.106.373.393.7.967L18.66 9.78l.008.014c.353.615.531.927.61 1.255.086.358.086.735 0 1.093-.08.33-.256.644-.614 1.27l-4.027 7.119-.01.018c-.355.62-.535.935-.784 1.172-.271.26-.597.448-.955.555-.326.09-.692.09-1.423.09zm7.842 0h4.449c.656 0 .987 0 1.183-.13a.787.787 0 0 0 .358-.62c.011-.225-.146-.497-.455-1.03l-.033-.055-2.228-3.813-.026-.043c-.313-.53-.471-.797-.674-.9a.783.783 0 0 0-.711 0c-.205.106-.37.385-.696.947l-2.22 3.813-.009.013c-.325.56-.487.841-.476 1.071a.796.796 0 0 0 .358.622c.193.125.523.125 1.18.125z"
                    style="clip-rule: evenodd; fill: #e84142; fill-rule: evenodd; stroke-width: 0.02130493;"
                  />
                </svg>
              </div>
            </div>
            <div
              class="DataRow-root data-row css-19fvmib"
            >
              <div
                class="MuiBox-root css-1xhj18k"
              >
                <p
                  class="MuiTypography-root MuiTypography-body1 css-fjb5bl-MuiTypography-root"
                >
                  TVL
                </p>
              </div>
              <p
                class="MuiTypography-root MuiTypography-body1 css-fjb5bl-MuiTypography-root"
                style="text-align: right;"
              >
                <span
                  class="MuiSkeleton-root MuiSkeleton-text MuiSkeleton-pulse css-1l7q9tc-MuiSkeleton-root"
                  style="width: 80px;"
                />
              </p>
            </div>
            <div
              class="DataRow-root data-row css-19fvmib"
            >
              <div
                class="MuiBox-root css-1xhj18k"
              >
                <p
                  class="MuiTypography-root MuiTypography-body1 css-fjb5bl-MuiTypography-root"
                >
                  APY
                </p>
              </div>
              <p
                class="MuiTypography-root MuiTypography-body1 css-fjb5bl-MuiTypography-root"
                style="text-align: right;"
              >
                <span
                  class="MuiSkeleton-root MuiSkeleton-text MuiSkeleton-pulse css-1l7q9tc-MuiSkeleton-root"
                  style="width: 80px;"
                />
              </p>
            </div>
            <a
              class="MuiButton-root MuiButton-outlined MuiButton-outlinedSecondary MuiButton-sizeMedium MuiButton-outlinedSizeMedium MuiButton-disableElevation MuiButton-fullWidth MuiButtonBase-root custom-root  css-elwz1i-MuiButtonBase-root-MuiButton-root"
              href="https://traderjoexyz.com/farm/0xB674f93952F02F2538214D4572Aa47F262e990Ff-0x188bED1968b795d5c9022F6a0bb5931Ac4c18F00"
              tabindex="0"
              target="_blank"
            >
              Stake on
               
              Trader Joe
              <span
                class="MuiButton-endIcon MuiButton-iconSizeMedium css-1gnd1fd-MuiButton-endIcon"
              >
                <svg
                  aria-hidden="true"
                  class="MuiSvgIcon-root MuiSvgIcon-fontSizeLarge css-1562cnx-MuiSvgIcon-root"
                  focusable="false"
                  viewBox="0 0 20 20"
                >
                  <path
                    d="M4.297 17.445h9.539c1.523 0 2.305-.78 2.305-2.28v-9.58c0-1.507-.782-2.288-2.305-2.288h-9.54c-1.523 0-2.304.773-2.304 2.289v9.578c0 1.508.781 2.281 2.305 2.281Zm.016-.968c-.875 0-1.352-.461-1.352-1.368V5.633c0-.899.477-1.367 1.352-1.367h9.5c.867 0 1.359.468 1.359 1.367v9.476c0 .907-.492 1.368-1.36 1.368h-9.5Zm7.296-4.235c.266 0 .438-.195.438-.476V7.867c0-.344-.188-.492-.492-.492H7.64c-.29 0-.47.172-.47.438 0 .265.188.445.477.445H9.53l1.133-.078-1.055.992-3.382 3.383a.476.476 0 0 0-.149.328c0 .273.18.453.453.453a.47.47 0 0 0 .344-.149L10.25 9.82l.984-1.047-.078 1.282v1.718c0 .29.18.47.453.47Z"
                  />
                </svg>
              </span>
            </a>
          </div>
        </div>
      </div>
      <div
        class="MuiPaper-root MuiPaper-elevation MuiPaper-rounded MuiPaper-elevation0 Paper-root  css-1px9s0k-MuiPaper-root"
        style="transform: none; webkit-transition: transform 225ms cubic-bezier(0.4, 0, 0.2, 1) 0ms; transition: transform 225ms cubic-bezier(0.4, 0, 0.2, 1) 0ms;"
      >
        <div
          class="MuiGrid-root MuiGrid-container MuiGrid-spacing-xs-2 MuiGrid-direction-xs-column css-1rl1og4-MuiGrid-root"
        >
          <div
            class="MuiGrid-root MuiGrid-item css-13i4rnv-MuiGrid-root"
          >
            <div
              class="ExternalStakePools-poolPair css-kpu4tk"
            >
              <div
                class="MuiBox-root css-1xhj18k"
              >
                <svg
                  aria-hidden="true"
                  class="MuiSvgIcon-root MuiSvgIcon-fontSizeLarge css-1djwm8g-MuiSvgIcon-root"
                  focusable="false"
                  style="z-index: 1; font-size: 24px;"
                  viewBox="0 0 32 32"
                >
                  <defs>
                    <lineargradient
                      gradientTransform="matrix(0.177778, 0, 0, 0.177778, 1.777779, 1.777779)"
                      gradientUnits="userSpaceOnUse"
                      id="paint0_linear_359"
                      x1="80"
                      x2="80"
                      y1="-84"
                      y2="256"
                    >
                      <stop
                        offset="0.1949"
                        stop-color="#708B96"
                      />
                      <stop
                        offset="1"
                        stop-color="#F7FBE7"
                      />
                    </lineargradient>
                  </defs>
                  <path
                    d="M 1.778 16 C 1.778 8.145 8.145 1.778 16 1.778 C 23.855 1.778 30.222 8.145 30.222 16 C 30.222 23.855 23.855 30.222 16 30.222 C 8.145 30.222 1.778 23.855 1.778 16 Z"
                    fill="#fff"
                  />
                  <rect
                    fill="#fff"
                    height="12.516"
                    width="12.516"
                    x="9.742"
                    y="9.771"
                  />
                  <path
                    clip-rule="evenodd"
                    d="M 14.635 22.286 L 14.635 19.916 C 12.852 19.355 11.563 17.725 11.563 15.801 C 11.563 13.413 13.549 11.477 16 11.477 C 18.451 11.477 20.437 13.413 20.437 15.801 C 20.437 17.725 19.148 19.355 17.365 19.916 L 17.365 21.658 L 17.365 22.258 L 17.365 22.286 L 22.258 22.286 L 22.258 20.523 L 19.842 20.523 C 21.295 19.421 22.229 17.709 22.229 15.787 C 22.229 12.464 19.44 9.771 16 9.771 C 12.56 9.771 9.771 12.464 9.771 15.787 C 9.771 17.709 10.705 19.421 12.158 20.523 L 9.742 20.523 L 9.742 22.286 Z"
                    fill="#708b96"
                    fill-rule="evenodd"
                  />
                  <path
                    d="M 16 28.444 C 9.127 28.444 3.556 22.873 3.556 16 L 0 16 C 0 24.837 7.163 32 16 32 Z M 28.444 16 C 28.444 22.873 22.873 28.444 16 28.444 L 16 32 C 24.837 32 32 24.837 32 16 Z M 16 3.556 C 22.873 3.556 28.444 9.127 28.444 16 L 32 16 C 32 7.163 24.837 0 16 0 Z M 16 0 C 7.163 0 0 7.163 0 16 L 3.556 16 C 3.556 9.127 9.127 3.556 16 3.556 Z"
                    fill="url(#paint0_linear_359)"
                  />
                </svg>
                <svg
                  aria-hidden="true"
                  class="MuiSvgIcon-root MuiSvgIcon-fontSizeLarge css-1djwm8g-MuiSvgIcon-root"
                  focusable="false"
                  style="margin-left: -6px; z-index: 1; font-size: 24px;"
                  viewBox="0 0 32 32"
                >
                  <defs>
                    <style>
                      .fantom_svg__cls-1{fill:#fff;fill-rule:evenodd}
                    </style>
                    <mask
                      height="20"
                      id="fantom_svg__mask"
                      maskUnits="userSpaceOnUse"
                      width="93.1"
                      x="10"
                      y="6"
                    >
                      <path
                        class="fantom_svg__cls-1"
                        d="M10 6h93.1v20H10Z"
                        id="fantom_svg__a"
                      />
                    </mask>
                  </defs>
                  <g
                    data-name="Layer 2"
                    id="fantom_svg__Layer_2"
                  >
                    <g
                      data-name="Layer 1"
                      id="fantom_svg__Layer_1-2"
                    >
                      <circle
                        cx="16"
                        cy="16"
                        r="16"
                        style="fill: #13b5ec;"
                      />
                      <path
                        class="fantom_svg__cls-1"
                        d="m17.2 12.9 3.6-2.1V15Zm3.6 9L16 24.7l-4.8-2.8V17l4.8 2.8 4.8-2.8Zm-9.6-11.1 3.6 2.1-3.6 2.1Zm5.4 3.1 3.6 2.1-3.6 2.1Zm-1.2 4.2L11.8 16l3.6-2.1Zm4.8-8.3L16 12.2l-4.2-2.4L16 7.3ZM10 9.4v13.1l6 3.4 6-3.4V9.4L16 6Z"
                        style="mask: url(#fantom_svg__mask);"
                      />
                    </g>
                  </g>
                </svg>
              </div>
              <div
                class="ExternalStakePools-poolName"
              >
                <p
                  class="MuiTypography-root MuiTypography-body1 css-haqq9q-MuiTypography-root"
                >
                  gOHM-FTM
                </p>
              </div>
              <div
                class="ExternalStakePools-poolName"
              >
                <svg
                  aria-hidden="true"
                  class="MuiSvgIcon-root MuiSvgIcon-fontSizeLarge css-1djwm8g-MuiSvgIcon-root"
                  focusable="false"
                  style="font-size: 15px;"
                  viewBox="0 0 32 32"
                >
                  <defs>
                    <style>
                      .fantom_svg__cls-1{fill:#fff;fill-rule:evenodd}
                    </style>
                    <mask
                      height="20"
                      id="fantom_svg__mask"
                      maskUnits="userSpaceOnUse"
                      width="93.1"
                      x="10"
                      y="6"
                    >
                      <path
                        class="fantom_svg__cls-1"
                        d="M10 6h93.1v20H10Z"
                        id="fantom_svg__a"
                      />
                    </mask>
                  </defs>
                  <g
                    data-name="Layer 2"
                    id="fantom_svg__Layer_2"
                  >
                    <g
                      data-name="Layer 1"
                      id="fantom_svg__Layer_1-2"
                    >
                      <circle
                        cx="16"
                        cy="16"
                        r="16"
                        style="fill: #13b5ec;"
                      />
                      <path
                        class="fantom_svg__cls-1"
                        d="m17.2 12.9 3.6-2.1V15Zm3.6 9L16 24.7l-4.8-2.8V17l4.8 2.8 4.8-2.8Zm-9.6-11.1 3.6 2.1-3.6 2.1Zm5.4 3.1 3.6 2.1-3.6 2.1Zm-1.2 4.2L11.8 16l3.6-2.1Zm4.8-8.3L16 12.2l-4.2-2.4L16 7.3ZM10 9.4v13.1l6 3.4 6-3.4V9.4L16 6Z"
                        style="mask: url(#fantom_svg__mask);"
                      />
                    </g>
                  </g>
                </svg>
              </div>
            </div>
            <div
              class="DataRow-root data-row css-19fvmib"
            >
              <div
                class="MuiBox-root css-1xhj18k"
              >
                <p
                  class="MuiTypography-root MuiTypography-body1 css-fjb5bl-MuiTypography-root"
                >
                  TVL
                </p>
              </div>
              <p
                class="MuiTypography-root MuiTypography-body1 css-fjb5bl-MuiTypography-root"
                style="text-align: right;"
              >
                <span
                  class="MuiSkeleton-root MuiSkeleton-text MuiSkeleton-pulse css-1l7q9tc-MuiSkeleton-root"
                  style="width: 80px;"
                />
              </p>
            </div>
            <div
              class="DataRow-root data-row css-19fvmib"
            >
              <div
                class="MuiBox-root css-1xhj18k"
              >
                <p
                  class="MuiTypography-root MuiTypography-body1 css-fjb5bl-MuiTypography-root"
                >
                  APY
                </p>
              </div>
              <p
                class="MuiTypography-root MuiTypography-body1 css-fjb5bl-MuiTypography-root"
                style="text-align: right;"
              >
                <span
                  class="MuiSkeleton-root MuiSkeleton-text MuiSkeleton-pulse css-1l7q9tc-MuiSkeleton-root"
                  style="width: 80px;"
                />
              </p>
            </div>
            <a
              class="MuiButton-root MuiButton-outlined MuiButton-outlinedSecondary MuiButton-sizeMedium MuiButton-outlinedSizeMedium MuiButton-disableElevation MuiButton-fullWidth MuiButtonBase-root custom-root  css-elwz1i-MuiButtonBase-root-MuiButton-root"
              href="https://app.spiritswap.finance/#/farms/allfarms"
              tabindex="0"
              target="_blank"
            >
              Stake on
               
              Spirit
              <span
                class="MuiButton-endIcon MuiButton-iconSizeMedium css-1gnd1fd-MuiButton-endIcon"
              >
                <svg
                  aria-hidden="true"
                  class="MuiSvgIcon-root MuiSvgIcon-fontSizeLarge css-1562cnx-MuiSvgIcon-root"
                  focusable="false"
                  viewBox="0 0 20 20"
                >
                  <path
                    d="M4.297 17.445h9.539c1.523 0 2.305-.78 2.305-2.28v-9.58c0-1.507-.782-2.288-2.305-2.288h-9.54c-1.523 0-2.304.773-2.304 2.289v9.578c0 1.508.781 2.281 2.305 2.281Zm.016-.968c-.875 0-1.352-.461-1.352-1.368V5.633c0-.899.477-1.367 1.352-1.367h9.5c.867 0 1.359.468 1.359 1.367v9.476c0 .907-.492 1.368-1.36 1.368h-9.5Zm7.296-4.235c.266 0 .438-.195.438-.476V7.867c0-.344-.188-.492-.492-.492H7.64c-.29 0-.47.172-.47.438 0 .265.188.445.477.445H9.53l1.133-.078-1.055.992-3.382 3.383a.476.476 0 0 0-.149.328c0 .273.18.453.453.453a.47.47 0 0 0 .344-.149L10.25 9.82l.984-1.047-.078 1.282v1.718c0 .29.18.47.453.47Z"
                  />
                </svg>
              </span>
            </a>
          </div>
        </div>
      </div>
      <div
        class="MuiPaper-root MuiPaper-elevation MuiPaper-rounded MuiPaper-elevation0 Paper-root  css-1px9s0k-MuiPaper-root"
        style="transform: none; webkit-transition: transform 225ms cubic-bezier(0.4, 0, 0.2, 1) 0ms; transition: transform 225ms cubic-bezier(0.4, 0, 0.2, 1) 0ms;"
      >
        <div
          class="MuiGrid-root MuiGrid-container MuiGrid-spacing-xs-2 MuiGrid-direction-xs-column css-1rl1og4-MuiGrid-root"
        >
          <div
            class="MuiGrid-root MuiGrid-item css-13i4rnv-MuiGrid-root"
          >
            <div
              class="ExternalStakePools-poolPair css-kpu4tk"
            >
              <div
                class="MuiBox-root css-1xhj18k"
              >
                <svg
                  aria-hidden="true"
                  class="MuiSvgIcon-root MuiSvgIcon-fontSizeLarge css-1djwm8g-MuiSvgIcon-root"
                  focusable="false"
                  style="z-index: 1; font-size: 24px;"
                  viewBox="0 0 32 32"
                >
                  <defs>
                    <lineargradient
                      gradientTransform="matrix(0.177778, 0, 0, 0.177778, 1.777779, 1.777779)"
                      gradientUnits="userSpaceOnUse"
                      id="paint0_linear_359"
                      x1="80"
                      x2="80"
                      y1="-84"
                      y2="256"
                    >
                      <stop
                        offset="0.1949"
                        stop-color="#708B96"
                      />
                      <stop
                        offset="1"
                        stop-color="#F7FBE7"
                      />
                    </lineargradient>
                  </defs>
                  <path
                    d="M 1.778 16 C 1.778 8.145 8.145 1.778 16 1.778 C 23.855 1.778 30.222 8.145 30.222 16 C 30.222 23.855 23.855 30.222 16 30.222 C 8.145 30.222 1.778 23.855 1.778 16 Z"
                    fill="#fff"
                  />
                  <rect
                    fill="#fff"
                    height="12.516"
                    width="12.516"
                    x="9.742"
                    y="9.771"
                  />
                  <path
                    clip-rule="evenodd"
                    d="M 14.635 22.286 L 14.635 19.916 C 12.852 19.355 11.563 17.725 11.563 15.801 C 11.563 13.413 13.549 11.477 16 11.477 C 18.451 11.477 20.437 13.413 20.437 15.801 C 20.437 17.725 19.148 19.355 17.365 19.916 L 17.365 21.658 L 17.365 22.258 L 17.365 22.286 L 22.258 22.286 L 22.258 20.523 L 19.842 20.523 C 21.295 19.421 22.229 17.709 22.229 15.787 C 22.229 12.464 19.44 9.771 16 9.771 C 12.56 9.771 9.771 12.464 9.771 15.787 C 9.771 17.709 10.705 19.421 12.158 20.523 L 9.742 20.523 L 9.742 22.286 Z"
                    fill="#708b96"
                    fill-rule="evenodd"
                  />
                  <path
                    d="M 16 28.444 C 9.127 28.444 3.556 22.873 3.556 16 L 0 16 C 0 24.837 7.163 32 16 32 Z M 28.444 16 C 28.444 22.873 22.873 28.444 16 28.444 L 16 32 C 24.837 32 32 24.837 32 16 Z M 16 3.556 C 22.873 3.556 28.444 9.127 28.444 16 L 32 16 C 32 7.163 24.837 0 16 0 Z M 16 0 C 7.163 0 0 7.163 0 16 L 3.556 16 C 3.556 9.127 9.127 3.556 16 3.556 Z"
                    fill="url(#paint0_linear_359)"
                  />
                </svg>
                <svg
                  aria-hidden="true"
                  class="MuiSvgIcon-root MuiSvgIcon-fontSizeLarge css-1djwm8g-MuiSvgIcon-root"
                  focusable="false"
                  style="margin-left: -6px; z-index: 1; font-size: 24px;"
                  viewBox="0 0 32 32"
                >
                  <defs>
                    <style>
                      .fantom_svg__cls-1{fill:#fff;fill-rule:evenodd}
                    </style>
                    <mask
                      height="20"
                      id="fantom_svg__mask"
                      maskUnits="userSpaceOnUse"
                      width="93.1"
                      x="10"
                      y="6"
                    >
                      <path
                        class="fantom_svg__cls-1"
                        d="M10 6h93.1v20H10Z"
                        id="fantom_svg__a"
                      />
                    </mask>
                  </defs>
                  <g
                    data-name="Layer 2"
                    id="fantom_svg__Layer_2"
                  >
                    <g
                      data-name="Layer 1"
                      id="fantom_svg__Layer_1-2"
                    >
                      <circle
                        cx="16"
                        cy="16"
                        r="16"
                        style="fill: #13b5ec;"
                      />
                      <path
                        class="fantom_svg__cls-1"
                        d="m17.2 12.9 3.6-2.1V15Zm3.6 9L16 24.7l-4.8-2.8V17l4.8 2.8 4.8-2.8Zm-9.6-11.1 3.6 2.1-3.6 2.1Zm5.4 3.1 3.6 2.1-3.6 2.1Zm-1.2 4.2L11.8 16l3.6-2.1Zm4.8-8.3L16 12.2l-4.2-2.4L16 7.3ZM10 9.4v13.1l6 3.4 6-3.4V9.4L16 6Z"
                        style="mask: url(#fantom_svg__mask);"
                      />
                    </g>
                  </g>
                </svg>
              </div>
              <div
                class="ExternalStakePools-poolName"
              >
                <p
                  class="MuiTypography-root MuiTypography-body1 css-haqq9q-MuiTypography-root"
                >
                  gOHM-wFTM
                </p>
              </div>
              <div
                class="ExternalStakePools-poolName"
              >
                <svg
                  aria-hidden="true"
                  class="MuiSvgIcon-root MuiSvgIcon-fontSizeLarge css-1djwm8g-MuiSvgIcon-root"
                  focusable="false"
                  style="font-size: 15px;"
                  viewBox="0 0 32 32"
                >
                  <defs>
                    <style>
                      .fantom_svg__cls-1{fill:#fff;fill-rule:evenodd}
                    </style>
                    <mask
                      height="20"
                      id="fantom_svg__mask"
                      maskUnits="userSpaceOnUse"
                      width="93.1"
                      x="10"
                      y="6"
                    >
                      <path
                        class="fantom_svg__cls-1"
                        d="M10 6h93.1v20H10Z"
                        id="fantom_svg__a"
                      />
                    </mask>
                  </defs>
                  <g
                    data-name="Layer 2"
                    id="fantom_svg__Layer_2"
                  >
                    <g
                      data-name="Layer 1"
                      id="fantom_svg__Layer_1-2"
                    >
                      <circle
                        cx="16"
                        cy="16"
                        r="16"
                        style="fill: #13b5ec;"
                      />
                      <path
                        class="fantom_svg__cls-1"
                        d="m17.2 12.9 3.6-2.1V15Zm3.6 9L16 24.7l-4.8-2.8V17l4.8 2.8 4.8-2.8Zm-9.6-11.1 3.6 2.1-3.6 2.1Zm5.4 3.1 3.6 2.1-3.6 2.1Zm-1.2 4.2L11.8 16l3.6-2.1Zm4.8-8.3L16 12.2l-4.2-2.4L16 7.3ZM10 9.4v13.1l6 3.4 6-3.4V9.4L16 6Z"
                        style="mask: url(#fantom_svg__mask);"
                      />
                    </g>
                  </g>
                </svg>
              </div>
            </div>
            <div
              class="DataRow-root data-row css-19fvmib"
            >
              <div
                class="MuiBox-root css-1xhj18k"
              >
                <p
                  class="MuiTypography-root MuiTypography-body1 css-fjb5bl-MuiTypography-root"
                >
                  TVL
                </p>
              </div>
              <p
                class="MuiTypography-root MuiTypography-body1 css-fjb5bl-MuiTypography-root"
                style="text-align: right;"
              >
                <span
                  class="MuiSkeleton-root MuiSkeleton-text MuiSkeleton-pulse css-1l7q9tc-MuiSkeleton-root"
                  style="width: 80px;"
                />
              </p>
            </div>
            <div
              class="DataRow-root data-row css-19fvmib"
            >
              <div
                class="MuiBox-root css-1xhj18k"
              >
                <p
                  class="MuiTypography-root MuiTypography-body1 css-fjb5bl-MuiTypography-root"
                >
                  APY
                </p>
              </div>
              <p
                class="MuiTypography-root MuiTypography-body1 css-fjb5bl-MuiTypography-root"
                style="text-align: right;"
              >
                <span
                  class="MuiSkeleton-root MuiSkeleton-text MuiSkeleton-pulse css-1l7q9tc-MuiSkeleton-root"
                  style="width: 80px;"
                />
              </p>
            </div>
            <a
              class="MuiButton-root MuiButton-outlined MuiButton-outlinedSecondary MuiButton-sizeMedium MuiButton-outlinedSizeMedium MuiButton-disableElevation MuiButton-fullWidth MuiButtonBase-root custom-root  css-elwz1i-MuiButtonBase-root-MuiButton-root"
              href="https://beets.fi/#/pool/0xf7bf0f161d3240488807ffa23894452246049916000200000000000000000198"
              tabindex="0"
              target="_blank"
            >
              Stake on
               
              Beethoven
              <span
                class="MuiButton-endIcon MuiButton-iconSizeMedium css-1gnd1fd-MuiButton-endIcon"
              >
                <svg
                  aria-hidden="true"
                  class="MuiSvgIcon-root MuiSvgIcon-fontSizeLarge css-1562cnx-MuiSvgIcon-root"
                  focusable="false"
                  viewBox="0 0 20 20"
                >
                  <path
                    d="M4.297 17.445h9.539c1.523 0 2.305-.78 2.305-2.28v-9.58c0-1.507-.782-2.288-2.305-2.288h-9.54c-1.523 0-2.304.773-2.304 2.289v9.578c0 1.508.781 2.281 2.305 2.281Zm.016-.968c-.875 0-1.352-.461-1.352-1.368V5.633c0-.899.477-1.367 1.352-1.367h9.5c.867 0 1.359.468 1.359 1.367v9.476c0 .907-.492 1.368-1.36 1.368h-9.5Zm7.296-4.235c.266 0 .438-.195.438-.476V7.867c0-.344-.188-.492-.492-.492H7.64c-.29 0-.47.172-.47.438 0 .265.188.445.477.445H9.53l1.133-.078-1.055.992-3.382 3.383a.476.476 0 0 0-.149.328c0 .273.18.453.453.453a.47.47 0 0 0 .344-.149L10.25 9.82l.984-1.047-.078 1.282v1.718c0 .29.18.47.453.47Z"
                  />
                </svg>
              </span>
            </a>
          </div>
        </div>
      </div>
      <div
        class="MuiPaper-root MuiPaper-elevation MuiPaper-rounded MuiPaper-elevation0 Paper-root  css-1px9s0k-MuiPaper-root"
        style="transform: none; webkit-transition: transform 225ms cubic-bezier(0.4, 0, 0.2, 1) 0ms; transition: transform 225ms cubic-bezier(0.4, 0, 0.2, 1) 0ms;"
      >
        <div
          class="MuiGrid-root MuiGrid-container MuiGrid-spacing-xs-2 MuiGrid-direction-xs-column css-1rl1og4-MuiGrid-root"
        >
          <div
            class="MuiGrid-root MuiGrid-item css-13i4rnv-MuiGrid-root"
          >
            <div
              class="ExternalStakePools-poolPair css-kpu4tk"
            >
              <div
                class="MuiBox-root css-1xhj18k"
              >
                <svg
                  aria-hidden="true"
                  class="MuiSvgIcon-root MuiSvgIcon-fontSizeLarge css-1djwm8g-MuiSvgIcon-root"
                  focusable="false"
                  style="z-index: 1; font-size: 24px;"
                  viewBox="0 0 32 32"
                >
                  <defs>
                    <lineargradient
                      gradientTransform="matrix(0.177778, 0, 0, 0.177778, 1.777779, 1.777779)"
                      gradientUnits="userSpaceOnUse"
                      id="paint0_linear_359"
                      x1="80"
                      x2="80"
                      y1="-84"
                      y2="256"
                    >
                      <stop
                        offset="0.1949"
                        stop-color="#708B96"
                      />
                      <stop
                        offset="1"
                        stop-color="#F7FBE7"
                      />
                    </lineargradient>
                  </defs>
                  <path
                    d="M 1.778 16 C 1.778 8.145 8.145 1.778 16 1.778 C 23.855 1.778 30.222 8.145 30.222 16 C 30.222 23.855 23.855 30.222 16 30.222 C 8.145 30.222 1.778 23.855 1.778 16 Z"
                    fill="#fff"
                  />
                  <rect
                    fill="#fff"
                    height="12.516"
                    width="12.516"
                    x="9.742"
                    y="9.771"
                  />
                  <path
                    clip-rule="evenodd"
                    d="M 14.635 22.286 L 14.635 19.916 C 12.852 19.355 11.563 17.725 11.563 15.801 C 11.563 13.413 13.549 11.477 16 11.477 C 18.451 11.477 20.437 13.413 20.437 15.801 C 20.437 17.725 19.148 19.355 17.365 19.916 L 17.365 21.658 L 17.365 22.258 L 17.365 22.286 L 22.258 22.286 L 22.258 20.523 L 19.842 20.523 C 21.295 19.421 22.229 17.709 22.229 15.787 C 22.229 12.464 19.44 9.771 16 9.771 C 12.56 9.771 9.771 12.464 9.771 15.787 C 9.771 17.709 10.705 19.421 12.158 20.523 L 9.742 20.523 L 9.742 22.286 Z"
                    fill="#708b96"
                    fill-rule="evenodd"
                  />
                  <path
                    d="M 16 28.444 C 9.127 28.444 3.556 22.873 3.556 16 L 0 16 C 0 24.837 7.163 32 16 32 Z M 28.444 16 C 28.444 22.873 22.873 28.444 16 28.444 L 16 32 C 24.837 32 32 24.837 32 16 Z M 16 3.556 C 22.873 3.556 28.444 9.127 28.444 16 L 32 16 C 32 7.163 24.837 0 16 0 Z M 16 0 C 7.163 0 0 7.163 0 16 L 3.556 16 C 3.556 9.127 9.127 3.556 16 3.556 Z"
                    fill="url(#paint0_linear_359)"
                  />
                </svg>
                <svg
                  aria-hidden="true"
                  class="MuiSvgIcon-root MuiSvgIcon-fontSizeLarge css-1djwm8g-MuiSvgIcon-root"
                  focusable="false"
                  style="margin-left: -6px; z-index: 1; font-size: 24px;"
                  viewBox="0 0 32 32"
                >
                  <circle
                    cx="16"
                    cy="16"
                    fill="#fff"
                    r="15"
                    stroke="url(#wETH_svg__a)"
                    stroke-width="2"
                  />
                  <path
                    clip-rule="evenodd"
                    d="M16.25 20.976 10 17.349 16.25 26V26l6.253-8.65-6.253 3.626Z"
                    fill="#708B96"
                    fill-rule="evenodd"
                  />
                  <path
                    clip-rule="evenodd"
                    d="m16.25 6 6.248 10.186-6.248-2.793L10 16.186 16.25 6Zm0 7.395L10 16.185l6.25 3.629 6.248-3.628-6.248-2.791Z"
                    fill="#424242"
                    fill-rule="evenodd"
                  />
                  <defs>
                    <lineargradient
                      gradientUnits="userSpaceOnUse"
                      id="wETH_svg__a"
                      x1="16"
                      x2="16"
                      y1="0"
                      y2="32"
                    >
                      <stop
                        stop-color="#444243"
                      />
                      <stop
                        offset="1"
                        stop-color="#708B96"
                      />
                    </lineargradient>
                  </defs>
                </svg>
              </div>
              <div
                class="ExternalStakePools-poolName"
              >
                <p
                  class="MuiTypography-root MuiTypography-body1 css-haqq9q-MuiTypography-root"
                >
                  gOHM-wETH
                </p>
              </div>
              <div
                class="ExternalStakePools-poolName"
              >
                <svg
                  aria-hidden="true"
                  class="MuiSvgIcon-root MuiSvgIcon-fontSizeLarge css-1djwm8g-MuiSvgIcon-root"
                  focusable="false"
                  style="font-size: 15px;"
                  viewBox="0 0 32 32"
                >
                  <circle
                    cx="16"
                    cy="16"
                    fill="#FF0420"
                    r="16"
                  />
                  <path
                    d="M 11.337 20.253 C 10.384 20.253 9.603 20.028 8.995 19.58 C 8.394 19.124 8.094 18.475 8.094 17.635 C 8.094 17.458 8.114 17.242 8.154 16.986 C 8.258 16.41 8.406 15.717 8.599 14.909 C 9.143 12.707 10.548 11.606 12.814 11.606 C 13.43 11.606 13.982 11.71 14.471 11.918 C 14.959 12.119 15.343 12.423 15.624 12.831 C 15.904 13.231 16.044 13.712 16.044 14.272 C 16.044 14.44 16.024 14.652 15.984 14.909 C 15.864 15.621 15.72 16.314 15.552 16.986 C 15.271 18.083 14.787 18.904 14.099 19.448 C 13.41 19.984 12.489 20.253 11.337 20.253 Z M 11.505 18.523 C 11.953 18.523 12.333 18.391 12.646 18.127 C 12.966 17.863 13.194 17.458 13.33 16.914 C 13.514 16.162 13.654 15.505 13.75 14.945 C 13.782 14.777 13.798 14.604 13.798 14.428 C 13.798 13.7 13.418 13.335 12.658 13.335 C 12.209 13.335 11.825 13.468 11.505 13.732 C 11.192 13.996 10.968 14.4 10.832 14.945 C 10.688 15.481 10.544 16.138 10.4 16.914 C 10.368 17.074 10.352 17.242 10.352 17.418 C 10.352 18.155 10.736 18.523 11.505 18.523 Z"
                    fill="white"
                  />
                  <path
                    d="M 16.595 20.132 C 16.507 20.132 16.439 20.104 16.391 20.048 C 16.351 19.984 16.339 19.912 16.355 19.832 L 18.012 12.026 C 18.028 11.938 18.072 11.866 18.145 11.81 C 18.217 11.754 18.293 11.726 18.373 11.726 L 21.567 11.726 C 22.456 11.726 23.168 11.91 23.705 12.279 C 24.249 12.647 24.521 13.179 24.521 13.876 C 24.521 14.076 24.497 14.284 24.449 14.5 C 24.249 15.421 23.845 16.102 23.236 16.542 C 22.636 16.982 21.811 17.202 20.762 17.202 L 19.141 17.202 L 18.589 19.832 C 18.573 19.92 18.529 19.992 18.457 20.048 C 18.385 20.104 18.309 20.132 18.229 20.132 L 16.595 20.132 Z M 20.847 15.545 C 21.183 15.545 21.475 15.453 21.723 15.269 C 21.979 15.085 22.147 14.821 22.228 14.476 C 22.252 14.34 22.264 14.22 22.264 14.116 C 22.264 13.884 22.196 13.708 22.059 13.588 C 21.923 13.46 21.691 13.396 21.363 13.396 L 19.922 13.396 L 19.465 15.545 L 20.847 15.545 Z"
                    fill="white"
                  />
                </svg>
              </div>
            </div>
            <div
              class="DataRow-root data-row css-19fvmib"
            >
              <div
                class="MuiBox-root css-1xhj18k"
              >
                <p
                  class="MuiTypography-root MuiTypography-body1 css-fjb5bl-MuiTypography-root"
                >
                  TVL
                </p>
              </div>
              <p
                class="MuiTypography-root MuiTypography-body1 css-fjb5bl-MuiTypography-root"
                style="text-align: right;"
              >
                <span
                  class="MuiSkeleton-root MuiSkeleton-text MuiSkeleton-pulse css-1l7q9tc-MuiSkeleton-root"
                  style="width: 80px;"
                />
              </p>
            </div>
            <div
              class="DataRow-root data-row css-19fvmib"
            >
              <div
                class="MuiBox-root css-1xhj18k"
              >
                <p
                  class="MuiTypography-root MuiTypography-body1 css-fjb5bl-MuiTypography-root"
                >
                  APY
                </p>
              </div>
              <p
                class="MuiTypography-root MuiTypography-body1 css-fjb5bl-MuiTypography-root"
                style="text-align: right;"
              >
                <span
                  class="MuiSkeleton-root MuiSkeleton-text MuiSkeleton-pulse css-1l7q9tc-MuiSkeleton-root"
                  style="width: 80px;"
                />
              </p>
            </div>
            <a
              class="MuiButton-root MuiButton-outlined MuiButton-outlinedSecondary MuiButton-sizeMedium MuiButton-outlinedSizeMedium MuiButton-disableElevation MuiButton-fullWidth MuiButtonBase-root custom-root  css-elwz1i-MuiButtonBase-root-MuiButton-root"
              href="https://zipswap.fi/#/farm/0x3f6da9334142477718bE2ecC3577d1A28dceAAe1"
              tabindex="0"
              target="_blank"
            >
              Stake on
               
              Zipswap
              <span
                class="MuiButton-endIcon MuiButton-iconSizeMedium css-1gnd1fd-MuiButton-endIcon"
              >
                <svg
                  aria-hidden="true"
                  class="MuiSvgIcon-root MuiSvgIcon-fontSizeLarge css-1562cnx-MuiSvgIcon-root"
                  focusable="false"
                  viewBox="0 0 20 20"
                >
                  <path
                    d="M4.297 17.445h9.539c1.523 0 2.305-.78 2.305-2.28v-9.58c0-1.507-.782-2.288-2.305-2.288h-9.54c-1.523 0-2.304.773-2.304 2.289v9.578c0 1.508.781 2.281 2.305 2.281Zm.016-.968c-.875 0-1.352-.461-1.352-1.368V5.633c0-.899.477-1.367 1.352-1.367h9.5c.867 0 1.359.468 1.359 1.367v9.476c0 .907-.492 1.368-1.36 1.368h-9.5Zm7.296-4.235c.266 0 .438-.195.438-.476V7.867c0-.344-.188-.492-.492-.492H7.64c-.29 0-.47.172-.47.438 0 .265.188.445.477.445H9.53l1.133-.078-1.055.992-3.382 3.383a.476.476 0 0 0-.149.328c0 .273.18.453.453.453a.47.47 0 0 0 .344-.149L10.25 9.82l.984-1.047-.078 1.282v1.718c0 .29.18.47.453.47Z"
                  />
                </svg>
              </span>
            </a>
          </div>
        </div>
      </div>
      <div
        class="MuiPaper-root MuiPaper-elevation MuiPaper-rounded MuiPaper-elevation0 Paper-root  css-1px9s0k-MuiPaper-root"
        style="transform: none; webkit-transition: transform 225ms cubic-bezier(0.4, 0, 0.2, 1) 0ms; transition: transform 225ms cubic-bezier(0.4, 0, 0.2, 1) 0ms;"
      >
        <div
          class="MuiGrid-root MuiGrid-container MuiGrid-spacing-xs-2 MuiGrid-direction-xs-column css-1rl1og4-MuiGrid-root"
        >
          <div
            class="MuiGrid-root MuiGrid-item css-13i4rnv-MuiGrid-root"
          >
            <div
              class="ExternalStakePools-poolPair css-kpu4tk"
            >
              <div
                class="MuiBox-root css-1xhj18k"
              >
                <svg
                  aria-hidden="true"
                  class="MuiSvgIcon-root MuiSvgIcon-fontSizeLarge css-1djwm8g-MuiSvgIcon-root"
                  focusable="false"
                  style="z-index: 1; font-size: 24px;"
                  viewBox="0 0 32 32"
                >
                  <svg
                    fill="none"
                    height="32px"
                    viewBox="0 0 32 32"
                    width="32px"
                    xmlns="http://www.w3.org/2000/svg"
                  >
                    <g
                      filter="url(#filter0_b_174_6646)"
                      transform="matrix(1, 0, 0, 1, -0.000099, -2.000099)"
                    >
                      <ellipse
                        cx="16.0001"
                        cy="18.0001"
                        fill="url(#paint0_linear_174_6646)"
                        rx="15.9999"
                        ry="15.9999"
                        transform="rotate(-180 16.0001 18.0001)"
                      />
                      <ellipse
                        cx="16.0001"
                        cy="18.0001"
                        fill="black"
                        fill-opacity="0.8"
                        rx="15.9999"
                        ry="15.9999"
                        transform="rotate(-180 16.0001 18.0001)"
                      />
                      <path
                        d="M0.500192 18.0001C0.500193 9.43973 7.43974 2.50018 16.0001 2.50019C24.5605 2.50019 31.5 9.43973 31.5 18.0001C31.5 26.5605 24.5605 33.5 16.0001 33.5C7.43973 33.5 0.500191 26.5605 0.500192 18.0001Z"
                        stroke="url(#paint1_linear_174_6646)"
                        stroke-opacity="0.4"
                      />
                    </g>
                    <path
                      d="M 22.099 11.576 C 20.505 12.533 13.726 11.709 10.537 11.177 C 9.58 10.22 13.859 9.449 16.119 9.184 L 19.707 9.184 L 23.296 11.177 L 22.099 11.576 Z"
                      fill="#321B06"
                    />
                    <path
                      d="M 17.931 4.423 C 17.993 4.306 18.092 4.212 18.214 4.155 C 18.38 4.079 18.549 4.071 18.704 4.18 C 18.757 4.218 18.799 4.268 18.826 4.326 C 18.966 4.628 19.105 4.93 19.233 5.238 C 19.438 5.736 19.717 6.198 19.944 6.686 C 20.267 7.379 20.592 8.071 20.921 8.761 C 21.109 9.156 21.287 9.56 21.523 9.932 C 21.588 10.03 21.658 10.124 21.735 10.214 C 21.767 10.25 21.807 10.279 21.852 10.299 C 22.197 10.456 22.568 10.486 22.938 10.509 C 23.127 10.521 23.312 10.496 23.5 10.496 C 23.859 10.496 24.218 10.497 24.575 10.509 C 24.812 10.517 25.048 10.545 25.284 10.569 C 25.375 10.582 25.465 10.601 25.553 10.625 C 25.59 10.636 25.626 10.65 25.66 10.668 C 25.852 10.766 25.89 10.93 25.758 11.097 C 25.647 11.237 25.505 11.35 25.342 11.426 C 24.994 11.581 24.631 11.702 24.258 11.788 C 23.891 11.877 23.527 11.977 23.165 12.087 C 22.611 12.261 22.044 12.389 21.469 12.47 C 21.086 12.52 20.7 12.544 20.313 12.542 C 19.966 12.544 19.619 12.518 19.271 12.505 C 18.739 12.486 18.21 12.446 17.679 12.403 C 16.902 12.346 16.122 12.433 15.378 12.66 C 14.876 12.806 14.372 12.946 13.872 13.105 C 13.636 13.18 13.409 13.288 13.184 13.385 C 12.887 13.512 12.593 13.65 12.293 13.773 C 11.563 14.076 10.802 14.269 10.001 14.271 C 9.58 14.281 9.158 14.255 8.742 14.193 C 8.493 14.15 8.242 14.131 7.998 14.046 C 7.216 13.77 6.694 13.253 6.509 12.444 C 6.459 12.234 6.457 12.015 6.504 11.804 C 6.55 11.593 6.644 11.395 6.779 11.225 C 6.91 11.052 7.037 10.87 7.179 10.703 C 7.463 10.362 7.815 10.082 8.214 9.883 C 8.586 9.695 8.992 9.582 9.409 9.551 C 9.676 9.525 9.944 9.527 10.211 9.555 C 10.302 9.565 10.391 9.588 10.481 9.603 C 10.523 9.608 10.564 9.612 10.616 9.618 C 10.628 9.585 10.636 9.552 10.642 9.518 C 10.662 9.233 10.68 8.947 10.699 8.661 C 10.708 8.586 10.711 8.511 10.715 8.436 C 10.721 8.285 10.722 8.134 10.732 7.984 C 10.753 7.65 10.749 7.313 10.824 6.983 C 10.834 6.931 10.84 6.879 10.841 6.826 C 10.852 6.564 10.946 6.326 11.058 6.093 C 11.069 6.069 11.082 6.046 11.097 6.024 C 11.312 5.736 11.573 5.484 11.871 5.28 C 12.448 4.881 13.09 4.582 13.769 4.395 C 14.244 4.263 14.729 4.172 15.221 4.124 C 15.674 4.085 16.131 4.1 16.582 4.17 C 16.737 4.194 16.894 4.215 17.048 4.226 C 17.315 4.243 17.579 4.3 17.83 4.394 C 17.861 4.405 17.891 4.412 17.931 4.423 Z M 10.971 9.706 C 11.02 9.726 11.068 9.749 11.119 9.764 C 11.495 9.878 11.871 9.99 12.248 10.103 L 12.303 10.113 C 12.264 10.082 12.218 10.06 12.17 10.047 C 11.888 9.962 11.608 9.877 11.326 9.795 C 11.209 9.761 11.089 9.736 10.972 9.707 C 10.949 9.558 10.962 9.531 11.098 9.471 C 11.157 9.444 11.218 9.421 11.276 9.394 C 12.186 8.998 13.14 8.708 14.119 8.532 C 14.863 8.393 15.615 8.299 16.371 8.251 C 17.02 8.206 17.671 8.202 18.321 8.239 C 18.822 8.262 19.32 8.33 19.809 8.444 C 20.033 8.494 20.252 8.565 20.463 8.656 C 20.538 8.687 20.599 8.744 20.635 8.816 C 20.735 9.011 20.842 9.204 20.946 9.398 L 21.414 10.269 C 21.431 10.3 21.463 10.331 21.425 10.386 C 21.343 10.361 21.256 10.337 21.171 10.307 C 20.733 10.157 20.28 10.053 19.82 9.997 C 19.366 9.936 18.907 9.897 18.449 9.868 C 18.087 9.845 17.723 9.851 17.359 9.848 C 17.141 9.841 16.923 9.845 16.706 9.86 C 16.302 9.9 15.901 9.96 15.499 10.008 L 13.532 10.26 C 13.51 10.263 13.488 10.267 13.467 10.271 L 13.464 10.294 C 13.758 10.331 14.048 10.392 14.331 10.478 C 14.153 10.467 13.976 10.445 13.799 10.429 C 13.621 10.412 13.441 10.404 13.261 10.386 C 13.081 10.368 12.919 10.311 12.74 10.334 C 12.777 10.361 12.817 10.383 12.86 10.398 C 13.201 10.533 13.55 10.649 13.904 10.744 C 14.39 10.865 14.873 11.003 15.356 11.133 C 15.529 11.18 15.701 11.237 15.878 11.267 C 16.164 11.316 16.453 11.351 16.741 11.382 C 16.947 11.405 17.153 11.418 17.359 11.433 C 17.528 11.446 17.695 11.455 17.862 11.467 C 18.275 11.499 18.688 11.495 19.101 11.489 C 19.748 11.481 20.393 11.424 21.03 11.318 C 21.248 11.279 21.462 11.221 21.676 11.163 C 21.872 11.111 22.062 11.042 22.257 10.989 C 22.592 10.901 22.933 10.939 23.274 10.961 C 23.362 10.966 23.449 10.983 23.536 10.996 C 23.649 11.013 23.762 11.035 23.876 11.046 C 24.111 11.072 24.348 11.093 24.585 11.106 C 24.806 11.118 25.026 11.124 25.249 11.121 C 25.345 11.115 25.439 11.099 25.53 11.072 C 25.571 11.061 25.608 11.041 25.64 11.014 C 25.733 10.939 25.728 10.851 25.62 10.8 C 25.534 10.759 25.442 10.731 25.348 10.717 C 25.011 10.666 24.671 10.641 24.33 10.643 C 24.177 10.645 24.024 10.648 23.871 10.649 C 23.772 10.648 23.672 10.643 23.572 10.64 C 23.767 10.69 23.962 10.726 24.157 10.763 C 24.337 10.798 24.517 10.835 24.696 10.872 C 24.734 10.882 24.77 10.895 24.806 10.911 L 24.799 10.933 C 24.774 10.934 24.748 10.937 24.723 10.935 C 24.651 10.932 24.578 10.927 24.505 10.921 C 24.269 10.899 24.032 10.883 23.798 10.852 C 23.563 10.821 23.314 10.775 23.073 10.738 C 22.85 10.703 22.625 10.678 22.403 10.639 C 22.13 10.587 21.862 10.509 21.605 10.405 C 21.547 10.384 21.499 10.343 21.47 10.29 C 21.244 9.869 21.011 9.452 20.789 9.029 C 20.538 8.553 20.295 8.074 20.052 7.594 C 19.868 7.232 19.683 6.871 19.511 6.505 C 19.265 5.979 19.025 5.453 18.787 4.923 C 18.709 4.747 18.613 4.578 18.593 4.386 C 18.438 4.325 18.207 4.383 18.113 4.504 C 18.231 4.579 18.396 4.558 18.518 4.688 C 18.483 4.705 18.446 4.718 18.407 4.724 C 18.342 4.723 18.277 4.714 18.214 4.699 C 18.066 4.662 17.922 4.604 17.772 4.576 C 17.517 4.526 17.26 4.487 17.003 4.446 C 16.739 4.405 16.471 4.388 16.203 4.396 C 15.909 4.401 15.613 4.394 15.32 4.406 C 14.356 4.454 13.459 4.74 12.602 5.161 C 12.323 5.302 12.056 5.467 11.806 5.652 C 11.654 5.756 11.532 5.896 11.451 6.06 C 11.224 6.543 11.137 7.057 11.105 7.583 C 11.089 7.861 11.072 8.141 11.052 8.417 C 11.033 8.693 11.011 8.966 10.988 9.24 C 10.976 9.353 10.964 9.465 10.956 9.578 C 10.939 9.624 10.931 9.67 10.971 9.706 Z M 25.511 11.164 C 25.403 11.201 25.297 11.245 25.187 11.272 C 25.048 11.311 24.905 11.337 24.761 11.35 C 24.481 11.366 24.204 11.315 23.927 11.28 C 23.651 11.245 23.389 11.208 23.12 11.169 C 22.987 11.153 22.852 11.158 22.721 11.184 C 22.41 11.236 22.121 11.359 21.82 11.445 C 21.641 11.497 21.463 11.559 21.281 11.601 C 21.036 11.658 20.786 11.693 20.54 11.75 C 20.233 11.81 19.919 11.839 19.605 11.835 C 19.138 11.841 18.673 11.8 18.207 11.774 C 17.948 11.759 17.688 11.759 17.428 11.751 C 17.137 11.739 16.846 11.733 16.557 11.703 C 16.303 11.675 16.052 11.623 15.8 11.576 C 15.514 11.523 15.233 11.447 14.959 11.351 C 14.49 11.185 14.021 11.021 13.548 10.868 C 12.944 10.673 12.338 10.484 11.73 10.303 C 11.261 10.163 10.791 10.028 10.316 9.906 C 10.138 9.86 9.955 9.838 9.771 9.841 C 9.337 9.85 8.911 9.951 8.519 10.135 C 8.288 10.243 8.063 10.364 7.846 10.499 C 7.677 10.602 7.519 10.721 7.373 10.854 C 7.039 11.164 6.809 11.566 6.713 12.008 C 6.635 12.319 6.683 12.648 6.846 12.927 C 6.983 13.154 7.159 13.357 7.366 13.527 C 7.379 13.537 7.394 13.547 7.409 13.556 C 7.371 13.485 7.326 13.419 7.274 13.359 C 7.118 13.172 6.994 12.961 6.908 12.734 C 6.796 12.404 6.8 12.081 6.978 11.772 C 7.102 11.568 7.271 11.394 7.473 11.264 C 7.838 11.016 8.249 10.877 8.676 10.779 C 9.245 10.646 9.828 10.574 10.414 10.564 C 10.662 10.562 10.91 10.568 11.159 10.571 C 11.304 10.573 11.45 10.57 11.595 10.585 C 11.842 10.602 12.089 10.635 12.332 10.684 C 12.599 10.747 12.857 10.848 13.117 10.936 C 13.654 11.116 14.191 11.295 14.725 11.482 C 15.16 11.637 15.609 11.755 16.065 11.833 C 16.632 11.92 17.205 11.967 17.779 11.975 C 18.142 11.986 18.505 12.002 18.868 12.011 C 19.128 12.018 19.389 12.032 19.648 12.014 C 20.266 11.972 20.881 11.899 21.477 11.721 C 21.708 11.652 21.94 11.59 22.17 11.521 C 22.287 11.486 22.399 11.434 22.517 11.403 C 22.901 11.298 23.29 11.341 23.679 11.382 C 23.808 11.396 23.935 11.426 24.064 11.439 C 24.193 11.452 24.324 11.45 24.453 11.463 C 24.609 11.478 24.766 11.476 24.922 11.457 C 25.155 11.433 25.337 11.315 25.509 11.173 L 25.511 11.164 Z"
                      fill="#FF890E"
                    />
                    <path
                      d="M 13.602 5.663 C 13.575 5.642 13.53 5.625 13.521 5.598 C 13.513 5.571 13.538 5.53 13.559 5.502 C 13.58 5.48 13.605 5.463 13.633 5.451 C 13.899 5.295 14.187 5.176 14.487 5.1 C 14.668 5.057 14.852 5.015 15.035 4.98 C 15.072 4.974 15.111 4.973 15.148 4.979 C 15.157 4.981 15.165 4.985 15.172 4.991 C 15.179 4.998 15.184 5.005 15.187 5.014 C 15.187 5.024 15.184 5.034 15.18 5.044 C 15.175 5.053 15.168 5.062 15.16 5.068 C 15.117 5.086 15.073 5.101 15.028 5.111 C 14.84 5.162 14.652 5.212 14.464 5.261 C 14.337 5.295 14.222 5.36 14.13 5.452 C 14.045 5.534 13.939 5.59 13.822 5.615 C 13.754 5.633 13.683 5.646 13.602 5.663 Z"
                      fill="#FF890E"
                    />
                    <path
                      d="M 19.426 6.838 C 19.346 6.836 19.269 6.806 19.211 6.752 C 19.131 6.694 19.055 6.63 18.985 6.56 C 18.743 6.313 18.533 6.039 18.358 5.742 C 18.337 5.711 18.321 5.676 18.31 5.64 C 18.307 5.628 18.307 5.615 18.31 5.603 C 18.313 5.591 18.319 5.58 18.327 5.57 C 18.337 5.563 18.349 5.558 18.362 5.557 C 18.374 5.555 18.387 5.557 18.399 5.561 C 18.43 5.576 18.457 5.597 18.477 5.624 C 18.552 5.72 18.62 5.821 18.699 5.914 C 18.871 6.12 19.049 6.323 19.223 6.529 C 19.284 6.601 19.341 6.677 19.397 6.754 C 19.41 6.781 19.419 6.809 19.426 6.838 Z"
                      fill="#FF890E"
                    />
                    <path
                      d="M 9.989 9.942 C 10.025 9.943 10.062 9.947 10.097 9.954 C 10.548 10.081 10.999 10.208 11.449 10.336 C 11.47 10.342 11.49 10.353 11.505 10.368 C 10.973 10.321 10.478 10.143 9.977 9.989 L 9.989 9.942 Z"
                      fill="#FF890E"
                    />
                    <path
                      clip-rule="evenodd"
                      d="M 14.473 25.917 L 14.473 25.885 L 14.473 25.214 L 14.473 23.265 C 12.479 22.638 11.036 20.814 11.036 18.662 C 11.036 15.991 13.259 13.826 16 13.826 C 18.741 13.826 20.964 15.991 20.964 18.662 C 20.964 20.814 19.521 22.638 17.527 23.265 L 17.527 25.214 L 17.527 25.885 L 17.527 25.917 L 23 25.917 L 23 23.944 L 20.297 23.944 C 21.923 22.712 22.968 20.797 22.968 18.646 C 22.968 14.93 19.848 11.917 16 11.917 C 12.152 11.917 9.032 14.93 9.032 18.646 C 9.032 20.797 10.076 22.712 11.702 23.944 L 9 23.944 L 9 25.917 L 14.473 25.917 Z"
                      fill="#728C97"
                      fill-rule="evenodd"
                    />
                    <defs>
                      <filter
                        color-interpolation-filters="sRGB"
                        filterUnits="userSpaceOnUse"
                        height="152"
                        id="filter0_b_174_6646"
                        width="152"
                        x="-60"
                        y="-58"
                      >
                        <feflood
                          flood-opacity="0"
                          result="BackgroundImageFix"
                        />
                        <fegaussianblur
                          in="BackgroundImage"
                          stdDeviation="30"
                        />
                        <fecomposite
                          in2="SourceAlpha"
                          operator="in"
                          result="effect1_backgroundBlur_174_6646"
                        />
                        <feblend
                          in="SourceGraphic"
                          in2="effect1_backgroundBlur_174_6646"
                          mode="normal"
                          result="shape"
                        />
                      </filter>
                      <lineargradient
                        gradientUnits="userSpaceOnUse"
                        id="paint0_linear_174_6646"
                        x1="8.19338"
                        x2="23.6522"
                        y1="21.4286"
                        y2="21.4286"
                      >
                        <stop
                          stop-color="#FF890E"
                        />
                        <stop
                          offset="1"
                          stop-color="#A169FF"
                        />
                      </lineargradient>
                      <lineargradient
                        gradientUnits="userSpaceOnUse"
                        id="paint1_linear_174_6646"
                        x1="28.4445"
                        x2="8.38674"
                        y1="9.20015"
                        y2="8.93872"
                      >
                        <stop
                          stop-color="#FF8320"
                        />
                        <stop
                          offset="1"
                          stop-color="#A169FF"
                        />
                      </lineargradient>
                    </defs>
                  </svg>
                </svg>
                <svg
                  aria-hidden="true"
                  class="MuiSvgIcon-root MuiSvgIcon-fontSizeLarge css-1djwm8g-MuiSvgIcon-root"
                  focusable="false"
                  style="margin-left: -6px; z-index: 1; font-size: 24px;"
                  viewBox="0 0 32 32"
                >
                  <defs>
                    <lineargradient
                      gradientTransform="matrix(0.177778, 0, 0, 0.177778, 1.777779, 1.777779)"
                      gradientUnits="userSpaceOnUse"
                      id="paint0_linear_359"
                      x1="80"
                      x2="80"
                      y1="-84"
                      y2="256"
                    >
                      <stop
                        offset="0.1949"
                        stop-color="#708B96"
                      />
                      <stop
                        offset="1"
                        stop-color="#F7FBE7"
                      />
                    </lineargradient>
                  </defs>
                  <path
                    d="M 1.778 16 C 1.778 8.145 8.145 1.778 16 1.778 C 23.855 1.778 30.222 8.145 30.222 16 C 30.222 23.855 23.855 30.222 16 30.222 C 8.145 30.222 1.778 23.855 1.778 16 Z"
                    fill="#fff"
                  />
                  <rect
                    fill="#fff"
                    height="12.516"
                    width="12.516"
                    x="9.742"
                    y="9.771"
                  />
                  <path
                    clip-rule="evenodd"
                    d="M 14.635 22.286 L 14.635 19.916 C 12.852 19.355 11.563 17.725 11.563 15.801 C 11.563 13.413 13.549 11.477 16 11.477 C 18.451 11.477 20.437 13.413 20.437 15.801 C 20.437 17.725 19.148 19.355 17.365 19.916 L 17.365 21.658 L 17.365 22.258 L 17.365 22.286 L 22.258 22.286 L 22.258 20.523 L 19.842 20.523 C 21.295 19.421 22.229 17.709 22.229 15.787 C 22.229 12.464 19.44 9.771 16 9.771 C 12.56 9.771 9.771 12.464 9.771 15.787 C 9.771 17.709 10.705 19.421 12.158 20.523 L 9.742 20.523 L 9.742 22.286 Z"
                    fill="#708b96"
                    fill-rule="evenodd"
                  />
                  <path
                    d="M 16 28.444 C 9.127 28.444 3.556 22.873 3.556 16 L 0 16 C 0 24.837 7.163 32 16 32 Z M 28.444 16 C 28.444 22.873 22.873 28.444 16 28.444 L 16 32 C 24.837 32 32 24.837 32 16 Z M 16 3.556 C 22.873 3.556 28.444 9.127 28.444 16 L 32 16 C 32 7.163 24.837 0 16 0 Z M 16 0 C 7.163 0 0 7.163 0 16 L 3.556 16 C 3.556 9.127 9.127 3.556 16 3.556 Z"
                    fill="url(#paint0_linear_359)"
                  />
                </svg>
              </div>
              <div
                class="ExternalStakePools-poolName"
              >
                <p
                  class="MuiTypography-root MuiTypography-body1 css-haqq9q-MuiTypography-root"
                >
                  jgOHM-gOHM
                </p>
              </div>
              <div
                class="ExternalStakePools-poolName"
              >
                <svg
                  aria-hidden="true"
                  class="MuiSvgIcon-root MuiSvgIcon-fontSizeLarge css-1djwm8g-MuiSvgIcon-root"
                  focusable="false"
                  style="font-size: 15px;"
                  viewBox="0 0 32 32"
                >
                  <ellipse
                    cx="16"
                    cy="16"
                    rx="15.442"
                    ry="15.442"
                    style="fill: rgb(44, 55, 76);"
                  />
                  <g
                    id="Background"
                    transform="matrix(0.063934, 0, 0, 0.063934, 0, 0)"
                  />
                  <g
                    id="Logos_and_symbols"
                    transform="matrix(0.055939, 0, 0, 0.055939, 2.774117, 1.580833)"
                  >
                    <g
                      id="SYMBOL_VER_3"
                    />
                    <g
                      id="SYMBOL_VER_3_3_"
                    />
                    <g
                      id="SYMBOL_VER_4"
                    />
                    <g
                      id="SYMBOL_VER_4_1_"
                    >
                      <g
                        id="SYMBOL_VER_4_3_"
                      />
                    </g>
                    <g
                      id="SYMBOL_VER_5_1_"
                    />
                    <g
                      id="off_2_1_"
                    />
                    <g
                      id="VER_3_1_"
                    >
                      <g
                        id="SYMBOL_VER_2_1_"
                      />
                    </g>
                    <g
                      id="VER_3"
                    >
                      <g
                        id="SYMBOL_VER_2"
                      />
                    </g>
                    <g
                      id="off_2"
                    />
                    <g
                      id="SYMBOL_VER_5"
                    />
                    <g
                      id="SYMBOL_VER_1"
                    />
                    <g
                      id="SYMBOL_VER_1_1_"
                    />
                    <g
                      id="SYMBOL_VER_1-1_3_"
                    />
                    <g
                      id="SYMBOL_VER_1-1_2_"
                    />
                    <g
                      id="SYMBOL_VER_1-1"
                    />
                    <g
                      id="SYMBOL_VER_1-1_1_"
                    >
                      <g
                        id="_x31_-3"
                      />
                      <g
                        id="Symbol_-_Original_14_"
                      >
                        <path
                          d="M291.134,237.469l35.654-60.5l96.103,149.684l0.046,28.727l-0.313-197.672
      c-0.228-4.832-2.794-9.252-6.887-11.859L242.715,46.324c-4.045-1.99-9.18-1.967-13.22,0.063c-0.546,0.272-1.06,0.57-1.548,0.895
      l-0.604,0.379L59.399,144.983l-0.651,0.296c-0.838,0.385-1.686,0.875-2.48,1.444c-3.185,2.283-5.299,5.66-5.983,9.448
      c-0.103,0.574-0.179,1.158-0.214,1.749l0.264,161.083l89.515-138.745c11.271-18.397,35.825-24.323,58.62-24.001l26.753,0.706
      L67.588,409.765l18.582,10.697L245.692,157.22l70.51-0.256L157.091,426.849l66.306,38.138l7.922,4.556
      c3.351,1.362,7.302,1.431,10.681,0.21l175.453-101.678l-33.544,19.438L291.134,237.469z M304.736,433.395l-66.969-105.108
      l40.881-69.371l87.952,138.628L304.736,433.395z"
                          fill="#2D374B"
                        />
                        <polygon
                          fill="#28A0F0"
                          points="237.768,328.286 304.736,433.395 366.601,397.543 278.648,258.915 			"
                        />
                        <path
                          d="M422.937,355.379l-0.046-28.727l-96.103-149.684l-35.654,60.5l92.774,150.043l33.544-19.438
      c3.29-2.673,5.281-6.594,5.49-10.825L422.937,355.379z"
                          fill="#28A0F0"
                        />
                        <path
                          d="M20.219,382.469l47.369,27.296l157.634-252.801l-26.753-0.706c-22.795-0.322-47.35,5.604-58.62,24.001
      L50.334,319.004l-30.115,46.271V382.469z"
                          fill="#FFFFFF"
                        />
                        <polygon
                          fill="#FFFFFF"
                          points="316.202,156.964 245.692,157.22 86.17,420.462 141.928,452.565 157.091,426.849 			"
                        />
                        <path
                          d="M452.65,156.601c-0.59-14.746-8.574-28.245-21.08-36.104L256.28,19.692
      c-12.371-6.229-27.825-6.237-40.218-0.004c-1.465,0.739-170.465,98.752-170.465,98.752c-2.339,1.122-4.592,2.458-6.711,3.975
      c-11.164,8.001-17.969,20.435-18.668,34.095v208.765l30.115-46.271L50.07,157.921c0.035-0.589,0.109-1.169,0.214-1.741
      c0.681-3.79,2.797-7.171,5.983-9.456c0.795-0.569,172.682-100.064,173.228-100.337c4.04-2.029,9.175-2.053,13.22-0.063
      l173.022,99.523c4.093,2.607,6.659,7.027,6.887,11.859v199.542c-0.209,4.231-1.882,8.152-5.172,10.825l-33.544,19.438
      l-17.308,10.031l-61.864,35.852l-62.737,36.357c-3.379,1.221-7.33,1.152-10.681-0.21l-74.228-42.693l-15.163,25.717
      l66.706,38.406c2.206,1.255,4.171,2.367,5.784,3.272c2.497,1.4,4.199,2.337,4.8,2.629c4.741,2.303,11.563,3.643,17.71,3.643
      c5.636,0,11.132-1.035,16.332-3.072l182.225-105.531c10.459-8.104,16.612-20.325,17.166-33.564V156.601z"
                          fill="#96BEDC"
                        />
                      </g>
                      <g
                        id="Symbol_-_Original_13_"
                      />
                      <g
                        id="Symbol_-_Original_6_"
                      />
                      <g
                        id="Symbol_-_Original_4_"
                      />
                      <g
                        id="One_color_version_-_White_3_"
                      >
                        <g
                          id="Symbol_-_Original_15_"
                        />
                      </g>
                      <g
                        id="One_color_version_-_White"
                      >
                        <g
                          id="Symbol_-_Original"
                        />
                      </g>
                      <g
                        id="Symbol_-_Monochromatic_3_"
                      >
                        <g
                          id="_x33__7_"
                        />
                      </g>
                      <g
                        id="Symbol_-_Monochromatic"
                      >
                        <g
                          id="_x33__3_"
                        />
                      </g>
                      <g
                        id="_x33__2_"
                      />
                      <g
                        id="_x33__1_"
                      />
                      <g
                        id="_x33_"
                      />
                      <g
                        id="Symbol_-_Original_10_"
                      />
                      <g
                        id="Symbol_-_Original_1_"
                      />
                      <g
                        id="Symbol_-_Original_2_"
                      />
                      <g
                        id="_x34__1_"
                      />
                      <g
                        id="Symbol_-_Monochromatic_2_"
                      >
                        <g
                          id="_x33__6_"
                        />
                      </g>
                      <g
                        id="One_color_version_-_White_2_"
                      >
                        <g
                          id="Symbol_-_Original_11_"
                        />
                      </g>
                      <g
                        id="Symbol_-_Original_5_"
                      >
                        <g
                          id="Symbol_-_Original_12_"
                        />
                      </g>
                      <g
                        id="One_color_version_-_White_1_"
                      >
                        <g
                          id="Symbol_-_Original_9_"
                        />
                      </g>
                    </g>
                    <g
                      id="SYMBOL_VER_1_2_"
                    >
                      <g
                        id="SYMBOL_VER_2_4_"
                      />
                      <g
                        id="SYMBOL_VER_2-1-1_1_"
                      />
                      <g
                        id="SYMBOL_VER_2-2-1_1_"
                      />
                      <g
                        id="SYMBOL_VER_2-3-1_4_"
                      />
                      <g
                        id="New_Symbol_1_"
                      >
                        <g
                          id="SYMBOL_VER_2-3-1_3_"
                        />
                      </g>
                      <g
                        id="New_Symbol"
                      >
                        <g
                          id="SYMBOL_VER_2-3-1_1_"
                        />
                      </g>
                    </g>
                    <g
                      id="SYMBOL_VER_2_2_"
                    />
                    <g
                      id="SYMBOL_VER_4_2_"
                    />
                    <g
                      id="SYMBOL_VER_3_2_"
                    />
                    <g
                      id="SYMBOL_VER_3_1_"
                    />
                    <g
                      id="SYMBOL_VER_1-1-1_1_"
                    />
                    <g
                      id="SYMBOL_VER_1-1-1"
                    />
                    <g
                      id="SYMBOL_VER_1-1-1_2_2_"
                    />
                    <g
                      id="SYMBOL_VER_1-1-1_2"
                    />
                    <g
                      id="SYMBOL_VER_1-1-1_2_1_"
                    />
                    <g
                      id="Symbol_-_Original_7_"
                    />
                    <g
                      id="Symbol_-_Original_8_"
                    />
                    <g
                      id="SYMBOL_VER_2-1-1"
                    />
                    <g
                      id="SYMBOL_VER_2-2-1"
                    />
                    <g
                      id="SYMBOL_VER_2-3-1"
                    />
                    <g
                      id="SYMBOL_VER_5-1_1_"
                    />
                    <g
                      id="SYMBOL_VER_5-1"
                    />
                    <g
                      id="SYMBOL_VER_5-2_1_"
                    />
                    <g
                      id="SYMBOL_VER_5-2"
                    />
                    <g
                      id="Symbol_-_Monochromatic_1_"
                    >
                      <g
                        id="_x33__4_"
                      />
                    </g>
                  </g>
                </svg>
              </div>
            </div>
            <div
              class="DataRow-root data-row css-19fvmib"
            >
              <div
                class="MuiBox-root css-1xhj18k"
              >
                <p
                  class="MuiTypography-root MuiTypography-body1 css-fjb5bl-MuiTypography-root"
                >
                  TVL
                </p>
              </div>
              <p
                class="MuiTypography-root MuiTypography-body1 css-fjb5bl-MuiTypography-root"
                style="text-align: right;"
              >
                <span
                  class="MuiSkeleton-root MuiSkeleton-text MuiSkeleton-pulse css-1l7q9tc-MuiSkeleton-root"
                  style="width: 80px;"
                />
              </p>
            </div>
            <div
              class="DataRow-root data-row css-19fvmib"
            >
              <div
                class="MuiBox-root css-1xhj18k"
              >
                <p
                  class="MuiTypography-root MuiTypography-body1 css-fjb5bl-MuiTypography-root"
                >
                  APY
                </p>
              </div>
              <p
                class="MuiTypography-root MuiTypography-body1 css-fjb5bl-MuiTypography-root"
                style="text-align: right;"
              >
                <span
                  class="MuiSkeleton-root MuiSkeleton-text MuiSkeleton-pulse css-1l7q9tc-MuiSkeleton-root"
                  style="width: 80px;"
                />
              </p>
            </div>
            <a
              class="MuiButton-root MuiButton-outlined MuiButton-outlinedSecondary MuiButton-sizeMedium MuiButton-outlinedSizeMedium MuiButton-disableElevation MuiButton-fullWidth MuiButtonBase-root custom-root  css-elwz1i-MuiButtonBase-root-MuiButton-root"
              href="https://jonesdao.io/farms"
              tabindex="0"
              target="_blank"
            >
              Stake on
               
              Jones DAO
              <span
                class="MuiButton-endIcon MuiButton-iconSizeMedium css-1gnd1fd-MuiButton-endIcon"
              >
                <svg
                  aria-hidden="true"
                  class="MuiSvgIcon-root MuiSvgIcon-fontSizeLarge css-1562cnx-MuiSvgIcon-root"
                  focusable="false"
                  viewBox="0 0 20 20"
                >
                  <path
                    d="M4.297 17.445h9.539c1.523 0 2.305-.78 2.305-2.28v-9.58c0-1.507-.782-2.288-2.305-2.288h-9.54c-1.523 0-2.304.773-2.304 2.289v9.578c0 1.508.781 2.281 2.305 2.281Zm.016-.968c-.875 0-1.352-.461-1.352-1.368V5.633c0-.899.477-1.367 1.352-1.367h9.5c.867 0 1.359.468 1.359 1.367v9.476c0 .907-.492 1.368-1.36 1.368h-9.5Zm7.296-4.235c.266 0 .438-.195.438-.476V7.867c0-.344-.188-.492-.492-.492H7.64c-.29 0-.47.172-.47.438 0 .265.188.445.477.445H9.53l1.133-.078-1.055.992-3.382 3.383a.476.476 0 0 0-.149.328c0 .273.18.453.453.453a.47.47 0 0 0 .344-.149L10.25 9.82l.984-1.047-.078 1.282v1.718c0 .29.18.47.453.47Z"
                  />
                </svg>
              </span>
            </a>
          </div>
        </div>
      </div>
      <div
        class="MuiPaper-root MuiPaper-elevation MuiPaper-rounded MuiPaper-elevation0 Paper-root  css-1px9s0k-MuiPaper-root"
        style="transform: none; webkit-transition: transform 225ms cubic-bezier(0.4, 0, 0.2, 1) 0ms; transition: transform 225ms cubic-bezier(0.4, 0, 0.2, 1) 0ms;"
      >
        <div
          class="MuiGrid-root MuiGrid-container MuiGrid-spacing-xs-2 MuiGrid-direction-xs-column css-1rl1og4-MuiGrid-root"
        >
          <div
            class="MuiGrid-root MuiGrid-item css-13i4rnv-MuiGrid-root"
          >
            <div
              class="ExternalStakePools-poolPair css-kpu4tk"
            >
              <div
                class="MuiBox-root css-1xhj18k"
              >
                <svg
                  aria-hidden="true"
                  class="MuiSvgIcon-root MuiSvgIcon-fontSizeLarge css-1djwm8g-MuiSvgIcon-root"
                  focusable="false"
                  style="z-index: 1; font-size: 24px;"
                  viewBox="0 0 32 32"
                >
                  <path
                    d="M0 16C0 7.163 7.163 0 16 0s16 7.163 16 16-7.163 16-16 16S0 24.837 0 16Z"
                    fill="#708B96"
                  />
                  <path
                    clip-rule="evenodd"
                    d="M17.536 23.04v.032h5.504v-1.984h-2.718c1.635-1.239 2.686-3.165 2.686-5.328 0-3.738-3.138-6.768-7.008-6.768s-7.008 3.03-7.008 6.768c0 2.163 1.05 4.089 2.686 5.328H8.96v1.984h5.504v-2.667c-2.005-.63-3.456-2.465-3.456-4.629 0-2.686 2.235-4.864 4.992-4.864s4.992 2.178 4.992 4.864c0 2.164-1.45 3.998-3.456 4.63v2.634Z"
                    fill="#fff"
                    fill-rule="evenodd"
                  />
                </svg>
                <svg
                  aria-hidden="true"
                  class="MuiSvgIcon-root MuiSvgIcon-fontSizeLarge css-1djwm8g-MuiSvgIcon-root"
                  focusable="false"
                  style="margin-left: -6px; z-index: 1; font-size: 24px;"
                  viewBox="0 0 32 32"
                >
                  <circle
                    cx="16"
                    cy="16"
                    fill="#F5AC37"
                    r="16"
                  />
                  <path
                    d="M16.59 17.13h6.08c.13 0 .19 0 .2-.17.05-.619.05-1.24 0-1.86 0-.12-.06-.17-.19-.17h-12.1c-.15 0-.19.05-.19.19v1.78c0 .23 0 .23.24.23h5.96Zm5.6-4.28a.195.195 0 0 0 0-.14 3.96 3.96 0 0 0-.36-.63 5.103 5.103 0 0 0-.74-.93 2.451 2.451 0 0 0-.461-.45 7.187 7.187 0 0 0-3-1.52 7.458 7.458 0 0 0-1.7-.18h-5.37c-.15 0-.17.06-.17.19v3.55c0 .15 0 .19.19.19h11.54s.1-.02.12-.08h-.049Zm0 6.36a2.336 2.336 0 0 0-.51 0H10.59c-.15 0-.2 0-.2.2v3.47c0 .16 0 .2.2.2h5.12c.245.02.49.002.73-.049a7.626 7.626 0 0 0 2.17-.48c.253-.088.498-.203.73-.34h.07a6.496 6.496 0 0 0 2.79-2.809s.07-.151-.01-.19v-.002ZM8.38 24.88v-5.53c0-.13 0-.15-.16-.15H6.05c-.12 0-.17 0-.17-.16v-1.9H8.2c.13 0 .18 0 .18-.17v-1.88c0-.12 0-.149-.16-.149H6.05c-.12 0-.17 0-.17-.16v-1.76c0-.11 0-.14.16-.14h2.15c.15 0 .19 0 .19-.19v-5.39c0-.16 0-.2.2-.2h7.5c.544.022 1.085.082 1.62.18a9.775 9.775 0 0 1 3.13 1.16 8.82 8.82 0 0 1 1.76 1.36c.396.412.753.857 1.07 1.33.314.48.575.994.78 1.53a.26.26 0 0 0 .3.21h1.79c.23 0 .23 0 .24.221v1.64c0 .16-.06.2-.221.2h-1.38c-.14 0-.18 0-.17.18.054.61.054 1.22 0 1.83 0 .17 0 .19.19.19h1.58c.07.09 0 .18 0 .27.01.117.01.234 0 .35v1.21c0 .17-.05.22-.2.22h-1.89a.25.25 0 0 0-.29.19 7.997 7.997 0 0 1-2.101 3.06c-.34.307-.697.595-1.07.86-.4.23-.79.47-1.2.66-.756.34-1.548.591-2.36.75a12.3 12.3 0 0 1-2.34.19h-6.94v-.01l.002-.002Z"
                    fill="#FEFEFD"
                  />
                </svg>
                <svg
                  aria-hidden="true"
                  class="MuiSvgIcon-root MuiSvgIcon-fontSizeLarge css-1djwm8g-MuiSvgIcon-root"
                  focusable="false"
                  style="margin-left: -6px; z-index: 1; font-size: 24px;"
                  viewBox="0 0 32 32"
                >
                  <circle
                    cx="16"
                    cy="16"
                    fill="#fff"
                    r="15"
                    stroke="url(#wETH_svg__a)"
                    stroke-width="2"
                  />
                  <path
                    clip-rule="evenodd"
                    d="M16.25 20.976 10 17.349 16.25 26V26l6.253-8.65-6.253 3.626Z"
                    fill="#708B96"
                    fill-rule="evenodd"
                  />
                  <path
                    clip-rule="evenodd"
                    d="m16.25 6 6.248 10.186-6.248-2.793L10 16.186 16.25 6Zm0 7.395L10 16.185l6.25 3.629 6.248-3.628-6.248-2.791Z"
                    fill="#424242"
                    fill-rule="evenodd"
                  />
                  <defs>
                    <lineargradient
                      gradientUnits="userSpaceOnUse"
                      id="wETH_svg__a"
                      x1="16"
                      x2="16"
                      y1="0"
                      y2="32"
                    >
                      <stop
                        stop-color="#444243"
                      />
                      <stop
                        offset="1"
                        stop-color="#708B96"
                      />
                    </lineargradient>
                  </defs>
                </svg>
              </div>
              <div
                class="ExternalStakePools-poolName"
              >
                <p
                  class="MuiTypography-root MuiTypography-body1 css-haqq9q-MuiTypography-root"
                >
                  OHM-DAI-wETH
                </p>
              </div>
              <div
                class="ExternalStakePools-poolName"
              >
                <svg
                  aria-hidden="true"
                  class="MuiSvgIcon-root MuiSvgIcon-fontSizeLarge css-1djwm8g-MuiSvgIcon-root"
                  focusable="false"
                  style="font-size: 15px;"
                  viewBox="0 0 32 32"
                >
                  <circle
                    cx="16"
                    cy="16"
                    fill="#fff"
                    r="15"
                    stroke="url(#wETH_svg__a)"
                    stroke-width="2"
                  />
                  <path
                    clip-rule="evenodd"
                    d="M16.25 20.976 10 17.349 16.25 26V26l6.253-8.65-6.253 3.626Z"
                    fill="#708B96"
                    fill-rule="evenodd"
                  />
                  <path
                    clip-rule="evenodd"
                    d="m16.25 6 6.248 10.186-6.248-2.793L10 16.186 16.25 6Zm0 7.395L10 16.185l6.25 3.629 6.248-3.628-6.248-2.791Z"
                    fill="#424242"
                    fill-rule="evenodd"
                  />
                  <defs>
                    <lineargradient
                      gradientUnits="userSpaceOnUse"
                      id="wETH_svg__a"
                      x1="16"
                      x2="16"
                      y1="0"
                      y2="32"
                    >
                      <stop
                        stop-color="#444243"
                      />
                      <stop
                        offset="1"
                        stop-color="#708B96"
                      />
                    </lineargradient>
                  </defs>
                </svg>
              </div>
            </div>
            <div
              class="DataRow-root data-row css-19fvmib"
            >
              <div
                class="MuiBox-root css-1xhj18k"
              >
                <p
                  class="MuiTypography-root MuiTypography-body1 css-fjb5bl-MuiTypography-root"
                >
                  TVL
                </p>
              </div>
              <p
                class="MuiTypography-root MuiTypography-body1 css-fjb5bl-MuiTypography-root"
                style="text-align: right;"
              >
                <span
                  class="MuiSkeleton-root MuiSkeleton-text MuiSkeleton-pulse css-1l7q9tc-MuiSkeleton-root"
                  style="width: 80px;"
                />
              </p>
            </div>
            <div
              class="DataRow-root data-row css-19fvmib"
            >
              <div
                class="MuiBox-root css-1xhj18k"
              >
                <p
                  class="MuiTypography-root MuiTypography-body1 css-fjb5bl-MuiTypography-root"
                >
                  APY
                </p>
              </div>
              <p
                class="MuiTypography-root MuiTypography-body1 css-fjb5bl-MuiTypography-root"
                style="text-align: right;"
              >
                <span
                  class="MuiSkeleton-root MuiSkeleton-text MuiSkeleton-pulse css-1l7q9tc-MuiSkeleton-root"
                  style="width: 80px;"
                />
              </p>
            </div>
            <a
              class="MuiButton-root MuiButton-outlined MuiButton-outlinedSecondary MuiButton-sizeMedium MuiButton-outlinedSizeMedium MuiButton-disableElevation MuiButton-fullWidth MuiButtonBase-root custom-root  css-elwz1i-MuiButtonBase-root-MuiButton-root"
              href="https://app.balancer.fi/#/pool/0xc45d42f801105e861e86658648e3678ad7aa70f900010000000000000000011e"
              tabindex="0"
              target="_blank"
            >
              Stake on
               
              Balancer
              <span
                class="MuiButton-endIcon MuiButton-iconSizeMedium css-1gnd1fd-MuiButton-endIcon"
              >
                <svg
                  aria-hidden="true"
                  class="MuiSvgIcon-root MuiSvgIcon-fontSizeLarge css-1562cnx-MuiSvgIcon-root"
                  focusable="false"
                  viewBox="0 0 20 20"
                >
                  <path
                    d="M4.297 17.445h9.539c1.523 0 2.305-.78 2.305-2.28v-9.58c0-1.507-.782-2.288-2.305-2.288h-9.54c-1.523 0-2.304.773-2.304 2.289v9.578c0 1.508.781 2.281 2.305 2.281Zm.016-.968c-.875 0-1.352-.461-1.352-1.368V5.633c0-.899.477-1.367 1.352-1.367h9.5c.867 0 1.359.468 1.359 1.367v9.476c0 .907-.492 1.368-1.36 1.368h-9.5Zm7.296-4.235c.266 0 .438-.195.438-.476V7.867c0-.344-.188-.492-.492-.492H7.64c-.29 0-.47.172-.47.438 0 .265.188.445.477.445H9.53l1.133-.078-1.055.992-3.382 3.383a.476.476 0 0 0-.149.328c0 .273.18.453.453.453a.47.47 0 0 0 .344-.149L10.25 9.82l.984-1.047-.078 1.282v1.718c0 .29.18.47.453.47Z"
                  />
                </svg>
              </span>
            </a>
          </div>
        </div>
      </div>
      <div
        class="MuiPaper-root MuiPaper-elevation MuiPaper-rounded MuiPaper-elevation0 Paper-root  css-1px9s0k-MuiPaper-root"
        style="transform: none; webkit-transition: transform 225ms cubic-bezier(0.4, 0, 0.2, 1) 0ms; transition: transform 225ms cubic-bezier(0.4, 0, 0.2, 1) 0ms;"
      >
        <div
          class="MuiGrid-root MuiGrid-container MuiGrid-spacing-xs-2 MuiGrid-direction-xs-column css-1rl1og4-MuiGrid-root"
        >
          <div
            class="MuiGrid-root MuiGrid-item css-13i4rnv-MuiGrid-root"
          >
            <div
              class="ExternalStakePools-poolPair css-kpu4tk"
            >
              <div
                class="MuiBox-root css-1xhj18k"
              >
                <svg
                  aria-hidden="true"
                  class="MuiSvgIcon-root MuiSvgIcon-fontSizeLarge css-1djwm8g-MuiSvgIcon-root"
                  focusable="false"
                  style="z-index: 1; font-size: 24px;"
                  viewBox="0 0 32 32"
                >
                  <path
                    d="M0 16C0 7.163 7.163 0 16 0s16 7.163 16 16-7.163 16-16 16S0 24.837 0 16Z"
                    fill="#708B96"
                  />
                  <path
                    clip-rule="evenodd"
                    d="M17.536 23.04v.032h5.504v-1.984h-2.718c1.635-1.239 2.686-3.165 2.686-5.328 0-3.738-3.138-6.768-7.008-6.768s-7.008 3.03-7.008 6.768c0 2.163 1.05 4.089 2.686 5.328H8.96v1.984h5.504v-2.667c-2.005-.63-3.456-2.465-3.456-4.629 0-2.686 2.235-4.864 4.992-4.864s4.992 2.178 4.992 4.864c0 2.164-1.45 3.998-3.456 4.63v2.634Z"
                    fill="#fff"
                    fill-rule="evenodd"
                  />
                </svg>
                <svg
                  aria-hidden="true"
                  class="MuiSvgIcon-root MuiSvgIcon-fontSizeLarge css-1djwm8g-MuiSvgIcon-root"
                  focusable="false"
                  style="margin-left: -6px; z-index: 1; font-size: 24px;"
                  viewBox="0 0 32 32"
                >
                  <circle
                    cx="16"
                    cy="16"
                    fill="#fff"
                    r="15"
                    stroke="url(#wETH_svg__a)"
                    stroke-width="2"
                  />
                  <path
                    clip-rule="evenodd"
                    d="M16.25 20.976 10 17.349 16.25 26V26l6.253-8.65-6.253 3.626Z"
                    fill="#708B96"
                    fill-rule="evenodd"
                  />
                  <path
                    clip-rule="evenodd"
                    d="m16.25 6 6.248 10.186-6.248-2.793L10 16.186 16.25 6Zm0 7.395L10 16.185l6.25 3.629 6.248-3.628-6.248-2.791Z"
                    fill="#424242"
                    fill-rule="evenodd"
                  />
                  <defs>
                    <lineargradient
                      gradientUnits="userSpaceOnUse"
                      id="wETH_svg__a"
                      x1="16"
                      x2="16"
                      y1="0"
                      y2="32"
                    >
                      <stop
                        stop-color="#444243"
                      />
                      <stop
                        offset="1"
                        stop-color="#708B96"
                      />
                    </lineargradient>
                  </defs>
                </svg>
              </div>
              <div
                class="ExternalStakePools-poolName"
              >
                <p
                  class="MuiTypography-root MuiTypography-body1 css-haqq9q-MuiTypography-root"
                >
                  OHM-ETH
                </p>
              </div>
              <div
                class="ExternalStakePools-poolName"
              >
                <svg
                  aria-hidden="true"
                  class="MuiSvgIcon-root MuiSvgIcon-fontSizeLarge css-1djwm8g-MuiSvgIcon-root"
                  focusable="false"
                  style="font-size: 15px;"
                  viewBox="0 0 32 32"
                >
                  <circle
                    cx="16"
                    cy="16"
                    fill="#fff"
                    r="15"
                    stroke="url(#wETH_svg__a)"
                    stroke-width="2"
                  />
                  <path
                    clip-rule="evenodd"
                    d="M16.25 20.976 10 17.349 16.25 26V26l6.253-8.65-6.253 3.626Z"
                    fill="#708B96"
                    fill-rule="evenodd"
                  />
                  <path
                    clip-rule="evenodd"
                    d="m16.25 6 6.248 10.186-6.248-2.793L10 16.186 16.25 6Zm0 7.395L10 16.185l6.25 3.629 6.248-3.628-6.248-2.791Z"
                    fill="#424242"
                    fill-rule="evenodd"
                  />
                  <defs>
                    <lineargradient
                      gradientUnits="userSpaceOnUse"
                      id="wETH_svg__a"
                      x1="16"
                      x2="16"
                      y1="0"
                      y2="32"
                    >
                      <stop
                        stop-color="#444243"
                      />
                      <stop
                        offset="1"
                        stop-color="#708B96"
                      />
                    </lineargradient>
                  </defs>
                </svg>
              </div>
            </div>
            <div
              class="DataRow-root data-row css-19fvmib"
            >
              <div
                class="MuiBox-root css-1xhj18k"
              >
                <p
                  class="MuiTypography-root MuiTypography-body1 css-fjb5bl-MuiTypography-root"
                >
                  TVL
                </p>
              </div>
              <p
                class="MuiTypography-root MuiTypography-body1 css-fjb5bl-MuiTypography-root"
                style="text-align: right;"
              >
                <span
                  class="MuiSkeleton-root MuiSkeleton-text MuiSkeleton-pulse css-1l7q9tc-MuiSkeleton-root"
                  style="width: 80px;"
                />
              </p>
            </div>
            <div
              class="DataRow-root data-row css-19fvmib"
            >
              <div
                class="MuiBox-root css-1xhj18k"
              >
                <p
                  class="MuiTypography-root MuiTypography-body1 css-fjb5bl-MuiTypography-root"
                >
                  APY
                </p>
              </div>
              <p
                class="MuiTypography-root MuiTypography-body1 css-fjb5bl-MuiTypography-root"
                style="text-align: right;"
              >
                <span
                  class="MuiSkeleton-root MuiSkeleton-text MuiSkeleton-pulse css-1l7q9tc-MuiSkeleton-root"
                  style="width: 80px;"
                />
              </p>
            </div>
            <a
              class="MuiButton-root MuiButton-outlined MuiButton-outlinedSecondary MuiButton-sizeMedium MuiButton-outlinedSizeMedium MuiButton-disableElevation MuiButton-fullWidth MuiButtonBase-root custom-root  css-elwz1i-MuiButtonBase-root-MuiButton-root"
              href="https://curve.fi/factory-crypto/21/deposit"
              tabindex="0"
              target="_blank"
            >
              Stake on
               
              Curve
              <span
                class="MuiButton-endIcon MuiButton-iconSizeMedium css-1gnd1fd-MuiButton-endIcon"
              >
                <svg
                  aria-hidden="true"
                  class="MuiSvgIcon-root MuiSvgIcon-fontSizeLarge css-1562cnx-MuiSvgIcon-root"
                  focusable="false"
                  viewBox="0 0 20 20"
                >
                  <path
                    d="M4.297 17.445h9.539c1.523 0 2.305-.78 2.305-2.28v-9.58c0-1.507-.782-2.288-2.305-2.288h-9.54c-1.523 0-2.304.773-2.304 2.289v9.578c0 1.508.781 2.281 2.305 2.281Zm.016-.968c-.875 0-1.352-.461-1.352-1.368V5.633c0-.899.477-1.367 1.352-1.367h9.5c.867 0 1.359.468 1.359 1.367v9.476c0 .907-.492 1.368-1.36 1.368h-9.5Zm7.296-4.235c.266 0 .438-.195.438-.476V7.867c0-.344-.188-.492-.492-.492H7.64c-.29 0-.47.172-.47.438 0 .265.188.445.477.445H9.53l1.133-.078-1.055.992-3.382 3.383a.476.476 0 0 0-.149.328c0 .273.18.453.453.453a.47.47 0 0 0 .344-.149L10.25 9.82l.984-1.047-.078 1.282v1.718c0 .29.18.47.453.47Z"
                  />
                </svg>
              </span>
            </a>
          </div>
        </div>
      </div>
      <div
        class="MuiPaper-root MuiPaper-elevation MuiPaper-rounded MuiPaper-elevation0 Paper-root  css-1px9s0k-MuiPaper-root"
        style="transform: none; webkit-transition: transform 225ms cubic-bezier(0.4, 0, 0.2, 1) 0ms; transition: transform 225ms cubic-bezier(0.4, 0, 0.2, 1) 0ms;"
      >
        <div
          class="MuiGrid-root MuiGrid-container MuiGrid-spacing-xs-2 MuiGrid-direction-xs-column css-1rl1og4-MuiGrid-root"
        >
          <div
            class="MuiGrid-root MuiGrid-item css-13i4rnv-MuiGrid-root"
          >
            <div
              class="ExternalStakePools-poolPair css-kpu4tk"
            >
              <div
                class="MuiBox-root css-1xhj18k"
              >
                <svg
                  aria-hidden="true"
                  class="MuiSvgIcon-root MuiSvgIcon-fontSizeLarge css-1djwm8g-MuiSvgIcon-root"
                  focusable="false"
                  style="z-index: 1; font-size: 24px;"
                  viewBox="0 0 32 32"
                >
                  <path
                    d="M0 16C0 7.163 7.163 0 16 0s16 7.163 16 16-7.163 16-16 16S0 24.837 0 16Z"
                    fill="#708B96"
                  />
                  <path
                    clip-rule="evenodd"
                    d="M17.536 23.04v.032h5.504v-1.984h-2.718c1.635-1.239 2.686-3.165 2.686-5.328 0-3.738-3.138-6.768-7.008-6.768s-7.008 3.03-7.008 6.768c0 2.163 1.05 4.089 2.686 5.328H8.96v1.984h5.504v-2.667c-2.005-.63-3.456-2.465-3.456-4.629 0-2.686 2.235-4.864 4.992-4.864s4.992 2.178 4.992 4.864c0 2.164-1.45 3.998-3.456 4.63v2.634Z"
                    fill="#fff"
                    fill-rule="evenodd"
                  />
                </svg>
                <svg
                  aria-hidden="true"
                  class="MuiSvgIcon-root MuiSvgIcon-fontSizeLarge css-1djwm8g-MuiSvgIcon-root"
                  focusable="false"
                  style="margin-left: -6px; z-index: 1; font-size: 24px;"
                  viewBox="0 0 32 32"
                >
                  <circle
                    cx="16"
                    cy="16"
                    fill="#fff"
                    r="15"
                    stroke="url(#wETH_svg__a)"
                    stroke-width="2"
                  />
                  <path
                    clip-rule="evenodd"
                    d="M16.25 20.976 10 17.349 16.25 26V26l6.253-8.65-6.253 3.626Z"
                    fill="#708B96"
                    fill-rule="evenodd"
                  />
                  <path
                    clip-rule="evenodd"
                    d="m16.25 6 6.248 10.186-6.248-2.793L10 16.186 16.25 6Zm0 7.395L10 16.185l6.25 3.629 6.248-3.628-6.248-2.791Z"
                    fill="#424242"
                    fill-rule="evenodd"
                  />
                  <defs>
                    <lineargradient
                      gradientUnits="userSpaceOnUse"
                      id="wETH_svg__a"
                      x1="16"
                      x2="16"
                      y1="0"
                      y2="32"
                    >
                      <stop
                        stop-color="#444243"
                      />
                      <stop
                        offset="1"
                        stop-color="#708B96"
                      />
                    </lineargradient>
                  </defs>
                </svg>
              </div>
              <div
                class="ExternalStakePools-poolName"
              >
                <p
                  class="MuiTypography-root MuiTypography-body1 css-haqq9q-MuiTypography-root"
                >
                  OHM-ETH
                </p>
              </div>
              <div
                class="ExternalStakePools-poolName"
              >
                <svg
                  aria-hidden="true"
                  class="MuiSvgIcon-root MuiSvgIcon-fontSizeLarge css-1djwm8g-MuiSvgIcon-root"
                  focusable="false"
                  style="font-size: 15px;"
                  viewBox="0 0 32 32"
                >
                  <circle
                    cx="16"
                    cy="16"
                    fill="#fff"
                    r="15"
                    stroke="url(#wETH_svg__a)"
                    stroke-width="2"
                  />
                  <path
                    clip-rule="evenodd"
                    d="M16.25 20.976 10 17.349 16.25 26V26l6.253-8.65-6.253 3.626Z"
                    fill="#708B96"
                    fill-rule="evenodd"
                  />
                  <path
                    clip-rule="evenodd"
                    d="m16.25 6 6.248 10.186-6.248-2.793L10 16.186 16.25 6Zm0 7.395L10 16.185l6.25 3.629 6.248-3.628-6.248-2.791Z"
                    fill="#424242"
                    fill-rule="evenodd"
                  />
                  <defs>
                    <lineargradient
                      gradientUnits="userSpaceOnUse"
                      id="wETH_svg__a"
                      x1="16"
                      x2="16"
                      y1="0"
                      y2="32"
                    >
                      <stop
                        stop-color="#444243"
                      />
                      <stop
                        offset="1"
                        stop-color="#708B96"
                      />
                    </lineargradient>
                  </defs>
                </svg>
              </div>
            </div>
            <div
              class="DataRow-root data-row css-19fvmib"
            >
              <div
                class="MuiBox-root css-1xhj18k"
              >
                <p
                  class="MuiTypography-root MuiTypography-body1 css-fjb5bl-MuiTypography-root"
                >
                  TVL
                </p>
              </div>
              <p
                class="MuiTypography-root MuiTypography-body1 css-fjb5bl-MuiTypography-root"
                style="text-align: right;"
              >
                <span
                  class="MuiSkeleton-root MuiSkeleton-text MuiSkeleton-pulse css-1l7q9tc-MuiSkeleton-root"
                  style="width: 80px;"
                />
              </p>
            </div>
            <div
              class="DataRow-root data-row css-19fvmib"
            >
              <div
                class="MuiBox-root css-1xhj18k"
              >
                <p
                  class="MuiTypography-root MuiTypography-body1 css-fjb5bl-MuiTypography-root"
                >
                  APY
                </p>
              </div>
              <p
                class="MuiTypography-root MuiTypography-body1 css-fjb5bl-MuiTypography-root"
                style="text-align: right;"
              >
                <span
                  class="MuiSkeleton-root MuiSkeleton-text MuiSkeleton-pulse css-1l7q9tc-MuiSkeleton-root"
                  style="width: 80px;"
                />
              </p>
            </div>
            <a
              class="MuiButton-root MuiButton-outlined MuiButton-outlinedSecondary MuiButton-sizeMedium MuiButton-outlinedSizeMedium MuiButton-disableElevation MuiButton-fullWidth MuiButtonBase-root custom-root  css-elwz1i-MuiButtonBase-root-MuiButton-root"
              href="https://www.convexfinance.com/stake"
              tabindex="0"
              target="_blank"
            >
              Stake on
               
              Convex
              <span
                class="MuiButton-endIcon MuiButton-iconSizeMedium css-1gnd1fd-MuiButton-endIcon"
              >
                <svg
                  aria-hidden="true"
                  class="MuiSvgIcon-root MuiSvgIcon-fontSizeLarge css-1562cnx-MuiSvgIcon-root"
                  focusable="false"
                  viewBox="0 0 20 20"
                >
                  <path
                    d="M4.297 17.445h9.539c1.523 0 2.305-.78 2.305-2.28v-9.58c0-1.507-.782-2.288-2.305-2.288h-9.54c-1.523 0-2.304.773-2.304 2.289v9.578c0 1.508.781 2.281 2.305 2.281Zm.016-.968c-.875 0-1.352-.461-1.352-1.368V5.633c0-.899.477-1.367 1.352-1.367h9.5c.867 0 1.359.468 1.359 1.367v9.476c0 .907-.492 1.368-1.36 1.368h-9.5Zm7.296-4.235c.266 0 .438-.195.438-.476V7.867c0-.344-.188-.492-.492-.492H7.64c-.29 0-.47.172-.47.438 0 .265.188.445.477.445H9.53l1.133-.078-1.055.992-3.382 3.383a.476.476 0 0 0-.149.328c0 .273.18.453.453.453a.47.47 0 0 0 .344-.149L10.25 9.82l.984-1.047-.078 1.282v1.718c0 .29.18.47.453.47Z"
                  />
                </svg>
              </span>
            </a>
          </div>
        </div>
      </div>
    </div>
  </div>
</div>
`;<|MERGE_RESOLUTION|>--- conflicted
+++ resolved
@@ -28,11 +28,7 @@
                 class="MuiBox-root css-u4p24i"
               >
                 <p
-<<<<<<< HEAD
-                  class="MuiTypography-root MuiTypography-body1 header-text css-1v1in9t-MuiTypography-root"
-=======
                   class="MuiTypography-root MuiTypography-body1 header-text css-1r0s3mh-MuiTypography-root"
->>>>>>> cf17a215
                 >
                   Single Stake
                 </p>
@@ -101,19 +97,11 @@
                             <p
                               class="MuiTypography-root MuiTypography-body1 Metric-label css-1lub2vt-MuiTypography-root"
                             >
-<<<<<<< HEAD
-                              APY
-                            </p>
-                          </div>
-                          <p
-                            class="MuiTypography-root MuiTypography-body1 css-152iexv-MuiTypography-root"
-=======
                               Annualized Rebases
                             </p>
                           </div>
                           <p
                             class="MuiTypography-root MuiTypography-body1 css-1q5p5g-MuiTypography-root"
->>>>>>> cf17a215
                             style="width: 100%;"
                           >
                             <span
@@ -143,11 +131,7 @@
                             </p>
                           </div>
                           <p
-<<<<<<< HEAD
-                            class="MuiTypography-root MuiTypography-body1 css-152iexv-MuiTypography-root"
-=======
                             class="MuiTypography-root MuiTypography-body1 css-1q5p5g-MuiTypography-root"
->>>>>>> cf17a215
                             style="width: 100%;"
                           >
                             <span
@@ -198,11 +182,7 @@
                             </div>
                           </div>
                           <p
-<<<<<<< HEAD
-                            class="MuiTypography-root MuiTypography-body1 css-152iexv-MuiTypography-root"
-=======
                             class="MuiTypography-root MuiTypography-body1 css-1q5p5g-MuiTypography-root"
->>>>>>> cf17a215
                             style="width: 100%;"
                           >
                             <span
