--- conflicted
+++ resolved
@@ -195,11 +195,7 @@
       </div>
     </div>
     <div
-<<<<<<< HEAD
-      class="MuiPaper-root makeStyles-root-1 makeStyles-root-57  MuiPaper-elevation0 MuiPaper-rounded"
-=======
-      class="MuiPaper-root makeStyles-root-1 makeStyles-root-55  MuiPaper-elevation0 MuiPaper-rounded"
->>>>>>> c81d6b2b
+      class="MuiPaper-root makeStyles-root-1 makeStyles-root-60  MuiPaper-elevation0 MuiPaper-rounded"
       style="transform: none; webkit-transition: transform 225ms cubic-bezier(0.4, 0, 0.2, 1) 0ms; transition: transform 225ms cubic-bezier(0.4, 0, 0.2, 1) 0ms;"
     >
       <div
@@ -212,11 +208,7 @@
             class="makeStyles-poolPair-24"
           >
             <div
-<<<<<<< HEAD
-              class="MuiBox-root MuiBox-root-58"
-=======
-              class="MuiBox-root MuiBox-root-56"
->>>>>>> c81d6b2b
+              class="MuiBox-root MuiBox-root-61"
             >
               <svg
                 aria-hidden="true"
@@ -637,17 +629,10 @@
             </div>
           </div>
           <div
-<<<<<<< HEAD
-            class="makeStyles-root-59 data-row"
-          >
-            <div
-              class="MuiBox-root MuiBox-root-61"
-=======
-            class="makeStyles-root-57 data-row"
-          >
-            <div
-              class="MuiBox-root MuiBox-root-59"
->>>>>>> c81d6b2b
+            class="makeStyles-root-62 data-row"
+          >
+            <div
+              class="MuiBox-root MuiBox-root-64"
             >
               <p
                 class="MuiTypography-root MuiTypography-body1 MuiTypography-colorPrimary"
@@ -666,17 +651,10 @@
             </p>
           </div>
           <div
-<<<<<<< HEAD
-            class="makeStyles-root-59 data-row"
-          >
-            <div
-              class="MuiBox-root MuiBox-root-62"
-=======
-            class="makeStyles-root-57 data-row"
-          >
-            <div
-              class="MuiBox-root MuiBox-root-60"
->>>>>>> c81d6b2b
+            class="makeStyles-root-62 data-row"
+          >
+            <div
+              class="MuiBox-root MuiBox-root-65"
             >
               <p
                 class="MuiTypography-root MuiTypography-body1 MuiTypography-colorPrimary"
@@ -696,11 +674,7 @@
           </div>
           <a
             aria-disabled="false"
-<<<<<<< HEAD
-            class="MuiButtonBase-root MuiButton-root MuiButton-outlined makeStyles-root-20 makeStyles-root-63 undefined MuiButton-outlinedSecondary MuiButton-disableElevation MuiButton-fullWidth"
-=======
-            class="MuiButtonBase-root MuiButton-root MuiButton-outlined makeStyles-root-18 makeStyles-root-61 undefined MuiButton-outlinedSecondary MuiButton-disableElevation MuiButton-fullWidth"
->>>>>>> c81d6b2b
+            class="MuiButtonBase-root MuiButton-root MuiButton-outlined makeStyles-root-20 makeStyles-root-66 undefined MuiButton-outlinedSecondary MuiButton-disableElevation MuiButton-fullWidth"
             href="https://app.sushi.com/farm?filter=2x"
             tabindex="0"
             target="_blank"
@@ -731,11 +705,7 @@
       </div>
     </div>
     <div
-<<<<<<< HEAD
-      class="MuiPaper-root makeStyles-root-1 makeStyles-root-64  MuiPaper-elevation0 MuiPaper-rounded"
-=======
-      class="MuiPaper-root makeStyles-root-1 makeStyles-root-62  MuiPaper-elevation0 MuiPaper-rounded"
->>>>>>> c81d6b2b
+      class="MuiPaper-root makeStyles-root-1 makeStyles-root-67  MuiPaper-elevation0 MuiPaper-rounded"
       style="transform: none; webkit-transition: transform 225ms cubic-bezier(0.4, 0, 0.2, 1) 0ms; transition: transform 225ms cubic-bezier(0.4, 0, 0.2, 1) 0ms;"
     >
       <div
@@ -748,11 +718,7 @@
             class="makeStyles-poolPair-24"
           >
             <div
-<<<<<<< HEAD
-              class="MuiBox-root MuiBox-root-65"
-=======
-              class="MuiBox-root MuiBox-root-63"
->>>>>>> c81d6b2b
+              class="MuiBox-root MuiBox-root-68"
             >
               <svg
                 aria-hidden="true"
@@ -877,17 +843,10 @@
             </div>
           </div>
           <div
-<<<<<<< HEAD
-            class="makeStyles-root-59 data-row"
-          >
-            <div
-              class="MuiBox-root MuiBox-root-66"
-=======
-            class="makeStyles-root-57 data-row"
-          >
-            <div
-              class="MuiBox-root MuiBox-root-64"
->>>>>>> c81d6b2b
+            class="makeStyles-root-62 data-row"
+          >
+            <div
+              class="MuiBox-root MuiBox-root-69"
             >
               <p
                 class="MuiTypography-root MuiTypography-body1 MuiTypography-colorPrimary"
@@ -906,17 +865,10 @@
             </p>
           </div>
           <div
-<<<<<<< HEAD
-            class="makeStyles-root-59 data-row"
-          >
-            <div
-              class="MuiBox-root MuiBox-root-67"
-=======
-            class="makeStyles-root-57 data-row"
-          >
-            <div
-              class="MuiBox-root MuiBox-root-65"
->>>>>>> c81d6b2b
+            class="makeStyles-root-62 data-row"
+          >
+            <div
+              class="MuiBox-root MuiBox-root-70"
             >
               <p
                 class="MuiTypography-root MuiTypography-body1 MuiTypography-colorPrimary"
@@ -936,11 +888,7 @@
           </div>
           <a
             aria-disabled="false"
-<<<<<<< HEAD
-            class="MuiButtonBase-root MuiButton-root MuiButton-outlined makeStyles-root-20 makeStyles-root-68 undefined MuiButton-outlinedSecondary MuiButton-disableElevation MuiButton-fullWidth"
-=======
-            class="MuiButtonBase-root MuiButton-root MuiButton-outlined makeStyles-root-18 makeStyles-root-66 undefined MuiButton-outlinedSecondary MuiButton-disableElevation MuiButton-fullWidth"
->>>>>>> c81d6b2b
+            class="MuiButtonBase-root MuiButton-root MuiButton-outlined makeStyles-root-20 makeStyles-root-71 undefined MuiButton-outlinedSecondary MuiButton-disableElevation MuiButton-fullWidth"
             href="https://app.sushi.com/farm?filter=2x"
             tabindex="0"
             target="_blank"
@@ -971,11 +919,7 @@
       </div>
     </div>
     <div
-<<<<<<< HEAD
-      class="MuiPaper-root makeStyles-root-1 makeStyles-root-69  MuiPaper-elevation0 MuiPaper-rounded"
-=======
-      class="MuiPaper-root makeStyles-root-1 makeStyles-root-67  MuiPaper-elevation0 MuiPaper-rounded"
->>>>>>> c81d6b2b
+      class="MuiPaper-root makeStyles-root-1 makeStyles-root-72  MuiPaper-elevation0 MuiPaper-rounded"
       style="transform: none; webkit-transition: transform 225ms cubic-bezier(0.4, 0, 0.2, 1) 0ms; transition: transform 225ms cubic-bezier(0.4, 0, 0.2, 1) 0ms;"
     >
       <div
@@ -988,11 +932,7 @@
             class="makeStyles-poolPair-24"
           >
             <div
-<<<<<<< HEAD
-              class="MuiBox-root MuiBox-root-70"
-=======
-              class="MuiBox-root MuiBox-root-68"
->>>>>>> c81d6b2b
+              class="MuiBox-root MuiBox-root-73"
             >
               <svg
                 aria-hidden="true"
@@ -1091,17 +1031,10 @@
             </div>
           </div>
           <div
-<<<<<<< HEAD
-            class="makeStyles-root-59 data-row"
-          >
-            <div
-              class="MuiBox-root MuiBox-root-71"
-=======
-            class="makeStyles-root-57 data-row"
-          >
-            <div
-              class="MuiBox-root MuiBox-root-69"
->>>>>>> c81d6b2b
+            class="makeStyles-root-62 data-row"
+          >
+            <div
+              class="MuiBox-root MuiBox-root-74"
             >
               <p
                 class="MuiTypography-root MuiTypography-body1 MuiTypography-colorPrimary"
@@ -1120,17 +1053,10 @@
             </p>
           </div>
           <div
-<<<<<<< HEAD
-            class="makeStyles-root-59 data-row"
-          >
-            <div
-              class="MuiBox-root MuiBox-root-72"
-=======
-            class="makeStyles-root-57 data-row"
-          >
-            <div
-              class="MuiBox-root MuiBox-root-70"
->>>>>>> c81d6b2b
+            class="makeStyles-root-62 data-row"
+          >
+            <div
+              class="MuiBox-root MuiBox-root-75"
             >
               <p
                 class="MuiTypography-root MuiTypography-body1 MuiTypography-colorPrimary"
@@ -1150,11 +1076,7 @@
           </div>
           <a
             aria-disabled="false"
-<<<<<<< HEAD
-            class="MuiButtonBase-root MuiButton-root MuiButton-outlined makeStyles-root-20 makeStyles-root-73 undefined MuiButton-outlinedSecondary MuiButton-disableElevation MuiButton-fullWidth"
-=======
-            class="MuiButtonBase-root MuiButton-root MuiButton-outlined makeStyles-root-18 makeStyles-root-71 undefined MuiButton-outlinedSecondary MuiButton-disableElevation MuiButton-fullWidth"
->>>>>>> c81d6b2b
+            class="MuiButtonBase-root MuiButton-root MuiButton-outlined makeStyles-root-20 makeStyles-root-76 undefined MuiButton-outlinedSecondary MuiButton-disableElevation MuiButton-fullWidth"
             href="https://traderjoexyz.com/farm/0xB674f93952F02F2538214D4572Aa47F262e990Ff-0x188bED1968b795d5c9022F6a0bb5931Ac4c18F00"
             tabindex="0"
             target="_blank"
@@ -1185,11 +1107,7 @@
       </div>
     </div>
     <div
-<<<<<<< HEAD
-      class="MuiPaper-root makeStyles-root-1 makeStyles-root-74  MuiPaper-elevation0 MuiPaper-rounded"
-=======
-      class="MuiPaper-root makeStyles-root-1 makeStyles-root-72  MuiPaper-elevation0 MuiPaper-rounded"
->>>>>>> c81d6b2b
+      class="MuiPaper-root makeStyles-root-1 makeStyles-root-77  MuiPaper-elevation0 MuiPaper-rounded"
       style="transform: none; webkit-transition: transform 225ms cubic-bezier(0.4, 0, 0.2, 1) 0ms; transition: transform 225ms cubic-bezier(0.4, 0, 0.2, 1) 0ms;"
     >
       <div
@@ -1202,11 +1120,7 @@
             class="makeStyles-poolPair-24"
           >
             <div
-<<<<<<< HEAD
-              class="MuiBox-root MuiBox-root-75"
-=======
-              class="MuiBox-root MuiBox-root-73"
->>>>>>> c81d6b2b
+              class="MuiBox-root MuiBox-root-78"
             >
               <svg
                 aria-hidden="true"
@@ -1369,17 +1283,10 @@
             </div>
           </div>
           <div
-<<<<<<< HEAD
-            class="makeStyles-root-59 data-row"
-          >
-            <div
-              class="MuiBox-root MuiBox-root-76"
-=======
-            class="makeStyles-root-57 data-row"
-          >
-            <div
-              class="MuiBox-root MuiBox-root-74"
->>>>>>> c81d6b2b
+            class="makeStyles-root-62 data-row"
+          >
+            <div
+              class="MuiBox-root MuiBox-root-79"
             >
               <p
                 class="MuiTypography-root MuiTypography-body1 MuiTypography-colorPrimary"
@@ -1398,17 +1305,10 @@
             </p>
           </div>
           <div
-<<<<<<< HEAD
-            class="makeStyles-root-59 data-row"
-          >
-            <div
-              class="MuiBox-root MuiBox-root-77"
-=======
-            class="makeStyles-root-57 data-row"
-          >
-            <div
-              class="MuiBox-root MuiBox-root-75"
->>>>>>> c81d6b2b
+            class="makeStyles-root-62 data-row"
+          >
+            <div
+              class="MuiBox-root MuiBox-root-80"
             >
               <p
                 class="MuiTypography-root MuiTypography-body1 MuiTypography-colorPrimary"
@@ -1428,11 +1328,7 @@
           </div>
           <a
             aria-disabled="false"
-<<<<<<< HEAD
-            class="MuiButtonBase-root MuiButton-root MuiButton-outlined makeStyles-root-20 makeStyles-root-78 undefined MuiButton-outlinedSecondary MuiButton-disableElevation MuiButton-fullWidth"
-=======
-            class="MuiButtonBase-root MuiButton-root MuiButton-outlined makeStyles-root-18 makeStyles-root-76 undefined MuiButton-outlinedSecondary MuiButton-disableElevation MuiButton-fullWidth"
->>>>>>> c81d6b2b
+            class="MuiButtonBase-root MuiButton-root MuiButton-outlined makeStyles-root-20 makeStyles-root-81 undefined MuiButton-outlinedSecondary MuiButton-disableElevation MuiButton-fullWidth"
             href="https://app.spiritswap.finance/#/farms/allfarms"
             tabindex="0"
             target="_blank"
@@ -1463,11 +1359,7 @@
       </div>
     </div>
     <div
-<<<<<<< HEAD
-      class="MuiPaper-root makeStyles-root-1 makeStyles-root-79  MuiPaper-elevation0 MuiPaper-rounded"
-=======
-      class="MuiPaper-root makeStyles-root-1 makeStyles-root-77  MuiPaper-elevation0 MuiPaper-rounded"
->>>>>>> c81d6b2b
+      class="MuiPaper-root makeStyles-root-1 makeStyles-root-82  MuiPaper-elevation0 MuiPaper-rounded"
       style="transform: none; webkit-transition: transform 225ms cubic-bezier(0.4, 0, 0.2, 1) 0ms; transition: transform 225ms cubic-bezier(0.4, 0, 0.2, 1) 0ms;"
     >
       <div
@@ -1480,11 +1372,7 @@
             class="makeStyles-poolPair-24"
           >
             <div
-<<<<<<< HEAD
-              class="MuiBox-root MuiBox-root-80"
-=======
-              class="MuiBox-root MuiBox-root-78"
->>>>>>> c81d6b2b
+              class="MuiBox-root MuiBox-root-83"
             >
               <svg
                 aria-hidden="true"
@@ -1647,17 +1535,10 @@
             </div>
           </div>
           <div
-<<<<<<< HEAD
-            class="makeStyles-root-59 data-row"
-          >
-            <div
-              class="MuiBox-root MuiBox-root-81"
-=======
-            class="makeStyles-root-57 data-row"
-          >
-            <div
-              class="MuiBox-root MuiBox-root-79"
->>>>>>> c81d6b2b
+            class="makeStyles-root-62 data-row"
+          >
+            <div
+              class="MuiBox-root MuiBox-root-84"
             >
               <p
                 class="MuiTypography-root MuiTypography-body1 MuiTypography-colorPrimary"
@@ -1676,17 +1557,10 @@
             </p>
           </div>
           <div
-<<<<<<< HEAD
-            class="makeStyles-root-59 data-row"
-          >
-            <div
-              class="MuiBox-root MuiBox-root-82"
-=======
-            class="makeStyles-root-57 data-row"
-          >
-            <div
-              class="MuiBox-root MuiBox-root-80"
->>>>>>> c81d6b2b
+            class="makeStyles-root-62 data-row"
+          >
+            <div
+              class="MuiBox-root MuiBox-root-85"
             >
               <p
                 class="MuiTypography-root MuiTypography-body1 MuiTypography-colorPrimary"
@@ -1706,11 +1580,7 @@
           </div>
           <a
             aria-disabled="false"
-<<<<<<< HEAD
-            class="MuiButtonBase-root MuiButton-root MuiButton-outlined makeStyles-root-20 makeStyles-root-83 undefined MuiButton-outlinedSecondary MuiButton-disableElevation MuiButton-fullWidth"
-=======
-            class="MuiButtonBase-root MuiButton-root MuiButton-outlined makeStyles-root-18 makeStyles-root-81 undefined MuiButton-outlinedSecondary MuiButton-disableElevation MuiButton-fullWidth"
->>>>>>> c81d6b2b
+            class="MuiButtonBase-root MuiButton-root MuiButton-outlined makeStyles-root-20 makeStyles-root-86 undefined MuiButton-outlinedSecondary MuiButton-disableElevation MuiButton-fullWidth"
             href="https://beets.fi/#/pool/0xf7bf0f161d3240488807ffa23894452246049916000200000000000000000198"
             tabindex="0"
             target="_blank"
@@ -1741,11 +1611,7 @@
       </div>
     </div>
     <div
-<<<<<<< HEAD
-      class="MuiPaper-root makeStyles-root-1 makeStyles-root-84  MuiPaper-elevation0 MuiPaper-rounded"
-=======
-      class="MuiPaper-root makeStyles-root-1 makeStyles-root-82  MuiPaper-elevation0 MuiPaper-rounded"
->>>>>>> c81d6b2b
+      class="MuiPaper-root makeStyles-root-1 makeStyles-root-87  MuiPaper-elevation0 MuiPaper-rounded"
       style="transform: none; webkit-transition: transform 225ms cubic-bezier(0.4, 0, 0.2, 1) 0ms; transition: transform 225ms cubic-bezier(0.4, 0, 0.2, 1) 0ms;"
     >
       <div
@@ -1758,11 +1624,7 @@
             class="makeStyles-poolPair-24"
           >
             <div
-<<<<<<< HEAD
-              class="MuiBox-root MuiBox-root-85"
-=======
-              class="MuiBox-root MuiBox-root-83"
->>>>>>> c81d6b2b
+              class="MuiBox-root MuiBox-root-88"
             >
               <svg
                 aria-hidden="true"
@@ -1897,17 +1759,10 @@
             </div>
           </div>
           <div
-<<<<<<< HEAD
-            class="makeStyles-root-59 data-row"
-          >
-            <div
-              class="MuiBox-root MuiBox-root-86"
-=======
-            class="makeStyles-root-57 data-row"
-          >
-            <div
-              class="MuiBox-root MuiBox-root-84"
->>>>>>> c81d6b2b
+            class="makeStyles-root-62 data-row"
+          >
+            <div
+              class="MuiBox-root MuiBox-root-89"
             >
               <p
                 class="MuiTypography-root MuiTypography-body1 MuiTypography-colorPrimary"
@@ -1926,17 +1781,10 @@
             </p>
           </div>
           <div
-<<<<<<< HEAD
-            class="makeStyles-root-59 data-row"
-          >
-            <div
-              class="MuiBox-root MuiBox-root-87"
-=======
-            class="makeStyles-root-57 data-row"
-          >
-            <div
-              class="MuiBox-root MuiBox-root-85"
->>>>>>> c81d6b2b
+            class="makeStyles-root-62 data-row"
+          >
+            <div
+              class="MuiBox-root MuiBox-root-90"
             >
               <p
                 class="MuiTypography-root MuiTypography-body1 MuiTypography-colorPrimary"
@@ -1956,11 +1804,7 @@
           </div>
           <a
             aria-disabled="false"
-<<<<<<< HEAD
-            class="MuiButtonBase-root MuiButton-root MuiButton-outlined makeStyles-root-20 makeStyles-root-88 undefined MuiButton-outlinedSecondary MuiButton-disableElevation MuiButton-fullWidth"
-=======
-            class="MuiButtonBase-root MuiButton-root MuiButton-outlined makeStyles-root-18 makeStyles-root-86 undefined MuiButton-outlinedSecondary MuiButton-disableElevation MuiButton-fullWidth"
->>>>>>> c81d6b2b
+            class="MuiButtonBase-root MuiButton-root MuiButton-outlined makeStyles-root-20 makeStyles-root-91 undefined MuiButton-outlinedSecondary MuiButton-disableElevation MuiButton-fullWidth"
             href="https://zipswap.fi/#/farm/0x3f6da9334142477718bE2ecC3577d1A28dceAAe1"
             tabindex="0"
             target="_blank"
@@ -1991,11 +1835,7 @@
       </div>
     </div>
     <div
-<<<<<<< HEAD
-      class="MuiPaper-root makeStyles-root-1 makeStyles-root-89  MuiPaper-elevation0 MuiPaper-rounded"
-=======
-      class="MuiPaper-root makeStyles-root-1 makeStyles-root-87  MuiPaper-elevation0 MuiPaper-rounded"
->>>>>>> c81d6b2b
+      class="MuiPaper-root makeStyles-root-1 makeStyles-root-92  MuiPaper-elevation0 MuiPaper-rounded"
       style="transform: none; webkit-transition: transform 225ms cubic-bezier(0.4, 0, 0.2, 1) 0ms; transition: transform 225ms cubic-bezier(0.4, 0, 0.2, 1) 0ms;"
     >
       <div
@@ -2008,11 +1848,7 @@
             class="makeStyles-poolPair-24"
           >
             <div
-<<<<<<< HEAD
-              class="MuiBox-root MuiBox-root-90"
-=======
-              class="MuiBox-root MuiBox-root-88"
->>>>>>> c81d6b2b
+              class="MuiBox-root MuiBox-root-93"
             >
               <svg
                 aria-hidden="true"
@@ -2519,17 +2355,10 @@
             </div>
           </div>
           <div
-<<<<<<< HEAD
-            class="makeStyles-root-59 data-row"
-          >
-            <div
-              class="MuiBox-root MuiBox-root-91"
-=======
-            class="makeStyles-root-57 data-row"
-          >
-            <div
-              class="MuiBox-root MuiBox-root-89"
->>>>>>> c81d6b2b
+            class="makeStyles-root-62 data-row"
+          >
+            <div
+              class="MuiBox-root MuiBox-root-94"
             >
               <p
                 class="MuiTypography-root MuiTypography-body1 MuiTypography-colorPrimary"
@@ -2548,17 +2377,10 @@
             </p>
           </div>
           <div
-<<<<<<< HEAD
-            class="makeStyles-root-59 data-row"
-          >
-            <div
-              class="MuiBox-root MuiBox-root-92"
-=======
-            class="makeStyles-root-57 data-row"
-          >
-            <div
-              class="MuiBox-root MuiBox-root-90"
->>>>>>> c81d6b2b
+            class="makeStyles-root-62 data-row"
+          >
+            <div
+              class="MuiBox-root MuiBox-root-95"
             >
               <p
                 class="MuiTypography-root MuiTypography-body1 MuiTypography-colorPrimary"
@@ -2578,11 +2400,7 @@
           </div>
           <a
             aria-disabled="false"
-<<<<<<< HEAD
-            class="MuiButtonBase-root MuiButton-root MuiButton-outlined makeStyles-root-20 makeStyles-root-93 undefined MuiButton-outlinedSecondary MuiButton-disableElevation MuiButton-fullWidth"
-=======
-            class="MuiButtonBase-root MuiButton-root MuiButton-outlined makeStyles-root-18 makeStyles-root-91 undefined MuiButton-outlinedSecondary MuiButton-disableElevation MuiButton-fullWidth"
->>>>>>> c81d6b2b
+            class="MuiButtonBase-root MuiButton-root MuiButton-outlined makeStyles-root-20 makeStyles-root-96 undefined MuiButton-outlinedSecondary MuiButton-disableElevation MuiButton-fullWidth"
             href="https://jonesdao.io/farms"
             tabindex="0"
             target="_blank"
@@ -2613,11 +2431,7 @@
       </div>
     </div>
     <div
-<<<<<<< HEAD
-      class="MuiPaper-root makeStyles-root-1 makeStyles-root-94  MuiPaper-elevation0 MuiPaper-rounded"
-=======
-      class="MuiPaper-root makeStyles-root-1 makeStyles-root-92  MuiPaper-elevation0 MuiPaper-rounded"
->>>>>>> c81d6b2b
+      class="MuiPaper-root makeStyles-root-1 makeStyles-root-97  MuiPaper-elevation0 MuiPaper-rounded"
       style="transform: none; webkit-transition: transform 225ms cubic-bezier(0.4, 0, 0.2, 1) 0ms; transition: transform 225ms cubic-bezier(0.4, 0, 0.2, 1) 0ms;"
     >
       <div
@@ -2630,11 +2444,7 @@
             class="makeStyles-poolPair-24"
           >
             <div
-<<<<<<< HEAD
-              class="MuiBox-root MuiBox-root-95"
-=======
-              class="MuiBox-root MuiBox-root-93"
->>>>>>> c81d6b2b
+              class="MuiBox-root MuiBox-root-98"
             >
               <svg
                 aria-hidden="true"
@@ -2780,17 +2590,10 @@
             </div>
           </div>
           <div
-<<<<<<< HEAD
-            class="makeStyles-root-59 data-row"
-          >
-            <div
-              class="MuiBox-root MuiBox-root-96"
-=======
-            class="makeStyles-root-57 data-row"
-          >
-            <div
-              class="MuiBox-root MuiBox-root-94"
->>>>>>> c81d6b2b
+            class="makeStyles-root-62 data-row"
+          >
+            <div
+              class="MuiBox-root MuiBox-root-99"
             >
               <p
                 class="MuiTypography-root MuiTypography-body1 MuiTypography-colorPrimary"
@@ -2809,17 +2612,10 @@
             </p>
           </div>
           <div
-<<<<<<< HEAD
-            class="makeStyles-root-59 data-row"
-          >
-            <div
-              class="MuiBox-root MuiBox-root-97"
-=======
-            class="makeStyles-root-57 data-row"
-          >
-            <div
-              class="MuiBox-root MuiBox-root-95"
->>>>>>> c81d6b2b
+            class="makeStyles-root-62 data-row"
+          >
+            <div
+              class="MuiBox-root MuiBox-root-100"
             >
               <p
                 class="MuiTypography-root MuiTypography-body1 MuiTypography-colorPrimary"
@@ -2839,11 +2635,7 @@
           </div>
           <a
             aria-disabled="false"
-<<<<<<< HEAD
-            class="MuiButtonBase-root MuiButton-root MuiButton-outlined makeStyles-root-20 makeStyles-root-98 undefined MuiButton-outlinedSecondary MuiButton-disableElevation MuiButton-fullWidth"
-=======
-            class="MuiButtonBase-root MuiButton-root MuiButton-outlined makeStyles-root-18 makeStyles-root-96 undefined MuiButton-outlinedSecondary MuiButton-disableElevation MuiButton-fullWidth"
->>>>>>> c81d6b2b
+            class="MuiButtonBase-root MuiButton-root MuiButton-outlined makeStyles-root-20 makeStyles-root-101 undefined MuiButton-outlinedSecondary MuiButton-disableElevation MuiButton-fullWidth"
             href="https://app.balancer.fi/#/pool/0xc45d42f801105e861e86658648e3678ad7aa70f900010000000000000000011e"
             tabindex="0"
             target="_blank"
@@ -2874,11 +2666,7 @@
       </div>
     </div>
     <div
-<<<<<<< HEAD
-      class="MuiPaper-root makeStyles-root-1 makeStyles-root-99  MuiPaper-elevation0 MuiPaper-rounded"
-=======
-      class="MuiPaper-root makeStyles-root-1 makeStyles-root-97  MuiPaper-elevation0 MuiPaper-rounded"
->>>>>>> c81d6b2b
+      class="MuiPaper-root makeStyles-root-1 makeStyles-root-102  MuiPaper-elevation0 MuiPaper-rounded"
       style="transform: none; webkit-transition: transform 225ms cubic-bezier(0.4, 0, 0.2, 1) 0ms; transition: transform 225ms cubic-bezier(0.4, 0, 0.2, 1) 0ms;"
     >
       <div
@@ -2888,17 +2676,10 @@
           class="MuiGrid-root MuiGrid-item"
         >
           <div
-<<<<<<< HEAD
             class="makeStyles-poolPair-24"
           >
             <div
-              class="MuiBox-root MuiBox-root-100"
-=======
-            class="makeStyles-poolPair-22"
-          >
-            <div
-              class="MuiBox-root MuiBox-root-98"
->>>>>>> c81d6b2b
+              class="MuiBox-root MuiBox-root-103"
             >
               <svg
                 aria-hidden="true"
@@ -2907,8 +2688,447 @@
                 style="z-index: 1;"
                 viewBox="0 0 32 32"
               >
-<<<<<<< HEAD
-=======
+                <defs>
+                  <lineargradient
+                    gradientTransform="matrix(0.177778, 0, 0, 0.177778, 1.777779, 1.777779)"
+                    gradientUnits="userSpaceOnUse"
+                    id="paint0_linear_359"
+                    x1="80"
+                    x2="80"
+                    y1="-84"
+                    y2="256"
+                  >
+                    <stop
+                      offset="0.1949"
+                      stop-color="#708B96"
+                    />
+                    <stop
+                      offset="1"
+                      stop-color="#F7FBE7"
+                    />
+                  </lineargradient>
+                </defs>
+                <path
+                  d="M 1.778 16 C 1.778 8.145 8.145 1.778 16 1.778 C 23.855 1.778 30.222 8.145 30.222 16 C 30.222 23.855 23.855 30.222 16 30.222 C 8.145 30.222 1.778 23.855 1.778 16 Z"
+                  fill="#fff"
+                />
+                <rect
+                  fill="#fff"
+                  height="12.516"
+                  width="12.516"
+                  x="9.742"
+                  y="9.771"
+                />
+                <path
+                  clip-rule="evenodd"
+                  d="M 14.635 22.286 L 14.635 19.916 C 12.852 19.355 11.563 17.725 11.563 15.801 C 11.563 13.413 13.549 11.477 16 11.477 C 18.451 11.477 20.437 13.413 20.437 15.801 C 20.437 17.725 19.148 19.355 17.365 19.916 L 17.365 21.658 L 17.365 22.258 L 17.365 22.286 L 22.258 22.286 L 22.258 20.523 L 19.842 20.523 C 21.295 19.421 22.229 17.709 22.229 15.787 C 22.229 12.464 19.44 9.771 16 9.771 C 12.56 9.771 9.771 12.464 9.771 15.787 C 9.771 17.709 10.705 19.421 12.158 20.523 L 9.742 20.523 L 9.742 22.286 Z"
+                  fill="#708b96"
+                  fill-rule="evenodd"
+                />
+                <path
+                  d="M 16 28.444 C 9.127 28.444 3.556 22.873 3.556 16 L 0 16 C 0 24.837 7.163 32 16 32 Z M 28.444 16 C 28.444 22.873 22.873 28.444 16 28.444 L 16 32 C 24.837 32 32 24.837 32 16 Z M 16 3.556 C 22.873 3.556 28.444 9.127 28.444 16 L 32 16 C 32 7.163 24.837 0 16 0 Z M 16 0 C 7.163 0 0 7.163 0 16 L 3.556 16 C 3.556 9.127 9.127 3.556 16 3.556 Z"
+                  fill="url(#paint0_linear_359)"
+                />
+              </svg>
+              <svg
+                aria-hidden="true"
+                class="MuiSvgIcon-root MuiSvgIcon-fontSizeLarge"
+                focusable="false"
+                style="margin-left: -6px; z-index: 1;"
+                viewBox="0 0 32 32"
+              >
+                <defs>
+                  <lineargradient
+                    gradientTransform="translate(-.483 -.946) scale(.40604)"
+                    gradientUnits="userSpaceOnUse"
+                    id="UST_svg__b"
+                    x1="17.336"
+                    x2="80"
+                    y1="74.339"
+                    y2="74.339"
+                  >
+                    <stop
+                      offset="0"
+                      stop-color="#600000"
+                    />
+                    <stop
+                      offset="0.327"
+                      stop-color="#630000"
+                    />
+                    <stop
+                      offset="0.59"
+                      stop-color="#6d0000"
+                    />
+                    <stop
+                      offset="0.83"
+                      stop-color="#7e0000"
+                    />
+                    <stop
+                      offset="1"
+                      stop-color="#8f0000"
+                    />
+                  </lineargradient>
+                  <lineargradient
+                    gradientTransform="translate(-.483 -.946) scale(.40604)"
+                    gradientUnits="userSpaceOnUse"
+                    id="UST_svg__c"
+                    x1="17.336"
+                    x2="80"
+                    y1="55.314"
+                    y2="55.314"
+                  >
+                    <stop
+                      offset="0"
+                      stop-color="#bf1010"
+                    />
+                    <stop
+                      offset="0.021"
+                      stop-color="#c11212"
+                    />
+                    <stop
+                      offset="0.244"
+                      stop-color="#d22323"
+                    />
+                    <stop
+                      offset="0.487"
+                      stop-color="#dc2d2d"
+                    />
+                    <stop
+                      offset="0.791"
+                      stop-color="#df3030"
+                    />
+                    <stop
+                      offset="0.841"
+                      stop-color="#dc2e2e"
+                    />
+                    <stop
+                      offset="0.882"
+                      stop-color="#d22626"
+                    />
+                    <stop
+                      offset="0.919"
+                      stop-color="#c11919"
+                    />
+                    <stop
+                      offset="0.954"
+                      stop-color="#a90808"
+                    />
+                    <stop
+                      offset="0.966"
+                      stop-color="#9f0000"
+                    />
+                    <stop
+                      offset="1"
+                      stop-color="#df3030"
+                    />
+                  </lineargradient>
+                  <lineargradient
+                    gradientTransform="translate(-.483 -.946) scale(.40604)"
+                    gradientUnits="userSpaceOnUse"
+                    id="UST_svg__a"
+                    x1="17.336"
+                    x2="80"
+                    y1="48.905"
+                    y2="48.905"
+                  >
+                    <stop
+                      offset="0"
+                      stop-color="#dfdfdf"
+                    />
+                    <stop
+                      offset="0.021"
+                      stop-color="#e1e1e1"
+                    />
+                    <stop
+                      offset="0.244"
+                      stop-color="#f2f2f2"
+                    />
+                    <stop
+                      offset="0.487"
+                      stop-color="#fcfcfc"
+                    />
+                    <stop
+                      offset="0.791"
+                      stop-color="#fff"
+                    />
+                    <stop
+                      offset="0.841"
+                      stop-color="#fcfcfc"
+                    />
+                    <stop
+                      offset="0.882"
+                      stop-color="#f2f2f2"
+                    />
+                    <stop
+                      offset="0.919"
+                      stop-color="#e1e1e1"
+                    />
+                    <stop
+                      offset="0.954"
+                      stop-color="#c9c9c9"
+                    />
+                    <stop
+                      offset="0.966"
+                      stop-color="#bfbfbf"
+                    />
+                    <stop
+                      offset="1"
+                      stop-color="#fff"
+                    />
+                  </lineargradient>
+                  <lineargradient
+                    gradientTransform="translate(-.483 -.946) scale(.40604)"
+                    gradientUnits="userSpaceOnUse"
+                    id="UST_svg__d"
+                    x1="17.336"
+                    x2="80"
+                    y1="47.875"
+                    y2="47.875"
+                  >
+                    <stop
+                      offset="0"
+                      stop-color="#00209f"
+                    />
+                    <stop
+                      offset="0.021"
+                      stop-color="#0222a1"
+                    />
+                    <stop
+                      offset="0.244"
+                      stop-color="#1333b2"
+                    />
+                    <stop
+                      offset="0.487"
+                      stop-color="#1d3dbc"
+                    />
+                    <stop
+                      offset="0.791"
+                      stop-color="#2040bf"
+                    />
+                    <stop
+                      offset="0.841"
+                      stop-color="#1e3dbc"
+                    />
+                    <stop
+                      offset="0.882"
+                      stop-color="#1933b2"
+                    />
+                    <stop
+                      offset="0.919"
+                      stop-color="#1122a1"
+                    />
+                    <stop
+                      offset="0.954"
+                      stop-color="#050a89"
+                    />
+                    <stop
+                      offset="0.966"
+                      stop-color="#00007f"
+                    />
+                    <stop
+                      offset="1"
+                      stop-color="#2040bf"
+                    />
+                  </lineargradient>
+                  <lineargradient
+                    gradientTransform="translate(-.195 -.109) scale(.16487)"
+                    id="UST_svg__e"
+                    x1="17.337"
+                    x2="79.997"
+                    xlink:href="#UST_svg__a"
+                    y1="39.947"
+                    y2="39.947"
+                  />
+                </defs>
+                <path
+                  d="m24.604 3.819-.003-.003.005-.003A14.06 14.06 0 0 0 9.785 1.675a8.277 8.277 0 0 0-.893.436c-.197.105-.395.21-.586.325l.046.015a6.425 6.425 0 0 0-1.484 1.404c-4.032 5.331 9.494 9.207 16.727 9.219 3.326 2.388 4.26-6.725 1.009-9.255Z"
+                  fill="#0e3ca5"
+                />
+                <path
+                  d="M29.641 14.928a14.803 14.803 0 0 1-1.031 5.443c-1.746 1.876-13.515-2.742-13.63-2.793-1.61-.705-6.509-2.851-6.952-6.221-.633-4.852 9.205-8.232 13.529-8.36.519.006 2.097.024 3.017.772a14.785 14.785 0 0 1 5.067 11.159M10.602 3.927C8.744 6.72 2.554 8.688 1.536 8.382l-.007-.013a14.905 14.905 0 0 1 5.724-6.185 4.388 4.388 0 0 1 2.046-.545c2.757.053 1.317 2.266 1.303 2.288M9.077 23.665c.134.878-.003 4.345-.182 4.636-.155.01-.477.03-1.41-.494A14.836 14.836 0 0 1 .913 9.8c1.068 1.421 2.305 2.706 3.356 4.141 1 1.367 2.377 3.594 2.657 4.071 1.74 2.954 2.017 4.777 2.15 5.654"
+                  fill="#5493f7"
+                />
+                <path
+                  d="M7.502 31.524a1.037 1.037 0 0 1-.945-1.102S32 23.515 32 29.169l-.001.036c-.153 2.024-12.076 2.413-24.451 2.319h-.046Z"
+                  fill="url(#UST_svg__b)"
+                />
+                <path
+                  d="M7.508 14.411a.95.95 0 0 0-.951.952v15.059a.951.951 0 0 0 .945.953c12.465-.094 24.513-4.22 24.498-2.205V12.207c.015-2.014-12.029 2.111-24.492 2.204Z"
+                  fill="url(#UST_svg__c)"
+                />
+                <path
+                  d="M7.982 24.848c-.464.01-.939.016-1.426.016v-9.501c0-.526.426-.952.952-.952a82.636 82.636 0 0 0 11.38-.984v1.324c.476-.071.932-.143 1.373-.211.817-.125 1.633-.257 2.448-.398l1.124-.194c.367-.062.729-.125 1.088-.187.359-.063.715-.127 1.073-.189a93.982 93.982 0 0 1 2.206-.36c.382-.057.747-.112 1.254-.17a8.998 8.998 0 0 1 1.624-.069c.509.043.923.178.923.553v1.305c0-.375-.414-.512-.923-.553a9.009 9.009 0 0 0-1.625.069c-.507.058-.873.114-1.254.17a81.124 81.124 0 0 0-2.205.36l-1.074.188c-.359.064-.722.125-1.087.189l-1.124.193c-.383.065-.771.131-1.178.197-.407.067-.83.132-1.271.201-.44.068-.896.14-1.372.211v1.305c.476-.071.933-.143 1.373-.211a164.96 164.96 0 0 0 2.448-.398c.383-.067.756-.13 1.123-.193l1.088-.188 1.074-.19a94.099 94.099 0 0 1 2.205-.359c.382-.056.747-.112 1.254-.17a8.83 8.83 0 0 1 1.625-.068c.508.042.923.176.923.552v1.306c0-.375-.415-.512-.923-.553a8.918 8.918 0 0 0-1.625.068c-.507.059-.872.115-1.254.171-.736.11-1.472.23-2.205.359l-1.074.189-1.087.189-1.124.192a92.355 92.355 0 0 1-2.447.398c-.439.069-.897.14-1.373.211v1.305c.476-.071.932-.143 1.372-.211a128.044 128.044 0 0 0 2.447-.398l1.124-.192 1.088-.189c.359-.062.715-.127 1.074-.189.358-.062.718-.124 1.084-.184.367-.06.739-.119 1.121-.175.382-.057.747-.112 1.254-.171a8.907 8.907 0 0 1 1.624-.068c.509.042.923.178.923.553v1.303c0-.375-.414-.512-.923-.552a8.903 8.903 0 0 0-1.624.068c-.508.058-.873.114-1.255.17-.382.057-.753.114-1.12.176-.367.062-.727.121-1.085.184l-1.073.189-1.088.188-1.124.193a89.79 89.79 0 0 1-1.178.198c-.406.066-.83.132-1.269.2-.439.068-.896.141-1.373.211v1.305c.477-.071.933-.143 1.373-.211.439-.068.863-.133 1.269-.2.406-.066.795-.132 1.178-.198l1.123-.193 1.089-.188c.359-.063.715-.127 1.073-.189s.719-.124 1.085-.184.739-.119 1.12-.176c.382-.056.747-.112 1.255-.17a8.728 8.728 0 0 1 1.624-.068c.508.042.923.177.923.553v1.305c0-.38-.432-.519-.979-.556a9.992 9.992 0 0 0-1.737.092c-.528.067-.917.124-1.34.189-.424.064-.84.132-1.248.2-.408.069-.809.141-1.205.21l-1.171.203-1.143.196c-.376.065-.748.13-1.117.192s-.738.121-1.103.179c-.366.058-.732.114-1.097.17-.364.056-.723.113-1.089.166-.365.053-.728.103-1.096.153a119.008 119.008 0 0 1-3.377.396 118.446 118.446 0 0 1-2.39.213 74.685 74.685 0 0 1-3.926.184Zm-1.427 2.623v-1.305c.487 0 .961-.007 1.426-.017a72.45 72.45 0 0 0 2.669-.1 65.582 65.582 0 0 0 2.471-.183c.398-.036.79-.071 1.177-.111.388-.041.77-.08 1.148-.122a123.903 123.903 0 0 0 3.325-.427c.363-.053.724-.109 1.089-.166l1.097-.171c.366-.057.735-.117 1.104-.179.369-.061.741-.126 1.117-.191.376-.066.757-.131 1.143-.197.385-.066.776-.133 1.171-.203.396-.07.796-.14 1.205-.209a71.292 71.292 0 0 1 2.587-.389 9.918 9.918 0 0 1 1.739-.093c.545.037.978.177.978.557v1.306c0-.38-.433-.519-.979-.557a9.907 9.907 0 0 0-1.738.093 71.292 71.292 0 0 0-2.587.389c-.409.069-.81.14-1.205.21l-1.171.203-1.143.196c-.376.065-.748.131-1.117.192-.37.061-.739.121-1.105.179-.365.058-.732.113-1.096.17-.364.056-.724.114-1.089.166a99.747 99.747 0 0 1-3.326.427 94.526 94.526 0 0 1-3.536.335 67.288 67.288 0 0 1-2.565.141 81.03 81.03 0 0 1-2.789.056ZM32 26.574v1.309c0-.381-.432-.52-.978-.556-.581-.02-1.162.011-1.738.092-.528.067-.916.124-1.34.188-.423.065-.838.132-1.247.201-.409.069-.811.14-1.206.209l-1.171.203-1.142.197c-.377.065-.749.129-1.119.191a225.12 225.12 0 0 1-2.2.35c-.364.055-.725.113-1.09.166-.365.053-.729.103-1.096.153a119.238 119.238 0 0 1-3.376.396c-.388.039-.78.076-1.178.112-.398.035-.799.071-1.212.1a67.288 67.288 0 0 1-2.565.142c-.446.016-.9.029-1.363.04-.463.011-.938.016-1.425.016v-1.307a78.737 78.737 0 0 0 5.353-.199c.411-.03.814-.065 1.212-.101.399-.036.79-.071 1.178-.112.387-.04.769-.079 1.147-.122.744-.085 1.487-.176 2.229-.274.365-.048.733-.1 1.096-.153.364-.054.725-.111 1.09-.166l1.096-.17c.367-.057.735-.118 1.105-.179.369-.061.741-.127 1.117-.192l1.143-.196c.386-.066.778-.133 1.171-.203a99.603 99.603 0 0 1 2.453-.41c.423-.064.809-.123 1.34-.189a9.901 9.901 0 0 1 1.738-.092c.546.038.978.176.978.556Z"
+                  fill="url(#UST_svg__a)"
+                />
+                <path
+                  d="M9.262 23.504a68.354 68.354 0 0 0 3.463-.211 95.197 95.197 0 0 0 3.461-.355c.413-.05.843-.104 1.293-.162.449-.059.918-.122 1.408-.196v-9.152a82.749 82.749 0 0 1-11.378.983.952.952 0 0 0-.952.952v8.196c.494 0 .963-.006 1.412-.016.45-.01.879-.024 1.293-.039Z"
+                  fill="url(#UST_svg__d)"
+                />
+                <path
+                  d="m9.608 15.154.375-.016-.304.236c.047.143.069.214.117.356a32.711 32.711 0 0 1-.304-.21l-.303.234.116-.366-.304-.213.376-.013.115-.366Zm1.085 4.498.376-.023-.305.242.117.354c-.122-.084-.183-.124-.305-.206-.121.097-.182.145-.304.239l.116-.365-.303-.209.376-.018.115-.368Zm.376 1.798-.305.242.117.354c-.122-.082-.183-.125-.305-.206l-.304.239.116-.365a54.865 54.865 0 0 1-.303-.209l.376-.018.115-.368.117.355c.15-.007.225-.013.376-.024Zm-1.461-2.656c.149-.005.225-.009.375-.016l-.304.236c.046.143.069.214.117.357l-.304-.211-.303.235.115-.366-.303-.211.375-.014.116-.366Zm0 1.82.375-.016-.304.237.117.356-.305-.211-.303.236.116-.365-.303-.212.375-.014.115-.366Zm0-3.64.375-.017-.304.237c.046.143.069.214.117.356l-.304-.21-.303.234.115-.365-.303-.213.375-.013.116-.366.116.357Zm3.255 4.342.375-.033-.303.25.116.351-.304-.196-.304.249.116-.371a12.104 12.104 0 0 1-.304-.199l.376-.031.116-.37c.048.14.069.21.116.35Zm-2.17-3.484.376-.022-.305.241.117.354c-.122-.084-.183-.124-.305-.205l-.304.239.116-.368-.303-.208.376-.018.115-.368Zm1.086 2.66.376-.029-.304.246.116.353-.304-.201-.304.244.116-.369-.304-.203.375-.023.116-.369.117.351Zm.376 1.795c-.121.1-.181.148-.303.247l.116.352c-.122-.079-.182-.12-.304-.201l-.304.244.116-.37-.305-.203c.151-.01.226-.014.376-.025l.117-.369.116.353Zm-1.462-6.28.376-.022-.305.242.117.354a18.163 18.163 0 0 0-.305-.206l-.304.239.116-.365-.303-.208.376-.019.115-.366Zm1.086 2.668.375-.029-.304.244.117.353-.305-.201-.304.244.116-.369-.304-.203c.151-.009.225-.015.376-.025l.116-.369Zm-1.796 3.746-.304.237.117.356-.305-.211-.303.235.116-.366c-.122-.084-.182-.127-.303-.212l.375-.014.115-.365.117.356Zm-2.546-3.564.376-.007-.304.229.116.359-.305-.219-.304.227.116-.363-.304-.22c.15-.003.226-.003.376-.003l.117-.362Zm0-1.822.376-.006-.304.228.116.359-.304-.218-.305.226.116-.362-.304-.221c.15-.001.226-.003.376-.003l.117-.362Zm.374 5.458-.304.228.116.36-.304-.219-.304.227.116-.363-.305-.221.376-.003.117-.362.116.359.376-.006Zm3.663-5.397-.304-.203.376-.025.116-.369.117.352c.15-.01.225-.016.375-.028l-.304.246.116.353-.304-.201-.304.244Zm0-1.822-.304-.203c.151-.009.226-.014.376-.025l.116-.369.117.353.375-.028-.304.246.116.352a22.693 22.693 0 0 1-.304-.201 36.03 36.03 0 0 1-.304.244Zm-4.037 5.402.376-.007-.304.229.116.359-.305-.218-.304.226.116-.362-.304-.222h.376l.117-.362Zm1.087-4.575.375-.012-.304.233.117.358-.305-.215-.304.232.116-.366-.304-.216.376-.009.116-.364.117.359Zm-.001 1.823.376-.012-.304.233.117.357-.305-.213-.304.231.116-.366-.304-.215.376-.009.116-.366.116.36Zm.376 3.631-.304.233.116.358-.305-.215-.304.231.117-.365-.305-.216.377-.009.116-.365.116.357Zm-.376-1.809.376-.012-.304.233.116.357-.304-.214-.304.231.116-.365-.304-.216.376-.009.116-.365Zm-1.086-4.532a23.7 23.7 0 0 0 .377-.007l-.304.229.115.359a57.4 57.4 0 0 1-.304-.218l-.305.226.116-.362-.304-.221c.15 0 .226-.003.377-.003l.116-.362Zm5.426 4.281c.15-.013.225-.019.375-.034l-.303.251.116.351-.304-.196-.304.249.116-.372c-.121-.078-.182-.116-.304-.198l.376-.031.116-.37c.048.141.069.211.116.35Zm4.339-.469.376-.049-.304.263.116.346-.304-.184-.305.262.116-.376-.304-.185.376-.048.117-.375Zm0-1.821.377-.049-.305.263.116.346-.304-.184-.305.261.117-.375a49.827 49.827 0 0 1-.305-.186l.376-.047.117-.375Zm.376 3.593-.304.264.116.345-.305-.184-.304.262.116-.376-.304-.185.376-.047.117-.376.116.346Zm-1.46-4.369.376-.046-.304.261.116.346-.303-.186-.302.259.115-.375-.303-.188.374-.043.116-.375c.037.116.075.232.115.347Zm1.084-1.046.377-.049-.305.264.117.346-.305-.185-.305.263.117-.376-.305-.186.376-.047.117-.376Zm-1.084-.775.376-.046-.304.261.116.346-.303-.187-.302.259.115-.374c-.121-.075-.181-.114-.303-.188l.374-.043.116-.375c.037.116.075.232.115.347Zm2.171 3.362.374-.053-.303.266.116.345-.304-.181-.304.265.116-.377-.304-.182.376-.05.116-.378Zm0-1.821.374-.054-.303.266.116.346-.303-.182-.305.266.116-.378-.303-.181.376-.051.116-.377Zm.373 5.41-.304.267.117.345-.304-.182c-.121.107-.182.161-.304.266l.116-.377-.303-.183.375-.05.116-.377.116.345.375-.054Zm-.372-7.231.374-.054-.303.266.116.345-.303-.18-.305.264.117-.376-.305-.182.376-.051.117-.378Zm-.003 5.463.375-.053-.303.266.116.345-.303-.18-.304.264.116-.376-.304-.183.376-.05.116-.377Zm-2.169-1.541.376-.045-.304.26.116.347-.303-.187-.302.259.115-.374-.303-.189.374-.043.116-.375Zm-3.255-2.397.375-.034-.303.251.116.351c-.122-.079-.182-.116-.304-.197l-.304.249.116-.37-.304-.199.376-.031.116-.371c.048.141.069.21.116.351Zm1.085 4.453.376-.037-.304.253.116.349-.304-.193-.305.252.117-.373-.305-.194.377-.035.116-.372.116.35Zm2.17-.235c.15-.018.226-.026.376-.045l-.304.261.116.346-.303-.186-.303.258.116-.374-.303-.189c.15-.016.224-.026.374-.043l.116-.375c.037.116.075.232.115.347Zm-2.17-3.408.376-.037-.304.253.116.35-.304-.194c-.121.102-.183.151-.305.253l.117-.373-.305-.194.377-.036.116-.372Zm0 5.464.376-.037-.304.253.116.35-.304-.194-.305.253.117-.373-.305-.195c.151-.013.227-.02.377-.035l.116-.372Zm-1.085-4.45.375-.035-.303.251.116.351-.304-.196-.304.249.116-.371a12.104 12.104 0 0 1-.304-.199c.151-.011.226-.018.376-.031l.116-.37Zm1.085-2.835.377-.037-.305.253.116.35-.304-.194-.305.252.117-.372-.305-.195c.151-.014.227-.02.377-.035l.116-.372Zm0 3.645.376-.038-.304.254.116.349-.304-.193-.304.252.116-.372-.305-.195.377-.038.116-.371c.047.14.07.209.116.352Zm2.544 3.36-.304.261.116.346-.303-.187c-.121.104-.181.157-.303.26l.115-.375-.303-.189c.151-.017.225-.024.375-.043l.116-.374.115.347Zm-1.083-.781-.304.257.117.349-.304-.191-.304.255.116-.373-.304-.192.375-.041.117-.374.116.349.375-.039Zm-.375-5.423.376-.04-.304.257.116.348-.304-.191-.304.255.116-.373-.304-.192c.15-.018.226-.024.376-.041l.116-.373Zm0 3.642.376-.04-.304.257.116.347-.304-.189-.304.254.116-.373-.304-.192.376-.04.116-.373Zm0-1.823c.15-.016.226-.023.376-.04l-.304.257.116.348-.304-.19-.304.254.116-.373-.304-.192.376-.038.116-.374Z"
+                  fill="url(#UST_svg__e)"
+                />
+              </svg>
+            </div>
+            <div
+              class="makeStyles-poolName-25"
+            >
+              <p
+                class="MuiTypography-root MuiTypography-body1"
+              >
+                wgOHM-UST
+              </p>
+            </div>
+            <div
+              class="makeStyles-poolName-25"
+            >
+              <svg
+                aria-hidden="true"
+                class="MuiSvgIcon-root MuiSvgIcon-fontSizeLarge"
+                focusable="false"
+                style="font-size: 15px;"
+                viewBox="0 0 32 32"
+              >
+                <circle
+                  cx="16"
+                  cy="16"
+                  fill="#fff"
+                  r="15"
+                  stroke="url(#wETH_svg__a)"
+                  stroke-width="2"
+                />
+                <path
+                  clip-rule="evenodd"
+                  d="M16.25 20.976 10 17.349 16.25 26V26l6.253-8.65-6.253 3.626Z"
+                  fill="#708B96"
+                  fill-rule="evenodd"
+                />
+                <path
+                  clip-rule="evenodd"
+                  d="m16.25 6 6.248 10.186-6.248-2.793L10 16.186 16.25 6Zm0 7.395L10 16.185l6.25 3.629 6.248-3.628-6.248-2.791Z"
+                  fill="#424242"
+                  fill-rule="evenodd"
+                />
+                <defs>
+                  <lineargradient
+                    gradientUnits="userSpaceOnUse"
+                    id="wETH_svg__a"
+                    x1="16"
+                    x2="16"
+                    y1="0"
+                    y2="32"
+                  >
+                    <stop
+                      stop-color="#444243"
+                    />
+                    <stop
+                      offset="1"
+                      stop-color="#708B96"
+                    />
+                  </lineargradient>
+                </defs>
+              </svg>
+            </div>
+          </div>
+          <div
+            class="makeStyles-root-62 data-row"
+          >
+            <div
+              class="MuiBox-root MuiBox-root-104"
+            >
+              <p
+                class="MuiTypography-root MuiTypography-body1 MuiTypography-colorPrimary"
+              >
+                TVL
+              </p>
+            </div>
+            <p
+              class="MuiTypography-root MuiTypography-body1 MuiTypography-colorPrimary"
+              style="text-align: right;"
+            >
+              <span
+                class="MuiSkeleton-root MuiSkeleton-text MuiSkeleton-pulse"
+                style="width: 80px;"
+              />
+            </p>
+          </div>
+          <div
+            class="makeStyles-root-62 data-row"
+          >
+            <div
+              class="MuiBox-root MuiBox-root-105"
+            >
+              <p
+                class="MuiTypography-root MuiTypography-body1 MuiTypography-colorPrimary"
+              >
+                APY
+              </p>
+            </div>
+            <p
+              class="MuiTypography-root MuiTypography-body1 MuiTypography-colorPrimary"
+              style="text-align: right;"
+            >
+              <span
+                class="MuiSkeleton-root MuiSkeleton-text MuiSkeleton-pulse"
+                style="width: 80px;"
+              />
+            </p>
+          </div>
+          <a
+            aria-disabled="false"
+            class="MuiButtonBase-root MuiButton-root MuiButton-outlined makeStyles-root-20 makeStyles-root-106 undefined MuiButton-outlinedSecondary MuiButton-disableElevation MuiButton-fullWidth"
+            href="https://app.astroport.fi/pools"
+            tabindex="0"
+            target="_blank"
+          >
+            <span
+              class="MuiButton-label"
+            >
+              Stake on
+               
+              Astroport
+              <span
+                class="MuiButton-endIcon MuiButton-iconSizeMedium"
+              >
+                <svg
+                  aria-hidden="true"
+                  class="MuiSvgIcon-root MuiSvgIcon-fontSizeLarge"
+                  focusable="false"
+                  viewBox="0 0 20 20"
+                >
+                  <path
+                    d="M4.297 17.445h9.539c1.523 0 2.305-.78 2.305-2.28v-9.58c0-1.507-.782-2.288-2.305-2.288h-9.54c-1.523 0-2.304.773-2.304 2.289v9.578c0 1.508.781 2.281 2.305 2.281Zm.016-.968c-.875 0-1.352-.461-1.352-1.368V5.633c0-.899.477-1.367 1.352-1.367h9.5c.867 0 1.359.468 1.359 1.367v9.476c0 .907-.492 1.368-1.36 1.368h-9.5Zm7.296-4.235c.266 0 .438-.195.438-.476V7.867c0-.344-.188-.492-.492-.492H7.64c-.29 0-.47.172-.47.438 0 .265.188.445.477.445H9.53l1.133-.078-1.055.992-3.382 3.383a.476.476 0 0 0-.149.328c0 .273.18.453.453.453a.47.47 0 0 0 .344-.149L10.25 9.82l.984-1.047-.078 1.282v1.718c0 .29.18.47.453.47Z"
+                  />
+                </svg>
+              </span>
+            </span>
+          </a>
+        </div>
+      </div>
+    </div>
+    <div
+      class="MuiPaper-root makeStyles-root-1 makeStyles-root-107  MuiPaper-elevation0 MuiPaper-rounded"
+      style="transform: none; webkit-transition: transform 225ms cubic-bezier(0.4, 0, 0.2, 1) 0ms; transition: transform 225ms cubic-bezier(0.4, 0, 0.2, 1) 0ms;"
+    >
+      <div
+        class="MuiGrid-root MuiGrid-container MuiGrid-spacing-xs-2 MuiGrid-direction-xs-column"
+      >
+        <div
+          class="MuiGrid-root MuiGrid-item"
+        >
+          <div
+            class="makeStyles-poolPair-24"
+          >
+            <div
+              class="MuiBox-root MuiBox-root-108"
+            >
+              <svg
+                aria-hidden="true"
+                class="MuiSvgIcon-root MuiSvgIcon-fontSizeLarge"
+                focusable="false"
+                style="z-index: 1;"
+                viewBox="0 0 32 32"
+              >
                 <circle
                   cx="16"
                   cy="16"
@@ -2955,7 +3175,6 @@
                 style="margin-left: -6px; z-index: 1;"
                 viewBox="0 0 32 32"
               >
->>>>>>> c81d6b2b
                 <defs>
                   <lineargradient
                     gradientTransform="matrix(0.177778, 0, 0, 0.177778, 1.777779, 1.777779)"
@@ -2998,271 +3217,18 @@
                   fill="url(#paint0_linear_359)"
                 />
               </svg>
-<<<<<<< HEAD
-              <svg
-                aria-hidden="true"
-                class="MuiSvgIcon-root MuiSvgIcon-fontSizeLarge"
-                focusable="false"
-                style="margin-left: -6px; z-index: 1;"
-                viewBox="0 0 32 32"
-              >
-                <defs>
-                  <lineargradient
-                    gradientTransform="translate(-.483 -.946) scale(.40604)"
-                    gradientUnits="userSpaceOnUse"
-                    id="UST_svg__b"
-                    x1="17.336"
-                    x2="80"
-                    y1="74.339"
-                    y2="74.339"
-                  >
-                    <stop
-                      offset="0"
-                      stop-color="#600000"
-                    />
-                    <stop
-                      offset="0.327"
-                      stop-color="#630000"
-                    />
-                    <stop
-                      offset="0.59"
-                      stop-color="#6d0000"
-                    />
-                    <stop
-                      offset="0.83"
-                      stop-color="#7e0000"
-                    />
-                    <stop
-                      offset="1"
-                      stop-color="#8f0000"
-                    />
-                  </lineargradient>
-                  <lineargradient
-                    gradientTransform="translate(-.483 -.946) scale(.40604)"
-                    gradientUnits="userSpaceOnUse"
-                    id="UST_svg__c"
-                    x1="17.336"
-                    x2="80"
-                    y1="55.314"
-                    y2="55.314"
-                  >
-                    <stop
-                      offset="0"
-                      stop-color="#bf1010"
-                    />
-                    <stop
-                      offset="0.021"
-                      stop-color="#c11212"
-                    />
-                    <stop
-                      offset="0.244"
-                      stop-color="#d22323"
-                    />
-                    <stop
-                      offset="0.487"
-                      stop-color="#dc2d2d"
-                    />
-                    <stop
-                      offset="0.791"
-                      stop-color="#df3030"
-                    />
-                    <stop
-                      offset="0.841"
-                      stop-color="#dc2e2e"
-                    />
-                    <stop
-                      offset="0.882"
-                      stop-color="#d22626"
-                    />
-                    <stop
-                      offset="0.919"
-                      stop-color="#c11919"
-                    />
-                    <stop
-                      offset="0.954"
-                      stop-color="#a90808"
-                    />
-                    <stop
-                      offset="0.966"
-                      stop-color="#9f0000"
-                    />
-                    <stop
-                      offset="1"
-                      stop-color="#df3030"
-                    />
-                  </lineargradient>
-                  <lineargradient
-                    gradientTransform="translate(-.483 -.946) scale(.40604)"
-                    gradientUnits="userSpaceOnUse"
-                    id="UST_svg__a"
-                    x1="17.336"
-                    x2="80"
-                    y1="48.905"
-                    y2="48.905"
-                  >
-                    <stop
-                      offset="0"
-                      stop-color="#dfdfdf"
-                    />
-                    <stop
-                      offset="0.021"
-                      stop-color="#e1e1e1"
-                    />
-                    <stop
-                      offset="0.244"
-                      stop-color="#f2f2f2"
-                    />
-                    <stop
-                      offset="0.487"
-                      stop-color="#fcfcfc"
-                    />
-                    <stop
-                      offset="0.791"
-                      stop-color="#fff"
-                    />
-                    <stop
-                      offset="0.841"
-                      stop-color="#fcfcfc"
-                    />
-                    <stop
-                      offset="0.882"
-                      stop-color="#f2f2f2"
-                    />
-                    <stop
-                      offset="0.919"
-                      stop-color="#e1e1e1"
-                    />
-                    <stop
-                      offset="0.954"
-                      stop-color="#c9c9c9"
-                    />
-                    <stop
-                      offset="0.966"
-                      stop-color="#bfbfbf"
-                    />
-                    <stop
-                      offset="1"
-                      stop-color="#fff"
-                    />
-                  </lineargradient>
-                  <lineargradient
-                    gradientTransform="translate(-.483 -.946) scale(.40604)"
-                    gradientUnits="userSpaceOnUse"
-                    id="UST_svg__d"
-                    x1="17.336"
-                    x2="80"
-                    y1="47.875"
-                    y2="47.875"
-                  >
-                    <stop
-                      offset="0"
-                      stop-color="#00209f"
-                    />
-                    <stop
-                      offset="0.021"
-                      stop-color="#0222a1"
-                    />
-                    <stop
-                      offset="0.244"
-                      stop-color="#1333b2"
-                    />
-                    <stop
-                      offset="0.487"
-                      stop-color="#1d3dbc"
-                    />
-                    <stop
-                      offset="0.791"
-                      stop-color="#2040bf"
-                    />
-                    <stop
-                      offset="0.841"
-                      stop-color="#1e3dbc"
-                    />
-                    <stop
-                      offset="0.882"
-                      stop-color="#1933b2"
-                    />
-                    <stop
-                      offset="0.919"
-                      stop-color="#1122a1"
-                    />
-                    <stop
-                      offset="0.954"
-                      stop-color="#050a89"
-                    />
-                    <stop
-                      offset="0.966"
-                      stop-color="#00007f"
-                    />
-                    <stop
-                      offset="1"
-                      stop-color="#2040bf"
-                    />
-                  </lineargradient>
-                  <lineargradient
-                    gradientTransform="translate(-.195 -.109) scale(.16487)"
-                    id="UST_svg__e"
-                    x1="17.337"
-                    x2="79.997"
-                    xlink:href="#UST_svg__a"
-                    y1="39.947"
-                    y2="39.947"
-                  />
-                </defs>
-                <path
-                  d="m24.604 3.819-.003-.003.005-.003A14.06 14.06 0 0 0 9.785 1.675a8.277 8.277 0 0 0-.893.436c-.197.105-.395.21-.586.325l.046.015a6.425 6.425 0 0 0-1.484 1.404c-4.032 5.331 9.494 9.207 16.727 9.219 3.326 2.388 4.26-6.725 1.009-9.255Z"
-                  fill="#0e3ca5"
-                />
-                <path
-                  d="M29.641 14.928a14.803 14.803 0 0 1-1.031 5.443c-1.746 1.876-13.515-2.742-13.63-2.793-1.61-.705-6.509-2.851-6.952-6.221-.633-4.852 9.205-8.232 13.529-8.36.519.006 2.097.024 3.017.772a14.785 14.785 0 0 1 5.067 11.159M10.602 3.927C8.744 6.72 2.554 8.688 1.536 8.382l-.007-.013a14.905 14.905 0 0 1 5.724-6.185 4.388 4.388 0 0 1 2.046-.545c2.757.053 1.317 2.266 1.303 2.288M9.077 23.665c.134.878-.003 4.345-.182 4.636-.155.01-.477.03-1.41-.494A14.836 14.836 0 0 1 .913 9.8c1.068 1.421 2.305 2.706 3.356 4.141 1 1.367 2.377 3.594 2.657 4.071 1.74 2.954 2.017 4.777 2.15 5.654"
-                  fill="#5493f7"
-                />
-                <path
-                  d="M7.502 31.524a1.037 1.037 0 0 1-.945-1.102S32 23.515 32 29.169l-.001.036c-.153 2.024-12.076 2.413-24.451 2.319h-.046Z"
-                  fill="url(#UST_svg__b)"
-                />
-                <path
-                  d="M7.508 14.411a.95.95 0 0 0-.951.952v15.059a.951.951 0 0 0 .945.953c12.465-.094 24.513-4.22 24.498-2.205V12.207c.015-2.014-12.029 2.111-24.492 2.204Z"
-                  fill="url(#UST_svg__c)"
-                />
-                <path
-                  d="M7.982 24.848c-.464.01-.939.016-1.426.016v-9.501c0-.526.426-.952.952-.952a82.636 82.636 0 0 0 11.38-.984v1.324c.476-.071.932-.143 1.373-.211.817-.125 1.633-.257 2.448-.398l1.124-.194c.367-.062.729-.125 1.088-.187.359-.063.715-.127 1.073-.189a93.982 93.982 0 0 1 2.206-.36c.382-.057.747-.112 1.254-.17a8.998 8.998 0 0 1 1.624-.069c.509.043.923.178.923.553v1.305c0-.375-.414-.512-.923-.553a9.009 9.009 0 0 0-1.625.069c-.507.058-.873.114-1.254.17a81.124 81.124 0 0 0-2.205.36l-1.074.188c-.359.064-.722.125-1.087.189l-1.124.193c-.383.065-.771.131-1.178.197-.407.067-.83.132-1.271.201-.44.068-.896.14-1.372.211v1.305c.476-.071.933-.143 1.373-.211a164.96 164.96 0 0 0 2.448-.398c.383-.067.756-.13 1.123-.193l1.088-.188 1.074-.19a94.099 94.099 0 0 1 2.205-.359c.382-.056.747-.112 1.254-.17a8.83 8.83 0 0 1 1.625-.068c.508.042.923.176.923.552v1.306c0-.375-.415-.512-.923-.553a8.918 8.918 0 0 0-1.625.068c-.507.059-.872.115-1.254.171-.736.11-1.472.23-2.205.359l-1.074.189-1.087.189-1.124.192a92.355 92.355 0 0 1-2.447.398c-.439.069-.897.14-1.373.211v1.305c.476-.071.932-.143 1.372-.211a128.044 128.044 0 0 0 2.447-.398l1.124-.192 1.088-.189c.359-.062.715-.127 1.074-.189.358-.062.718-.124 1.084-.184.367-.06.739-.119 1.121-.175.382-.057.747-.112 1.254-.171a8.907 8.907 0 0 1 1.624-.068c.509.042.923.178.923.553v1.303c0-.375-.414-.512-.923-.552a8.903 8.903 0 0 0-1.624.068c-.508.058-.873.114-1.255.17-.382.057-.753.114-1.12.176-.367.062-.727.121-1.085.184l-1.073.189-1.088.188-1.124.193a89.79 89.79 0 0 1-1.178.198c-.406.066-.83.132-1.269.2-.439.068-.896.141-1.373.211v1.305c.477-.071.933-.143 1.373-.211.439-.068.863-.133 1.269-.2.406-.066.795-.132 1.178-.198l1.123-.193 1.089-.188c.359-.063.715-.127 1.073-.189s.719-.124 1.085-.184.739-.119 1.12-.176c.382-.056.747-.112 1.255-.17a8.728 8.728 0 0 1 1.624-.068c.508.042.923.177.923.553v1.305c0-.38-.432-.519-.979-.556a9.992 9.992 0 0 0-1.737.092c-.528.067-.917.124-1.34.189-.424.064-.84.132-1.248.2-.408.069-.809.141-1.205.21l-1.171.203-1.143.196c-.376.065-.748.13-1.117.192s-.738.121-1.103.179c-.366.058-.732.114-1.097.17-.364.056-.723.113-1.089.166-.365.053-.728.103-1.096.153a119.008 119.008 0 0 1-3.377.396 118.446 118.446 0 0 1-2.39.213 74.685 74.685 0 0 1-3.926.184Zm-1.427 2.623v-1.305c.487 0 .961-.007 1.426-.017a72.45 72.45 0 0 0 2.669-.1 65.582 65.582 0 0 0 2.471-.183c.398-.036.79-.071 1.177-.111.388-.041.77-.08 1.148-.122a123.903 123.903 0 0 0 3.325-.427c.363-.053.724-.109 1.089-.166l1.097-.171c.366-.057.735-.117 1.104-.179.369-.061.741-.126 1.117-.191.376-.066.757-.131 1.143-.197.385-.066.776-.133 1.171-.203.396-.07.796-.14 1.205-.209a71.292 71.292 0 0 1 2.587-.389 9.918 9.918 0 0 1 1.739-.093c.545.037.978.177.978.557v1.306c0-.38-.433-.519-.979-.557a9.907 9.907 0 0 0-1.738.093 71.292 71.292 0 0 0-2.587.389c-.409.069-.81.14-1.205.21l-1.171.203-1.143.196c-.376.065-.748.131-1.117.192-.37.061-.739.121-1.105.179-.365.058-.732.113-1.096.17-.364.056-.724.114-1.089.166a99.747 99.747 0 0 1-3.326.427 94.526 94.526 0 0 1-3.536.335 67.288 67.288 0 0 1-2.565.141 81.03 81.03 0 0 1-2.789.056ZM32 26.574v1.309c0-.381-.432-.52-.978-.556-.581-.02-1.162.011-1.738.092-.528.067-.916.124-1.34.188-.423.065-.838.132-1.247.201-.409.069-.811.14-1.206.209l-1.171.203-1.142.197c-.377.065-.749.129-1.119.191a225.12 225.12 0 0 1-2.2.35c-.364.055-.725.113-1.09.166-.365.053-.729.103-1.096.153a119.238 119.238 0 0 1-3.376.396c-.388.039-.78.076-1.178.112-.398.035-.799.071-1.212.1a67.288 67.288 0 0 1-2.565.142c-.446.016-.9.029-1.363.04-.463.011-.938.016-1.425.016v-1.307a78.737 78.737 0 0 0 5.353-.199c.411-.03.814-.065 1.212-.101.399-.036.79-.071 1.178-.112.387-.04.769-.079 1.147-.122.744-.085 1.487-.176 2.229-.274.365-.048.733-.1 1.096-.153.364-.054.725-.111 1.09-.166l1.096-.17c.367-.057.735-.118 1.105-.179.369-.061.741-.127 1.117-.192l1.143-.196c.386-.066.778-.133 1.171-.203a99.603 99.603 0 0 1 2.453-.41c.423-.064.809-.123 1.34-.189a9.901 9.901 0 0 1 1.738-.092c.546.038.978.176.978.556Z"
-                  fill="url(#UST_svg__a)"
-                />
-                <path
-                  d="M9.262 23.504a68.354 68.354 0 0 0 3.463-.211 95.197 95.197 0 0 0 3.461-.355c.413-.05.843-.104 1.293-.162.449-.059.918-.122 1.408-.196v-9.152a82.749 82.749 0 0 1-11.378.983.952.952 0 0 0-.952.952v8.196c.494 0 .963-.006 1.412-.016.45-.01.879-.024 1.293-.039Z"
-                  fill="url(#UST_svg__d)"
-                />
-                <path
-                  d="m9.608 15.154.375-.016-.304.236c.047.143.069.214.117.356a32.711 32.711 0 0 1-.304-.21l-.303.234.116-.366-.304-.213.376-.013.115-.366Zm1.085 4.498.376-.023-.305.242.117.354c-.122-.084-.183-.124-.305-.206-.121.097-.182.145-.304.239l.116-.365-.303-.209.376-.018.115-.368Zm.376 1.798-.305.242.117.354c-.122-.082-.183-.125-.305-.206l-.304.239.116-.365a54.865 54.865 0 0 1-.303-.209l.376-.018.115-.368.117.355c.15-.007.225-.013.376-.024Zm-1.461-2.656c.149-.005.225-.009.375-.016l-.304.236c.046.143.069.214.117.357l-.304-.211-.303.235.115-.366-.303-.211.375-.014.116-.366Zm0 1.82.375-.016-.304.237.117.356-.305-.211-.303.236.116-.365-.303-.212.375-.014.115-.366Zm0-3.64.375-.017-.304.237c.046.143.069.214.117.356l-.304-.21-.303.234.115-.365-.303-.213.375-.013.116-.366.116.357Zm3.255 4.342.375-.033-.303.25.116.351-.304-.196-.304.249.116-.371a12.104 12.104 0 0 1-.304-.199l.376-.031.116-.37c.048.14.069.21.116.35Zm-2.17-3.484.376-.022-.305.241.117.354c-.122-.084-.183-.124-.305-.205l-.304.239.116-.368-.303-.208.376-.018.115-.368Zm1.086 2.66.376-.029-.304.246.116.353-.304-.201-.304.244.116-.369-.304-.203.375-.023.116-.369.117.351Zm.376 1.795c-.121.1-.181.148-.303.247l.116.352c-.122-.079-.182-.12-.304-.201l-.304.244.116-.37-.305-.203c.151-.01.226-.014.376-.025l.117-.369.116.353Zm-1.462-6.28.376-.022-.305.242.117.354a18.163 18.163 0 0 0-.305-.206l-.304.239.116-.365-.303-.208.376-.019.115-.366Zm1.086 2.668.375-.029-.304.244.117.353-.305-.201-.304.244.116-.369-.304-.203c.151-.009.225-.015.376-.025l.116-.369Zm-1.796 3.746-.304.237.117.356-.305-.211-.303.235.116-.366c-.122-.084-.182-.127-.303-.212l.375-.014.115-.365.117.356Zm-2.546-3.564.376-.007-.304.229.116.359-.305-.219-.304.227.116-.363-.304-.22c.15-.003.226-.003.376-.003l.117-.362Zm0-1.822.376-.006-.304.228.116.359-.304-.218-.305.226.116-.362-.304-.221c.15-.001.226-.003.376-.003l.117-.362Zm.374 5.458-.304.228.116.36-.304-.219-.304.227.116-.363-.305-.221.376-.003.117-.362.116.359.376-.006Zm3.663-5.397-.304-.203.376-.025.116-.369.117.352c.15-.01.225-.016.375-.028l-.304.246.116.353-.304-.201-.304.244Zm0-1.822-.304-.203c.151-.009.226-.014.376-.025l.116-.369.117.353.375-.028-.304.246.116.352a22.693 22.693 0 0 1-.304-.201 36.03 36.03 0 0 1-.304.244Zm-4.037 5.402.376-.007-.304.229.116.359-.305-.218-.304.226.116-.362-.304-.222h.376l.117-.362Zm1.087-4.575.375-.012-.304.233.117.358-.305-.215-.304.232.116-.366-.304-.216.376-.009.116-.364.117.359Zm-.001 1.823.376-.012-.304.233.117.357-.305-.213-.304.231.116-.366-.304-.215.376-.009.116-.366.116.36Zm.376 3.631-.304.233.116.358-.305-.215-.304.231.117-.365-.305-.216.377-.009.116-.365.116.357Zm-.376-1.809.376-.012-.304.233.116.357-.304-.214-.304.231.116-.365-.304-.216.376-.009.116-.365Zm-1.086-4.532a23.7 23.7 0 0 0 .377-.007l-.304.229.115.359a57.4 57.4 0 0 1-.304-.218l-.305.226.116-.362-.304-.221c.15 0 .226-.003.377-.003l.116-.362Zm5.426 4.281c.15-.013.225-.019.375-.034l-.303.251.116.351-.304-.196-.304.249.116-.372c-.121-.078-.182-.116-.304-.198l.376-.031.116-.37c.048.141.069.211.116.35Zm4.339-.469.376-.049-.304.263.116.346-.304-.184-.305.262.116-.376-.304-.185.376-.048.117-.375Zm0-1.821.377-.049-.305.263.116.346-.304-.184-.305.261.117-.375a49.827 49.827 0 0 1-.305-.186l.376-.047.117-.375Zm.376 3.593-.304.264.116.345-.305-.184-.304.262.116-.376-.304-.185.376-.047.117-.376.116.346Zm-1.46-4.369.376-.046-.304.261.116.346-.303-.186-.302.259.115-.375-.303-.188.374-.043.116-.375c.037.116.075.232.115.347Zm1.084-1.046.377-.049-.305.264.117.346-.305-.185-.305.263.117-.376-.305-.186.376-.047.117-.376Zm-1.084-.775.376-.046-.304.261.116.346-.303-.187-.302.259.115-.374c-.121-.075-.181-.114-.303-.188l.374-.043.116-.375c.037.116.075.232.115.347Zm2.171 3.362.374-.053-.303.266.116.345-.304-.181-.304.265.116-.377-.304-.182.376-.05.116-.378Zm0-1.821.374-.054-.303.266.116.346-.303-.182-.305.266.116-.378-.303-.181.376-.051.116-.377Zm.373 5.41-.304.267.117.345-.304-.182c-.121.107-.182.161-.304.266l.116-.377-.303-.183.375-.05.116-.377.116.345.375-.054Zm-.372-7.231.374-.054-.303.266.116.345-.303-.18-.305.264.117-.376-.305-.182.376-.051.117-.378Zm-.003 5.463.375-.053-.303.266.116.345-.303-.18-.304.264.116-.376-.304-.183.376-.05.116-.377Zm-2.169-1.541.376-.045-.304.26.116.347-.303-.187-.302.259.115-.374-.303-.189.374-.043.116-.375Zm-3.255-2.397.375-.034-.303.251.116.351c-.122-.079-.182-.116-.304-.197l-.304.249.116-.37-.304-.199.376-.031.116-.371c.048.141.069.21.116.351Zm1.085 4.453.376-.037-.304.253.116.349-.304-.193-.305.252.117-.373-.305-.194.377-.035.116-.372.116.35Zm2.17-.235c.15-.018.226-.026.376-.045l-.304.261.116.346-.303-.186-.303.258.116-.374-.303-.189c.15-.016.224-.026.374-.043l.116-.375c.037.116.075.232.115.347Zm-2.17-3.408.376-.037-.304.253.116.35-.304-.194c-.121.102-.183.151-.305.253l.117-.373-.305-.194.377-.036.116-.372Zm0 5.464.376-.037-.304.253.116.35-.304-.194-.305.253.117-.373-.305-.195c.151-.013.227-.02.377-.035l.116-.372Zm-1.085-4.45.375-.035-.303.251.116.351-.304-.196-.304.249.116-.371a12.104 12.104 0 0 1-.304-.199c.151-.011.226-.018.376-.031l.116-.37Zm1.085-2.835.377-.037-.305.253.116.35-.304-.194-.305.252.117-.372-.305-.195c.151-.014.227-.02.377-.035l.116-.372Zm0 3.645.376-.038-.304.254.116.349-.304-.193-.304.252.116-.372-.305-.195.377-.038.116-.371c.047.14.07.209.116.352Zm2.544 3.36-.304.261.116.346-.303-.187c-.121.104-.181.157-.303.26l.115-.375-.303-.189c.151-.017.225-.024.375-.043l.116-.374.115.347Zm-1.083-.781-.304.257.117.349-.304-.191-.304.255.116-.373-.304-.192.375-.041.117-.374.116.349.375-.039Zm-.375-5.423.376-.04-.304.257.116.348-.304-.191-.304.255.116-.373-.304-.192c.15-.018.226-.024.376-.041l.116-.373Zm0 3.642.376-.04-.304.257.116.347-.304-.189-.304.254.116-.373-.304-.192.376-.04.116-.373Zm0-1.823c.15-.016.226-.023.376-.04l-.304.257.116.348-.304-.19-.304.254.116-.373-.304-.192.376-.038.116-.374Z"
-                  fill="url(#UST_svg__e)"
-                />
-              </svg>
             </div>
             <div
               class="makeStyles-poolName-25"
-=======
-            </div>
-            <div
-              class="makeStyles-poolName-23"
->>>>>>> c81d6b2b
             >
               <p
                 class="MuiTypography-root MuiTypography-body1"
               >
-<<<<<<< HEAD
-                wgOHM-UST
-              </p>
-            </div>
-            <div
-              class="makeStyles-poolName-25"
-=======
                 wETH-gOHM
               </p>
             </div>
             <div
-              class="makeStyles-poolName-23"
->>>>>>> c81d6b2b
+              class="makeStyles-poolName-25"
             >
               <svg
                 aria-hidden="true"
@@ -3271,46 +3237,6 @@
                 style="font-size: 15px;"
                 viewBox="0 0 32 32"
               >
-<<<<<<< HEAD
-                <circle
-                  cx="16"
-                  cy="16"
-                  fill="#fff"
-                  r="15"
-                  stroke="url(#wETH_svg__a)"
-                  stroke-width="2"
-                />
-                <path
-                  clip-rule="evenodd"
-                  d="M16.25 20.976 10 17.349 16.25 26V26l6.253-8.65-6.253 3.626Z"
-                  fill="#708B96"
-                  fill-rule="evenodd"
-                />
-                <path
-                  clip-rule="evenodd"
-                  d="m16.25 6 6.248 10.186-6.248-2.793L10 16.186 16.25 6Zm0 7.395L10 16.185l6.25 3.629 6.248-3.628-6.248-2.791Z"
-                  fill="#424242"
-                  fill-rule="evenodd"
-                />
-                <defs>
-                  <lineargradient
-                    gradientUnits="userSpaceOnUse"
-                    id="wETH_svg__a"
-                    x1="16"
-                    x2="16"
-                    y1="0"
-                    y2="32"
-                  >
-                    <stop
-                      stop-color="#444243"
-                    />
-                    <stop
-                      offset="1"
-                      stop-color="#708B96"
-                    />
-                  </lineargradient>
-                </defs>
-=======
                 <path
                   d="m16 32c8.8366 0 16-7.1634 16-16 0-8.83656-7.1634-16-16-16-8.83656 0-16 7.16344-16 16 0 8.8366 7.16344 16 16 16z"
                   fill="#000"
@@ -3352,22 +3278,14 @@
                     d="m14.6104 18.825c.4007 0 .7255-.3248.7255-.7255s-.3248-.7255-.7255-.7255-.7255.3248-.7255.7255.3248.7255.7255.7255z"
                   />
                 </g>
->>>>>>> c81d6b2b
               </svg>
             </div>
           </div>
           <div
-<<<<<<< HEAD
-            class="makeStyles-root-59 data-row"
-          >
-            <div
-              class="MuiBox-root MuiBox-root-101"
-=======
-            class="makeStyles-root-57 data-row"
-          >
-            <div
-              class="MuiBox-root MuiBox-root-99"
->>>>>>> c81d6b2b
+            class="makeStyles-root-62 data-row"
+          >
+            <div
+              class="MuiBox-root MuiBox-root-109"
             >
               <p
                 class="MuiTypography-root MuiTypography-body1 MuiTypography-colorPrimary"
@@ -3386,17 +3304,10 @@
             </p>
           </div>
           <div
-<<<<<<< HEAD
-            class="makeStyles-root-59 data-row"
-          >
-            <div
-              class="MuiBox-root MuiBox-root-102"
-=======
-            class="makeStyles-root-57 data-row"
-          >
-            <div
-              class="MuiBox-root MuiBox-root-100"
->>>>>>> c81d6b2b
+            class="makeStyles-root-62 data-row"
+          >
+            <div
+              class="MuiBox-root MuiBox-root-110"
             >
               <p
                 class="MuiTypography-root MuiTypography-body1 MuiTypography-colorPrimary"
@@ -3416,13 +3327,8 @@
           </div>
           <a
             aria-disabled="false"
-<<<<<<< HEAD
-            class="MuiButtonBase-root MuiButton-root MuiButton-outlined makeStyles-root-20 makeStyles-root-103 undefined MuiButton-outlinedSecondary MuiButton-disableElevation MuiButton-fullWidth"
-            href="https://app.astroport.fi/pools"
-=======
-            class="MuiButtonBase-root MuiButton-root MuiButton-outlined makeStyles-root-18 makeStyles-root-101 undefined MuiButton-outlinedSecondary MuiButton-disableElevation MuiButton-fullWidth"
+            class="MuiButtonBase-root MuiButton-root MuiButton-outlined makeStyles-root-20 makeStyles-root-111 undefined MuiButton-outlinedSecondary MuiButton-disableElevation MuiButton-fullWidth"
             href="https://oolongswap.com/#/farm/lp"
->>>>>>> c81d6b2b
             tabindex="0"
             target="_blank"
           >
@@ -3431,11 +3337,7 @@
             >
               Stake on
                
-<<<<<<< HEAD
-              Astroport
-=======
               OolongSwap
->>>>>>> c81d6b2b
               <span
                 class="MuiButton-endIcon MuiButton-iconSizeMedium"
               >
