// Jest Snapshot v1, https://goo.gl/fbAQLP

exports[`Mobile Resolution should render all supported multi chain staking contracts for mobile 1`] = `
<div>
  <div
    data-rk=""
  >
    <style>
      [data-rk]{--rk-blurs-modalOverlay:blur(0px);--rk-fonts-body:SFRounded, ui-rounded, "SF Pro Rounded", -apple-system, BlinkMacSystemFont, "Segoe UI", Roboto, Helvetica, Arial, sans-serif, "Apple Color Emoji", "Segoe UI Emoji", "Segoe UI Symbol";--rk-radii-actionButton:9999px;--rk-radii-connectButton:12px;--rk-radii-menuButton:12px;--rk-radii-modal:24px;--rk-radii-modalMobile:28px;--rk-colors-accentColor:#0E76FD;--rk-colors-accentColorForeground:#FFF;--rk-colors-actionButtonBorder:rgba(0, 0, 0, 0.04);--rk-colors-actionButtonBorderMobile:rgba(0, 0, 0, 0.06);--rk-colors-actionButtonSecondaryBackground:rgba(0, 0, 0, 0.06);--rk-colors-closeButton:rgba(60, 66, 66, 0.8);--rk-colors-closeButtonBackground:rgba(0, 0, 0, 0.06);--rk-colors-connectButtonBackground:#FFF;--rk-colors-connectButtonBackgroundError:#FF494A;--rk-colors-connectButtonInnerBackground:linear-gradient(0deg, rgba(0, 0, 0, 0.03), rgba(0, 0, 0, 0.06));--rk-colors-connectButtonText:#25292E;--rk-colors-connectButtonTextError:#FFF;--rk-colors-connectionIndicator:#30E000;--rk-colors-error:#FF494A;--rk-colors-generalBorder:rgba(0, 0, 0, 0.06);--rk-colors-generalBorderDim:rgba(0, 0, 0, 0.03);--rk-colors-menuItemBackground:rgba(60, 66, 66, 0.1);--rk-colors-modalBackdrop:rgba(0, 0, 0, 0.3);--rk-colors-modalBackground:#FFF;--rk-colors-modalBorder:transparent;--rk-colors-modalText:#25292E;--rk-colors-modalTextDim:rgba(60, 66, 66, 0.3);--rk-colors-modalTextSecondary:rgba(60, 66, 66, 0.6);--rk-colors-profileAction:#FFF;--rk-colors-profileActionHover:rgba(255, 255, 255, 0.5);--rk-colors-profileForeground:rgba(60, 66, 66, 0.06);--rk-colors-selectedOptionBorder:rgba(60, 66, 66, 0.1);--rk-colors-standby:#FFD641;--rk-shadows-connectButton:0px 4px 12px rgba(0, 0, 0, 0.1);--rk-shadows-dialog:0px 8px 32px rgba(0, 0, 0, 0.32);--rk-shadows-profileDetailsAction:0px 2px 6px rgba(37, 41, 46, 0.04);--rk-shadows-selectedOption:0px 2px 6px rgba(0, 0, 0, 0.24);--rk-shadows-selectedWallet:0px 2px 6px rgba(0, 0, 0, 0.12);--rk-shadows-walletLogo:0px 2px 16px rgba(0, 0, 0, 0.16);}
    </style>
    <div
      id="stake-view"
    >
      <div
        class="MuiPaper-root MuiPaper-elevation MuiPaper-rounded MuiPaper-elevation0 Paper-root  css-1px9s0k-MuiPaper-root"
        style="transform: none; webkit-transition: transform 225ms cubic-bezier(0.4, 0, 0.2, 1) 0ms; transition: transform 225ms cubic-bezier(0.4, 0, 0.2, 1) 0ms;"
      >
        <div
          class="MuiGrid-root MuiGrid-container MuiGrid-spacing-xs-2 MuiGrid-direction-xs-column css-1rl1og4-MuiGrid-root"
        >
          <div
            class="MuiGrid-root MuiGrid-item card-header css-13i4rnv-MuiGrid-root"
          >
            <div
              class="MuiBox-root css-gg4vpm"
            >
              <div
                class="MuiBox-root css-u4p24i"
              >
                <p
<<<<<<< HEAD
                  class="MuiTypography-root MuiTypography-body1 header-text css-1v1in9t-MuiTypography-root"
=======
                  class="MuiTypography-root MuiTypography-body1 header-text css-1r0s3mh-MuiTypography-root"
>>>>>>> 6d6b1298
                >
                  Single Stake
                </p>
                <div
                  class="MuiBox-root css-1isemmb"
                >
                  <div
                    class="MuiChip-root MuiChip-filled MuiChip-sizeMedium MuiChip-colorDefault MuiChip-filledDefault Chip-chip css-q07b3o-MuiChip-root"
                  >
                    <span
                      class="MuiChip-label MuiChip-labelMedium css-6od3lo-MuiChip-label"
                    >
                      (3,3)
                    </span>
                  </div>
                </div>
              </div>
              <div
                class="top-right"
              />
            </div>
            <div
              class="MuiBox-root css-k008qs"
            >
              <div
                class="rebase-timer MuiBox-root css-0"
              >
                <p
                  class="MuiTypography-root MuiTypography-body1 css-haqq9q-MuiTypography-root"
                >
                  <span
                    class="MuiSkeleton-root MuiSkeleton-text MuiSkeleton-pulse css-1l7q9tc-MuiSkeleton-root"
                    style="width: 155px;"
                  />
                </p>
              </div>
            </div>
          </div>
          <div
            class="MuiGrid-root MuiGrid-item css-13i4rnv-MuiGrid-root"
          >
            <div
              class="MuiBox-root css-15i1vgz"
            >
              <div
                class="MuiGrid-root css-vj1n65-MuiGrid-root"
              >
                <div
                  class="MuiBox-root css-rjww1q"
                >
                  <div
                    class="MuiGrid-root MuiGrid-container MuiGrid-spacing-xs-2 css-jhdc2n-MuiGrid-root"
                  >
                    <div
                      class="MuiGrid-root MuiGrid-item MuiGrid-grid-xs-12 MuiGrid-grid-sm-4 css-1r6indk-MuiGrid-root"
                    >
                      <div
                        class="Metric-root stake-apy css-17kya8e"
                      >
                        <div
                          class="MuiBox-root css-g45inh"
                        >
                          <div
                            class="MuiBox-root css-1n2mv2k"
                          >
                            <p
                              class="MuiTypography-root MuiTypography-body1 Metric-label css-1lub2vt-MuiTypography-root"
                            >
<<<<<<< HEAD
                              APY
                            </p>
                          </div>
                          <p
                            class="MuiTypography-root MuiTypography-body1 css-152iexv-MuiTypography-root"
=======
                              Annualized Rebases
                            </p>
                          </div>
                          <p
                            class="MuiTypography-root MuiTypography-body1 css-1q5p5g-MuiTypography-root"
>>>>>>> 6d6b1298
                            style="width: 100%;"
                          >
                            <span
                              class="MuiSkeleton-root MuiSkeleton-text MuiSkeleton-pulse css-1l7q9tc-MuiSkeleton-root"
                              style="width: 100%;"
                            />
                          </p>
                        </div>
                      </div>
                    </div>
                    <div
                      class="MuiGrid-root MuiGrid-item MuiGrid-grid-xs-12 MuiGrid-grid-sm-4 css-1r6indk-MuiGrid-root"
                    >
                      <div
                        class="Metric-root stake-tvl css-17kya8e"
                      >
                        <div
                          class="MuiBox-root css-g45inh"
                        >
                          <div
                            class="MuiBox-root css-1n2mv2k"
                          >
                            <p
                              class="MuiTypography-root MuiTypography-body1 Metric-label css-1lub2vt-MuiTypography-root"
                            >
                              Total Value Deposited
                            </p>
                          </div>
                          <p
<<<<<<< HEAD
                            class="MuiTypography-root MuiTypography-body1 css-152iexv-MuiTypography-root"
=======
                            class="MuiTypography-root MuiTypography-body1 css-1q5p5g-MuiTypography-root"
>>>>>>> 6d6b1298
                            style="width: 100%;"
                          >
                            <span
                              class="MuiSkeleton-root MuiSkeleton-text MuiSkeleton-pulse css-1l7q9tc-MuiSkeleton-root"
                              style="width: 100%;"
                            />
                          </p>
                        </div>
                      </div>
                    </div>
                    <div
                      class="MuiGrid-root MuiGrid-item MuiGrid-grid-xs-12 MuiGrid-grid-sm-4 css-1r6indk-MuiGrid-root"
                    >
                      <div
                        class="Metric-root stake-index css-17kya8e"
                      >
                        <div
                          class="MuiBox-root css-g45inh"
                        >
                          <div
                            class="MuiBox-root css-1n2mv2k"
                          >
                            <p
                              class="MuiTypography-root MuiTypography-body1 Metric-label css-1lub2vt-MuiTypography-root"
                            >
                              Current Index
                            </p>
                            <div
                              class="Metric-label MuiBox-root css-70qvj9"
                              style="font-size: 14px;"
                            >
                              <div
                                class="MuiBox-root css-0"
                                style="display: inline-flex; justify-content: center; align-self: center;"
                              >
                                <svg
                                  aria-hidden="true"
                                  class="MuiSvgIcon-root MuiSvgIcon-fontSizeSmall info-icon css-1fx2bp7-MuiSvgIcon-root"
                                  focusable="false"
                                  style="margin: 0px 5px; font-size: 1em;"
                                  viewBox="0 0 20 20"
                                >
                                  <path
                                    d="M 10 20 C 15.475 20 20 15.473 20 10 C 20 4.518 15.473 0 9.991 0 C 4.516 0 0 4.518 0 10 C 0 15.475 4.527 20 10 20 Z M 10 18.705 C 5.189 18.714 1.287 14.812 1.297 10.001 C 1.28 5.189 5.179 1.281 9.991 1.285 C 14.807 1.28 18.714 5.182 18.714 9.999 C 18.719 14.811 14.813 18.712 10 18.702 Z M 9.941 6.242 C 10.559 6.242 11.038 5.763 11.038 5.156 C 11.043 4.547 10.549 4.053 9.94 4.058 C 9.334 4.057 8.842 4.55 8.844 5.156 C 8.843 5.761 9.337 6.249 9.941 6.242 Z M 8.216 15.444 L 12.303 15.444 C 12.623 15.444 12.871 15.204 12.871 14.895 C 12.87 14.584 12.615 14.334 12.303 14.338 L 10.868 14.338 L 10.868 8.754 C 10.868 8.346 10.658 8.065 10.269 8.065 L 8.345 8.065 C 7.919 8.045 7.631 8.493 7.826 8.872 C 7.925 9.065 8.128 9.182 8.345 9.172 L 9.652 9.172 L 9.652 14.338 L 8.216 14.338 C 7.905 14.334 7.649 14.584 7.648 14.895 C 7.648 15.204 7.897 15.444 8.216 15.444 Z"
                                  />
                                </svg>
                              </div>
                            </div>
                          </div>
                          <p
<<<<<<< HEAD
                            class="MuiTypography-root MuiTypography-body1 css-152iexv-MuiTypography-root"
=======
                            class="MuiTypography-root MuiTypography-body1 css-1q5p5g-MuiTypography-root"
>>>>>>> 6d6b1298
                            style="width: 100%;"
                          >
                            <span
                              class="MuiSkeleton-root MuiSkeleton-text MuiSkeleton-pulse css-1l7q9tc-MuiSkeleton-root"
                              style="width: 100%;"
                            />
                          </p>
                        </div>
                      </div>
                    </div>
                  </div>
                </div>
              </div>
            </div>
            <div
              class="MuiBox-root css-dvxtzn"
            >
              <div
                class="MuiBox-root css-1upilqn"
              >
                <div
                  style=""
                >
                  <button
                    class="MuiButton-root MuiButton-contained MuiButton-containedPrimary MuiButton-sizeMedium MuiButton-containedSizeMedium MuiButton-disableElevation MuiButtonBase-root custom-root  css-1d0yu0y-MuiButtonBase-root-MuiButton-root"
                    tabindex="0"
                    type="button"
                  >
                    Connect Wallet
                  </button>
                </div>
              </div>
              <h6
                class="MuiTypography-root MuiTypography-h6 css-1wdxjpy-MuiTypography-root"
              >
                Connect your wallet to stake OHM
              </h6>
            </div>
          </div>
        </div>
      </div>
      <div
        class="MuiPaper-root MuiPaper-elevation MuiPaper-rounded MuiPaper-elevation0 Paper-root  css-1px9s0k-MuiPaper-root"
        style="transform: none; webkit-transition: transform 225ms cubic-bezier(0.4, 0, 0.2, 1) 0ms; transition: transform 225ms cubic-bezier(0.4, 0, 0.2, 1) 0ms;"
      >
        <div
          class="MuiGrid-root MuiGrid-container MuiGrid-spacing-xs-2 MuiGrid-direction-xs-column css-1rl1og4-MuiGrid-root"
        >
          <div
            class="MuiGrid-root MuiGrid-item css-13i4rnv-MuiGrid-root"
          >
            <div
              class="ExternalStakePools-poolPair css-kpu4tk"
            >
              <div
                class="MuiBox-root css-1xhj18k"
              >
                <svg
                  aria-hidden="true"
                  class="MuiSvgIcon-root MuiSvgIcon-fontSizeLarge css-1djwm8g-MuiSvgIcon-root"
                  focusable="false"
                  style="z-index: 1; font-size: 24px;"
                  viewBox="0 0 32 32"
                >
                  <defs>
                    <lineargradient
                      gradientTransform="matrix(0.177778, 0, 0, 0.177778, 1.777779, 1.777779)"
                      gradientUnits="userSpaceOnUse"
                      id="paint0_linear_359"
                      x1="80"
                      x2="80"
                      y1="-84"
                      y2="256"
                    >
                      <stop
                        offset="0.1949"
                        stop-color="#708B96"
                      />
                      <stop
                        offset="1"
                        stop-color="#F7FBE7"
                      />
                    </lineargradient>
                  </defs>
                  <path
                    d="M 1.778 16 C 1.778 8.145 8.145 1.778 16 1.778 C 23.855 1.778 30.222 8.145 30.222 16 C 30.222 23.855 23.855 30.222 16 30.222 C 8.145 30.222 1.778 23.855 1.778 16 Z"
                    fill="#fff"
                  />
                  <rect
                    fill="#fff"
                    height="12.516"
                    width="12.516"
                    x="9.742"
                    y="9.771"
                  />
                  <path
                    clip-rule="evenodd"
                    d="M 14.635 22.286 L 14.635 19.916 C 12.852 19.355 11.563 17.725 11.563 15.801 C 11.563 13.413 13.549 11.477 16 11.477 C 18.451 11.477 20.437 13.413 20.437 15.801 C 20.437 17.725 19.148 19.355 17.365 19.916 L 17.365 21.658 L 17.365 22.258 L 17.365 22.286 L 22.258 22.286 L 22.258 20.523 L 19.842 20.523 C 21.295 19.421 22.229 17.709 22.229 15.787 C 22.229 12.464 19.44 9.771 16 9.771 C 12.56 9.771 9.771 12.464 9.771 15.787 C 9.771 17.709 10.705 19.421 12.158 20.523 L 9.742 20.523 L 9.742 22.286 Z"
                    fill="#708b96"
                    fill-rule="evenodd"
                  />
                  <path
                    d="M 16 28.444 C 9.127 28.444 3.556 22.873 3.556 16 L 0 16 C 0 24.837 7.163 32 16 32 Z M 28.444 16 C 28.444 22.873 22.873 28.444 16 28.444 L 16 32 C 24.837 32 32 24.837 32 16 Z M 16 3.556 C 22.873 3.556 28.444 9.127 28.444 16 L 32 16 C 32 7.163 24.837 0 16 0 Z M 16 0 C 7.163 0 0 7.163 0 16 L 3.556 16 C 3.556 9.127 9.127 3.556 16 3.556 Z"
                    fill="url(#paint0_linear_359)"
                  />
                </svg>
                <svg
                  aria-hidden="true"
                  class="MuiSvgIcon-root MuiSvgIcon-fontSizeLarge css-1djwm8g-MuiSvgIcon-root"
                  focusable="false"
                  style="margin-left: -6px; z-index: 1; font-size: 24px;"
                  viewBox="0 0 32 32"
                >
                  <circle
                    cx="16"
                    cy="16"
                    fill="#fff"
                    r="15"
                    stroke="url(#wETH_svg__a)"
                    stroke-width="2"
                  />
                  <path
                    clip-rule="evenodd"
                    d="M16.25 20.976 10 17.349 16.25 26V26l6.253-8.65-6.253 3.626Z"
                    fill="#708B96"
                    fill-rule="evenodd"
                  />
                  <path
                    clip-rule="evenodd"
                    d="m16.25 6 6.248 10.186-6.248-2.793L10 16.186 16.25 6Zm0 7.395L10 16.185l6.25 3.629 6.248-3.628-6.248-2.791Z"
                    fill="#424242"
                    fill-rule="evenodd"
                  />
                  <defs>
                    <lineargradient
                      gradientUnits="userSpaceOnUse"
                      id="wETH_svg__a"
                      x1="16"
                      x2="16"
                      y1="0"
                      y2="32"
                    >
                      <stop
                        stop-color="#444243"
                      />
                      <stop
                        offset="1"
                        stop-color="#708B96"
                      />
                    </lineargradient>
                  </defs>
                </svg>
              </div>
              <div
                class="ExternalStakePools-poolName"
              >
                <p
                  class="MuiTypography-root MuiTypography-body1 css-haqq9q-MuiTypography-root"
                >
                  gOHM-wETH
                </p>
              </div>
              <div
                class="ExternalStakePools-poolName"
              >
                <svg
                  aria-hidden="true"
                  class="MuiSvgIcon-root MuiSvgIcon-fontSizeLarge css-1djwm8g-MuiSvgIcon-root"
                  focusable="false"
                  style="font-size: 15px;"
                  viewBox="0 0 32 32"
                >
                  <ellipse
                    cx="16"
                    cy="16"
                    rx="15.442"
                    ry="15.442"
                    style="fill: rgb(44, 55, 76);"
                  />
                  <g
                    id="Background"
                    transform="matrix(0.063934, 0, 0, 0.063934, 0, 0)"
                  />
                  <g
                    id="Logos_and_symbols"
                    transform="matrix(0.055939, 0, 0, 0.055939, 2.774117, 1.580833)"
                  >
                    <g
                      id="SYMBOL_VER_3"
                    />
                    <g
                      id="SYMBOL_VER_3_3_"
                    />
                    <g
                      id="SYMBOL_VER_4"
                    />
                    <g
                      id="SYMBOL_VER_4_1_"
                    >
                      <g
                        id="SYMBOL_VER_4_3_"
                      />
                    </g>
                    <g
                      id="SYMBOL_VER_5_1_"
                    />
                    <g
                      id="off_2_1_"
                    />
                    <g
                      id="VER_3_1_"
                    >
                      <g
                        id="SYMBOL_VER_2_1_"
                      />
                    </g>
                    <g
                      id="VER_3"
                    >
                      <g
                        id="SYMBOL_VER_2"
                      />
                    </g>
                    <g
                      id="off_2"
                    />
                    <g
                      id="SYMBOL_VER_5"
                    />
                    <g
                      id="SYMBOL_VER_1"
                    />
                    <g
                      id="SYMBOL_VER_1_1_"
                    />
                    <g
                      id="SYMBOL_VER_1-1_3_"
                    />
                    <g
                      id="SYMBOL_VER_1-1_2_"
                    />
                    <g
                      id="SYMBOL_VER_1-1"
                    />
                    <g
                      id="SYMBOL_VER_1-1_1_"
                    >
                      <g
                        id="_x31_-3"
                      />
                      <g
                        id="Symbol_-_Original_14_"
                      >
                        <path
                          d="M291.134,237.469l35.654-60.5l96.103,149.684l0.046,28.727l-0.313-197.672
      c-0.228-4.832-2.794-9.252-6.887-11.859L242.715,46.324c-4.045-1.99-9.18-1.967-13.22,0.063c-0.546,0.272-1.06,0.57-1.548,0.895
      l-0.604,0.379L59.399,144.983l-0.651,0.296c-0.838,0.385-1.686,0.875-2.48,1.444c-3.185,2.283-5.299,5.66-5.983,9.448
      c-0.103,0.574-0.179,1.158-0.214,1.749l0.264,161.083l89.515-138.745c11.271-18.397,35.825-24.323,58.62-24.001l26.753,0.706
      L67.588,409.765l18.582,10.697L245.692,157.22l70.51-0.256L157.091,426.849l66.306,38.138l7.922,4.556
      c3.351,1.362,7.302,1.431,10.681,0.21l175.453-101.678l-33.544,19.438L291.134,237.469z M304.736,433.395l-66.969-105.108
      l40.881-69.371l87.952,138.628L304.736,433.395z"
                          fill="#2D374B"
                        />
                        <polygon
                          fill="#28A0F0"
                          points="237.768,328.286 304.736,433.395 366.601,397.543 278.648,258.915 			"
                        />
                        <path
                          d="M422.937,355.379l-0.046-28.727l-96.103-149.684l-35.654,60.5l92.774,150.043l33.544-19.438
      c3.29-2.673,5.281-6.594,5.49-10.825L422.937,355.379z"
                          fill="#28A0F0"
                        />
                        <path
                          d="M20.219,382.469l47.369,27.296l157.634-252.801l-26.753-0.706c-22.795-0.322-47.35,5.604-58.62,24.001
      L50.334,319.004l-30.115,46.271V382.469z"
                          fill="#FFFFFF"
                        />
                        <polygon
                          fill="#FFFFFF"
                          points="316.202,156.964 245.692,157.22 86.17,420.462 141.928,452.565 157.091,426.849 			"
                        />
                        <path
                          d="M452.65,156.601c-0.59-14.746-8.574-28.245-21.08-36.104L256.28,19.692
      c-12.371-6.229-27.825-6.237-40.218-0.004c-1.465,0.739-170.465,98.752-170.465,98.752c-2.339,1.122-4.592,2.458-6.711,3.975
      c-11.164,8.001-17.969,20.435-18.668,34.095v208.765l30.115-46.271L50.07,157.921c0.035-0.589,0.109-1.169,0.214-1.741
      c0.681-3.79,2.797-7.171,5.983-9.456c0.795-0.569,172.682-100.064,173.228-100.337c4.04-2.029,9.175-2.053,13.22-0.063
      l173.022,99.523c4.093,2.607,6.659,7.027,6.887,11.859v199.542c-0.209,4.231-1.882,8.152-5.172,10.825l-33.544,19.438
      l-17.308,10.031l-61.864,35.852l-62.737,36.357c-3.379,1.221-7.33,1.152-10.681-0.21l-74.228-42.693l-15.163,25.717
      l66.706,38.406c2.206,1.255,4.171,2.367,5.784,3.272c2.497,1.4,4.199,2.337,4.8,2.629c4.741,2.303,11.563,3.643,17.71,3.643
      c5.636,0,11.132-1.035,16.332-3.072l182.225-105.531c10.459-8.104,16.612-20.325,17.166-33.564V156.601z"
                          fill="#96BEDC"
                        />
                      </g>
                      <g
                        id="Symbol_-_Original_13_"
                      />
                      <g
                        id="Symbol_-_Original_6_"
                      />
                      <g
                        id="Symbol_-_Original_4_"
                      />
                      <g
                        id="One_color_version_-_White_3_"
                      >
                        <g
                          id="Symbol_-_Original_15_"
                        />
                      </g>
                      <g
                        id="One_color_version_-_White"
                      >
                        <g
                          id="Symbol_-_Original"
                        />
                      </g>
                      <g
                        id="Symbol_-_Monochromatic_3_"
                      >
                        <g
                          id="_x33__7_"
                        />
                      </g>
                      <g
                        id="Symbol_-_Monochromatic"
                      >
                        <g
                          id="_x33__3_"
                        />
                      </g>
                      <g
                        id="_x33__2_"
                      />
                      <g
                        id="_x33__1_"
                      />
                      <g
                        id="_x33_"
                      />
                      <g
                        id="Symbol_-_Original_10_"
                      />
                      <g
                        id="Symbol_-_Original_1_"
                      />
                      <g
                        id="Symbol_-_Original_2_"
                      />
                      <g
                        id="_x34__1_"
                      />
                      <g
                        id="Symbol_-_Monochromatic_2_"
                      >
                        <g
                          id="_x33__6_"
                        />
                      </g>
                      <g
                        id="One_color_version_-_White_2_"
                      >
                        <g
                          id="Symbol_-_Original_11_"
                        />
                      </g>
                      <g
                        id="Symbol_-_Original_5_"
                      >
                        <g
                          id="Symbol_-_Original_12_"
                        />
                      </g>
                      <g
                        id="One_color_version_-_White_1_"
                      >
                        <g
                          id="Symbol_-_Original_9_"
                        />
                      </g>
                    </g>
                    <g
                      id="SYMBOL_VER_1_2_"
                    >
                      <g
                        id="SYMBOL_VER_2_4_"
                      />
                      <g
                        id="SYMBOL_VER_2-1-1_1_"
                      />
                      <g
                        id="SYMBOL_VER_2-2-1_1_"
                      />
                      <g
                        id="SYMBOL_VER_2-3-1_4_"
                      />
                      <g
                        id="New_Symbol_1_"
                      >
                        <g
                          id="SYMBOL_VER_2-3-1_3_"
                        />
                      </g>
                      <g
                        id="New_Symbol"
                      >
                        <g
                          id="SYMBOL_VER_2-3-1_1_"
                        />
                      </g>
                    </g>
                    <g
                      id="SYMBOL_VER_2_2_"
                    />
                    <g
                      id="SYMBOL_VER_4_2_"
                    />
                    <g
                      id="SYMBOL_VER_3_2_"
                    />
                    <g
                      id="SYMBOL_VER_3_1_"
                    />
                    <g
                      id="SYMBOL_VER_1-1-1_1_"
                    />
                    <g
                      id="SYMBOL_VER_1-1-1"
                    />
                    <g
                      id="SYMBOL_VER_1-1-1_2_2_"
                    />
                    <g
                      id="SYMBOL_VER_1-1-1_2"
                    />
                    <g
                      id="SYMBOL_VER_1-1-1_2_1_"
                    />
                    <g
                      id="Symbol_-_Original_7_"
                    />
                    <g
                      id="Symbol_-_Original_8_"
                    />
                    <g
                      id="SYMBOL_VER_2-1-1"
                    />
                    <g
                      id="SYMBOL_VER_2-2-1"
                    />
                    <g
                      id="SYMBOL_VER_2-3-1"
                    />
                    <g
                      id="SYMBOL_VER_5-1_1_"
                    />
                    <g
                      id="SYMBOL_VER_5-1"
                    />
                    <g
                      id="SYMBOL_VER_5-2_1_"
                    />
                    <g
                      id="SYMBOL_VER_5-2"
                    />
                    <g
                      id="Symbol_-_Monochromatic_1_"
                    >
                      <g
                        id="_x33__4_"
                      />
                    </g>
                  </g>
                </svg>
              </div>
            </div>
            <div
              class="DataRow-root data-row css-19fvmib"
            >
              <div
                class="MuiBox-root css-1xhj18k"
              >
                <p
                  class="MuiTypography-root MuiTypography-body1 css-fjb5bl-MuiTypography-root"
                >
                  TVL
                </p>
              </div>
              <p
                class="MuiTypography-root MuiTypography-body1 css-fjb5bl-MuiTypography-root"
                style="text-align: right;"
              >
                <span
                  class="MuiSkeleton-root MuiSkeleton-text MuiSkeleton-pulse css-1l7q9tc-MuiSkeleton-root"
                  style="width: 80px;"
                />
              </p>
            </div>
            <div
              class="DataRow-root data-row css-19fvmib"
            >
              <div
                class="MuiBox-root css-1xhj18k"
              >
                <p
                  class="MuiTypography-root MuiTypography-body1 css-fjb5bl-MuiTypography-root"
                >
                  APY
                </p>
              </div>
              <p
                class="MuiTypography-root MuiTypography-body1 css-fjb5bl-MuiTypography-root"
                style="text-align: right;"
              >
                <span
                  class="MuiSkeleton-root MuiSkeleton-text MuiSkeleton-pulse css-1l7q9tc-MuiSkeleton-root"
                  style="width: 80px;"
                />
              </p>
            </div>
            <a
              class="MuiButton-root MuiButton-outlined MuiButton-outlinedSecondary MuiButton-sizeMedium MuiButton-outlinedSizeMedium MuiButton-disableElevation MuiButton-fullWidth MuiButtonBase-root custom-root  css-elwz1i-MuiButtonBase-root-MuiButton-root"
              href="https://app.sushi.com/farm?filter=2x"
              tabindex="0"
              target="_blank"
            >
              Stake on
               
              Sushi
              <span
                class="MuiButton-endIcon MuiButton-iconSizeMedium css-1gnd1fd-MuiButton-endIcon"
              >
                <svg
                  aria-hidden="true"
                  class="MuiSvgIcon-root MuiSvgIcon-fontSizeLarge css-1562cnx-MuiSvgIcon-root"
                  focusable="false"
                  viewBox="0 0 20 20"
                >
                  <path
                    d="M4.297 17.445h9.539c1.523 0 2.305-.78 2.305-2.28v-9.58c0-1.507-.782-2.288-2.305-2.288h-9.54c-1.523 0-2.304.773-2.304 2.289v9.578c0 1.508.781 2.281 2.305 2.281Zm.016-.968c-.875 0-1.352-.461-1.352-1.368V5.633c0-.899.477-1.367 1.352-1.367h9.5c.867 0 1.359.468 1.359 1.367v9.476c0 .907-.492 1.368-1.36 1.368h-9.5Zm7.296-4.235c.266 0 .438-.195.438-.476V7.867c0-.344-.188-.492-.492-.492H7.64c-.29 0-.47.172-.47.438 0 .265.188.445.477.445H9.53l1.133-.078-1.055.992-3.382 3.383a.476.476 0 0 0-.149.328c0 .273.18.453.453.453a.47.47 0 0 0 .344-.149L10.25 9.82l.984-1.047-.078 1.282v1.718c0 .29.18.47.453.47Z"
                  />
                </svg>
              </span>
            </a>
          </div>
        </div>
      </div>
      <div
        class="MuiPaper-root MuiPaper-elevation MuiPaper-rounded MuiPaper-elevation0 Paper-root  css-1px9s0k-MuiPaper-root"
        style="transform: none; webkit-transition: transform 225ms cubic-bezier(0.4, 0, 0.2, 1) 0ms; transition: transform 225ms cubic-bezier(0.4, 0, 0.2, 1) 0ms;"
      >
        <div
          class="MuiGrid-root MuiGrid-container MuiGrid-spacing-xs-2 MuiGrid-direction-xs-column css-1rl1og4-MuiGrid-root"
        >
          <div
            class="MuiGrid-root MuiGrid-item css-13i4rnv-MuiGrid-root"
          >
            <div
              class="ExternalStakePools-poolPair css-kpu4tk"
            >
              <div
                class="MuiBox-root css-1xhj18k"
              >
                <svg
                  aria-hidden="true"
                  class="MuiSvgIcon-root MuiSvgIcon-fontSizeLarge css-1djwm8g-MuiSvgIcon-root"
                  focusable="false"
                  style="z-index: 1; font-size: 24px;"
                  viewBox="0 0 32 32"
                >
                  <defs>
                    <lineargradient
                      gradientTransform="matrix(0.177778, 0, 0, 0.177778, 1.777779, 1.777779)"
                      gradientUnits="userSpaceOnUse"
                      id="paint0_linear_359"
                      x1="80"
                      x2="80"
                      y1="-84"
                      y2="256"
                    >
                      <stop
                        offset="0.1949"
                        stop-color="#708B96"
                      />
                      <stop
                        offset="1"
                        stop-color="#F7FBE7"
                      />
                    </lineargradient>
                  </defs>
                  <path
                    d="M 1.778 16 C 1.778 8.145 8.145 1.778 16 1.778 C 23.855 1.778 30.222 8.145 30.222 16 C 30.222 23.855 23.855 30.222 16 30.222 C 8.145 30.222 1.778 23.855 1.778 16 Z"
                    fill="#fff"
                  />
                  <rect
                    fill="#fff"
                    height="12.516"
                    width="12.516"
                    x="9.742"
                    y="9.771"
                  />
                  <path
                    clip-rule="evenodd"
                    d="M 14.635 22.286 L 14.635 19.916 C 12.852 19.355 11.563 17.725 11.563 15.801 C 11.563 13.413 13.549 11.477 16 11.477 C 18.451 11.477 20.437 13.413 20.437 15.801 C 20.437 17.725 19.148 19.355 17.365 19.916 L 17.365 21.658 L 17.365 22.258 L 17.365 22.286 L 22.258 22.286 L 22.258 20.523 L 19.842 20.523 C 21.295 19.421 22.229 17.709 22.229 15.787 C 22.229 12.464 19.44 9.771 16 9.771 C 12.56 9.771 9.771 12.464 9.771 15.787 C 9.771 17.709 10.705 19.421 12.158 20.523 L 9.742 20.523 L 9.742 22.286 Z"
                    fill="#708b96"
                    fill-rule="evenodd"
                  />
                  <path
                    d="M 16 28.444 C 9.127 28.444 3.556 22.873 3.556 16 L 0 16 C 0 24.837 7.163 32 16 32 Z M 28.444 16 C 28.444 22.873 22.873 28.444 16 28.444 L 16 32 C 24.837 32 32 24.837 32 16 Z M 16 3.556 C 22.873 3.556 28.444 9.127 28.444 16 L 32 16 C 32 7.163 24.837 0 16 0 Z M 16 0 C 7.163 0 0 7.163 0 16 L 3.556 16 C 3.556 9.127 9.127 3.556 16 3.556 Z"
                    fill="url(#paint0_linear_359)"
                  />
                </svg>
                <svg
                  aria-hidden="true"
                  class="MuiSvgIcon-root MuiSvgIcon-fontSizeLarge css-1djwm8g-MuiSvgIcon-root"
                  focusable="false"
                  style="margin-left: -6px; z-index: 1; font-size: 24px;"
                  viewBox="0 0 32 32"
                >
                  <circle
                    cx="16"
                    cy="16"
                    fill="#fff"
                    r="15"
                    stroke="url(#wETH_svg__a)"
                    stroke-width="2"
                  />
                  <path
                    clip-rule="evenodd"
                    d="M16.25 20.976 10 17.349 16.25 26V26l6.253-8.65-6.253 3.626Z"
                    fill="#708B96"
                    fill-rule="evenodd"
                  />
                  <path
                    clip-rule="evenodd"
                    d="m16.25 6 6.248 10.186-6.248-2.793L10 16.186 16.25 6Zm0 7.395L10 16.185l6.25 3.629 6.248-3.628-6.248-2.791Z"
                    fill="#424242"
                    fill-rule="evenodd"
                  />
                  <defs>
                    <lineargradient
                      gradientUnits="userSpaceOnUse"
                      id="wETH_svg__a"
                      x1="16"
                      x2="16"
                      y1="0"
                      y2="32"
                    >
                      <stop
                        stop-color="#444243"
                      />
                      <stop
                        offset="1"
                        stop-color="#708B96"
                      />
                    </lineargradient>
                  </defs>
                </svg>
              </div>
              <div
                class="ExternalStakePools-poolName"
              >
                <p
                  class="MuiTypography-root MuiTypography-body1 css-haqq9q-MuiTypography-root"
                >
                  gOHM-wETH
                </p>
              </div>
              <div
                class="ExternalStakePools-poolName"
              >
                <svg
                  aria-hidden="true"
                  class="MuiSvgIcon-root MuiSvgIcon-fontSizeLarge css-1djwm8g-MuiSvgIcon-root"
                  focusable="false"
                  style="font-size: 15px;"
                  viewBox="0 0 32 32"
                >
                  <path
                    d="M 24.23 10.528 C 23.645 10.194 22.893 10.194 22.225 10.528 L 17.546 13.285 L 14.371 15.039 L 9.775 17.797 C 9.191 18.131 8.439 18.131 7.77 17.797 L 4.178 15.624 C 3.593 15.29 3.175 14.622 3.175 13.87 L 3.175 9.692 C 3.175 9.024 3.509 8.355 4.178 7.938 L 7.77 5.849 C 8.355 5.515 9.107 5.515 9.775 5.849 L 13.368 8.021 C 13.953 8.355 14.371 9.024 14.371 9.776 L 14.371 12.533 L 17.546 10.695 L 17.546 7.854 C 17.546 7.186 17.211 6.517 16.543 6.1 L 9.859 2.173 C 9.274 1.838 8.522 1.838 7.854 2.173 L 1.003 6.183 C 0.334 6.517 0 7.186 0 7.854 L 0 15.708 C 0 16.376 0.334 17.045 1.003 17.462 L 7.77 21.389 C 8.355 21.724 9.107 21.724 9.775 21.389 L 14.371 18.716 L 17.546 16.878 L 22.141 14.204 C 22.726 13.87 23.478 13.87 24.146 14.204 L 27.739 16.293 C 28.324 16.627 28.742 17.295 28.742 18.047 L 28.742 22.225 C 28.742 22.893 28.407 23.562 27.739 23.979 L 24.23 26.068 C 23.645 26.402 22.893 26.402 22.225 26.068 L 18.632 23.979 C 18.047 23.645 17.629 22.977 17.629 22.225 L 17.629 19.551 L 14.454 21.389 L 14.454 24.147 C 14.454 24.815 14.789 25.483 15.457 25.901 L 22.225 29.828 C 22.809 30.162 23.561 30.162 24.23 29.828 L 30.997 25.901 C 31.582 25.567 32 24.899 32 24.147 L 32 16.209 C 32 15.541 31.666 14.872 30.997 14.455 L 24.23 10.528 Z"
                    fill="#8247e5"
                  />
                </svg>
              </div>
            </div>
            <div
              class="DataRow-root data-row css-19fvmib"
            >
              <div
                class="MuiBox-root css-1xhj18k"
              >
                <p
                  class="MuiTypography-root MuiTypography-body1 css-fjb5bl-MuiTypography-root"
                >
                  TVL
                </p>
              </div>
              <p
                class="MuiTypography-root MuiTypography-body1 css-fjb5bl-MuiTypography-root"
                style="text-align: right;"
              >
                <span
                  class="MuiSkeleton-root MuiSkeleton-text MuiSkeleton-pulse css-1l7q9tc-MuiSkeleton-root"
                  style="width: 80px;"
                />
              </p>
            </div>
            <div
              class="DataRow-root data-row css-19fvmib"
            >
              <div
                class="MuiBox-root css-1xhj18k"
              >
                <p
                  class="MuiTypography-root MuiTypography-body1 css-fjb5bl-MuiTypography-root"
                >
                  APY
                </p>
              </div>
              <p
                class="MuiTypography-root MuiTypography-body1 css-fjb5bl-MuiTypography-root"
                style="text-align: right;"
              >
                <span
                  class="MuiSkeleton-root MuiSkeleton-text MuiSkeleton-pulse css-1l7q9tc-MuiSkeleton-root"
                  style="width: 80px;"
                />
              </p>
            </div>
            <a
              class="MuiButton-root MuiButton-outlined MuiButton-outlinedSecondary MuiButton-sizeMedium MuiButton-outlinedSizeMedium MuiButton-disableElevation MuiButton-fullWidth MuiButtonBase-root custom-root  css-elwz1i-MuiButtonBase-root-MuiButton-root"
              href="https://app.sushi.com/farm?filter=2x"
              tabindex="0"
              target="_blank"
            >
              Stake on
               
              Sushi
              <span
                class="MuiButton-endIcon MuiButton-iconSizeMedium css-1gnd1fd-MuiButton-endIcon"
              >
                <svg
                  aria-hidden="true"
                  class="MuiSvgIcon-root MuiSvgIcon-fontSizeLarge css-1562cnx-MuiSvgIcon-root"
                  focusable="false"
                  viewBox="0 0 20 20"
                >
                  <path
                    d="M4.297 17.445h9.539c1.523 0 2.305-.78 2.305-2.28v-9.58c0-1.507-.782-2.288-2.305-2.288h-9.54c-1.523 0-2.304.773-2.304 2.289v9.578c0 1.508.781 2.281 2.305 2.281Zm.016-.968c-.875 0-1.352-.461-1.352-1.368V5.633c0-.899.477-1.367 1.352-1.367h9.5c.867 0 1.359.468 1.359 1.367v9.476c0 .907-.492 1.368-1.36 1.368h-9.5Zm7.296-4.235c.266 0 .438-.195.438-.476V7.867c0-.344-.188-.492-.492-.492H7.64c-.29 0-.47.172-.47.438 0 .265.188.445.477.445H9.53l1.133-.078-1.055.992-3.382 3.383a.476.476 0 0 0-.149.328c0 .273.18.453.453.453a.47.47 0 0 0 .344-.149L10.25 9.82l.984-1.047-.078 1.282v1.718c0 .29.18.47.453.47Z"
                  />
                </svg>
              </span>
            </a>
          </div>
        </div>
      </div>
      <div
        class="MuiPaper-root MuiPaper-elevation MuiPaper-rounded MuiPaper-elevation0 Paper-root  css-1px9s0k-MuiPaper-root"
        style="transform: none; webkit-transition: transform 225ms cubic-bezier(0.4, 0, 0.2, 1) 0ms; transition: transform 225ms cubic-bezier(0.4, 0, 0.2, 1) 0ms;"
      >
        <div
          class="MuiGrid-root MuiGrid-container MuiGrid-spacing-xs-2 MuiGrid-direction-xs-column css-1rl1og4-MuiGrid-root"
        >
          <div
            class="MuiGrid-root MuiGrid-item css-13i4rnv-MuiGrid-root"
          >
            <div
              class="ExternalStakePools-poolPair css-kpu4tk"
            >
              <div
                class="MuiBox-root css-1xhj18k"
              >
                <svg
                  aria-hidden="true"
                  class="MuiSvgIcon-root MuiSvgIcon-fontSizeLarge css-1djwm8g-MuiSvgIcon-root"
                  focusable="false"
                  style="z-index: 1; font-size: 24px;"
                  viewBox="0 0 32 32"
                >
                  <defs>
                    <lineargradient
                      gradientTransform="matrix(0.177778, 0, 0, 0.177778, 1.777779, 1.777779)"
                      gradientUnits="userSpaceOnUse"
                      id="paint0_linear_359"
                      x1="80"
                      x2="80"
                      y1="-84"
                      y2="256"
                    >
                      <stop
                        offset="0.1949"
                        stop-color="#708B96"
                      />
                      <stop
                        offset="1"
                        stop-color="#F7FBE7"
                      />
                    </lineargradient>
                  </defs>
                  <path
                    d="M 1.778 16 C 1.778 8.145 8.145 1.778 16 1.778 C 23.855 1.778 30.222 8.145 30.222 16 C 30.222 23.855 23.855 30.222 16 30.222 C 8.145 30.222 1.778 23.855 1.778 16 Z"
                    fill="#fff"
                  />
                  <rect
                    fill="#fff"
                    height="12.516"
                    width="12.516"
                    x="9.742"
                    y="9.771"
                  />
                  <path
                    clip-rule="evenodd"
                    d="M 14.635 22.286 L 14.635 19.916 C 12.852 19.355 11.563 17.725 11.563 15.801 C 11.563 13.413 13.549 11.477 16 11.477 C 18.451 11.477 20.437 13.413 20.437 15.801 C 20.437 17.725 19.148 19.355 17.365 19.916 L 17.365 21.658 L 17.365 22.258 L 17.365 22.286 L 22.258 22.286 L 22.258 20.523 L 19.842 20.523 C 21.295 19.421 22.229 17.709 22.229 15.787 C 22.229 12.464 19.44 9.771 16 9.771 C 12.56 9.771 9.771 12.464 9.771 15.787 C 9.771 17.709 10.705 19.421 12.158 20.523 L 9.742 20.523 L 9.742 22.286 Z"
                    fill="#708b96"
                    fill-rule="evenodd"
                  />
                  <path
                    d="M 16 28.444 C 9.127 28.444 3.556 22.873 3.556 16 L 0 16 C 0 24.837 7.163 32 16 32 Z M 28.444 16 C 28.444 22.873 22.873 28.444 16 28.444 L 16 32 C 24.837 32 32 24.837 32 16 Z M 16 3.556 C 22.873 3.556 28.444 9.127 28.444 16 L 32 16 C 32 7.163 24.837 0 16 0 Z M 16 0 C 7.163 0 0 7.163 0 16 L 3.556 16 C 3.556 9.127 9.127 3.556 16 3.556 Z"
                    fill="url(#paint0_linear_359)"
                  />
                </svg>
                <svg
                  aria-hidden="true"
                  class="MuiSvgIcon-root MuiSvgIcon-fontSizeLarge css-1djwm8g-MuiSvgIcon-root"
                  focusable="false"
                  style="margin-left: -6px; z-index: 1; font-size: 24px;"
                  viewBox="0 0 32 32"
                >
                  <path
                    d="M6.104 5.475h19.771v17.981H6.104z"
                    style="fill: #fff; stroke-width: 0.02130493;"
                  />
                  <path
                    d="M32 16c0 8.837-7.163 16-16 16S0 24.837 0 16 7.163 0 16 0s16 7.163 16 16Zm-20.534 6.367H8.361c-.653 0-.975 0-1.171-.126a.79.79 0 0 1-.358-.617c-.012-.232.15-.515.472-1.08L14.97 7.028c.326-.574.49-.86.7-.967a.791.791 0 0 1 .715 0c.208.106.373.393.7.967L18.66 9.78l.008.014c.353.615.531.927.61 1.255.086.358.086.735 0 1.093-.08.33-.256.644-.614 1.27l-4.027 7.119-.01.018c-.355.62-.535.935-.784 1.172-.271.26-.597.448-.955.555-.326.09-.692.09-1.423.09zm7.842 0h4.449c.656 0 .987 0 1.183-.13a.787.787 0 0 0 .358-.62c.011-.225-.146-.497-.455-1.03l-.033-.055-2.228-3.813-.026-.043c-.313-.53-.471-.797-.674-.9a.783.783 0 0 0-.711 0c-.205.106-.37.385-.696.947l-2.22 3.813-.009.013c-.325.56-.487.841-.476 1.071a.796.796 0 0 0 .358.622c.193.125.523.125 1.18.125z"
                    style="clip-rule: evenodd; fill: #e84142; fill-rule: evenodd; stroke-width: 0.02130493;"
                  />
                </svg>
              </div>
              <div
                class="ExternalStakePools-poolName"
              >
                <p
                  class="MuiTypography-root MuiTypography-body1 css-haqq9q-MuiTypography-root"
                >
                  gOHM-AVAX
                </p>
              </div>
              <div
                class="ExternalStakePools-poolName"
              >
                <svg
                  aria-hidden="true"
                  class="MuiSvgIcon-root MuiSvgIcon-fontSizeLarge css-1djwm8g-MuiSvgIcon-root"
                  focusable="false"
                  style="font-size: 15px;"
                  viewBox="0 0 32 32"
                >
                  <path
                    d="M6.104 5.475h19.771v17.981H6.104z"
                    style="fill: #fff; stroke-width: 0.02130493;"
                  />
                  <path
                    d="M32 16c0 8.837-7.163 16-16 16S0 24.837 0 16 7.163 0 16 0s16 7.163 16 16Zm-20.534 6.367H8.361c-.653 0-.975 0-1.171-.126a.79.79 0 0 1-.358-.617c-.012-.232.15-.515.472-1.08L14.97 7.028c.326-.574.49-.86.7-.967a.791.791 0 0 1 .715 0c.208.106.373.393.7.967L18.66 9.78l.008.014c.353.615.531.927.61 1.255.086.358.086.735 0 1.093-.08.33-.256.644-.614 1.27l-4.027 7.119-.01.018c-.355.62-.535.935-.784 1.172-.271.26-.597.448-.955.555-.326.09-.692.09-1.423.09zm7.842 0h4.449c.656 0 .987 0 1.183-.13a.787.787 0 0 0 .358-.62c.011-.225-.146-.497-.455-1.03l-.033-.055-2.228-3.813-.026-.043c-.313-.53-.471-.797-.674-.9a.783.783 0 0 0-.711 0c-.205.106-.37.385-.696.947l-2.22 3.813-.009.013c-.325.56-.487.841-.476 1.071a.796.796 0 0 0 .358.622c.193.125.523.125 1.18.125z"
                    style="clip-rule: evenodd; fill: #e84142; fill-rule: evenodd; stroke-width: 0.02130493;"
                  />
                </svg>
              </div>
            </div>
            <div
              class="DataRow-root data-row css-19fvmib"
            >
              <div
                class="MuiBox-root css-1xhj18k"
              >
                <p
                  class="MuiTypography-root MuiTypography-body1 css-fjb5bl-MuiTypography-root"
                >
                  TVL
                </p>
              </div>
              <p
                class="MuiTypography-root MuiTypography-body1 css-fjb5bl-MuiTypography-root"
                style="text-align: right;"
              >
                <span
                  class="MuiSkeleton-root MuiSkeleton-text MuiSkeleton-pulse css-1l7q9tc-MuiSkeleton-root"
                  style="width: 80px;"
                />
              </p>
            </div>
            <div
              class="DataRow-root data-row css-19fvmib"
            >
              <div
                class="MuiBox-root css-1xhj18k"
              >
                <p
                  class="MuiTypography-root MuiTypography-body1 css-fjb5bl-MuiTypography-root"
                >
                  APY
                </p>
              </div>
              <p
                class="MuiTypography-root MuiTypography-body1 css-fjb5bl-MuiTypography-root"
                style="text-align: right;"
              >
                <span
                  class="MuiSkeleton-root MuiSkeleton-text MuiSkeleton-pulse css-1l7q9tc-MuiSkeleton-root"
                  style="width: 80px;"
                />
              </p>
            </div>
            <a
              class="MuiButton-root MuiButton-outlined MuiButton-outlinedSecondary MuiButton-sizeMedium MuiButton-outlinedSizeMedium MuiButton-disableElevation MuiButton-fullWidth MuiButtonBase-root custom-root  css-elwz1i-MuiButtonBase-root-MuiButton-root"
              href="https://traderjoexyz.com/farm/0xB674f93952F02F2538214D4572Aa47F262e990Ff-0x188bED1968b795d5c9022F6a0bb5931Ac4c18F00"
              tabindex="0"
              target="_blank"
            >
              Stake on
               
              Trader Joe
              <span
                class="MuiButton-endIcon MuiButton-iconSizeMedium css-1gnd1fd-MuiButton-endIcon"
              >
                <svg
                  aria-hidden="true"
                  class="MuiSvgIcon-root MuiSvgIcon-fontSizeLarge css-1562cnx-MuiSvgIcon-root"
                  focusable="false"
                  viewBox="0 0 20 20"
                >
                  <path
                    d="M4.297 17.445h9.539c1.523 0 2.305-.78 2.305-2.28v-9.58c0-1.507-.782-2.288-2.305-2.288h-9.54c-1.523 0-2.304.773-2.304 2.289v9.578c0 1.508.781 2.281 2.305 2.281Zm.016-.968c-.875 0-1.352-.461-1.352-1.368V5.633c0-.899.477-1.367 1.352-1.367h9.5c.867 0 1.359.468 1.359 1.367v9.476c0 .907-.492 1.368-1.36 1.368h-9.5Zm7.296-4.235c.266 0 .438-.195.438-.476V7.867c0-.344-.188-.492-.492-.492H7.64c-.29 0-.47.172-.47.438 0 .265.188.445.477.445H9.53l1.133-.078-1.055.992-3.382 3.383a.476.476 0 0 0-.149.328c0 .273.18.453.453.453a.47.47 0 0 0 .344-.149L10.25 9.82l.984-1.047-.078 1.282v1.718c0 .29.18.47.453.47Z"
                  />
                </svg>
              </span>
            </a>
          </div>
        </div>
      </div>
      <div
        class="MuiPaper-root MuiPaper-elevation MuiPaper-rounded MuiPaper-elevation0 Paper-root  css-1px9s0k-MuiPaper-root"
        style="transform: none; webkit-transition: transform 225ms cubic-bezier(0.4, 0, 0.2, 1) 0ms; transition: transform 225ms cubic-bezier(0.4, 0, 0.2, 1) 0ms;"
      >
        <div
          class="MuiGrid-root MuiGrid-container MuiGrid-spacing-xs-2 MuiGrid-direction-xs-column css-1rl1og4-MuiGrid-root"
        >
          <div
            class="MuiGrid-root MuiGrid-item css-13i4rnv-MuiGrid-root"
          >
            <div
              class="ExternalStakePools-poolPair css-kpu4tk"
            >
              <div
                class="MuiBox-root css-1xhj18k"
              >
                <svg
                  aria-hidden="true"
                  class="MuiSvgIcon-root MuiSvgIcon-fontSizeLarge css-1djwm8g-MuiSvgIcon-root"
                  focusable="false"
                  style="z-index: 1; font-size: 24px;"
                  viewBox="0 0 32 32"
                >
                  <defs>
                    <lineargradient
                      gradientTransform="matrix(0.177778, 0, 0, 0.177778, 1.777779, 1.777779)"
                      gradientUnits="userSpaceOnUse"
                      id="paint0_linear_359"
                      x1="80"
                      x2="80"
                      y1="-84"
                      y2="256"
                    >
                      <stop
                        offset="0.1949"
                        stop-color="#708B96"
                      />
                      <stop
                        offset="1"
                        stop-color="#F7FBE7"
                      />
                    </lineargradient>
                  </defs>
                  <path
                    d="M 1.778 16 C 1.778 8.145 8.145 1.778 16 1.778 C 23.855 1.778 30.222 8.145 30.222 16 C 30.222 23.855 23.855 30.222 16 30.222 C 8.145 30.222 1.778 23.855 1.778 16 Z"
                    fill="#fff"
                  />
                  <rect
                    fill="#fff"
                    height="12.516"
                    width="12.516"
                    x="9.742"
                    y="9.771"
                  />
                  <path
                    clip-rule="evenodd"
                    d="M 14.635 22.286 L 14.635 19.916 C 12.852 19.355 11.563 17.725 11.563 15.801 C 11.563 13.413 13.549 11.477 16 11.477 C 18.451 11.477 20.437 13.413 20.437 15.801 C 20.437 17.725 19.148 19.355 17.365 19.916 L 17.365 21.658 L 17.365 22.258 L 17.365 22.286 L 22.258 22.286 L 22.258 20.523 L 19.842 20.523 C 21.295 19.421 22.229 17.709 22.229 15.787 C 22.229 12.464 19.44 9.771 16 9.771 C 12.56 9.771 9.771 12.464 9.771 15.787 C 9.771 17.709 10.705 19.421 12.158 20.523 L 9.742 20.523 L 9.742 22.286 Z"
                    fill="#708b96"
                    fill-rule="evenodd"
                  />
                  <path
                    d="M 16 28.444 C 9.127 28.444 3.556 22.873 3.556 16 L 0 16 C 0 24.837 7.163 32 16 32 Z M 28.444 16 C 28.444 22.873 22.873 28.444 16 28.444 L 16 32 C 24.837 32 32 24.837 32 16 Z M 16 3.556 C 22.873 3.556 28.444 9.127 28.444 16 L 32 16 C 32 7.163 24.837 0 16 0 Z M 16 0 C 7.163 0 0 7.163 0 16 L 3.556 16 C 3.556 9.127 9.127 3.556 16 3.556 Z"
                    fill="url(#paint0_linear_359)"
                  />
                </svg>
                <svg
                  aria-hidden="true"
                  class="MuiSvgIcon-root MuiSvgIcon-fontSizeLarge css-1djwm8g-MuiSvgIcon-root"
                  focusable="false"
                  style="margin-left: -6px; z-index: 1; font-size: 24px;"
                  viewBox="0 0 32 32"
                >
                  <defs>
                    <style>
                      .fantom_svg__cls-1{fill:#fff;fill-rule:evenodd}
                    </style>
                    <mask
                      height="20"
                      id="fantom_svg__mask"
                      maskUnits="userSpaceOnUse"
                      width="93.1"
                      x="10"
                      y="6"
                    >
                      <path
                        class="fantom_svg__cls-1"
                        d="M10 6h93.1v20H10Z"
                        id="fantom_svg__a"
                      />
                    </mask>
                  </defs>
                  <g
                    data-name="Layer 2"
                    id="fantom_svg__Layer_2"
                  >
                    <g
                      data-name="Layer 1"
                      id="fantom_svg__Layer_1-2"
                    >
                      <circle
                        cx="16"
                        cy="16"
                        r="16"
                        style="fill: #13b5ec;"
                      />
                      <path
                        class="fantom_svg__cls-1"
                        d="m17.2 12.9 3.6-2.1V15Zm3.6 9L16 24.7l-4.8-2.8V17l4.8 2.8 4.8-2.8Zm-9.6-11.1 3.6 2.1-3.6 2.1Zm5.4 3.1 3.6 2.1-3.6 2.1Zm-1.2 4.2L11.8 16l3.6-2.1Zm4.8-8.3L16 12.2l-4.2-2.4L16 7.3ZM10 9.4v13.1l6 3.4 6-3.4V9.4L16 6Z"
                        style="mask: url(#fantom_svg__mask);"
                      />
                    </g>
                  </g>
                </svg>
              </div>
              <div
                class="ExternalStakePools-poolName"
              >
                <p
                  class="MuiTypography-root MuiTypography-body1 css-haqq9q-MuiTypography-root"
                >
                  gOHM-wFTM
                </p>
              </div>
              <div
                class="ExternalStakePools-poolName"
              >
                <svg
                  aria-hidden="true"
                  class="MuiSvgIcon-root MuiSvgIcon-fontSizeLarge css-1djwm8g-MuiSvgIcon-root"
                  focusable="false"
                  style="font-size: 15px;"
                  viewBox="0 0 32 32"
                >
                  <defs>
                    <style>
                      .fantom_svg__cls-1{fill:#fff;fill-rule:evenodd}
                    </style>
                    <mask
                      height="20"
                      id="fantom_svg__mask"
                      maskUnits="userSpaceOnUse"
                      width="93.1"
                      x="10"
                      y="6"
                    >
                      <path
                        class="fantom_svg__cls-1"
                        d="M10 6h93.1v20H10Z"
                        id="fantom_svg__a"
                      />
                    </mask>
                  </defs>
                  <g
                    data-name="Layer 2"
                    id="fantom_svg__Layer_2"
                  >
                    <g
                      data-name="Layer 1"
                      id="fantom_svg__Layer_1-2"
                    >
                      <circle
                        cx="16"
                        cy="16"
                        r="16"
                        style="fill: #13b5ec;"
                      />
                      <path
                        class="fantom_svg__cls-1"
                        d="m17.2 12.9 3.6-2.1V15Zm3.6 9L16 24.7l-4.8-2.8V17l4.8 2.8 4.8-2.8Zm-9.6-11.1 3.6 2.1-3.6 2.1Zm5.4 3.1 3.6 2.1-3.6 2.1Zm-1.2 4.2L11.8 16l3.6-2.1Zm4.8-8.3L16 12.2l-4.2-2.4L16 7.3ZM10 9.4v13.1l6 3.4 6-3.4V9.4L16 6Z"
                        style="mask: url(#fantom_svg__mask);"
                      />
                    </g>
                  </g>
                </svg>
              </div>
            </div>
            <div
              class="DataRow-root data-row css-19fvmib"
            >
              <div
                class="MuiBox-root css-1xhj18k"
              >
                <p
                  class="MuiTypography-root MuiTypography-body1 css-fjb5bl-MuiTypography-root"
                >
                  TVL
                </p>
              </div>
              <p
                class="MuiTypography-root MuiTypography-body1 css-fjb5bl-MuiTypography-root"
                style="text-align: right;"
              >
                <span
                  class="MuiSkeleton-root MuiSkeleton-text MuiSkeleton-pulse css-1l7q9tc-MuiSkeleton-root"
                  style="width: 80px;"
                />
              </p>
            </div>
            <div
              class="DataRow-root data-row css-19fvmib"
            >
              <div
                class="MuiBox-root css-1xhj18k"
              >
                <p
                  class="MuiTypography-root MuiTypography-body1 css-fjb5bl-MuiTypography-root"
                >
                  APY
                </p>
              </div>
              <p
                class="MuiTypography-root MuiTypography-body1 css-fjb5bl-MuiTypography-root"
                style="text-align: right;"
              >
                <span
                  class="MuiSkeleton-root MuiSkeleton-text MuiSkeleton-pulse css-1l7q9tc-MuiSkeleton-root"
                  style="width: 80px;"
                />
              </p>
            </div>
            <a
              class="MuiButton-root MuiButton-outlined MuiButton-outlinedSecondary MuiButton-sizeMedium MuiButton-outlinedSizeMedium MuiButton-disableElevation MuiButton-fullWidth MuiButtonBase-root custom-root  css-elwz1i-MuiButtonBase-root-MuiButton-root"
<<<<<<< HEAD
              href="https://app.spiritswap.finance/#/farms/allfarms"
=======
              href="https://beets.fi/#/pool/0xf7bf0f161d3240488807ffa23894452246049916000200000000000000000198"
>>>>>>> 6d6b1298
              tabindex="0"
              target="_blank"
            >
              Stake on
               
              Beethoven
              <span
                class="MuiButton-endIcon MuiButton-iconSizeMedium css-1gnd1fd-MuiButton-endIcon"
              >
                <svg
                  aria-hidden="true"
                  class="MuiSvgIcon-root MuiSvgIcon-fontSizeLarge css-1562cnx-MuiSvgIcon-root"
                  focusable="false"
                  viewBox="0 0 20 20"
                >
                  <path
                    d="M4.297 17.445h9.539c1.523 0 2.305-.78 2.305-2.28v-9.58c0-1.507-.782-2.288-2.305-2.288h-9.54c-1.523 0-2.304.773-2.304 2.289v9.578c0 1.508.781 2.281 2.305 2.281Zm.016-.968c-.875 0-1.352-.461-1.352-1.368V5.633c0-.899.477-1.367 1.352-1.367h9.5c.867 0 1.359.468 1.359 1.367v9.476c0 .907-.492 1.368-1.36 1.368h-9.5Zm7.296-4.235c.266 0 .438-.195.438-.476V7.867c0-.344-.188-.492-.492-.492H7.64c-.29 0-.47.172-.47.438 0 .265.188.445.477.445H9.53l1.133-.078-1.055.992-3.382 3.383a.476.476 0 0 0-.149.328c0 .273.18.453.453.453a.47.47 0 0 0 .344-.149L10.25 9.82l.984-1.047-.078 1.282v1.718c0 .29.18.47.453.47Z"
                  />
                </svg>
              </span>
            </a>
          </div>
        </div>
      </div>
      <div
        class="MuiPaper-root MuiPaper-elevation MuiPaper-rounded MuiPaper-elevation0 Paper-root  css-1px9s0k-MuiPaper-root"
        style="transform: none; webkit-transition: transform 225ms cubic-bezier(0.4, 0, 0.2, 1) 0ms; transition: transform 225ms cubic-bezier(0.4, 0, 0.2, 1) 0ms;"
      >
        <div
          class="MuiGrid-root MuiGrid-container MuiGrid-spacing-xs-2 MuiGrid-direction-xs-column css-1rl1og4-MuiGrid-root"
        >
          <div
            class="MuiGrid-root MuiGrid-item css-13i4rnv-MuiGrid-root"
          >
            <div
              class="ExternalStakePools-poolPair css-kpu4tk"
            >
              <div
                class="MuiBox-root css-1xhj18k"
              >
                <svg
                  aria-hidden="true"
                  class="MuiSvgIcon-root MuiSvgIcon-fontSizeLarge css-1djwm8g-MuiSvgIcon-root"
                  focusable="false"
                  style="z-index: 1; font-size: 24px;"
<<<<<<< HEAD
=======
                  viewBox="0 0 32 32"
                >
                  <svg
                    fill="none"
                    height="32px"
                    viewBox="0 0 32 32"
                    width="32px"
                    xmlns="http://www.w3.org/2000/svg"
                  >
                    <g
                      filter="url(#filter0_b_174_6646)"
                      transform="matrix(1, 0, 0, 1, -0.000099, -2.000099)"
                    >
                      <ellipse
                        cx="16.0001"
                        cy="18.0001"
                        fill="url(#paint0_linear_174_6646)"
                        rx="15.9999"
                        ry="15.9999"
                        transform="rotate(-180 16.0001 18.0001)"
                      />
                      <ellipse
                        cx="16.0001"
                        cy="18.0001"
                        fill="black"
                        fill-opacity="0.8"
                        rx="15.9999"
                        ry="15.9999"
                        transform="rotate(-180 16.0001 18.0001)"
                      />
                      <path
                        d="M0.500192 18.0001C0.500193 9.43973 7.43974 2.50018 16.0001 2.50019C24.5605 2.50019 31.5 9.43973 31.5 18.0001C31.5 26.5605 24.5605 33.5 16.0001 33.5C7.43973 33.5 0.500191 26.5605 0.500192 18.0001Z"
                        stroke="url(#paint1_linear_174_6646)"
                        stroke-opacity="0.4"
                      />
                    </g>
                    <path
                      d="M 22.099 11.576 C 20.505 12.533 13.726 11.709 10.537 11.177 C 9.58 10.22 13.859 9.449 16.119 9.184 L 19.707 9.184 L 23.296 11.177 L 22.099 11.576 Z"
                      fill="#321B06"
                    />
                    <path
                      d="M 17.931 4.423 C 17.993 4.306 18.092 4.212 18.214 4.155 C 18.38 4.079 18.549 4.071 18.704 4.18 C 18.757 4.218 18.799 4.268 18.826 4.326 C 18.966 4.628 19.105 4.93 19.233 5.238 C 19.438 5.736 19.717 6.198 19.944 6.686 C 20.267 7.379 20.592 8.071 20.921 8.761 C 21.109 9.156 21.287 9.56 21.523 9.932 C 21.588 10.03 21.658 10.124 21.735 10.214 C 21.767 10.25 21.807 10.279 21.852 10.299 C 22.197 10.456 22.568 10.486 22.938 10.509 C 23.127 10.521 23.312 10.496 23.5 10.496 C 23.859 10.496 24.218 10.497 24.575 10.509 C 24.812 10.517 25.048 10.545 25.284 10.569 C 25.375 10.582 25.465 10.601 25.553 10.625 C 25.59 10.636 25.626 10.65 25.66 10.668 C 25.852 10.766 25.89 10.93 25.758 11.097 C 25.647 11.237 25.505 11.35 25.342 11.426 C 24.994 11.581 24.631 11.702 24.258 11.788 C 23.891 11.877 23.527 11.977 23.165 12.087 C 22.611 12.261 22.044 12.389 21.469 12.47 C 21.086 12.52 20.7 12.544 20.313 12.542 C 19.966 12.544 19.619 12.518 19.271 12.505 C 18.739 12.486 18.21 12.446 17.679 12.403 C 16.902 12.346 16.122 12.433 15.378 12.66 C 14.876 12.806 14.372 12.946 13.872 13.105 C 13.636 13.18 13.409 13.288 13.184 13.385 C 12.887 13.512 12.593 13.65 12.293 13.773 C 11.563 14.076 10.802 14.269 10.001 14.271 C 9.58 14.281 9.158 14.255 8.742 14.193 C 8.493 14.15 8.242 14.131 7.998 14.046 C 7.216 13.77 6.694 13.253 6.509 12.444 C 6.459 12.234 6.457 12.015 6.504 11.804 C 6.55 11.593 6.644 11.395 6.779 11.225 C 6.91 11.052 7.037 10.87 7.179 10.703 C 7.463 10.362 7.815 10.082 8.214 9.883 C 8.586 9.695 8.992 9.582 9.409 9.551 C 9.676 9.525 9.944 9.527 10.211 9.555 C 10.302 9.565 10.391 9.588 10.481 9.603 C 10.523 9.608 10.564 9.612 10.616 9.618 C 10.628 9.585 10.636 9.552 10.642 9.518 C 10.662 9.233 10.68 8.947 10.699 8.661 C 10.708 8.586 10.711 8.511 10.715 8.436 C 10.721 8.285 10.722 8.134 10.732 7.984 C 10.753 7.65 10.749 7.313 10.824 6.983 C 10.834 6.931 10.84 6.879 10.841 6.826 C 10.852 6.564 10.946 6.326 11.058 6.093 C 11.069 6.069 11.082 6.046 11.097 6.024 C 11.312 5.736 11.573 5.484 11.871 5.28 C 12.448 4.881 13.09 4.582 13.769 4.395 C 14.244 4.263 14.729 4.172 15.221 4.124 C 15.674 4.085 16.131 4.1 16.582 4.17 C 16.737 4.194 16.894 4.215 17.048 4.226 C 17.315 4.243 17.579 4.3 17.83 4.394 C 17.861 4.405 17.891 4.412 17.931 4.423 Z M 10.971 9.706 C 11.02 9.726 11.068 9.749 11.119 9.764 C 11.495 9.878 11.871 9.99 12.248 10.103 L 12.303 10.113 C 12.264 10.082 12.218 10.06 12.17 10.047 C 11.888 9.962 11.608 9.877 11.326 9.795 C 11.209 9.761 11.089 9.736 10.972 9.707 C 10.949 9.558 10.962 9.531 11.098 9.471 C 11.157 9.444 11.218 9.421 11.276 9.394 C 12.186 8.998 13.14 8.708 14.119 8.532 C 14.863 8.393 15.615 8.299 16.371 8.251 C 17.02 8.206 17.671 8.202 18.321 8.239 C 18.822 8.262 19.32 8.33 19.809 8.444 C 20.033 8.494 20.252 8.565 20.463 8.656 C 20.538 8.687 20.599 8.744 20.635 8.816 C 20.735 9.011 20.842 9.204 20.946 9.398 L 21.414 10.269 C 21.431 10.3 21.463 10.331 21.425 10.386 C 21.343 10.361 21.256 10.337 21.171 10.307 C 20.733 10.157 20.28 10.053 19.82 9.997 C 19.366 9.936 18.907 9.897 18.449 9.868 C 18.087 9.845 17.723 9.851 17.359 9.848 C 17.141 9.841 16.923 9.845 16.706 9.86 C 16.302 9.9 15.901 9.96 15.499 10.008 L 13.532 10.26 C 13.51 10.263 13.488 10.267 13.467 10.271 L 13.464 10.294 C 13.758 10.331 14.048 10.392 14.331 10.478 C 14.153 10.467 13.976 10.445 13.799 10.429 C 13.621 10.412 13.441 10.404 13.261 10.386 C 13.081 10.368 12.919 10.311 12.74 10.334 C 12.777 10.361 12.817 10.383 12.86 10.398 C 13.201 10.533 13.55 10.649 13.904 10.744 C 14.39 10.865 14.873 11.003 15.356 11.133 C 15.529 11.18 15.701 11.237 15.878 11.267 C 16.164 11.316 16.453 11.351 16.741 11.382 C 16.947 11.405 17.153 11.418 17.359 11.433 C 17.528 11.446 17.695 11.455 17.862 11.467 C 18.275 11.499 18.688 11.495 19.101 11.489 C 19.748 11.481 20.393 11.424 21.03 11.318 C 21.248 11.279 21.462 11.221 21.676 11.163 C 21.872 11.111 22.062 11.042 22.257 10.989 C 22.592 10.901 22.933 10.939 23.274 10.961 C 23.362 10.966 23.449 10.983 23.536 10.996 C 23.649 11.013 23.762 11.035 23.876 11.046 C 24.111 11.072 24.348 11.093 24.585 11.106 C 24.806 11.118 25.026 11.124 25.249 11.121 C 25.345 11.115 25.439 11.099 25.53 11.072 C 25.571 11.061 25.608 11.041 25.64 11.014 C 25.733 10.939 25.728 10.851 25.62 10.8 C 25.534 10.759 25.442 10.731 25.348 10.717 C 25.011 10.666 24.671 10.641 24.33 10.643 C 24.177 10.645 24.024 10.648 23.871 10.649 C 23.772 10.648 23.672 10.643 23.572 10.64 C 23.767 10.69 23.962 10.726 24.157 10.763 C 24.337 10.798 24.517 10.835 24.696 10.872 C 24.734 10.882 24.77 10.895 24.806 10.911 L 24.799 10.933 C 24.774 10.934 24.748 10.937 24.723 10.935 C 24.651 10.932 24.578 10.927 24.505 10.921 C 24.269 10.899 24.032 10.883 23.798 10.852 C 23.563 10.821 23.314 10.775 23.073 10.738 C 22.85 10.703 22.625 10.678 22.403 10.639 C 22.13 10.587 21.862 10.509 21.605 10.405 C 21.547 10.384 21.499 10.343 21.47 10.29 C 21.244 9.869 21.011 9.452 20.789 9.029 C 20.538 8.553 20.295 8.074 20.052 7.594 C 19.868 7.232 19.683 6.871 19.511 6.505 C 19.265 5.979 19.025 5.453 18.787 4.923 C 18.709 4.747 18.613 4.578 18.593 4.386 C 18.438 4.325 18.207 4.383 18.113 4.504 C 18.231 4.579 18.396 4.558 18.518 4.688 C 18.483 4.705 18.446 4.718 18.407 4.724 C 18.342 4.723 18.277 4.714 18.214 4.699 C 18.066 4.662 17.922 4.604 17.772 4.576 C 17.517 4.526 17.26 4.487 17.003 4.446 C 16.739 4.405 16.471 4.388 16.203 4.396 C 15.909 4.401 15.613 4.394 15.32 4.406 C 14.356 4.454 13.459 4.74 12.602 5.161 C 12.323 5.302 12.056 5.467 11.806 5.652 C 11.654 5.756 11.532 5.896 11.451 6.06 C 11.224 6.543 11.137 7.057 11.105 7.583 C 11.089 7.861 11.072 8.141 11.052 8.417 C 11.033 8.693 11.011 8.966 10.988 9.24 C 10.976 9.353 10.964 9.465 10.956 9.578 C 10.939 9.624 10.931 9.67 10.971 9.706 Z M 25.511 11.164 C 25.403 11.201 25.297 11.245 25.187 11.272 C 25.048 11.311 24.905 11.337 24.761 11.35 C 24.481 11.366 24.204 11.315 23.927 11.28 C 23.651 11.245 23.389 11.208 23.12 11.169 C 22.987 11.153 22.852 11.158 22.721 11.184 C 22.41 11.236 22.121 11.359 21.82 11.445 C 21.641 11.497 21.463 11.559 21.281 11.601 C 21.036 11.658 20.786 11.693 20.54 11.75 C 20.233 11.81 19.919 11.839 19.605 11.835 C 19.138 11.841 18.673 11.8 18.207 11.774 C 17.948 11.759 17.688 11.759 17.428 11.751 C 17.137 11.739 16.846 11.733 16.557 11.703 C 16.303 11.675 16.052 11.623 15.8 11.576 C 15.514 11.523 15.233 11.447 14.959 11.351 C 14.49 11.185 14.021 11.021 13.548 10.868 C 12.944 10.673 12.338 10.484 11.73 10.303 C 11.261 10.163 10.791 10.028 10.316 9.906 C 10.138 9.86 9.955 9.838 9.771 9.841 C 9.337 9.85 8.911 9.951 8.519 10.135 C 8.288 10.243 8.063 10.364 7.846 10.499 C 7.677 10.602 7.519 10.721 7.373 10.854 C 7.039 11.164 6.809 11.566 6.713 12.008 C 6.635 12.319 6.683 12.648 6.846 12.927 C 6.983 13.154 7.159 13.357 7.366 13.527 C 7.379 13.537 7.394 13.547 7.409 13.556 C 7.371 13.485 7.326 13.419 7.274 13.359 C 7.118 13.172 6.994 12.961 6.908 12.734 C 6.796 12.404 6.8 12.081 6.978 11.772 C 7.102 11.568 7.271 11.394 7.473 11.264 C 7.838 11.016 8.249 10.877 8.676 10.779 C 9.245 10.646 9.828 10.574 10.414 10.564 C 10.662 10.562 10.91 10.568 11.159 10.571 C 11.304 10.573 11.45 10.57 11.595 10.585 C 11.842 10.602 12.089 10.635 12.332 10.684 C 12.599 10.747 12.857 10.848 13.117 10.936 C 13.654 11.116 14.191 11.295 14.725 11.482 C 15.16 11.637 15.609 11.755 16.065 11.833 C 16.632 11.92 17.205 11.967 17.779 11.975 C 18.142 11.986 18.505 12.002 18.868 12.011 C 19.128 12.018 19.389 12.032 19.648 12.014 C 20.266 11.972 20.881 11.899 21.477 11.721 C 21.708 11.652 21.94 11.59 22.17 11.521 C 22.287 11.486 22.399 11.434 22.517 11.403 C 22.901 11.298 23.29 11.341 23.679 11.382 C 23.808 11.396 23.935 11.426 24.064 11.439 C 24.193 11.452 24.324 11.45 24.453 11.463 C 24.609 11.478 24.766 11.476 24.922 11.457 C 25.155 11.433 25.337 11.315 25.509 11.173 L 25.511 11.164 Z"
                      fill="#FF890E"
                    />
                    <path
                      d="M 13.602 5.663 C 13.575 5.642 13.53 5.625 13.521 5.598 C 13.513 5.571 13.538 5.53 13.559 5.502 C 13.58 5.48 13.605 5.463 13.633 5.451 C 13.899 5.295 14.187 5.176 14.487 5.1 C 14.668 5.057 14.852 5.015 15.035 4.98 C 15.072 4.974 15.111 4.973 15.148 4.979 C 15.157 4.981 15.165 4.985 15.172 4.991 C 15.179 4.998 15.184 5.005 15.187 5.014 C 15.187 5.024 15.184 5.034 15.18 5.044 C 15.175 5.053 15.168 5.062 15.16 5.068 C 15.117 5.086 15.073 5.101 15.028 5.111 C 14.84 5.162 14.652 5.212 14.464 5.261 C 14.337 5.295 14.222 5.36 14.13 5.452 C 14.045 5.534 13.939 5.59 13.822 5.615 C 13.754 5.633 13.683 5.646 13.602 5.663 Z"
                      fill="#FF890E"
                    />
                    <path
                      d="M 19.426 6.838 C 19.346 6.836 19.269 6.806 19.211 6.752 C 19.131 6.694 19.055 6.63 18.985 6.56 C 18.743 6.313 18.533 6.039 18.358 5.742 C 18.337 5.711 18.321 5.676 18.31 5.64 C 18.307 5.628 18.307 5.615 18.31 5.603 C 18.313 5.591 18.319 5.58 18.327 5.57 C 18.337 5.563 18.349 5.558 18.362 5.557 C 18.374 5.555 18.387 5.557 18.399 5.561 C 18.43 5.576 18.457 5.597 18.477 5.624 C 18.552 5.72 18.62 5.821 18.699 5.914 C 18.871 6.12 19.049 6.323 19.223 6.529 C 19.284 6.601 19.341 6.677 19.397 6.754 C 19.41 6.781 19.419 6.809 19.426 6.838 Z"
                      fill="#FF890E"
                    />
                    <path
                      d="M 9.989 9.942 C 10.025 9.943 10.062 9.947 10.097 9.954 C 10.548 10.081 10.999 10.208 11.449 10.336 C 11.47 10.342 11.49 10.353 11.505 10.368 C 10.973 10.321 10.478 10.143 9.977 9.989 L 9.989 9.942 Z"
                      fill="#FF890E"
                    />
                    <path
                      clip-rule="evenodd"
                      d="M 14.473 25.917 L 14.473 25.885 L 14.473 25.214 L 14.473 23.265 C 12.479 22.638 11.036 20.814 11.036 18.662 C 11.036 15.991 13.259 13.826 16 13.826 C 18.741 13.826 20.964 15.991 20.964 18.662 C 20.964 20.814 19.521 22.638 17.527 23.265 L 17.527 25.214 L 17.527 25.885 L 17.527 25.917 L 23 25.917 L 23 23.944 L 20.297 23.944 C 21.923 22.712 22.968 20.797 22.968 18.646 C 22.968 14.93 19.848 11.917 16 11.917 C 12.152 11.917 9.032 14.93 9.032 18.646 C 9.032 20.797 10.076 22.712 11.702 23.944 L 9 23.944 L 9 25.917 L 14.473 25.917 Z"
                      fill="#728C97"
                      fill-rule="evenodd"
                    />
                    <defs>
                      <filter
                        color-interpolation-filters="sRGB"
                        filterUnits="userSpaceOnUse"
                        height="152"
                        id="filter0_b_174_6646"
                        width="152"
                        x="-60"
                        y="-58"
                      >
                        <feflood
                          flood-opacity="0"
                          result="BackgroundImageFix"
                        />
                        <fegaussianblur
                          in="BackgroundImage"
                          stdDeviation="30"
                        />
                        <fecomposite
                          in2="SourceAlpha"
                          operator="in"
                          result="effect1_backgroundBlur_174_6646"
                        />
                        <feblend
                          in="SourceGraphic"
                          in2="effect1_backgroundBlur_174_6646"
                          mode="normal"
                          result="shape"
                        />
                      </filter>
                      <lineargradient
                        gradientUnits="userSpaceOnUse"
                        id="paint0_linear_174_6646"
                        x1="8.19338"
                        x2="23.6522"
                        y1="21.4286"
                        y2="21.4286"
                      >
                        <stop
                          stop-color="#FF890E"
                        />
                        <stop
                          offset="1"
                          stop-color="#A169FF"
                        />
                      </lineargradient>
                      <lineargradient
                        gradientUnits="userSpaceOnUse"
                        id="paint1_linear_174_6646"
                        x1="28.4445"
                        x2="8.38674"
                        y1="9.20015"
                        y2="8.93872"
                      >
                        <stop
                          stop-color="#FF8320"
                        />
                        <stop
                          offset="1"
                          stop-color="#A169FF"
                        />
                      </lineargradient>
                    </defs>
                  </svg>
                </svg>
                <svg
                  aria-hidden="true"
                  class="MuiSvgIcon-root MuiSvgIcon-fontSizeLarge css-1djwm8g-MuiSvgIcon-root"
                  focusable="false"
                  style="margin-left: -6px; z-index: 1; font-size: 24px;"
>>>>>>> 6d6b1298
                  viewBox="0 0 32 32"
                >
                  <defs>
                    <lineargradient
                      gradientTransform="matrix(0.177778, 0, 0, 0.177778, 1.777779, 1.777779)"
                      gradientUnits="userSpaceOnUse"
                      id="paint0_linear_359"
                      x1="80"
                      x2="80"
                      y1="-84"
                      y2="256"
                    >
                      <stop
                        offset="0.1949"
                        stop-color="#708B96"
                      />
                      <stop
                        offset="1"
                        stop-color="#F7FBE7"
                      />
                    </lineargradient>
                  </defs>
                  <path
                    d="M 1.778 16 C 1.778 8.145 8.145 1.778 16 1.778 C 23.855 1.778 30.222 8.145 30.222 16 C 30.222 23.855 23.855 30.222 16 30.222 C 8.145 30.222 1.778 23.855 1.778 16 Z"
                    fill="#fff"
                  />
                  <rect
                    fill="#fff"
                    height="12.516"
                    width="12.516"
                    x="9.742"
                    y="9.771"
                  />
                  <path
                    clip-rule="evenodd"
                    d="M 14.635 22.286 L 14.635 19.916 C 12.852 19.355 11.563 17.725 11.563 15.801 C 11.563 13.413 13.549 11.477 16 11.477 C 18.451 11.477 20.437 13.413 20.437 15.801 C 20.437 17.725 19.148 19.355 17.365 19.916 L 17.365 21.658 L 17.365 22.258 L 17.365 22.286 L 22.258 22.286 L 22.258 20.523 L 19.842 20.523 C 21.295 19.421 22.229 17.709 22.229 15.787 C 22.229 12.464 19.44 9.771 16 9.771 C 12.56 9.771 9.771 12.464 9.771 15.787 C 9.771 17.709 10.705 19.421 12.158 20.523 L 9.742 20.523 L 9.742 22.286 Z"
                    fill="#708b96"
                    fill-rule="evenodd"
                  />
                  <path
                    d="M 16 28.444 C 9.127 28.444 3.556 22.873 3.556 16 L 0 16 C 0 24.837 7.163 32 16 32 Z M 28.444 16 C 28.444 22.873 22.873 28.444 16 28.444 L 16 32 C 24.837 32 32 24.837 32 16 Z M 16 3.556 C 22.873 3.556 28.444 9.127 28.444 16 L 32 16 C 32 7.163 24.837 0 16 0 Z M 16 0 C 7.163 0 0 7.163 0 16 L 3.556 16 C 3.556 9.127 9.127 3.556 16 3.556 Z"
                    fill="url(#paint0_linear_359)"
                  />
                </svg>
<<<<<<< HEAD
                <svg
                  aria-hidden="true"
                  class="MuiSvgIcon-root MuiSvgIcon-fontSizeLarge css-1djwm8g-MuiSvgIcon-root"
                  focusable="false"
                  style="margin-left: -6px; z-index: 1; font-size: 24px;"
                  viewBox="0 0 32 32"
                >
                  <defs>
                    <style>
                      .fantom_svg__cls-1{fill:#fff;fill-rule:evenodd}
                    </style>
                    <mask
                      height="20"
                      id="fantom_svg__mask"
                      maskUnits="userSpaceOnUse"
                      width="93.1"
                      x="10"
                      y="6"
                    >
                      <path
                        class="fantom_svg__cls-1"
                        d="M10 6h93.1v20H10Z"
                        id="fantom_svg__a"
                      />
                    </mask>
                  </defs>
                  <g
                    data-name="Layer 2"
                    id="fantom_svg__Layer_2"
                  >
                    <g
                      data-name="Layer 1"
                      id="fantom_svg__Layer_1-2"
                    >
                      <circle
                        cx="16"
                        cy="16"
                        r="16"
                        style="fill: #13b5ec;"
                      />
                      <path
                        class="fantom_svg__cls-1"
                        d="m17.2 12.9 3.6-2.1V15Zm3.6 9L16 24.7l-4.8-2.8V17l4.8 2.8 4.8-2.8Zm-9.6-11.1 3.6 2.1-3.6 2.1Zm5.4 3.1 3.6 2.1-3.6 2.1Zm-1.2 4.2L11.8 16l3.6-2.1Zm4.8-8.3L16 12.2l-4.2-2.4L16 7.3ZM10 9.4v13.1l6 3.4 6-3.4V9.4L16 6Z"
                        style="mask: url(#fantom_svg__mask);"
                      />
                    </g>
                  </g>
                </svg>
=======
>>>>>>> 6d6b1298
              </div>
              <div
                class="ExternalStakePools-poolName"
              >
                <p
                  class="MuiTypography-root MuiTypography-body1 css-haqq9q-MuiTypography-root"
                >
                  jgOHM-gOHM
                </p>
              </div>
              <div
                class="ExternalStakePools-poolName"
              >
                <svg
                  aria-hidden="true"
                  class="MuiSvgIcon-root MuiSvgIcon-fontSizeLarge css-1djwm8g-MuiSvgIcon-root"
                  focusable="false"
                  style="font-size: 15px;"
                  viewBox="0 0 32 32"
                >
                  <ellipse
                    cx="16"
                    cy="16"
                    rx="15.442"
                    ry="15.442"
                    style="fill: rgb(44, 55, 76);"
                  />
                  <g
                    id="Background"
                    transform="matrix(0.063934, 0, 0, 0.063934, 0, 0)"
                  />
                  <g
                    id="Logos_and_symbols"
                    transform="matrix(0.055939, 0, 0, 0.055939, 2.774117, 1.580833)"
                  >
                    <g
                      id="SYMBOL_VER_3"
                    />
                    <g
                      id="SYMBOL_VER_3_3_"
                    />
                    <g
                      id="SYMBOL_VER_4"
                    />
                    <g
                      id="SYMBOL_VER_4_1_"
                    >
<<<<<<< HEAD
                      <circle
                        cx="16"
                        cy="16"
                        r="16"
                        style="fill: #13b5ec;"
                      />
                      <path
                        class="fantom_svg__cls-1"
                        d="m17.2 12.9 3.6-2.1V15Zm3.6 9L16 24.7l-4.8-2.8V17l4.8 2.8 4.8-2.8Zm-9.6-11.1 3.6 2.1-3.6 2.1Zm5.4 3.1 3.6 2.1-3.6 2.1Zm-1.2 4.2L11.8 16l3.6-2.1Zm4.8-8.3L16 12.2l-4.2-2.4L16 7.3ZM10 9.4v13.1l6 3.4 6-3.4V9.4L16 6Z"
                        style="mask: url(#fantom_svg__mask);"
                      />
                    </g>
                  </g>
                </svg>
              </div>
            </div>
            <div
              class="DataRow-root data-row css-19fvmib"
            >
              <div
                class="MuiBox-root css-1xhj18k"
              >
                <p
                  class="MuiTypography-root MuiTypography-body1 css-fjb5bl-MuiTypography-root"
                >
                  TVL
                </p>
              </div>
              <p
                class="MuiTypography-root MuiTypography-body1 css-fjb5bl-MuiTypography-root"
                style="text-align: right;"
              >
                <span
                  class="MuiSkeleton-root MuiSkeleton-text MuiSkeleton-pulse css-1l7q9tc-MuiSkeleton-root"
                  style="width: 80px;"
                />
              </p>
            </div>
            <div
              class="DataRow-root data-row css-19fvmib"
            >
              <div
                class="MuiBox-root css-1xhj18k"
              >
                <p
                  class="MuiTypography-root MuiTypography-body1 css-fjb5bl-MuiTypography-root"
                >
                  APY
                </p>
              </div>
              <p
                class="MuiTypography-root MuiTypography-body1 css-fjb5bl-MuiTypography-root"
                style="text-align: right;"
              >
                <span
                  class="MuiSkeleton-root MuiSkeleton-text MuiSkeleton-pulse css-1l7q9tc-MuiSkeleton-root"
                  style="width: 80px;"
                />
              </p>
            </div>
            <a
              class="MuiButton-root MuiButton-outlined MuiButton-outlinedSecondary MuiButton-sizeMedium MuiButton-outlinedSizeMedium MuiButton-disableElevation MuiButton-fullWidth MuiButtonBase-root custom-root  css-elwz1i-MuiButtonBase-root-MuiButton-root"
              href="https://beets.fi/#/pool/0xf7bf0f161d3240488807ffa23894452246049916000200000000000000000198"
              tabindex="0"
              target="_blank"
            >
              Stake on
               
              Beethoven
              <span
                class="MuiButton-endIcon MuiButton-iconSizeMedium css-1gnd1fd-MuiButton-endIcon"
              >
                <svg
                  aria-hidden="true"
                  class="MuiSvgIcon-root MuiSvgIcon-fontSizeLarge css-1562cnx-MuiSvgIcon-root"
                  focusable="false"
                  viewBox="0 0 20 20"
                >
                  <path
                    d="M4.297 17.445h9.539c1.523 0 2.305-.78 2.305-2.28v-9.58c0-1.507-.782-2.288-2.305-2.288h-9.54c-1.523 0-2.304.773-2.304 2.289v9.578c0 1.508.781 2.281 2.305 2.281Zm.016-.968c-.875 0-1.352-.461-1.352-1.368V5.633c0-.899.477-1.367 1.352-1.367h9.5c.867 0 1.359.468 1.359 1.367v9.476c0 .907-.492 1.368-1.36 1.368h-9.5Zm7.296-4.235c.266 0 .438-.195.438-.476V7.867c0-.344-.188-.492-.492-.492H7.64c-.29 0-.47.172-.47.438 0 .265.188.445.477.445H9.53l1.133-.078-1.055.992-3.382 3.383a.476.476 0 0 0-.149.328c0 .273.18.453.453.453a.47.47 0 0 0 .344-.149L10.25 9.82l.984-1.047-.078 1.282v1.718c0 .29.18.47.453.47Z"
                  />
                </svg>
              </span>
            </a>
          </div>
        </div>
      </div>
      <div
        class="MuiPaper-root MuiPaper-elevation MuiPaper-rounded MuiPaper-elevation0 Paper-root  css-1px9s0k-MuiPaper-root"
        style="transform: none; webkit-transition: transform 225ms cubic-bezier(0.4, 0, 0.2, 1) 0ms; transition: transform 225ms cubic-bezier(0.4, 0, 0.2, 1) 0ms;"
      >
        <div
          class="MuiGrid-root MuiGrid-container MuiGrid-spacing-xs-2 MuiGrid-direction-xs-column css-1rl1og4-MuiGrid-root"
        >
          <div
            class="MuiGrid-root MuiGrid-item css-13i4rnv-MuiGrid-root"
          >
            <div
              class="ExternalStakePools-poolPair css-kpu4tk"
            >
              <div
                class="MuiBox-root css-1xhj18k"
              >
                <svg
                  aria-hidden="true"
                  class="MuiSvgIcon-root MuiSvgIcon-fontSizeLarge css-1djwm8g-MuiSvgIcon-root"
                  focusable="false"
                  style="z-index: 1; font-size: 24px;"
                  viewBox="0 0 32 32"
                >
                  <defs>
                    <lineargradient
                      gradientTransform="matrix(0.177778, 0, 0, 0.177778, 1.777779, 1.777779)"
                      gradientUnits="userSpaceOnUse"
                      id="paint0_linear_359"
                      x1="80"
                      x2="80"
                      y1="-84"
                      y2="256"
                    >
                      <stop
                        offset="0.1949"
                        stop-color="#708B96"
                      />
                      <stop
                        offset="1"
                        stop-color="#F7FBE7"
                      />
                    </lineargradient>
                  </defs>
                  <path
                    d="M 1.778 16 C 1.778 8.145 8.145 1.778 16 1.778 C 23.855 1.778 30.222 8.145 30.222 16 C 30.222 23.855 23.855 30.222 16 30.222 C 8.145 30.222 1.778 23.855 1.778 16 Z"
                    fill="#fff"
                  />
                  <rect
                    fill="#fff"
                    height="12.516"
                    width="12.516"
                    x="9.742"
                    y="9.771"
                  />
                  <path
                    clip-rule="evenodd"
                    d="M 14.635 22.286 L 14.635 19.916 C 12.852 19.355 11.563 17.725 11.563 15.801 C 11.563 13.413 13.549 11.477 16 11.477 C 18.451 11.477 20.437 13.413 20.437 15.801 C 20.437 17.725 19.148 19.355 17.365 19.916 L 17.365 21.658 L 17.365 22.258 L 17.365 22.286 L 22.258 22.286 L 22.258 20.523 L 19.842 20.523 C 21.295 19.421 22.229 17.709 22.229 15.787 C 22.229 12.464 19.44 9.771 16 9.771 C 12.56 9.771 9.771 12.464 9.771 15.787 C 9.771 17.709 10.705 19.421 12.158 20.523 L 9.742 20.523 L 9.742 22.286 Z"
                    fill="#708b96"
                    fill-rule="evenodd"
                  />
                  <path
                    d="M 16 28.444 C 9.127 28.444 3.556 22.873 3.556 16 L 0 16 C 0 24.837 7.163 32 16 32 Z M 28.444 16 C 28.444 22.873 22.873 28.444 16 28.444 L 16 32 C 24.837 32 32 24.837 32 16 Z M 16 3.556 C 22.873 3.556 28.444 9.127 28.444 16 L 32 16 C 32 7.163 24.837 0 16 0 Z M 16 0 C 7.163 0 0 7.163 0 16 L 3.556 16 C 3.556 9.127 9.127 3.556 16 3.556 Z"
                    fill="url(#paint0_linear_359)"
                  />
                </svg>
                <svg
                  aria-hidden="true"
                  class="MuiSvgIcon-root MuiSvgIcon-fontSizeLarge css-1djwm8g-MuiSvgIcon-root"
                  focusable="false"
                  style="margin-left: -6px; z-index: 1; font-size: 24px;"
                  viewBox="0 0 32 32"
                >
                  <circle
                    cx="16"
                    cy="16"
                    fill="#fff"
                    r="15"
                    stroke="url(#wETH_svg__a)"
                    stroke-width="2"
                  />
                  <path
                    clip-rule="evenodd"
                    d="M16.25 20.976 10 17.349 16.25 26V26l6.253-8.65-6.253 3.626Z"
                    fill="#708B96"
                    fill-rule="evenodd"
                  />
                  <path
                    clip-rule="evenodd"
                    d="m16.25 6 6.248 10.186-6.248-2.793L10 16.186 16.25 6Zm0 7.395L10 16.185l6.25 3.629 6.248-3.628-6.248-2.791Z"
                    fill="#424242"
                    fill-rule="evenodd"
                  />
                  <defs>
                    <lineargradient
                      gradientUnits="userSpaceOnUse"
                      id="wETH_svg__a"
                      x1="16"
                      x2="16"
                      y1="0"
                      y2="32"
                    >
                      <stop
                        stop-color="#444243"
                      />
                      <stop
                        offset="1"
                        stop-color="#708B96"
                      />
                    </lineargradient>
                  </defs>
                </svg>
              </div>
              <div
                class="ExternalStakePools-poolName"
              >
                <p
                  class="MuiTypography-root MuiTypography-body1 css-haqq9q-MuiTypography-root"
                >
                  gOHM-wETH
                </p>
              </div>
              <div
                class="ExternalStakePools-poolName"
              >
                <svg
                  aria-hidden="true"
                  class="MuiSvgIcon-root MuiSvgIcon-fontSizeLarge css-1djwm8g-MuiSvgIcon-root"
                  focusable="false"
                  style="font-size: 15px;"
                  viewBox="0 0 32 32"
                >
                  <circle
                    cx="16"
                    cy="16"
                    fill="#FF0420"
                    r="16"
                  />
                  <path
                    d="M 11.337 20.253 C 10.384 20.253 9.603 20.028 8.995 19.58 C 8.394 19.124 8.094 18.475 8.094 17.635 C 8.094 17.458 8.114 17.242 8.154 16.986 C 8.258 16.41 8.406 15.717 8.599 14.909 C 9.143 12.707 10.548 11.606 12.814 11.606 C 13.43 11.606 13.982 11.71 14.471 11.918 C 14.959 12.119 15.343 12.423 15.624 12.831 C 15.904 13.231 16.044 13.712 16.044 14.272 C 16.044 14.44 16.024 14.652 15.984 14.909 C 15.864 15.621 15.72 16.314 15.552 16.986 C 15.271 18.083 14.787 18.904 14.099 19.448 C 13.41 19.984 12.489 20.253 11.337 20.253 Z M 11.505 18.523 C 11.953 18.523 12.333 18.391 12.646 18.127 C 12.966 17.863 13.194 17.458 13.33 16.914 C 13.514 16.162 13.654 15.505 13.75 14.945 C 13.782 14.777 13.798 14.604 13.798 14.428 C 13.798 13.7 13.418 13.335 12.658 13.335 C 12.209 13.335 11.825 13.468 11.505 13.732 C 11.192 13.996 10.968 14.4 10.832 14.945 C 10.688 15.481 10.544 16.138 10.4 16.914 C 10.368 17.074 10.352 17.242 10.352 17.418 C 10.352 18.155 10.736 18.523 11.505 18.523 Z"
                    fill="white"
                  />
                  <path
                    d="M 16.595 20.132 C 16.507 20.132 16.439 20.104 16.391 20.048 C 16.351 19.984 16.339 19.912 16.355 19.832 L 18.012 12.026 C 18.028 11.938 18.072 11.866 18.145 11.81 C 18.217 11.754 18.293 11.726 18.373 11.726 L 21.567 11.726 C 22.456 11.726 23.168 11.91 23.705 12.279 C 24.249 12.647 24.521 13.179 24.521 13.876 C 24.521 14.076 24.497 14.284 24.449 14.5 C 24.249 15.421 23.845 16.102 23.236 16.542 C 22.636 16.982 21.811 17.202 20.762 17.202 L 19.141 17.202 L 18.589 19.832 C 18.573 19.92 18.529 19.992 18.457 20.048 C 18.385 20.104 18.309 20.132 18.229 20.132 L 16.595 20.132 Z M 20.847 15.545 C 21.183 15.545 21.475 15.453 21.723 15.269 C 21.979 15.085 22.147 14.821 22.228 14.476 C 22.252 14.34 22.264 14.22 22.264 14.116 C 22.264 13.884 22.196 13.708 22.059 13.588 C 21.923 13.46 21.691 13.396 21.363 13.396 L 19.922 13.396 L 19.465 15.545 L 20.847 15.545 Z"
                    fill="white"
                  />
                </svg>
              </div>
            </div>
            <div
              class="DataRow-root data-row css-19fvmib"
            >
              <div
                class="MuiBox-root css-1xhj18k"
              >
                <p
                  class="MuiTypography-root MuiTypography-body1 css-fjb5bl-MuiTypography-root"
                >
                  TVL
                </p>
              </div>
              <p
                class="MuiTypography-root MuiTypography-body1 css-fjb5bl-MuiTypography-root"
                style="text-align: right;"
              >
                <span
                  class="MuiSkeleton-root MuiSkeleton-text MuiSkeleton-pulse css-1l7q9tc-MuiSkeleton-root"
                  style="width: 80px;"
                />
              </p>
            </div>
            <div
              class="DataRow-root data-row css-19fvmib"
            >
              <div
                class="MuiBox-root css-1xhj18k"
              >
                <p
                  class="MuiTypography-root MuiTypography-body1 css-fjb5bl-MuiTypography-root"
                >
                  APY
                </p>
              </div>
              <p
                class="MuiTypography-root MuiTypography-body1 css-fjb5bl-MuiTypography-root"
                style="text-align: right;"
              >
                <span
                  class="MuiSkeleton-root MuiSkeleton-text MuiSkeleton-pulse css-1l7q9tc-MuiSkeleton-root"
                  style="width: 80px;"
                />
              </p>
            </div>
            <a
              class="MuiButton-root MuiButton-outlined MuiButton-outlinedSecondary MuiButton-sizeMedium MuiButton-outlinedSizeMedium MuiButton-disableElevation MuiButton-fullWidth MuiButtonBase-root custom-root  css-elwz1i-MuiButtonBase-root-MuiButton-root"
              href="https://zipswap.fi/#/farm/0x3f6da9334142477718bE2ecC3577d1A28dceAAe1"
              tabindex="0"
              target="_blank"
            >
              Stake on
               
              Zipswap
              <span
                class="MuiButton-endIcon MuiButton-iconSizeMedium css-1gnd1fd-MuiButton-endIcon"
              >
                <svg
                  aria-hidden="true"
                  class="MuiSvgIcon-root MuiSvgIcon-fontSizeLarge css-1562cnx-MuiSvgIcon-root"
                  focusable="false"
                  viewBox="0 0 20 20"
                >
                  <path
                    d="M4.297 17.445h9.539c1.523 0 2.305-.78 2.305-2.28v-9.58c0-1.507-.782-2.288-2.305-2.288h-9.54c-1.523 0-2.304.773-2.304 2.289v9.578c0 1.508.781 2.281 2.305 2.281Zm.016-.968c-.875 0-1.352-.461-1.352-1.368V5.633c0-.899.477-1.367 1.352-1.367h9.5c.867 0 1.359.468 1.359 1.367v9.476c0 .907-.492 1.368-1.36 1.368h-9.5Zm7.296-4.235c.266 0 .438-.195.438-.476V7.867c0-.344-.188-.492-.492-.492H7.64c-.29 0-.47.172-.47.438 0 .265.188.445.477.445H9.53l1.133-.078-1.055.992-3.382 3.383a.476.476 0 0 0-.149.328c0 .273.18.453.453.453a.47.47 0 0 0 .344-.149L10.25 9.82l.984-1.047-.078 1.282v1.718c0 .29.18.47.453.47Z"
                  />
                </svg>
              </span>
            </a>
          </div>
        </div>
      </div>
      <div
        class="MuiPaper-root MuiPaper-elevation MuiPaper-rounded MuiPaper-elevation0 Paper-root  css-1px9s0k-MuiPaper-root"
        style="transform: none; webkit-transition: transform 225ms cubic-bezier(0.4, 0, 0.2, 1) 0ms; transition: transform 225ms cubic-bezier(0.4, 0, 0.2, 1) 0ms;"
      >
        <div
          class="MuiGrid-root MuiGrid-container MuiGrid-spacing-xs-2 MuiGrid-direction-xs-column css-1rl1og4-MuiGrid-root"
        >
          <div
            class="MuiGrid-root MuiGrid-item css-13i4rnv-MuiGrid-root"
          >
            <div
              class="ExternalStakePools-poolPair css-kpu4tk"
            >
              <div
                class="MuiBox-root css-1xhj18k"
              >
                <svg
                  aria-hidden="true"
                  class="MuiSvgIcon-root MuiSvgIcon-fontSizeLarge css-1djwm8g-MuiSvgIcon-root"
                  focusable="false"
                  style="z-index: 1; font-size: 24px;"
                  viewBox="0 0 32 32"
                >
                  <svg
                    fill="none"
                    height="32px"
                    viewBox="0 0 32 32"
                    width="32px"
                    xmlns="http://www.w3.org/2000/svg"
                  >
                    <g
                      filter="url(#filter0_b_174_6646)"
                      transform="matrix(1, 0, 0, 1, -0.000099, -2.000099)"
                    >
                      <ellipse
                        cx="16.0001"
                        cy="18.0001"
                        fill="url(#paint0_linear_174_6646)"
                        rx="15.9999"
                        ry="15.9999"
                        transform="rotate(-180 16.0001 18.0001)"
                      />
                      <ellipse
                        cx="16.0001"
                        cy="18.0001"
                        fill="black"
                        fill-opacity="0.8"
                        rx="15.9999"
                        ry="15.9999"
                        transform="rotate(-180 16.0001 18.0001)"
                      />
                      <path
                        d="M0.500192 18.0001C0.500193 9.43973 7.43974 2.50018 16.0001 2.50019C24.5605 2.50019 31.5 9.43973 31.5 18.0001C31.5 26.5605 24.5605 33.5 16.0001 33.5C7.43973 33.5 0.500191 26.5605 0.500192 18.0001Z"
                        stroke="url(#paint1_linear_174_6646)"
                        stroke-opacity="0.4"
                      />
                    </g>
                    <path
                      d="M 22.099 11.576 C 20.505 12.533 13.726 11.709 10.537 11.177 C 9.58 10.22 13.859 9.449 16.119 9.184 L 19.707 9.184 L 23.296 11.177 L 22.099 11.576 Z"
                      fill="#321B06"
                    />
                    <path
                      d="M 17.931 4.423 C 17.993 4.306 18.092 4.212 18.214 4.155 C 18.38 4.079 18.549 4.071 18.704 4.18 C 18.757 4.218 18.799 4.268 18.826 4.326 C 18.966 4.628 19.105 4.93 19.233 5.238 C 19.438 5.736 19.717 6.198 19.944 6.686 C 20.267 7.379 20.592 8.071 20.921 8.761 C 21.109 9.156 21.287 9.56 21.523 9.932 C 21.588 10.03 21.658 10.124 21.735 10.214 C 21.767 10.25 21.807 10.279 21.852 10.299 C 22.197 10.456 22.568 10.486 22.938 10.509 C 23.127 10.521 23.312 10.496 23.5 10.496 C 23.859 10.496 24.218 10.497 24.575 10.509 C 24.812 10.517 25.048 10.545 25.284 10.569 C 25.375 10.582 25.465 10.601 25.553 10.625 C 25.59 10.636 25.626 10.65 25.66 10.668 C 25.852 10.766 25.89 10.93 25.758 11.097 C 25.647 11.237 25.505 11.35 25.342 11.426 C 24.994 11.581 24.631 11.702 24.258 11.788 C 23.891 11.877 23.527 11.977 23.165 12.087 C 22.611 12.261 22.044 12.389 21.469 12.47 C 21.086 12.52 20.7 12.544 20.313 12.542 C 19.966 12.544 19.619 12.518 19.271 12.505 C 18.739 12.486 18.21 12.446 17.679 12.403 C 16.902 12.346 16.122 12.433 15.378 12.66 C 14.876 12.806 14.372 12.946 13.872 13.105 C 13.636 13.18 13.409 13.288 13.184 13.385 C 12.887 13.512 12.593 13.65 12.293 13.773 C 11.563 14.076 10.802 14.269 10.001 14.271 C 9.58 14.281 9.158 14.255 8.742 14.193 C 8.493 14.15 8.242 14.131 7.998 14.046 C 7.216 13.77 6.694 13.253 6.509 12.444 C 6.459 12.234 6.457 12.015 6.504 11.804 C 6.55 11.593 6.644 11.395 6.779 11.225 C 6.91 11.052 7.037 10.87 7.179 10.703 C 7.463 10.362 7.815 10.082 8.214 9.883 C 8.586 9.695 8.992 9.582 9.409 9.551 C 9.676 9.525 9.944 9.527 10.211 9.555 C 10.302 9.565 10.391 9.588 10.481 9.603 C 10.523 9.608 10.564 9.612 10.616 9.618 C 10.628 9.585 10.636 9.552 10.642 9.518 C 10.662 9.233 10.68 8.947 10.699 8.661 C 10.708 8.586 10.711 8.511 10.715 8.436 C 10.721 8.285 10.722 8.134 10.732 7.984 C 10.753 7.65 10.749 7.313 10.824 6.983 C 10.834 6.931 10.84 6.879 10.841 6.826 C 10.852 6.564 10.946 6.326 11.058 6.093 C 11.069 6.069 11.082 6.046 11.097 6.024 C 11.312 5.736 11.573 5.484 11.871 5.28 C 12.448 4.881 13.09 4.582 13.769 4.395 C 14.244 4.263 14.729 4.172 15.221 4.124 C 15.674 4.085 16.131 4.1 16.582 4.17 C 16.737 4.194 16.894 4.215 17.048 4.226 C 17.315 4.243 17.579 4.3 17.83 4.394 C 17.861 4.405 17.891 4.412 17.931 4.423 Z M 10.971 9.706 C 11.02 9.726 11.068 9.749 11.119 9.764 C 11.495 9.878 11.871 9.99 12.248 10.103 L 12.303 10.113 C 12.264 10.082 12.218 10.06 12.17 10.047 C 11.888 9.962 11.608 9.877 11.326 9.795 C 11.209 9.761 11.089 9.736 10.972 9.707 C 10.949 9.558 10.962 9.531 11.098 9.471 C 11.157 9.444 11.218 9.421 11.276 9.394 C 12.186 8.998 13.14 8.708 14.119 8.532 C 14.863 8.393 15.615 8.299 16.371 8.251 C 17.02 8.206 17.671 8.202 18.321 8.239 C 18.822 8.262 19.32 8.33 19.809 8.444 C 20.033 8.494 20.252 8.565 20.463 8.656 C 20.538 8.687 20.599 8.744 20.635 8.816 C 20.735 9.011 20.842 9.204 20.946 9.398 L 21.414 10.269 C 21.431 10.3 21.463 10.331 21.425 10.386 C 21.343 10.361 21.256 10.337 21.171 10.307 C 20.733 10.157 20.28 10.053 19.82 9.997 C 19.366 9.936 18.907 9.897 18.449 9.868 C 18.087 9.845 17.723 9.851 17.359 9.848 C 17.141 9.841 16.923 9.845 16.706 9.86 C 16.302 9.9 15.901 9.96 15.499 10.008 L 13.532 10.26 C 13.51 10.263 13.488 10.267 13.467 10.271 L 13.464 10.294 C 13.758 10.331 14.048 10.392 14.331 10.478 C 14.153 10.467 13.976 10.445 13.799 10.429 C 13.621 10.412 13.441 10.404 13.261 10.386 C 13.081 10.368 12.919 10.311 12.74 10.334 C 12.777 10.361 12.817 10.383 12.86 10.398 C 13.201 10.533 13.55 10.649 13.904 10.744 C 14.39 10.865 14.873 11.003 15.356 11.133 C 15.529 11.18 15.701 11.237 15.878 11.267 C 16.164 11.316 16.453 11.351 16.741 11.382 C 16.947 11.405 17.153 11.418 17.359 11.433 C 17.528 11.446 17.695 11.455 17.862 11.467 C 18.275 11.499 18.688 11.495 19.101 11.489 C 19.748 11.481 20.393 11.424 21.03 11.318 C 21.248 11.279 21.462 11.221 21.676 11.163 C 21.872 11.111 22.062 11.042 22.257 10.989 C 22.592 10.901 22.933 10.939 23.274 10.961 C 23.362 10.966 23.449 10.983 23.536 10.996 C 23.649 11.013 23.762 11.035 23.876 11.046 C 24.111 11.072 24.348 11.093 24.585 11.106 C 24.806 11.118 25.026 11.124 25.249 11.121 C 25.345 11.115 25.439 11.099 25.53 11.072 C 25.571 11.061 25.608 11.041 25.64 11.014 C 25.733 10.939 25.728 10.851 25.62 10.8 C 25.534 10.759 25.442 10.731 25.348 10.717 C 25.011 10.666 24.671 10.641 24.33 10.643 C 24.177 10.645 24.024 10.648 23.871 10.649 C 23.772 10.648 23.672 10.643 23.572 10.64 C 23.767 10.69 23.962 10.726 24.157 10.763 C 24.337 10.798 24.517 10.835 24.696 10.872 C 24.734 10.882 24.77 10.895 24.806 10.911 L 24.799 10.933 C 24.774 10.934 24.748 10.937 24.723 10.935 C 24.651 10.932 24.578 10.927 24.505 10.921 C 24.269 10.899 24.032 10.883 23.798 10.852 C 23.563 10.821 23.314 10.775 23.073 10.738 C 22.85 10.703 22.625 10.678 22.403 10.639 C 22.13 10.587 21.862 10.509 21.605 10.405 C 21.547 10.384 21.499 10.343 21.47 10.29 C 21.244 9.869 21.011 9.452 20.789 9.029 C 20.538 8.553 20.295 8.074 20.052 7.594 C 19.868 7.232 19.683 6.871 19.511 6.505 C 19.265 5.979 19.025 5.453 18.787 4.923 C 18.709 4.747 18.613 4.578 18.593 4.386 C 18.438 4.325 18.207 4.383 18.113 4.504 C 18.231 4.579 18.396 4.558 18.518 4.688 C 18.483 4.705 18.446 4.718 18.407 4.724 C 18.342 4.723 18.277 4.714 18.214 4.699 C 18.066 4.662 17.922 4.604 17.772 4.576 C 17.517 4.526 17.26 4.487 17.003 4.446 C 16.739 4.405 16.471 4.388 16.203 4.396 C 15.909 4.401 15.613 4.394 15.32 4.406 C 14.356 4.454 13.459 4.74 12.602 5.161 C 12.323 5.302 12.056 5.467 11.806 5.652 C 11.654 5.756 11.532 5.896 11.451 6.06 C 11.224 6.543 11.137 7.057 11.105 7.583 C 11.089 7.861 11.072 8.141 11.052 8.417 C 11.033 8.693 11.011 8.966 10.988 9.24 C 10.976 9.353 10.964 9.465 10.956 9.578 C 10.939 9.624 10.931 9.67 10.971 9.706 Z M 25.511 11.164 C 25.403 11.201 25.297 11.245 25.187 11.272 C 25.048 11.311 24.905 11.337 24.761 11.35 C 24.481 11.366 24.204 11.315 23.927 11.28 C 23.651 11.245 23.389 11.208 23.12 11.169 C 22.987 11.153 22.852 11.158 22.721 11.184 C 22.41 11.236 22.121 11.359 21.82 11.445 C 21.641 11.497 21.463 11.559 21.281 11.601 C 21.036 11.658 20.786 11.693 20.54 11.75 C 20.233 11.81 19.919 11.839 19.605 11.835 C 19.138 11.841 18.673 11.8 18.207 11.774 C 17.948 11.759 17.688 11.759 17.428 11.751 C 17.137 11.739 16.846 11.733 16.557 11.703 C 16.303 11.675 16.052 11.623 15.8 11.576 C 15.514 11.523 15.233 11.447 14.959 11.351 C 14.49 11.185 14.021 11.021 13.548 10.868 C 12.944 10.673 12.338 10.484 11.73 10.303 C 11.261 10.163 10.791 10.028 10.316 9.906 C 10.138 9.86 9.955 9.838 9.771 9.841 C 9.337 9.85 8.911 9.951 8.519 10.135 C 8.288 10.243 8.063 10.364 7.846 10.499 C 7.677 10.602 7.519 10.721 7.373 10.854 C 7.039 11.164 6.809 11.566 6.713 12.008 C 6.635 12.319 6.683 12.648 6.846 12.927 C 6.983 13.154 7.159 13.357 7.366 13.527 C 7.379 13.537 7.394 13.547 7.409 13.556 C 7.371 13.485 7.326 13.419 7.274 13.359 C 7.118 13.172 6.994 12.961 6.908 12.734 C 6.796 12.404 6.8 12.081 6.978 11.772 C 7.102 11.568 7.271 11.394 7.473 11.264 C 7.838 11.016 8.249 10.877 8.676 10.779 C 9.245 10.646 9.828 10.574 10.414 10.564 C 10.662 10.562 10.91 10.568 11.159 10.571 C 11.304 10.573 11.45 10.57 11.595 10.585 C 11.842 10.602 12.089 10.635 12.332 10.684 C 12.599 10.747 12.857 10.848 13.117 10.936 C 13.654 11.116 14.191 11.295 14.725 11.482 C 15.16 11.637 15.609 11.755 16.065 11.833 C 16.632 11.92 17.205 11.967 17.779 11.975 C 18.142 11.986 18.505 12.002 18.868 12.011 C 19.128 12.018 19.389 12.032 19.648 12.014 C 20.266 11.972 20.881 11.899 21.477 11.721 C 21.708 11.652 21.94 11.59 22.17 11.521 C 22.287 11.486 22.399 11.434 22.517 11.403 C 22.901 11.298 23.29 11.341 23.679 11.382 C 23.808 11.396 23.935 11.426 24.064 11.439 C 24.193 11.452 24.324 11.45 24.453 11.463 C 24.609 11.478 24.766 11.476 24.922 11.457 C 25.155 11.433 25.337 11.315 25.509 11.173 L 25.511 11.164 Z"
                      fill="#FF890E"
                    />
                    <path
                      d="M 13.602 5.663 C 13.575 5.642 13.53 5.625 13.521 5.598 C 13.513 5.571 13.538 5.53 13.559 5.502 C 13.58 5.48 13.605 5.463 13.633 5.451 C 13.899 5.295 14.187 5.176 14.487 5.1 C 14.668 5.057 14.852 5.015 15.035 4.98 C 15.072 4.974 15.111 4.973 15.148 4.979 C 15.157 4.981 15.165 4.985 15.172 4.991 C 15.179 4.998 15.184 5.005 15.187 5.014 C 15.187 5.024 15.184 5.034 15.18 5.044 C 15.175 5.053 15.168 5.062 15.16 5.068 C 15.117 5.086 15.073 5.101 15.028 5.111 C 14.84 5.162 14.652 5.212 14.464 5.261 C 14.337 5.295 14.222 5.36 14.13 5.452 C 14.045 5.534 13.939 5.59 13.822 5.615 C 13.754 5.633 13.683 5.646 13.602 5.663 Z"
                      fill="#FF890E"
                    />
                    <path
                      d="M 19.426 6.838 C 19.346 6.836 19.269 6.806 19.211 6.752 C 19.131 6.694 19.055 6.63 18.985 6.56 C 18.743 6.313 18.533 6.039 18.358 5.742 C 18.337 5.711 18.321 5.676 18.31 5.64 C 18.307 5.628 18.307 5.615 18.31 5.603 C 18.313 5.591 18.319 5.58 18.327 5.57 C 18.337 5.563 18.349 5.558 18.362 5.557 C 18.374 5.555 18.387 5.557 18.399 5.561 C 18.43 5.576 18.457 5.597 18.477 5.624 C 18.552 5.72 18.62 5.821 18.699 5.914 C 18.871 6.12 19.049 6.323 19.223 6.529 C 19.284 6.601 19.341 6.677 19.397 6.754 C 19.41 6.781 19.419 6.809 19.426 6.838 Z"
                      fill="#FF890E"
                    />
                    <path
                      d="M 9.989 9.942 C 10.025 9.943 10.062 9.947 10.097 9.954 C 10.548 10.081 10.999 10.208 11.449 10.336 C 11.47 10.342 11.49 10.353 11.505 10.368 C 10.973 10.321 10.478 10.143 9.977 9.989 L 9.989 9.942 Z"
                      fill="#FF890E"
                    />
                    <path
                      clip-rule="evenodd"
                      d="M 14.473 25.917 L 14.473 25.885 L 14.473 25.214 L 14.473 23.265 C 12.479 22.638 11.036 20.814 11.036 18.662 C 11.036 15.991 13.259 13.826 16 13.826 C 18.741 13.826 20.964 15.991 20.964 18.662 C 20.964 20.814 19.521 22.638 17.527 23.265 L 17.527 25.214 L 17.527 25.885 L 17.527 25.917 L 23 25.917 L 23 23.944 L 20.297 23.944 C 21.923 22.712 22.968 20.797 22.968 18.646 C 22.968 14.93 19.848 11.917 16 11.917 C 12.152 11.917 9.032 14.93 9.032 18.646 C 9.032 20.797 10.076 22.712 11.702 23.944 L 9 23.944 L 9 25.917 L 14.473 25.917 Z"
                      fill="#728C97"
                      fill-rule="evenodd"
                    />
                    <defs>
                      <filter
                        color-interpolation-filters="sRGB"
                        filterUnits="userSpaceOnUse"
                        height="152"
                        id="filter0_b_174_6646"
                        width="152"
                        x="-60"
                        y="-58"
                      >
                        <feflood
                          flood-opacity="0"
                          result="BackgroundImageFix"
                        />
                        <fegaussianblur
                          in="BackgroundImage"
                          stdDeviation="30"
                        />
                        <fecomposite
                          in2="SourceAlpha"
                          operator="in"
                          result="effect1_backgroundBlur_174_6646"
                        />
                        <feblend
                          in="SourceGraphic"
                          in2="effect1_backgroundBlur_174_6646"
                          mode="normal"
                          result="shape"
                        />
                      </filter>
                      <lineargradient
                        gradientUnits="userSpaceOnUse"
                        id="paint0_linear_174_6646"
                        x1="8.19338"
                        x2="23.6522"
                        y1="21.4286"
                        y2="21.4286"
                      >
                        <stop
                          stop-color="#FF890E"
                        />
                        <stop
                          offset="1"
                          stop-color="#A169FF"
                        />
                      </lineargradient>
                      <lineargradient
                        gradientUnits="userSpaceOnUse"
                        id="paint1_linear_174_6646"
                        x1="28.4445"
                        x2="8.38674"
                        y1="9.20015"
                        y2="8.93872"
                      >
                        <stop
                          stop-color="#FF8320"
                        />
                        <stop
                          offset="1"
                          stop-color="#A169FF"
                        />
                      </lineargradient>
                    </defs>
                  </svg>
                </svg>
                <svg
                  aria-hidden="true"
                  class="MuiSvgIcon-root MuiSvgIcon-fontSizeLarge css-1djwm8g-MuiSvgIcon-root"
                  focusable="false"
                  style="margin-left: -6px; z-index: 1; font-size: 24px;"
                  viewBox="0 0 32 32"
                >
                  <defs>
                    <lineargradient
                      gradientTransform="matrix(0.177778, 0, 0, 0.177778, 1.777779, 1.777779)"
                      gradientUnits="userSpaceOnUse"
                      id="paint0_linear_359"
                      x1="80"
                      x2="80"
                      y1="-84"
                      y2="256"
                    >
                      <stop
                        offset="0.1949"
                        stop-color="#708B96"
                      />
                      <stop
                        offset="1"
                        stop-color="#F7FBE7"
                      />
                    </lineargradient>
                  </defs>
                  <path
                    d="M 1.778 16 C 1.778 8.145 8.145 1.778 16 1.778 C 23.855 1.778 30.222 8.145 30.222 16 C 30.222 23.855 23.855 30.222 16 30.222 C 8.145 30.222 1.778 23.855 1.778 16 Z"
                    fill="#fff"
                  />
                  <rect
                    fill="#fff"
                    height="12.516"
                    width="12.516"
                    x="9.742"
                    y="9.771"
                  />
                  <path
                    clip-rule="evenodd"
                    d="M 14.635 22.286 L 14.635 19.916 C 12.852 19.355 11.563 17.725 11.563 15.801 C 11.563 13.413 13.549 11.477 16 11.477 C 18.451 11.477 20.437 13.413 20.437 15.801 C 20.437 17.725 19.148 19.355 17.365 19.916 L 17.365 21.658 L 17.365 22.258 L 17.365 22.286 L 22.258 22.286 L 22.258 20.523 L 19.842 20.523 C 21.295 19.421 22.229 17.709 22.229 15.787 C 22.229 12.464 19.44 9.771 16 9.771 C 12.56 9.771 9.771 12.464 9.771 15.787 C 9.771 17.709 10.705 19.421 12.158 20.523 L 9.742 20.523 L 9.742 22.286 Z"
                    fill="#708b96"
                    fill-rule="evenodd"
                  />
                  <path
                    d="M 16 28.444 C 9.127 28.444 3.556 22.873 3.556 16 L 0 16 C 0 24.837 7.163 32 16 32 Z M 28.444 16 C 28.444 22.873 22.873 28.444 16 28.444 L 16 32 C 24.837 32 32 24.837 32 16 Z M 16 3.556 C 22.873 3.556 28.444 9.127 28.444 16 L 32 16 C 32 7.163 24.837 0 16 0 Z M 16 0 C 7.163 0 0 7.163 0 16 L 3.556 16 C 3.556 9.127 9.127 3.556 16 3.556 Z"
                    fill="url(#paint0_linear_359)"
                  />
                </svg>
              </div>
              <div
                class="ExternalStakePools-poolName"
              >
                <p
                  class="MuiTypography-root MuiTypography-body1 css-haqq9q-MuiTypography-root"
                >
                  jgOHM-gOHM
                </p>
              </div>
              <div
                class="ExternalStakePools-poolName"
              >
                <svg
                  aria-hidden="true"
                  class="MuiSvgIcon-root MuiSvgIcon-fontSizeLarge css-1djwm8g-MuiSvgIcon-root"
                  focusable="false"
                  style="font-size: 15px;"
                  viewBox="0 0 32 32"
                >
                  <ellipse
                    cx="16"
                    cy="16"
                    rx="15.442"
                    ry="15.442"
                    style="fill: rgb(44, 55, 76);"
                  />
                  <g
                    id="Background"
                    transform="matrix(0.063934, 0, 0, 0.063934, 0, 0)"
                  />
                  <g
                    id="Logos_and_symbols"
                    transform="matrix(0.055939, 0, 0, 0.055939, 2.774117, 1.580833)"
                  >
                    <g
                      id="SYMBOL_VER_3"
                    />
                    <g
                      id="SYMBOL_VER_3_3_"
                    />
                    <g
                      id="SYMBOL_VER_4"
                    />
                    <g
                      id="SYMBOL_VER_4_1_"
                    >
=======
>>>>>>> 6d6b1298
                      <g
                        id="SYMBOL_VER_4_3_"
                      />
                    </g>
                    <g
                      id="SYMBOL_VER_5_1_"
                    />
                    <g
                      id="off_2_1_"
                    />
                    <g
                      id="VER_3_1_"
                    >
                      <g
                        id="SYMBOL_VER_2_1_"
                      />
                    </g>
                    <g
                      id="VER_3"
                    >
                      <g
                        id="SYMBOL_VER_2"
                      />
                    </g>
                    <g
                      id="off_2"
                    />
                    <g
                      id="SYMBOL_VER_5"
                    />
                    <g
                      id="SYMBOL_VER_1"
                    />
                    <g
                      id="SYMBOL_VER_1_1_"
                    />
                    <g
                      id="SYMBOL_VER_1-1_3_"
                    />
                    <g
                      id="SYMBOL_VER_1-1_2_"
                    />
                    <g
                      id="SYMBOL_VER_1-1"
                    />
                    <g
                      id="SYMBOL_VER_1-1_1_"
                    >
                      <g
                        id="_x31_-3"
                      />
                      <g
                        id="Symbol_-_Original_14_"
                      >
                        <path
                          d="M291.134,237.469l35.654-60.5l96.103,149.684l0.046,28.727l-0.313-197.672
      c-0.228-4.832-2.794-9.252-6.887-11.859L242.715,46.324c-4.045-1.99-9.18-1.967-13.22,0.063c-0.546,0.272-1.06,0.57-1.548,0.895
      l-0.604,0.379L59.399,144.983l-0.651,0.296c-0.838,0.385-1.686,0.875-2.48,1.444c-3.185,2.283-5.299,5.66-5.983,9.448
      c-0.103,0.574-0.179,1.158-0.214,1.749l0.264,161.083l89.515-138.745c11.271-18.397,35.825-24.323,58.62-24.001l26.753,0.706
      L67.588,409.765l18.582,10.697L245.692,157.22l70.51-0.256L157.091,426.849l66.306,38.138l7.922,4.556
      c3.351,1.362,7.302,1.431,10.681,0.21l175.453-101.678l-33.544,19.438L291.134,237.469z M304.736,433.395l-66.969-105.108
      l40.881-69.371l87.952,138.628L304.736,433.395z"
                          fill="#2D374B"
                        />
                        <polygon
                          fill="#28A0F0"
                          points="237.768,328.286 304.736,433.395 366.601,397.543 278.648,258.915 			"
                        />
                        <path
                          d="M422.937,355.379l-0.046-28.727l-96.103-149.684l-35.654,60.5l92.774,150.043l33.544-19.438
      c3.29-2.673,5.281-6.594,5.49-10.825L422.937,355.379z"
                          fill="#28A0F0"
                        />
                        <path
                          d="M20.219,382.469l47.369,27.296l157.634-252.801l-26.753-0.706c-22.795-0.322-47.35,5.604-58.62,24.001
      L50.334,319.004l-30.115,46.271V382.469z"
                          fill="#FFFFFF"
                        />
                        <polygon
                          fill="#FFFFFF"
                          points="316.202,156.964 245.692,157.22 86.17,420.462 141.928,452.565 157.091,426.849 			"
                        />
                        <path
                          d="M452.65,156.601c-0.59-14.746-8.574-28.245-21.08-36.104L256.28,19.692
      c-12.371-6.229-27.825-6.237-40.218-0.004c-1.465,0.739-170.465,98.752-170.465,98.752c-2.339,1.122-4.592,2.458-6.711,3.975
      c-11.164,8.001-17.969,20.435-18.668,34.095v208.765l30.115-46.271L50.07,157.921c0.035-0.589,0.109-1.169,0.214-1.741
      c0.681-3.79,2.797-7.171,5.983-9.456c0.795-0.569,172.682-100.064,173.228-100.337c4.04-2.029,9.175-2.053,13.22-0.063
      l173.022,99.523c4.093,2.607,6.659,7.027,6.887,11.859v199.542c-0.209,4.231-1.882,8.152-5.172,10.825l-33.544,19.438
      l-17.308,10.031l-61.864,35.852l-62.737,36.357c-3.379,1.221-7.33,1.152-10.681-0.21l-74.228-42.693l-15.163,25.717
      l66.706,38.406c2.206,1.255,4.171,2.367,5.784,3.272c2.497,1.4,4.199,2.337,4.8,2.629c4.741,2.303,11.563,3.643,17.71,3.643
      c5.636,0,11.132-1.035,16.332-3.072l182.225-105.531c10.459-8.104,16.612-20.325,17.166-33.564V156.601z"
                          fill="#96BEDC"
                        />
                      </g>
                      <g
                        id="Symbol_-_Original_13_"
                      />
                      <g
                        id="Symbol_-_Original_6_"
                      />
                      <g
                        id="Symbol_-_Original_4_"
                      />
                      <g
                        id="One_color_version_-_White_3_"
                      >
                        <g
                          id="Symbol_-_Original_15_"
                        />
                      </g>
                      <g
                        id="One_color_version_-_White"
                      >
                        <g
                          id="Symbol_-_Original"
                        />
                      </g>
                      <g
                        id="Symbol_-_Monochromatic_3_"
                      >
                        <g
                          id="_x33__7_"
                        />
                      </g>
                      <g
                        id="Symbol_-_Monochromatic"
                      >
                        <g
                          id="_x33__3_"
                        />
                      </g>
                      <g
                        id="_x33__2_"
                      />
                      <g
                        id="_x33__1_"
                      />
                      <g
                        id="_x33_"
                      />
                      <g
                        id="Symbol_-_Original_10_"
                      />
                      <g
                        id="Symbol_-_Original_1_"
                      />
                      <g
                        id="Symbol_-_Original_2_"
                      />
                      <g
                        id="_x34__1_"
                      />
                      <g
                        id="Symbol_-_Monochromatic_2_"
                      >
                        <g
                          id="_x33__6_"
                        />
                      </g>
                      <g
                        id="One_color_version_-_White_2_"
                      >
                        <g
                          id="Symbol_-_Original_11_"
                        />
                      </g>
                      <g
                        id="Symbol_-_Original_5_"
                      >
                        <g
                          id="Symbol_-_Original_12_"
                        />
                      </g>
                      <g
                        id="One_color_version_-_White_1_"
                      >
                        <g
                          id="Symbol_-_Original_9_"
                        />
                      </g>
                    </g>
                    <g
                      id="SYMBOL_VER_1_2_"
                    >
                      <g
                        id="SYMBOL_VER_2_4_"
                      />
                      <g
                        id="SYMBOL_VER_2-1-1_1_"
                      />
                      <g
                        id="SYMBOL_VER_2-2-1_1_"
                      />
                      <g
                        id="SYMBOL_VER_2-3-1_4_"
                      />
                      <g
                        id="New_Symbol_1_"
                      >
                        <g
                          id="SYMBOL_VER_2-3-1_3_"
                        />
                      </g>
                      <g
                        id="New_Symbol"
                      >
                        <g
                          id="SYMBOL_VER_2-3-1_1_"
                        />
                      </g>
                    </g>
                    <g
                      id="SYMBOL_VER_2_2_"
                    />
                    <g
                      id="SYMBOL_VER_4_2_"
                    />
                    <g
                      id="SYMBOL_VER_3_2_"
                    />
                    <g
                      id="SYMBOL_VER_3_1_"
                    />
                    <g
                      id="SYMBOL_VER_1-1-1_1_"
                    />
                    <g
                      id="SYMBOL_VER_1-1-1"
                    />
                    <g
                      id="SYMBOL_VER_1-1-1_2_2_"
                    />
                    <g
                      id="SYMBOL_VER_1-1-1_2"
                    />
                    <g
                      id="SYMBOL_VER_1-1-1_2_1_"
                    />
                    <g
                      id="Symbol_-_Original_7_"
                    />
                    <g
                      id="Symbol_-_Original_8_"
                    />
                    <g
                      id="SYMBOL_VER_2-1-1"
                    />
                    <g
                      id="SYMBOL_VER_2-2-1"
                    />
                    <g
                      id="SYMBOL_VER_2-3-1"
                    />
                    <g
                      id="SYMBOL_VER_5-1_1_"
                    />
                    <g
                      id="SYMBOL_VER_5-1"
                    />
                    <g
                      id="SYMBOL_VER_5-2_1_"
                    />
                    <g
                      id="SYMBOL_VER_5-2"
                    />
                    <g
                      id="Symbol_-_Monochromatic_1_"
                    >
                      <g
                        id="_x33__4_"
                      />
                    </g>
                  </g>
                </svg>
              </div>
            </div>
            <div
              class="DataRow-root data-row css-19fvmib"
            >
              <div
                class="MuiBox-root css-1xhj18k"
              >
                <p
                  class="MuiTypography-root MuiTypography-body1 css-fjb5bl-MuiTypography-root"
                >
                  TVL
                </p>
              </div>
              <p
                class="MuiTypography-root MuiTypography-body1 css-fjb5bl-MuiTypography-root"
                style="text-align: right;"
              >
                <span
                  class="MuiSkeleton-root MuiSkeleton-text MuiSkeleton-pulse css-1l7q9tc-MuiSkeleton-root"
                  style="width: 80px;"
                />
              </p>
            </div>
            <div
              class="DataRow-root data-row css-19fvmib"
            >
              <div
                class="MuiBox-root css-1xhj18k"
              >
                <p
                  class="MuiTypography-root MuiTypography-body1 css-fjb5bl-MuiTypography-root"
                >
                  APY
                </p>
              </div>
              <p
                class="MuiTypography-root MuiTypography-body1 css-fjb5bl-MuiTypography-root"
                style="text-align: right;"
              >
                <span
                  class="MuiSkeleton-root MuiSkeleton-text MuiSkeleton-pulse css-1l7q9tc-MuiSkeleton-root"
                  style="width: 80px;"
                />
              </p>
            </div>
            <a
              class="MuiButton-root MuiButton-outlined MuiButton-outlinedSecondary MuiButton-sizeMedium MuiButton-outlinedSizeMedium MuiButton-disableElevation MuiButton-fullWidth MuiButtonBase-root custom-root  css-elwz1i-MuiButtonBase-root-MuiButton-root"
              href="https://jonesdao.io/farms"
              tabindex="0"
              target="_blank"
            >
              Stake on
               
              Jones DAO
              <span
                class="MuiButton-endIcon MuiButton-iconSizeMedium css-1gnd1fd-MuiButton-endIcon"
              >
                <svg
                  aria-hidden="true"
                  class="MuiSvgIcon-root MuiSvgIcon-fontSizeLarge css-1562cnx-MuiSvgIcon-root"
                  focusable="false"
                  viewBox="0 0 20 20"
                >
                  <path
                    d="M4.297 17.445h9.539c1.523 0 2.305-.78 2.305-2.28v-9.58c0-1.507-.782-2.288-2.305-2.288h-9.54c-1.523 0-2.304.773-2.304 2.289v9.578c0 1.508.781 2.281 2.305 2.281Zm.016-.968c-.875 0-1.352-.461-1.352-1.368V5.633c0-.899.477-1.367 1.352-1.367h9.5c.867 0 1.359.468 1.359 1.367v9.476c0 .907-.492 1.368-1.36 1.368h-9.5Zm7.296-4.235c.266 0 .438-.195.438-.476V7.867c0-.344-.188-.492-.492-.492H7.64c-.29 0-.47.172-.47.438 0 .265.188.445.477.445H9.53l1.133-.078-1.055.992-3.382 3.383a.476.476 0 0 0-.149.328c0 .273.18.453.453.453a.47.47 0 0 0 .344-.149L10.25 9.82l.984-1.047-.078 1.282v1.718c0 .29.18.47.453.47Z"
                  />
                </svg>
              </span>
            </a>
          </div>
        </div>
      </div>
      <div
        class="MuiPaper-root MuiPaper-elevation MuiPaper-rounded MuiPaper-elevation0 Paper-root  css-1px9s0k-MuiPaper-root"
        style="transform: none; webkit-transition: transform 225ms cubic-bezier(0.4, 0, 0.2, 1) 0ms; transition: transform 225ms cubic-bezier(0.4, 0, 0.2, 1) 0ms;"
      >
        <div
          class="MuiGrid-root MuiGrid-container MuiGrid-spacing-xs-2 MuiGrid-direction-xs-column css-1rl1og4-MuiGrid-root"
        >
          <div
            class="MuiGrid-root MuiGrid-item css-13i4rnv-MuiGrid-root"
          >
            <div
              class="ExternalStakePools-poolPair css-kpu4tk"
            >
              <div
                class="MuiBox-root css-1xhj18k"
              >
                <svg
                  aria-hidden="true"
                  class="MuiSvgIcon-root MuiSvgIcon-fontSizeLarge css-1djwm8g-MuiSvgIcon-root"
                  focusable="false"
                  style="z-index: 1; font-size: 24px;"
                  viewBox="0 0 32 32"
                >
                  <path
                    d="M0 16C0 7.163 7.163 0 16 0s16 7.163 16 16-7.163 16-16 16S0 24.837 0 16Z"
                    fill="#708B96"
                  />
                  <path
                    clip-rule="evenodd"
                    d="M17.536 23.04v.032h5.504v-1.984h-2.718c1.635-1.239 2.686-3.165 2.686-5.328 0-3.738-3.138-6.768-7.008-6.768s-7.008 3.03-7.008 6.768c0 2.163 1.05 4.089 2.686 5.328H8.96v1.984h5.504v-2.667c-2.005-.63-3.456-2.465-3.456-4.629 0-2.686 2.235-4.864 4.992-4.864s4.992 2.178 4.992 4.864c0 2.164-1.45 3.998-3.456 4.63v2.634Z"
                    fill="#fff"
                    fill-rule="evenodd"
                  />
                </svg>
                <svg
                  aria-hidden="true"
                  class="MuiSvgIcon-root MuiSvgIcon-fontSizeLarge css-1djwm8g-MuiSvgIcon-root"
                  focusable="false"
                  style="margin-left: -6px; z-index: 1; font-size: 24px;"
                  viewBox="0 0 32 32"
                >
                  <circle
                    cx="16"
                    cy="16"
                    fill="#F5AC37"
                    r="16"
                  />
                  <path
                    d="M16.59 17.13h6.08c.13 0 .19 0 .2-.17.05-.619.05-1.24 0-1.86 0-.12-.06-.17-.19-.17h-12.1c-.15 0-.19.05-.19.19v1.78c0 .23 0 .23.24.23h5.96Zm5.6-4.28a.195.195 0 0 0 0-.14 3.96 3.96 0 0 0-.36-.63 5.103 5.103 0 0 0-.74-.93 2.451 2.451 0 0 0-.461-.45 7.187 7.187 0 0 0-3-1.52 7.458 7.458 0 0 0-1.7-.18h-5.37c-.15 0-.17.06-.17.19v3.55c0 .15 0 .19.19.19h11.54s.1-.02.12-.08h-.049Zm0 6.36a2.336 2.336 0 0 0-.51 0H10.59c-.15 0-.2 0-.2.2v3.47c0 .16 0 .2.2.2h5.12c.245.02.49.002.73-.049a7.626 7.626 0 0 0 2.17-.48c.253-.088.498-.203.73-.34h.07a6.496 6.496 0 0 0 2.79-2.809s.07-.151-.01-.19v-.002ZM8.38 24.88v-5.53c0-.13 0-.15-.16-.15H6.05c-.12 0-.17 0-.17-.16v-1.9H8.2c.13 0 .18 0 .18-.17v-1.88c0-.12 0-.149-.16-.149H6.05c-.12 0-.17 0-.17-.16v-1.76c0-.11 0-.14.16-.14h2.15c.15 0 .19 0 .19-.19v-5.39c0-.16 0-.2.2-.2h7.5c.544.022 1.085.082 1.62.18a9.775 9.775 0 0 1 3.13 1.16 8.82 8.82 0 0 1 1.76 1.36c.396.412.753.857 1.07 1.33.314.48.575.994.78 1.53a.26.26 0 0 0 .3.21h1.79c.23 0 .23 0 .24.221v1.64c0 .16-.06.2-.221.2h-1.38c-.14 0-.18 0-.17.18.054.61.054 1.22 0 1.83 0 .17 0 .19.19.19h1.58c.07.09 0 .18 0 .27.01.117.01.234 0 .35v1.21c0 .17-.05.22-.2.22h-1.89a.25.25 0 0 0-.29.19 7.997 7.997 0 0 1-2.101 3.06c-.34.307-.697.595-1.07.86-.4.23-.79.47-1.2.66-.756.34-1.548.591-2.36.75a12.3 12.3 0 0 1-2.34.19h-6.94v-.01l.002-.002Z"
                    fill="#FEFEFD"
                  />
                </svg>
                <svg
                  aria-hidden="true"
                  class="MuiSvgIcon-root MuiSvgIcon-fontSizeLarge css-1djwm8g-MuiSvgIcon-root"
                  focusable="false"
                  style="margin-left: -6px; z-index: 1; font-size: 24px;"
                  viewBox="0 0 32 32"
                >
                  <circle
                    cx="16"
                    cy="16"
                    fill="#fff"
                    r="15"
                    stroke="url(#wETH_svg__a)"
                    stroke-width="2"
                  />
                  <path
                    clip-rule="evenodd"
                    d="M16.25 20.976 10 17.349 16.25 26V26l6.253-8.65-6.253 3.626Z"
                    fill="#708B96"
                    fill-rule="evenodd"
                  />
                  <path
                    clip-rule="evenodd"
                    d="m16.25 6 6.248 10.186-6.248-2.793L10 16.186 16.25 6Zm0 7.395L10 16.185l6.25 3.629 6.248-3.628-6.248-2.791Z"
                    fill="#424242"
                    fill-rule="evenodd"
                  />
                  <defs>
                    <lineargradient
                      gradientUnits="userSpaceOnUse"
                      id="wETH_svg__a"
                      x1="16"
                      x2="16"
                      y1="0"
                      y2="32"
                    >
                      <stop
                        stop-color="#444243"
                      />
                      <stop
                        offset="1"
                        stop-color="#708B96"
                      />
                    </lineargradient>
                  </defs>
                </svg>
              </div>
              <div
                class="ExternalStakePools-poolName"
              >
                <p
                  class="MuiTypography-root MuiTypography-body1 css-haqq9q-MuiTypography-root"
                >
                  OHM-DAI-wETH
                </p>
              </div>
              <div
                class="ExternalStakePools-poolName"
              >
                <svg
                  aria-hidden="true"
                  class="MuiSvgIcon-root MuiSvgIcon-fontSizeLarge css-1djwm8g-MuiSvgIcon-root"
                  focusable="false"
                  style="font-size: 15px;"
                  viewBox="0 0 32 32"
                >
                  <circle
                    cx="16"
                    cy="16"
                    fill="#fff"
                    r="15"
                    stroke="url(#wETH_svg__a)"
                    stroke-width="2"
                  />
                  <path
                    clip-rule="evenodd"
                    d="M16.25 20.976 10 17.349 16.25 26V26l6.253-8.65-6.253 3.626Z"
                    fill="#708B96"
                    fill-rule="evenodd"
                  />
                  <path
                    clip-rule="evenodd"
                    d="m16.25 6 6.248 10.186-6.248-2.793L10 16.186 16.25 6Zm0 7.395L10 16.185l6.25 3.629 6.248-3.628-6.248-2.791Z"
                    fill="#424242"
                    fill-rule="evenodd"
                  />
                  <defs>
                    <lineargradient
                      gradientUnits="userSpaceOnUse"
                      id="wETH_svg__a"
                      x1="16"
                      x2="16"
                      y1="0"
                      y2="32"
                    >
                      <stop
                        stop-color="#444243"
                      />
                      <stop
                        offset="1"
                        stop-color="#708B96"
                      />
                    </lineargradient>
                  </defs>
                </svg>
              </div>
            </div>
            <div
              class="DataRow-root data-row css-19fvmib"
            >
              <div
                class="MuiBox-root css-1xhj18k"
              >
                <p
                  class="MuiTypography-root MuiTypography-body1 css-fjb5bl-MuiTypography-root"
                >
                  TVL
                </p>
              </div>
              <p
                class="MuiTypography-root MuiTypography-body1 css-fjb5bl-MuiTypography-root"
                style="text-align: right;"
              >
                <span
                  class="MuiSkeleton-root MuiSkeleton-text MuiSkeleton-pulse css-1l7q9tc-MuiSkeleton-root"
                  style="width: 80px;"
                />
              </p>
            </div>
            <div
              class="DataRow-root data-row css-19fvmib"
            >
              <div
                class="MuiBox-root css-1xhj18k"
              >
                <p
                  class="MuiTypography-root MuiTypography-body1 css-fjb5bl-MuiTypography-root"
                >
                  APY
                </p>
              </div>
              <p
                class="MuiTypography-root MuiTypography-body1 css-fjb5bl-MuiTypography-root"
                style="text-align: right;"
              >
                <span
                  class="MuiSkeleton-root MuiSkeleton-text MuiSkeleton-pulse css-1l7q9tc-MuiSkeleton-root"
                  style="width: 80px;"
                />
              </p>
            </div>
            <a
              class="MuiButton-root MuiButton-outlined MuiButton-outlinedSecondary MuiButton-sizeMedium MuiButton-outlinedSizeMedium MuiButton-disableElevation MuiButton-fullWidth MuiButtonBase-root custom-root  css-elwz1i-MuiButtonBase-root-MuiButton-root"
              href="https://app.balancer.fi/#/pool/0xc45d42f801105e861e86658648e3678ad7aa70f900010000000000000000011e"
              tabindex="0"
              target="_blank"
            >
              Stake on
               
              Balancer
              <span
                class="MuiButton-endIcon MuiButton-iconSizeMedium css-1gnd1fd-MuiButton-endIcon"
              >
                <svg
                  aria-hidden="true"
                  class="MuiSvgIcon-root MuiSvgIcon-fontSizeLarge css-1562cnx-MuiSvgIcon-root"
                  focusable="false"
                  viewBox="0 0 20 20"
                >
                  <path
                    d="M4.297 17.445h9.539c1.523 0 2.305-.78 2.305-2.28v-9.58c0-1.507-.782-2.288-2.305-2.288h-9.54c-1.523 0-2.304.773-2.304 2.289v9.578c0 1.508.781 2.281 2.305 2.281Zm.016-.968c-.875 0-1.352-.461-1.352-1.368V5.633c0-.899.477-1.367 1.352-1.367h9.5c.867 0 1.359.468 1.359 1.367v9.476c0 .907-.492 1.368-1.36 1.368h-9.5Zm7.296-4.235c.266 0 .438-.195.438-.476V7.867c0-.344-.188-.492-.492-.492H7.64c-.29 0-.47.172-.47.438 0 .265.188.445.477.445H9.53l1.133-.078-1.055.992-3.382 3.383a.476.476 0 0 0-.149.328c0 .273.18.453.453.453a.47.47 0 0 0 .344-.149L10.25 9.82l.984-1.047-.078 1.282v1.718c0 .29.18.47.453.47Z"
                  />
                </svg>
              </span>
            </a>
          </div>
        </div>
      </div>
      <div
        class="MuiPaper-root MuiPaper-elevation MuiPaper-rounded MuiPaper-elevation0 Paper-root  css-1px9s0k-MuiPaper-root"
        style="transform: none; webkit-transition: transform 225ms cubic-bezier(0.4, 0, 0.2, 1) 0ms; transition: transform 225ms cubic-bezier(0.4, 0, 0.2, 1) 0ms;"
      >
        <div
          class="MuiGrid-root MuiGrid-container MuiGrid-spacing-xs-2 MuiGrid-direction-xs-column css-1rl1og4-MuiGrid-root"
        >
          <div
            class="MuiGrid-root MuiGrid-item css-13i4rnv-MuiGrid-root"
          >
            <div
              class="ExternalStakePools-poolPair css-kpu4tk"
            >
              <div
                class="MuiBox-root css-1xhj18k"
              >
                <svg
                  aria-hidden="true"
                  class="MuiSvgIcon-root MuiSvgIcon-fontSizeLarge css-1djwm8g-MuiSvgIcon-root"
                  focusable="false"
                  style="z-index: 1; font-size: 24px;"
                  viewBox="0 0 32 32"
                >
                  <path
                    d="M0 16C0 7.163 7.163 0 16 0s16 7.163 16 16-7.163 16-16 16S0 24.837 0 16Z"
                    fill="#708B96"
                  />
                  <path
                    clip-rule="evenodd"
                    d="M17.536 23.04v.032h5.504v-1.984h-2.718c1.635-1.239 2.686-3.165 2.686-5.328 0-3.738-3.138-6.768-7.008-6.768s-7.008 3.03-7.008 6.768c0 2.163 1.05 4.089 2.686 5.328H8.96v1.984h5.504v-2.667c-2.005-.63-3.456-2.465-3.456-4.629 0-2.686 2.235-4.864 4.992-4.864s4.992 2.178 4.992 4.864c0 2.164-1.45 3.998-3.456 4.63v2.634Z"
                    fill="#fff"
                    fill-rule="evenodd"
                  />
                </svg>
                <svg
                  aria-hidden="true"
                  class="MuiSvgIcon-root MuiSvgIcon-fontSizeLarge css-1djwm8g-MuiSvgIcon-root"
                  focusable="false"
                  style="margin-left: -6px; z-index: 1; font-size: 24px;"
                  viewBox="0 0 32 32"
                >
                  <circle
                    cx="16"
                    cy="16"
                    fill="#fff"
                    r="15"
                    stroke="url(#wETH_svg__a)"
                    stroke-width="2"
                  />
                  <path
                    clip-rule="evenodd"
                    d="M16.25 20.976 10 17.349 16.25 26V26l6.253-8.65-6.253 3.626Z"
                    fill="#708B96"
                    fill-rule="evenodd"
                  />
                  <path
                    clip-rule="evenodd"
                    d="m16.25 6 6.248 10.186-6.248-2.793L10 16.186 16.25 6Zm0 7.395L10 16.185l6.25 3.629 6.248-3.628-6.248-2.791Z"
                    fill="#424242"
                    fill-rule="evenodd"
                  />
                  <defs>
                    <lineargradient
                      gradientUnits="userSpaceOnUse"
                      id="wETH_svg__a"
                      x1="16"
                      x2="16"
                      y1="0"
                      y2="32"
                    >
                      <stop
                        stop-color="#444243"
                      />
                      <stop
                        offset="1"
                        stop-color="#708B96"
                      />
                    </lineargradient>
                  </defs>
                </svg>
              </div>
              <div
                class="ExternalStakePools-poolName"
              >
                <p
                  class="MuiTypography-root MuiTypography-body1 css-haqq9q-MuiTypography-root"
                >
                  OHM-ETH
                </p>
              </div>
              <div
                class="ExternalStakePools-poolName"
              >
                <svg
                  aria-hidden="true"
                  class="MuiSvgIcon-root MuiSvgIcon-fontSizeLarge css-1djwm8g-MuiSvgIcon-root"
                  focusable="false"
                  style="font-size: 15px;"
                  viewBox="0 0 32 32"
                >
                  <circle
                    cx="16"
                    cy="16"
                    fill="#fff"
                    r="15"
                    stroke="url(#wETH_svg__a)"
                    stroke-width="2"
                  />
                  <path
                    clip-rule="evenodd"
                    d="M16.25 20.976 10 17.349 16.25 26V26l6.253-8.65-6.253 3.626Z"
                    fill="#708B96"
                    fill-rule="evenodd"
                  />
                  <path
                    clip-rule="evenodd"
                    d="m16.25 6 6.248 10.186-6.248-2.793L10 16.186 16.25 6Zm0 7.395L10 16.185l6.25 3.629 6.248-3.628-6.248-2.791Z"
                    fill="#424242"
                    fill-rule="evenodd"
                  />
                  <defs>
                    <lineargradient
                      gradientUnits="userSpaceOnUse"
                      id="wETH_svg__a"
                      x1="16"
                      x2="16"
                      y1="0"
                      y2="32"
                    >
                      <stop
                        stop-color="#444243"
                      />
                      <stop
                        offset="1"
                        stop-color="#708B96"
                      />
                    </lineargradient>
                  </defs>
                </svg>
              </div>
            </div>
            <div
              class="DataRow-root data-row css-19fvmib"
            >
              <div
                class="MuiBox-root css-1xhj18k"
              >
                <p
                  class="MuiTypography-root MuiTypography-body1 css-fjb5bl-MuiTypography-root"
                >
                  TVL
                </p>
              </div>
              <p
                class="MuiTypography-root MuiTypography-body1 css-fjb5bl-MuiTypography-root"
                style="text-align: right;"
              >
                <span
                  class="MuiSkeleton-root MuiSkeleton-text MuiSkeleton-pulse css-1l7q9tc-MuiSkeleton-root"
                  style="width: 80px;"
                />
              </p>
            </div>
            <div
              class="DataRow-root data-row css-19fvmib"
            >
              <div
                class="MuiBox-root css-1xhj18k"
              >
                <p
                  class="MuiTypography-root MuiTypography-body1 css-fjb5bl-MuiTypography-root"
                >
                  APY
                </p>
              </div>
              <p
                class="MuiTypography-root MuiTypography-body1 css-fjb5bl-MuiTypography-root"
                style="text-align: right;"
              >
                <span
                  class="MuiSkeleton-root MuiSkeleton-text MuiSkeleton-pulse css-1l7q9tc-MuiSkeleton-root"
                  style="width: 80px;"
                />
              </p>
            </div>
            <a
              class="MuiButton-root MuiButton-outlined MuiButton-outlinedSecondary MuiButton-sizeMedium MuiButton-outlinedSizeMedium MuiButton-disableElevation MuiButton-fullWidth MuiButtonBase-root custom-root  css-elwz1i-MuiButtonBase-root-MuiButton-root"
              href="https://curve.fi/factory-crypto/21/deposit"
              tabindex="0"
              target="_blank"
            >
              Stake on
               
              Curve
              <span
                class="MuiButton-endIcon MuiButton-iconSizeMedium css-1gnd1fd-MuiButton-endIcon"
              >
                <svg
                  aria-hidden="true"
                  class="MuiSvgIcon-root MuiSvgIcon-fontSizeLarge css-1562cnx-MuiSvgIcon-root"
                  focusable="false"
                  viewBox="0 0 20 20"
                >
                  <path
                    d="M4.297 17.445h9.539c1.523 0 2.305-.78 2.305-2.28v-9.58c0-1.507-.782-2.288-2.305-2.288h-9.54c-1.523 0-2.304.773-2.304 2.289v9.578c0 1.508.781 2.281 2.305 2.281Zm.016-.968c-.875 0-1.352-.461-1.352-1.368V5.633c0-.899.477-1.367 1.352-1.367h9.5c.867 0 1.359.468 1.359 1.367v9.476c0 .907-.492 1.368-1.36 1.368h-9.5Zm7.296-4.235c.266 0 .438-.195.438-.476V7.867c0-.344-.188-.492-.492-.492H7.64c-.29 0-.47.172-.47.438 0 .265.188.445.477.445H9.53l1.133-.078-1.055.992-3.382 3.383a.476.476 0 0 0-.149.328c0 .273.18.453.453.453a.47.47 0 0 0 .344-.149L10.25 9.82l.984-1.047-.078 1.282v1.718c0 .29.18.47.453.47Z"
                  />
                </svg>
              </span>
            </a>
          </div>
        </div>
      </div>
      <div
        class="MuiPaper-root MuiPaper-elevation MuiPaper-rounded MuiPaper-elevation0 Paper-root  css-1px9s0k-MuiPaper-root"
        style="transform: none; webkit-transition: transform 225ms cubic-bezier(0.4, 0, 0.2, 1) 0ms; transition: transform 225ms cubic-bezier(0.4, 0, 0.2, 1) 0ms;"
      >
        <div
          class="MuiGrid-root MuiGrid-container MuiGrid-spacing-xs-2 MuiGrid-direction-xs-column css-1rl1og4-MuiGrid-root"
        >
          <div
            class="MuiGrid-root MuiGrid-item css-13i4rnv-MuiGrid-root"
          >
            <div
              class="ExternalStakePools-poolPair css-kpu4tk"
            >
              <div
                class="MuiBox-root css-1xhj18k"
              >
                <svg
                  aria-hidden="true"
                  class="MuiSvgIcon-root MuiSvgIcon-fontSizeLarge css-1djwm8g-MuiSvgIcon-root"
                  focusable="false"
                  style="z-index: 1; font-size: 24px;"
                  viewBox="0 0 32 32"
                >
                  <path
                    d="M0 16C0 7.163 7.163 0 16 0s16 7.163 16 16-7.163 16-16 16S0 24.837 0 16Z"
                    fill="#708B96"
                  />
                  <path
                    clip-rule="evenodd"
                    d="M17.536 23.04v.032h5.504v-1.984h-2.718c1.635-1.239 2.686-3.165 2.686-5.328 0-3.738-3.138-6.768-7.008-6.768s-7.008 3.03-7.008 6.768c0 2.163 1.05 4.089 2.686 5.328H8.96v1.984h5.504v-2.667c-2.005-.63-3.456-2.465-3.456-4.629 0-2.686 2.235-4.864 4.992-4.864s4.992 2.178 4.992 4.864c0 2.164-1.45 3.998-3.456 4.63v2.634Z"
                    fill="#fff"
                    fill-rule="evenodd"
                  />
                </svg>
                <svg
                  aria-hidden="true"
                  class="MuiSvgIcon-root MuiSvgIcon-fontSizeLarge css-1djwm8g-MuiSvgIcon-root"
                  focusable="false"
                  style="margin-left: -6px; z-index: 1; font-size: 24px;"
                  viewBox="0 0 32 32"
                >
                  <circle
                    cx="16"
                    cy="16"
                    fill="#fff"
                    r="15"
                    stroke="url(#wETH_svg__a)"
                    stroke-width="2"
                  />
                  <path
                    clip-rule="evenodd"
                    d="M16.25 20.976 10 17.349 16.25 26V26l6.253-8.65-6.253 3.626Z"
                    fill="#708B96"
                    fill-rule="evenodd"
                  />
                  <path
                    clip-rule="evenodd"
                    d="m16.25 6 6.248 10.186-6.248-2.793L10 16.186 16.25 6Zm0 7.395L10 16.185l6.25 3.629 6.248-3.628-6.248-2.791Z"
                    fill="#424242"
                    fill-rule="evenodd"
                  />
                  <defs>
                    <lineargradient
                      gradientUnits="userSpaceOnUse"
                      id="wETH_svg__a"
                      x1="16"
                      x2="16"
                      y1="0"
                      y2="32"
                    >
                      <stop
                        stop-color="#444243"
                      />
                      <stop
                        offset="1"
                        stop-color="#708B96"
                      />
                    </lineargradient>
                  </defs>
                </svg>
              </div>
              <div
                class="ExternalStakePools-poolName"
              >
                <p
                  class="MuiTypography-root MuiTypography-body1 css-haqq9q-MuiTypography-root"
                >
                  OHM-ETH
                </p>
              </div>
              <div
                class="ExternalStakePools-poolName"
              >
                <svg
                  aria-hidden="true"
                  class="MuiSvgIcon-root MuiSvgIcon-fontSizeLarge css-1djwm8g-MuiSvgIcon-root"
                  focusable="false"
                  style="font-size: 15px;"
                  viewBox="0 0 32 32"
                >
                  <circle
                    cx="16"
                    cy="16"
                    fill="#fff"
                    r="15"
                    stroke="url(#wETH_svg__a)"
                    stroke-width="2"
                  />
                  <path
                    clip-rule="evenodd"
                    d="M16.25 20.976 10 17.349 16.25 26V26l6.253-8.65-6.253 3.626Z"
                    fill="#708B96"
                    fill-rule="evenodd"
                  />
                  <path
                    clip-rule="evenodd"
                    d="m16.25 6 6.248 10.186-6.248-2.793L10 16.186 16.25 6Zm0 7.395L10 16.185l6.25 3.629 6.248-3.628-6.248-2.791Z"
                    fill="#424242"
                    fill-rule="evenodd"
                  />
                  <defs>
                    <lineargradient
                      gradientUnits="userSpaceOnUse"
                      id="wETH_svg__a"
                      x1="16"
                      x2="16"
                      y1="0"
                      y2="32"
                    >
                      <stop
                        stop-color="#444243"
                      />
                      <stop
                        offset="1"
                        stop-color="#708B96"
                      />
                    </lineargradient>
                  </defs>
                </svg>
              </div>
            </div>
            <div
              class="DataRow-root data-row css-19fvmib"
            >
              <div
                class="MuiBox-root css-1xhj18k"
              >
                <p
                  class="MuiTypography-root MuiTypography-body1 css-fjb5bl-MuiTypography-root"
                >
                  TVL
                </p>
              </div>
              <p
                class="MuiTypography-root MuiTypography-body1 css-fjb5bl-MuiTypography-root"
                style="text-align: right;"
              >
                <span
                  class="MuiSkeleton-root MuiSkeleton-text MuiSkeleton-pulse css-1l7q9tc-MuiSkeleton-root"
                  style="width: 80px;"
                />
              </p>
            </div>
            <div
              class="DataRow-root data-row css-19fvmib"
            >
              <div
                class="MuiBox-root css-1xhj18k"
              >
                <p
                  class="MuiTypography-root MuiTypography-body1 css-fjb5bl-MuiTypography-root"
                >
                  APY
                </p>
              </div>
              <p
                class="MuiTypography-root MuiTypography-body1 css-fjb5bl-MuiTypography-root"
                style="text-align: right;"
              >
                <span
                  class="MuiSkeleton-root MuiSkeleton-text MuiSkeleton-pulse css-1l7q9tc-MuiSkeleton-root"
                  style="width: 80px;"
                />
              </p>
            </div>
            <a
              class="MuiButton-root MuiButton-outlined MuiButton-outlinedSecondary MuiButton-sizeMedium MuiButton-outlinedSizeMedium MuiButton-disableElevation MuiButton-fullWidth MuiButtonBase-root custom-root  css-elwz1i-MuiButtonBase-root-MuiButton-root"
              href="https://www.convexfinance.com/stake"
              tabindex="0"
              target="_blank"
            >
              Stake on
               
              Convex
              <span
                class="MuiButton-endIcon MuiButton-iconSizeMedium css-1gnd1fd-MuiButton-endIcon"
              >
                <svg
                  aria-hidden="true"
                  class="MuiSvgIcon-root MuiSvgIcon-fontSizeLarge css-1562cnx-MuiSvgIcon-root"
                  focusable="false"
                  viewBox="0 0 20 20"
                >
                  <path
                    d="M4.297 17.445h9.539c1.523 0 2.305-.78 2.305-2.28v-9.58c0-1.507-.782-2.288-2.305-2.288h-9.54c-1.523 0-2.304.773-2.304 2.289v9.578c0 1.508.781 2.281 2.305 2.281Zm.016-.968c-.875 0-1.352-.461-1.352-1.368V5.633c0-.899.477-1.367 1.352-1.367h9.5c.867 0 1.359.468 1.359 1.367v9.476c0 .907-.492 1.368-1.36 1.368h-9.5Zm7.296-4.235c.266 0 .438-.195.438-.476V7.867c0-.344-.188-.492-.492-.492H7.64c-.29 0-.47.172-.47.438 0 .265.188.445.477.445H9.53l1.133-.078-1.055.992-3.382 3.383a.476.476 0 0 0-.149.328c0 .273.18.453.453.453a.47.47 0 0 0 .344-.149L10.25 9.82l.984-1.047-.078 1.282v1.718c0 .29.18.47.453.47Z"
                  />
                </svg>
              </span>
            </a>
          </div>
        </div>
      </div>
      <div
        class="MuiPaper-root MuiPaper-elevation MuiPaper-rounded MuiPaper-elevation0 Paper-root  css-1px9s0k-MuiPaper-root"
        style="transform: none; webkit-transition: transform 225ms cubic-bezier(0.4, 0, 0.2, 1) 0ms; transition: transform 225ms cubic-bezier(0.4, 0, 0.2, 1) 0ms;"
      >
        <div
          class="MuiGrid-root MuiGrid-container MuiGrid-spacing-xs-2 MuiGrid-direction-xs-column css-1rl1og4-MuiGrid-root"
        >
          <div
            class="MuiGrid-root MuiGrid-item css-13i4rnv-MuiGrid-root"
          >
            <div
              class="ExternalStakePools-poolPair css-kpu4tk"
            >
              <div
                class="MuiBox-root css-1xhj18k"
              >
                <svg
                  aria-hidden="true"
                  class="MuiSvgIcon-root MuiSvgIcon-fontSizeLarge css-1djwm8g-MuiSvgIcon-root"
                  focusable="false"
                  style="z-index: 1; font-size: 24px;"
                  viewBox="0 0 32 32"
                >
                  <path
                    d="M0 16C0 7.163 7.163 0 16 0s16 7.163 16 16-7.163 16-16 16S0 24.837 0 16Z"
                    fill="#708B96"
                  />
                  <path
                    clip-rule="evenodd"
                    d="M17.536 23.04v.032h5.504v-1.984h-2.718c1.635-1.239 2.686-3.165 2.686-5.328 0-3.738-3.138-6.768-7.008-6.768s-7.008 3.03-7.008 6.768c0 2.163 1.05 4.089 2.686 5.328H8.96v1.984h5.504v-2.667c-2.005-.63-3.456-2.465-3.456-4.629 0-2.686 2.235-4.864 4.992-4.864s4.992 2.178 4.992 4.864c0 2.164-1.45 3.998-3.456 4.63v2.634Z"
                    fill="#fff"
                    fill-rule="evenodd"
                  />
                </svg>
                <svg
                  aria-hidden="true"
                  class="MuiSvgIcon-root MuiSvgIcon-fontSizeLarge css-1djwm8g-MuiSvgIcon-root"
                  focusable="false"
                  style="margin-left: -6px; z-index: 1; font-size: 24px;"
                  viewBox="0 0 32 32"
                >
                  <circle
                    cx="16"
                    cy="16"
                    fill="#333"
                    r="16"
                  />
                  <path
                    clip-rule="evenodd"
                    d="m22.434 12.123 2.604-2.729-2.326-2.22-2.526 2.648a7.642 7.642 0 0 0-8.336-.069L9.177 7.201l-2.22 2.326 2.608 2.489a7.644 7.644 0 0 0-.071 8.246l-2.749 2.88 2.326 2.22 2.67-2.797a7.642 7.642 0 0 0 8.35.064l2.834 2.705 2.22-2.325-2.773-2.646a7.64 7.64 0 0 0 .062-8.24Zm-6.469-.572a4.645 4.645 0 0 0-3.284 7.927 4.642 4.642 0 1 0 6.568-6.567 4.644 4.644 0 0 0-3.284-1.36Z"
                    fill="#fff"
                    fill-rule="evenodd"
                  />
                </svg>
              </div>
              <div
                class="ExternalStakePools-poolName"
              >
                <p
                  class="MuiTypography-root MuiTypography-body1 css-haqq9q-MuiTypography-root"
                >
                  OHM-FRAX
                </p>
              </div>
              <div
                class="ExternalStakePools-poolName"
              >
                <svg
                  aria-hidden="true"
                  class="MuiSvgIcon-root MuiSvgIcon-fontSizeLarge css-1djwm8g-MuiSvgIcon-root"
                  focusable="false"
                  style="font-size: 15px;"
                  viewBox="0 0 32 32"
                >
                  <circle
                    cx="16"
                    cy="16"
                    fill="#fff"
                    r="15"
                    stroke="url(#wETH_svg__a)"
                    stroke-width="2"
                  />
                  <path
                    clip-rule="evenodd"
                    d="M16.25 20.976 10 17.349 16.25 26V26l6.253-8.65-6.253 3.626Z"
                    fill="#708B96"
                    fill-rule="evenodd"
                  />
                  <path
                    clip-rule="evenodd"
                    d="m16.25 6 6.248 10.186-6.248-2.793L10 16.186 16.25 6Zm0 7.395L10 16.185l6.25 3.629 6.248-3.628-6.248-2.791Z"
                    fill="#424242"
                    fill-rule="evenodd"
                  />
                  <defs>
                    <lineargradient
                      gradientUnits="userSpaceOnUse"
                      id="wETH_svg__a"
                      x1="16"
                      x2="16"
                      y1="0"
                      y2="32"
                    >
                      <stop
                        stop-color="#444243"
                      />
                      <stop
                        offset="1"
                        stop-color="#708B96"
                      />
                    </lineargradient>
                  </defs>
                </svg>
              </div>
            </div>
            <div
              class="DataRow-root data-row css-19fvmib"
            >
              <div
                class="MuiBox-root css-1xhj18k"
              >
                <p
                  class="MuiTypography-root MuiTypography-body1 css-fjb5bl-MuiTypography-root"
                >
                  TVL
                </p>
              </div>
              <p
                class="MuiTypography-root MuiTypography-body1 css-fjb5bl-MuiTypography-root"
                style="text-align: right;"
              >
                <span
                  class="MuiSkeleton-root MuiSkeleton-text MuiSkeleton-pulse css-1l7q9tc-MuiSkeleton-root"
                  style="width: 80px;"
                />
              </p>
            </div>
            <div
              class="DataRow-root data-row css-19fvmib"
            >
              <div
                class="MuiBox-root css-1xhj18k"
              >
                <p
                  class="MuiTypography-root MuiTypography-body1 css-fjb5bl-MuiTypography-root"
                >
                  APY
                </p>
              </div>
              <p
                class="MuiTypography-root MuiTypography-body1 css-fjb5bl-MuiTypography-root"
                style="text-align: right;"
              >
                <span
                  class="MuiSkeleton-root MuiSkeleton-text MuiSkeleton-pulse css-1l7q9tc-MuiSkeleton-root"
                  style="width: 80px;"
                />
              </p>
            </div>
            <a
              class="MuiButton-root MuiButton-outlined MuiButton-outlinedSecondary MuiButton-sizeMedium MuiButton-outlinedSizeMedium MuiButton-disableElevation MuiButton-fullWidth MuiButtonBase-root custom-root  css-elwz1i-MuiButtonBase-root-MuiButton-root"
              href="https://facts.frax.finance/pools/0x38633ed142BCc8128b45aB04A2e4A6e53774699F"
              tabindex="0"
              target="_blank"
            >
              Stake on
               
              Fraxswap
              <span
                class="MuiButton-endIcon MuiButton-iconSizeMedium css-1gnd1fd-MuiButton-endIcon"
              >
                <svg
                  aria-hidden="true"
                  class="MuiSvgIcon-root MuiSvgIcon-fontSizeLarge css-1562cnx-MuiSvgIcon-root"
                  focusable="false"
                  viewBox="0 0 20 20"
                >
                  <path
                    d="M4.297 17.445h9.539c1.523 0 2.305-.78 2.305-2.28v-9.58c0-1.507-.782-2.288-2.305-2.288h-9.54c-1.523 0-2.304.773-2.304 2.289v9.578c0 1.508.781 2.281 2.305 2.281Zm.016-.968c-.875 0-1.352-.461-1.352-1.368V5.633c0-.899.477-1.367 1.352-1.367h9.5c.867 0 1.359.468 1.359 1.367v9.476c0 .907-.492 1.368-1.36 1.368h-9.5Zm7.296-4.235c.266 0 .438-.195.438-.476V7.867c0-.344-.188-.492-.492-.492H7.64c-.29 0-.47.172-.47.438 0 .265.188.445.477.445H9.53l1.133-.078-1.055.992-3.382 3.383a.476.476 0 0 0-.149.328c0 .273.18.453.453.453a.47.47 0 0 0 .344-.149L10.25 9.82l.984-1.047-.078 1.282v1.718c0 .29.18.47.453.47Z"
                  />
                </svg>
              </span>
            </a>
          </div>
        </div>
      </div>
    </div>
  </div>
</div>
`;<|MERGE_RESOLUTION|>--- conflicted
+++ resolved
@@ -28,11 +28,7 @@
                 class="MuiBox-root css-u4p24i"
               >
                 <p
-<<<<<<< HEAD
-                  class="MuiTypography-root MuiTypography-body1 header-text css-1v1in9t-MuiTypography-root"
-=======
                   class="MuiTypography-root MuiTypography-body1 header-text css-1r0s3mh-MuiTypography-root"
->>>>>>> 6d6b1298
                 >
                   Single Stake
                 </p>
@@ -101,19 +97,11 @@
                             <p
                               class="MuiTypography-root MuiTypography-body1 Metric-label css-1lub2vt-MuiTypography-root"
                             >
-<<<<<<< HEAD
-                              APY
-                            </p>
-                          </div>
-                          <p
-                            class="MuiTypography-root MuiTypography-body1 css-152iexv-MuiTypography-root"
-=======
                               Annualized Rebases
                             </p>
                           </div>
                           <p
                             class="MuiTypography-root MuiTypography-body1 css-1q5p5g-MuiTypography-root"
->>>>>>> 6d6b1298
                             style="width: 100%;"
                           >
                             <span
@@ -143,11 +131,7 @@
                             </p>
                           </div>
                           <p
-<<<<<<< HEAD
-                            class="MuiTypography-root MuiTypography-body1 css-152iexv-MuiTypography-root"
-=======
                             class="MuiTypography-root MuiTypography-body1 css-1q5p5g-MuiTypography-root"
->>>>>>> 6d6b1298
                             style="width: 100%;"
                           >
                             <span
@@ -198,11 +182,7 @@
                             </div>
                           </div>
                           <p
-<<<<<<< HEAD
-                            class="MuiTypography-root MuiTypography-body1 css-152iexv-MuiTypography-root"
-=======
                             class="MuiTypography-root MuiTypography-body1 css-1q5p5g-MuiTypography-root"
->>>>>>> 6d6b1298
                             style="width: 100%;"
                           >
                             <span
@@ -1363,11 +1343,7 @@
             </div>
             <a
               class="MuiButton-root MuiButton-outlined MuiButton-outlinedSecondary MuiButton-sizeMedium MuiButton-outlinedSizeMedium MuiButton-disableElevation MuiButton-fullWidth MuiButtonBase-root custom-root  css-elwz1i-MuiButtonBase-root-MuiButton-root"
-<<<<<<< HEAD
-              href="https://app.spiritswap.finance/#/farms/allfarms"
-=======
               href="https://beets.fi/#/pool/0xf7bf0f161d3240488807ffa23894452246049916000200000000000000000198"
->>>>>>> 6d6b1298
               tabindex="0"
               target="_blank"
             >
@@ -1413,8 +1389,6 @@
                   class="MuiSvgIcon-root MuiSvgIcon-fontSizeLarge css-1djwm8g-MuiSvgIcon-root"
                   focusable="false"
                   style="z-index: 1; font-size: 24px;"
-<<<<<<< HEAD
-=======
                   viewBox="0 0 32 32"
                 >
                   <svg
@@ -1547,7 +1521,6 @@
                   class="MuiSvgIcon-root MuiSvgIcon-fontSizeLarge css-1djwm8g-MuiSvgIcon-root"
                   focusable="false"
                   style="margin-left: -6px; z-index: 1; font-size: 24px;"
->>>>>>> 6d6b1298
                   viewBox="0 0 32 32"
                 >
                   <defs>
@@ -1592,57 +1565,6 @@
                     fill="url(#paint0_linear_359)"
                   />
                 </svg>
-<<<<<<< HEAD
-                <svg
-                  aria-hidden="true"
-                  class="MuiSvgIcon-root MuiSvgIcon-fontSizeLarge css-1djwm8g-MuiSvgIcon-root"
-                  focusable="false"
-                  style="margin-left: -6px; z-index: 1; font-size: 24px;"
-                  viewBox="0 0 32 32"
-                >
-                  <defs>
-                    <style>
-                      .fantom_svg__cls-1{fill:#fff;fill-rule:evenodd}
-                    </style>
-                    <mask
-                      height="20"
-                      id="fantom_svg__mask"
-                      maskUnits="userSpaceOnUse"
-                      width="93.1"
-                      x="10"
-                      y="6"
-                    >
-                      <path
-                        class="fantom_svg__cls-1"
-                        d="M10 6h93.1v20H10Z"
-                        id="fantom_svg__a"
-                      />
-                    </mask>
-                  </defs>
-                  <g
-                    data-name="Layer 2"
-                    id="fantom_svg__Layer_2"
-                  >
-                    <g
-                      data-name="Layer 1"
-                      id="fantom_svg__Layer_1-2"
-                    >
-                      <circle
-                        cx="16"
-                        cy="16"
-                        r="16"
-                        style="fill: #13b5ec;"
-                      />
-                      <path
-                        class="fantom_svg__cls-1"
-                        d="m17.2 12.9 3.6-2.1V15Zm3.6 9L16 24.7l-4.8-2.8V17l4.8 2.8 4.8-2.8Zm-9.6-11.1 3.6 2.1-3.6 2.1Zm5.4 3.1 3.6 2.1-3.6 2.1Zm-1.2 4.2L11.8 16l3.6-2.1Zm4.8-8.3L16 12.2l-4.2-2.4L16 7.3ZM10 9.4v13.1l6 3.4 6-3.4V9.4L16 6Z"
-                        style="mask: url(#fantom_svg__mask);"
-                      />
-                    </g>
-                  </g>
-                </svg>
-=======
->>>>>>> 6d6b1298
               </div>
               <div
                 class="ExternalStakePools-poolName"
@@ -1690,17 +1612,276 @@
                     <g
                       id="SYMBOL_VER_4_1_"
                     >
-<<<<<<< HEAD
-                      <circle
-                        cx="16"
-                        cy="16"
-                        r="16"
-                        style="fill: #13b5ec;"
-                      />
-                      <path
-                        class="fantom_svg__cls-1"
-                        d="m17.2 12.9 3.6-2.1V15Zm3.6 9L16 24.7l-4.8-2.8V17l4.8 2.8 4.8-2.8Zm-9.6-11.1 3.6 2.1-3.6 2.1Zm5.4 3.1 3.6 2.1-3.6 2.1Zm-1.2 4.2L11.8 16l3.6-2.1Zm4.8-8.3L16 12.2l-4.2-2.4L16 7.3ZM10 9.4v13.1l6 3.4 6-3.4V9.4L16 6Z"
-                        style="mask: url(#fantom_svg__mask);"
+                      <g
+                        id="SYMBOL_VER_4_3_"
+                      />
+                    </g>
+                    <g
+                      id="SYMBOL_VER_5_1_"
+                    />
+                    <g
+                      id="off_2_1_"
+                    />
+                    <g
+                      id="VER_3_1_"
+                    >
+                      <g
+                        id="SYMBOL_VER_2_1_"
+                      />
+                    </g>
+                    <g
+                      id="VER_3"
+                    >
+                      <g
+                        id="SYMBOL_VER_2"
+                      />
+                    </g>
+                    <g
+                      id="off_2"
+                    />
+                    <g
+                      id="SYMBOL_VER_5"
+                    />
+                    <g
+                      id="SYMBOL_VER_1"
+                    />
+                    <g
+                      id="SYMBOL_VER_1_1_"
+                    />
+                    <g
+                      id="SYMBOL_VER_1-1_3_"
+                    />
+                    <g
+                      id="SYMBOL_VER_1-1_2_"
+                    />
+                    <g
+                      id="SYMBOL_VER_1-1"
+                    />
+                    <g
+                      id="SYMBOL_VER_1-1_1_"
+                    >
+                      <g
+                        id="_x31_-3"
+                      />
+                      <g
+                        id="Symbol_-_Original_14_"
+                      >
+                        <path
+                          d="M291.134,237.469l35.654-60.5l96.103,149.684l0.046,28.727l-0.313-197.672
+      c-0.228-4.832-2.794-9.252-6.887-11.859L242.715,46.324c-4.045-1.99-9.18-1.967-13.22,0.063c-0.546,0.272-1.06,0.57-1.548,0.895
+      l-0.604,0.379L59.399,144.983l-0.651,0.296c-0.838,0.385-1.686,0.875-2.48,1.444c-3.185,2.283-5.299,5.66-5.983,9.448
+      c-0.103,0.574-0.179,1.158-0.214,1.749l0.264,161.083l89.515-138.745c11.271-18.397,35.825-24.323,58.62-24.001l26.753,0.706
+      L67.588,409.765l18.582,10.697L245.692,157.22l70.51-0.256L157.091,426.849l66.306,38.138l7.922,4.556
+      c3.351,1.362,7.302,1.431,10.681,0.21l175.453-101.678l-33.544,19.438L291.134,237.469z M304.736,433.395l-66.969-105.108
+      l40.881-69.371l87.952,138.628L304.736,433.395z"
+                          fill="#2D374B"
+                        />
+                        <polygon
+                          fill="#28A0F0"
+                          points="237.768,328.286 304.736,433.395 366.601,397.543 278.648,258.915 			"
+                        />
+                        <path
+                          d="M422.937,355.379l-0.046-28.727l-96.103-149.684l-35.654,60.5l92.774,150.043l33.544-19.438
+      c3.29-2.673,5.281-6.594,5.49-10.825L422.937,355.379z"
+                          fill="#28A0F0"
+                        />
+                        <path
+                          d="M20.219,382.469l47.369,27.296l157.634-252.801l-26.753-0.706c-22.795-0.322-47.35,5.604-58.62,24.001
+      L50.334,319.004l-30.115,46.271V382.469z"
+                          fill="#FFFFFF"
+                        />
+                        <polygon
+                          fill="#FFFFFF"
+                          points="316.202,156.964 245.692,157.22 86.17,420.462 141.928,452.565 157.091,426.849 			"
+                        />
+                        <path
+                          d="M452.65,156.601c-0.59-14.746-8.574-28.245-21.08-36.104L256.28,19.692
+      c-12.371-6.229-27.825-6.237-40.218-0.004c-1.465,0.739-170.465,98.752-170.465,98.752c-2.339,1.122-4.592,2.458-6.711,3.975
+      c-11.164,8.001-17.969,20.435-18.668,34.095v208.765l30.115-46.271L50.07,157.921c0.035-0.589,0.109-1.169,0.214-1.741
+      c0.681-3.79,2.797-7.171,5.983-9.456c0.795-0.569,172.682-100.064,173.228-100.337c4.04-2.029,9.175-2.053,13.22-0.063
+      l173.022,99.523c4.093,2.607,6.659,7.027,6.887,11.859v199.542c-0.209,4.231-1.882,8.152-5.172,10.825l-33.544,19.438
+      l-17.308,10.031l-61.864,35.852l-62.737,36.357c-3.379,1.221-7.33,1.152-10.681-0.21l-74.228-42.693l-15.163,25.717
+      l66.706,38.406c2.206,1.255,4.171,2.367,5.784,3.272c2.497,1.4,4.199,2.337,4.8,2.629c4.741,2.303,11.563,3.643,17.71,3.643
+      c5.636,0,11.132-1.035,16.332-3.072l182.225-105.531c10.459-8.104,16.612-20.325,17.166-33.564V156.601z"
+                          fill="#96BEDC"
+                        />
+                      </g>
+                      <g
+                        id="Symbol_-_Original_13_"
+                      />
+                      <g
+                        id="Symbol_-_Original_6_"
+                      />
+                      <g
+                        id="Symbol_-_Original_4_"
+                      />
+                      <g
+                        id="One_color_version_-_White_3_"
+                      >
+                        <g
+                          id="Symbol_-_Original_15_"
+                        />
+                      </g>
+                      <g
+                        id="One_color_version_-_White"
+                      >
+                        <g
+                          id="Symbol_-_Original"
+                        />
+                      </g>
+                      <g
+                        id="Symbol_-_Monochromatic_3_"
+                      >
+                        <g
+                          id="_x33__7_"
+                        />
+                      </g>
+                      <g
+                        id="Symbol_-_Monochromatic"
+                      >
+                        <g
+                          id="_x33__3_"
+                        />
+                      </g>
+                      <g
+                        id="_x33__2_"
+                      />
+                      <g
+                        id="_x33__1_"
+                      />
+                      <g
+                        id="_x33_"
+                      />
+                      <g
+                        id="Symbol_-_Original_10_"
+                      />
+                      <g
+                        id="Symbol_-_Original_1_"
+                      />
+                      <g
+                        id="Symbol_-_Original_2_"
+                      />
+                      <g
+                        id="_x34__1_"
+                      />
+                      <g
+                        id="Symbol_-_Monochromatic_2_"
+                      >
+                        <g
+                          id="_x33__6_"
+                        />
+                      </g>
+                      <g
+                        id="One_color_version_-_White_2_"
+                      >
+                        <g
+                          id="Symbol_-_Original_11_"
+                        />
+                      </g>
+                      <g
+                        id="Symbol_-_Original_5_"
+                      >
+                        <g
+                          id="Symbol_-_Original_12_"
+                        />
+                      </g>
+                      <g
+                        id="One_color_version_-_White_1_"
+                      >
+                        <g
+                          id="Symbol_-_Original_9_"
+                        />
+                      </g>
+                    </g>
+                    <g
+                      id="SYMBOL_VER_1_2_"
+                    >
+                      <g
+                        id="SYMBOL_VER_2_4_"
+                      />
+                      <g
+                        id="SYMBOL_VER_2-1-1_1_"
+                      />
+                      <g
+                        id="SYMBOL_VER_2-2-1_1_"
+                      />
+                      <g
+                        id="SYMBOL_VER_2-3-1_4_"
+                      />
+                      <g
+                        id="New_Symbol_1_"
+                      >
+                        <g
+                          id="SYMBOL_VER_2-3-1_3_"
+                        />
+                      </g>
+                      <g
+                        id="New_Symbol"
+                      >
+                        <g
+                          id="SYMBOL_VER_2-3-1_1_"
+                        />
+                      </g>
+                    </g>
+                    <g
+                      id="SYMBOL_VER_2_2_"
+                    />
+                    <g
+                      id="SYMBOL_VER_4_2_"
+                    />
+                    <g
+                      id="SYMBOL_VER_3_2_"
+                    />
+                    <g
+                      id="SYMBOL_VER_3_1_"
+                    />
+                    <g
+                      id="SYMBOL_VER_1-1-1_1_"
+                    />
+                    <g
+                      id="SYMBOL_VER_1-1-1"
+                    />
+                    <g
+                      id="SYMBOL_VER_1-1-1_2_2_"
+                    />
+                    <g
+                      id="SYMBOL_VER_1-1-1_2"
+                    />
+                    <g
+                      id="SYMBOL_VER_1-1-1_2_1_"
+                    />
+                    <g
+                      id="Symbol_-_Original_7_"
+                    />
+                    <g
+                      id="Symbol_-_Original_8_"
+                    />
+                    <g
+                      id="SYMBOL_VER_2-1-1"
+                    />
+                    <g
+                      id="SYMBOL_VER_2-2-1"
+                    />
+                    <g
+                      id="SYMBOL_VER_2-3-1"
+                    />
+                    <g
+                      id="SYMBOL_VER_5-1_1_"
+                    />
+                    <g
+                      id="SYMBOL_VER_5-1"
+                    />
+                    <g
+                      id="SYMBOL_VER_5-2_1_"
+                    />
+                    <g
+                      id="SYMBOL_VER_5-2"
+                    />
+                    <g
+                      id="Symbol_-_Monochromatic_1_"
+                    >
+                      <g
+                        id="_x33__4_"
                       />
                     </g>
                   </g>
@@ -1753,13 +1934,13 @@
             </div>
             <a
               class="MuiButton-root MuiButton-outlined MuiButton-outlinedSecondary MuiButton-sizeMedium MuiButton-outlinedSizeMedium MuiButton-disableElevation MuiButton-fullWidth MuiButtonBase-root custom-root  css-elwz1i-MuiButtonBase-root-MuiButton-root"
-              href="https://beets.fi/#/pool/0xf7bf0f161d3240488807ffa23894452246049916000200000000000000000198"
+              href="https://jonesdao.io/farms"
               tabindex="0"
               target="_blank"
             >
               Stake on
                
-              Beethoven
+              Jones DAO
               <span
                 class="MuiButton-endIcon MuiButton-iconSizeMedium css-1gnd1fd-MuiButton-endIcon"
               >
@@ -1801,46 +1982,33 @@
                   style="z-index: 1; font-size: 24px;"
                   viewBox="0 0 32 32"
                 >
-                  <defs>
-                    <lineargradient
-                      gradientTransform="matrix(0.177778, 0, 0, 0.177778, 1.777779, 1.777779)"
-                      gradientUnits="userSpaceOnUse"
-                      id="paint0_linear_359"
-                      x1="80"
-                      x2="80"
-                      y1="-84"
-                      y2="256"
-                    >
-                      <stop
-                        offset="0.1949"
-                        stop-color="#708B96"
-                      />
-                      <stop
-                        offset="1"
-                        stop-color="#F7FBE7"
-                      />
-                    </lineargradient>
-                  </defs>
-                  <path
-                    d="M 1.778 16 C 1.778 8.145 8.145 1.778 16 1.778 C 23.855 1.778 30.222 8.145 30.222 16 C 30.222 23.855 23.855 30.222 16 30.222 C 8.145 30.222 1.778 23.855 1.778 16 Z"
+                  <path
+                    d="M0 16C0 7.163 7.163 0 16 0s16 7.163 16 16-7.163 16-16 16S0 24.837 0 16Z"
+                    fill="#708B96"
+                  />
+                  <path
+                    clip-rule="evenodd"
+                    d="M17.536 23.04v.032h5.504v-1.984h-2.718c1.635-1.239 2.686-3.165 2.686-5.328 0-3.738-3.138-6.768-7.008-6.768s-7.008 3.03-7.008 6.768c0 2.163 1.05 4.089 2.686 5.328H8.96v1.984h5.504v-2.667c-2.005-.63-3.456-2.465-3.456-4.629 0-2.686 2.235-4.864 4.992-4.864s4.992 2.178 4.992 4.864c0 2.164-1.45 3.998-3.456 4.63v2.634Z"
                     fill="#fff"
-                  />
-                  <rect
-                    fill="#fff"
-                    height="12.516"
-                    width="12.516"
-                    x="9.742"
-                    y="9.771"
-                  />
-                  <path
-                    clip-rule="evenodd"
-                    d="M 14.635 22.286 L 14.635 19.916 C 12.852 19.355 11.563 17.725 11.563 15.801 C 11.563 13.413 13.549 11.477 16 11.477 C 18.451 11.477 20.437 13.413 20.437 15.801 C 20.437 17.725 19.148 19.355 17.365 19.916 L 17.365 21.658 L 17.365 22.258 L 17.365 22.286 L 22.258 22.286 L 22.258 20.523 L 19.842 20.523 C 21.295 19.421 22.229 17.709 22.229 15.787 C 22.229 12.464 19.44 9.771 16 9.771 C 12.56 9.771 9.771 12.464 9.771 15.787 C 9.771 17.709 10.705 19.421 12.158 20.523 L 9.742 20.523 L 9.742 22.286 Z"
-                    fill="#708b96"
                     fill-rule="evenodd"
                   />
-                  <path
-                    d="M 16 28.444 C 9.127 28.444 3.556 22.873 3.556 16 L 0 16 C 0 24.837 7.163 32 16 32 Z M 28.444 16 C 28.444 22.873 22.873 28.444 16 28.444 L 16 32 C 24.837 32 32 24.837 32 16 Z M 16 3.556 C 22.873 3.556 28.444 9.127 28.444 16 L 32 16 C 32 7.163 24.837 0 16 0 Z M 16 0 C 7.163 0 0 7.163 0 16 L 3.556 16 C 3.556 9.127 9.127 3.556 16 3.556 Z"
-                    fill="url(#paint0_linear_359)"
+                </svg>
+                <svg
+                  aria-hidden="true"
+                  class="MuiSvgIcon-root MuiSvgIcon-fontSizeLarge css-1djwm8g-MuiSvgIcon-root"
+                  focusable="false"
+                  style="margin-left: -6px; z-index: 1; font-size: 24px;"
+                  viewBox="0 0 32 32"
+                >
+                  <circle
+                    cx="16"
+                    cy="16"
+                    fill="#F5AC37"
+                    r="16"
+                  />
+                  <path
+                    d="M16.59 17.13h6.08c.13 0 .19 0 .2-.17.05-.619.05-1.24 0-1.86 0-.12-.06-.17-.19-.17h-12.1c-.15 0-.19.05-.19.19v1.78c0 .23 0 .23.24.23h5.96Zm5.6-4.28a.195.195 0 0 0 0-.14 3.96 3.96 0 0 0-.36-.63 5.103 5.103 0 0 0-.74-.93 2.451 2.451 0 0 0-.461-.45 7.187 7.187 0 0 0-3-1.52 7.458 7.458 0 0 0-1.7-.18h-5.37c-.15 0-.17.06-.17.19v3.55c0 .15 0 .19.19.19h11.54s.1-.02.12-.08h-.049Zm0 6.36a2.336 2.336 0 0 0-.51 0H10.59c-.15 0-.2 0-.2.2v3.47c0 .16 0 .2.2.2h5.12c.245.02.49.002.73-.049a7.626 7.626 0 0 0 2.17-.48c.253-.088.498-.203.73-.34h.07a6.496 6.496 0 0 0 2.79-2.809s.07-.151-.01-.19v-.002ZM8.38 24.88v-5.53c0-.13 0-.15-.16-.15H6.05c-.12 0-.17 0-.17-.16v-1.9H8.2c.13 0 .18 0 .18-.17v-1.88c0-.12 0-.149-.16-.149H6.05c-.12 0-.17 0-.17-.16v-1.76c0-.11 0-.14.16-.14h2.15c.15 0 .19 0 .19-.19v-5.39c0-.16 0-.2.2-.2h7.5c.544.022 1.085.082 1.62.18a9.775 9.775 0 0 1 3.13 1.16 8.82 8.82 0 0 1 1.76 1.36c.396.412.753.857 1.07 1.33.314.48.575.994.78 1.53a.26.26 0 0 0 .3.21h1.79c.23 0 .23 0 .24.221v1.64c0 .16-.06.2-.221.2h-1.38c-.14 0-.18 0-.17.18.054.61.054 1.22 0 1.83 0 .17 0 .19.19.19h1.58c.07.09 0 .18 0 .27.01.117.01.234 0 .35v1.21c0 .17-.05.22-.2.22h-1.89a.25.25 0 0 0-.29.19 7.997 7.997 0 0 1-2.101 3.06c-.34.307-.697.595-1.07.86-.4.23-.79.47-1.2.66-.756.34-1.548.591-2.36.75a12.3 12.3 0 0 1-2.34.19h-6.94v-.01l.002-.002Z"
+                    fill="#FEFEFD"
                   />
                 </svg>
                 <svg
@@ -1896,7 +2064,7 @@
                 <p
                   class="MuiTypography-root MuiTypography-body1 css-haqq9q-MuiTypography-root"
                 >
-                  gOHM-wETH
+                  OHM-DAI-wETH
                 </p>
               </div>
               <div
@@ -1912,17 +2080,41 @@
                   <circle
                     cx="16"
                     cy="16"
-                    fill="#FF0420"
-                    r="16"
-                  />
-                  <path
-                    d="M 11.337 20.253 C 10.384 20.253 9.603 20.028 8.995 19.58 C 8.394 19.124 8.094 18.475 8.094 17.635 C 8.094 17.458 8.114 17.242 8.154 16.986 C 8.258 16.41 8.406 15.717 8.599 14.909 C 9.143 12.707 10.548 11.606 12.814 11.606 C 13.43 11.606 13.982 11.71 14.471 11.918 C 14.959 12.119 15.343 12.423 15.624 12.831 C 15.904 13.231 16.044 13.712 16.044 14.272 C 16.044 14.44 16.024 14.652 15.984 14.909 C 15.864 15.621 15.72 16.314 15.552 16.986 C 15.271 18.083 14.787 18.904 14.099 19.448 C 13.41 19.984 12.489 20.253 11.337 20.253 Z M 11.505 18.523 C 11.953 18.523 12.333 18.391 12.646 18.127 C 12.966 17.863 13.194 17.458 13.33 16.914 C 13.514 16.162 13.654 15.505 13.75 14.945 C 13.782 14.777 13.798 14.604 13.798 14.428 C 13.798 13.7 13.418 13.335 12.658 13.335 C 12.209 13.335 11.825 13.468 11.505 13.732 C 11.192 13.996 10.968 14.4 10.832 14.945 C 10.688 15.481 10.544 16.138 10.4 16.914 C 10.368 17.074 10.352 17.242 10.352 17.418 C 10.352 18.155 10.736 18.523 11.505 18.523 Z"
-                    fill="white"
-                  />
-                  <path
-                    d="M 16.595 20.132 C 16.507 20.132 16.439 20.104 16.391 20.048 C 16.351 19.984 16.339 19.912 16.355 19.832 L 18.012 12.026 C 18.028 11.938 18.072 11.866 18.145 11.81 C 18.217 11.754 18.293 11.726 18.373 11.726 L 21.567 11.726 C 22.456 11.726 23.168 11.91 23.705 12.279 C 24.249 12.647 24.521 13.179 24.521 13.876 C 24.521 14.076 24.497 14.284 24.449 14.5 C 24.249 15.421 23.845 16.102 23.236 16.542 C 22.636 16.982 21.811 17.202 20.762 17.202 L 19.141 17.202 L 18.589 19.832 C 18.573 19.92 18.529 19.992 18.457 20.048 C 18.385 20.104 18.309 20.132 18.229 20.132 L 16.595 20.132 Z M 20.847 15.545 C 21.183 15.545 21.475 15.453 21.723 15.269 C 21.979 15.085 22.147 14.821 22.228 14.476 C 22.252 14.34 22.264 14.22 22.264 14.116 C 22.264 13.884 22.196 13.708 22.059 13.588 C 21.923 13.46 21.691 13.396 21.363 13.396 L 19.922 13.396 L 19.465 15.545 L 20.847 15.545 Z"
-                    fill="white"
-                  />
+                    fill="#fff"
+                    r="15"
+                    stroke="url(#wETH_svg__a)"
+                    stroke-width="2"
+                  />
+                  <path
+                    clip-rule="evenodd"
+                    d="M16.25 20.976 10 17.349 16.25 26V26l6.253-8.65-6.253 3.626Z"
+                    fill="#708B96"
+                    fill-rule="evenodd"
+                  />
+                  <path
+                    clip-rule="evenodd"
+                    d="m16.25 6 6.248 10.186-6.248-2.793L10 16.186 16.25 6Zm0 7.395L10 16.185l6.25 3.629 6.248-3.628-6.248-2.791Z"
+                    fill="#424242"
+                    fill-rule="evenodd"
+                  />
+                  <defs>
+                    <lineargradient
+                      gradientUnits="userSpaceOnUse"
+                      id="wETH_svg__a"
+                      x1="16"
+                      x2="16"
+                      y1="0"
+                      y2="32"
+                    >
+                      <stop
+                        stop-color="#444243"
+                      />
+                      <stop
+                        offset="1"
+                        stop-color="#708B96"
+                      />
+                    </lineargradient>
+                  </defs>
                 </svg>
               </div>
             </div>
@@ -1972,13 +2164,13 @@
             </div>
             <a
               class="MuiButton-root MuiButton-outlined MuiButton-outlinedSecondary MuiButton-sizeMedium MuiButton-outlinedSizeMedium MuiButton-disableElevation MuiButton-fullWidth MuiButtonBase-root custom-root  css-elwz1i-MuiButtonBase-root-MuiButton-root"
-              href="https://zipswap.fi/#/farm/0x3f6da9334142477718bE2ecC3577d1A28dceAAe1"
+              href="https://app.balancer.fi/#/pool/0xc45d42f801105e861e86658648e3678ad7aa70f900010000000000000000011e"
               tabindex="0"
               target="_blank"
             >
               Stake on
                
-              Zipswap
+              Balancer
               <span
                 class="MuiButton-endIcon MuiButton-iconSizeMedium css-1gnd1fd-MuiButton-endIcon"
               >
@@ -2020,130 +2212,16 @@
                   style="z-index: 1; font-size: 24px;"
                   viewBox="0 0 32 32"
                 >
-                  <svg
-                    fill="none"
-                    height="32px"
-                    viewBox="0 0 32 32"
-                    width="32px"
-                    xmlns="http://www.w3.org/2000/svg"
-                  >
-                    <g
-                      filter="url(#filter0_b_174_6646)"
-                      transform="matrix(1, 0, 0, 1, -0.000099, -2.000099)"
-                    >
-                      <ellipse
-                        cx="16.0001"
-                        cy="18.0001"
-                        fill="url(#paint0_linear_174_6646)"
-                        rx="15.9999"
-                        ry="15.9999"
-                        transform="rotate(-180 16.0001 18.0001)"
-                      />
-                      <ellipse
-                        cx="16.0001"
-                        cy="18.0001"
-                        fill="black"
-                        fill-opacity="0.8"
-                        rx="15.9999"
-                        ry="15.9999"
-                        transform="rotate(-180 16.0001 18.0001)"
-                      />
-                      <path
-                        d="M0.500192 18.0001C0.500193 9.43973 7.43974 2.50018 16.0001 2.50019C24.5605 2.50019 31.5 9.43973 31.5 18.0001C31.5 26.5605 24.5605 33.5 16.0001 33.5C7.43973 33.5 0.500191 26.5605 0.500192 18.0001Z"
-                        stroke="url(#paint1_linear_174_6646)"
-                        stroke-opacity="0.4"
-                      />
-                    </g>
-                    <path
-                      d="M 22.099 11.576 C 20.505 12.533 13.726 11.709 10.537 11.177 C 9.58 10.22 13.859 9.449 16.119 9.184 L 19.707 9.184 L 23.296 11.177 L 22.099 11.576 Z"
-                      fill="#321B06"
-                    />
-                    <path
-                      d="M 17.931 4.423 C 17.993 4.306 18.092 4.212 18.214 4.155 C 18.38 4.079 18.549 4.071 18.704 4.18 C 18.757 4.218 18.799 4.268 18.826 4.326 C 18.966 4.628 19.105 4.93 19.233 5.238 C 19.438 5.736 19.717 6.198 19.944 6.686 C 20.267 7.379 20.592 8.071 20.921 8.761 C 21.109 9.156 21.287 9.56 21.523 9.932 C 21.588 10.03 21.658 10.124 21.735 10.214 C 21.767 10.25 21.807 10.279 21.852 10.299 C 22.197 10.456 22.568 10.486 22.938 10.509 C 23.127 10.521 23.312 10.496 23.5 10.496 C 23.859 10.496 24.218 10.497 24.575 10.509 C 24.812 10.517 25.048 10.545 25.284 10.569 C 25.375 10.582 25.465 10.601 25.553 10.625 C 25.59 10.636 25.626 10.65 25.66 10.668 C 25.852 10.766 25.89 10.93 25.758 11.097 C 25.647 11.237 25.505 11.35 25.342 11.426 C 24.994 11.581 24.631 11.702 24.258 11.788 C 23.891 11.877 23.527 11.977 23.165 12.087 C 22.611 12.261 22.044 12.389 21.469 12.47 C 21.086 12.52 20.7 12.544 20.313 12.542 C 19.966 12.544 19.619 12.518 19.271 12.505 C 18.739 12.486 18.21 12.446 17.679 12.403 C 16.902 12.346 16.122 12.433 15.378 12.66 C 14.876 12.806 14.372 12.946 13.872 13.105 C 13.636 13.18 13.409 13.288 13.184 13.385 C 12.887 13.512 12.593 13.65 12.293 13.773 C 11.563 14.076 10.802 14.269 10.001 14.271 C 9.58 14.281 9.158 14.255 8.742 14.193 C 8.493 14.15 8.242 14.131 7.998 14.046 C 7.216 13.77 6.694 13.253 6.509 12.444 C 6.459 12.234 6.457 12.015 6.504 11.804 C 6.55 11.593 6.644 11.395 6.779 11.225 C 6.91 11.052 7.037 10.87 7.179 10.703 C 7.463 10.362 7.815 10.082 8.214 9.883 C 8.586 9.695 8.992 9.582 9.409 9.551 C 9.676 9.525 9.944 9.527 10.211 9.555 C 10.302 9.565 10.391 9.588 10.481 9.603 C 10.523 9.608 10.564 9.612 10.616 9.618 C 10.628 9.585 10.636 9.552 10.642 9.518 C 10.662 9.233 10.68 8.947 10.699 8.661 C 10.708 8.586 10.711 8.511 10.715 8.436 C 10.721 8.285 10.722 8.134 10.732 7.984 C 10.753 7.65 10.749 7.313 10.824 6.983 C 10.834 6.931 10.84 6.879 10.841 6.826 C 10.852 6.564 10.946 6.326 11.058 6.093 C 11.069 6.069 11.082 6.046 11.097 6.024 C 11.312 5.736 11.573 5.484 11.871 5.28 C 12.448 4.881 13.09 4.582 13.769 4.395 C 14.244 4.263 14.729 4.172 15.221 4.124 C 15.674 4.085 16.131 4.1 16.582 4.17 C 16.737 4.194 16.894 4.215 17.048 4.226 C 17.315 4.243 17.579 4.3 17.83 4.394 C 17.861 4.405 17.891 4.412 17.931 4.423 Z M 10.971 9.706 C 11.02 9.726 11.068 9.749 11.119 9.764 C 11.495 9.878 11.871 9.99 12.248 10.103 L 12.303 10.113 C 12.264 10.082 12.218 10.06 12.17 10.047 C 11.888 9.962 11.608 9.877 11.326 9.795 C 11.209 9.761 11.089 9.736 10.972 9.707 C 10.949 9.558 10.962 9.531 11.098 9.471 C 11.157 9.444 11.218 9.421 11.276 9.394 C 12.186 8.998 13.14 8.708 14.119 8.532 C 14.863 8.393 15.615 8.299 16.371 8.251 C 17.02 8.206 17.671 8.202 18.321 8.239 C 18.822 8.262 19.32 8.33 19.809 8.444 C 20.033 8.494 20.252 8.565 20.463 8.656 C 20.538 8.687 20.599 8.744 20.635 8.816 C 20.735 9.011 20.842 9.204 20.946 9.398 L 21.414 10.269 C 21.431 10.3 21.463 10.331 21.425 10.386 C 21.343 10.361 21.256 10.337 21.171 10.307 C 20.733 10.157 20.28 10.053 19.82 9.997 C 19.366 9.936 18.907 9.897 18.449 9.868 C 18.087 9.845 17.723 9.851 17.359 9.848 C 17.141 9.841 16.923 9.845 16.706 9.86 C 16.302 9.9 15.901 9.96 15.499 10.008 L 13.532 10.26 C 13.51 10.263 13.488 10.267 13.467 10.271 L 13.464 10.294 C 13.758 10.331 14.048 10.392 14.331 10.478 C 14.153 10.467 13.976 10.445 13.799 10.429 C 13.621 10.412 13.441 10.404 13.261 10.386 C 13.081 10.368 12.919 10.311 12.74 10.334 C 12.777 10.361 12.817 10.383 12.86 10.398 C 13.201 10.533 13.55 10.649 13.904 10.744 C 14.39 10.865 14.873 11.003 15.356 11.133 C 15.529 11.18 15.701 11.237 15.878 11.267 C 16.164 11.316 16.453 11.351 16.741 11.382 C 16.947 11.405 17.153 11.418 17.359 11.433 C 17.528 11.446 17.695 11.455 17.862 11.467 C 18.275 11.499 18.688 11.495 19.101 11.489 C 19.748 11.481 20.393 11.424 21.03 11.318 C 21.248 11.279 21.462 11.221 21.676 11.163 C 21.872 11.111 22.062 11.042 22.257 10.989 C 22.592 10.901 22.933 10.939 23.274 10.961 C 23.362 10.966 23.449 10.983 23.536 10.996 C 23.649 11.013 23.762 11.035 23.876 11.046 C 24.111 11.072 24.348 11.093 24.585 11.106 C 24.806 11.118 25.026 11.124 25.249 11.121 C 25.345 11.115 25.439 11.099 25.53 11.072 C 25.571 11.061 25.608 11.041 25.64 11.014 C 25.733 10.939 25.728 10.851 25.62 10.8 C 25.534 10.759 25.442 10.731 25.348 10.717 C 25.011 10.666 24.671 10.641 24.33 10.643 C 24.177 10.645 24.024 10.648 23.871 10.649 C 23.772 10.648 23.672 10.643 23.572 10.64 C 23.767 10.69 23.962 10.726 24.157 10.763 C 24.337 10.798 24.517 10.835 24.696 10.872 C 24.734 10.882 24.77 10.895 24.806 10.911 L 24.799 10.933 C 24.774 10.934 24.748 10.937 24.723 10.935 C 24.651 10.932 24.578 10.927 24.505 10.921 C 24.269 10.899 24.032 10.883 23.798 10.852 C 23.563 10.821 23.314 10.775 23.073 10.738 C 22.85 10.703 22.625 10.678 22.403 10.639 C 22.13 10.587 21.862 10.509 21.605 10.405 C 21.547 10.384 21.499 10.343 21.47 10.29 C 21.244 9.869 21.011 9.452 20.789 9.029 C 20.538 8.553 20.295 8.074 20.052 7.594 C 19.868 7.232 19.683 6.871 19.511 6.505 C 19.265 5.979 19.025 5.453 18.787 4.923 C 18.709 4.747 18.613 4.578 18.593 4.386 C 18.438 4.325 18.207 4.383 18.113 4.504 C 18.231 4.579 18.396 4.558 18.518 4.688 C 18.483 4.705 18.446 4.718 18.407 4.724 C 18.342 4.723 18.277 4.714 18.214 4.699 C 18.066 4.662 17.922 4.604 17.772 4.576 C 17.517 4.526 17.26 4.487 17.003 4.446 C 16.739 4.405 16.471 4.388 16.203 4.396 C 15.909 4.401 15.613 4.394 15.32 4.406 C 14.356 4.454 13.459 4.74 12.602 5.161 C 12.323 5.302 12.056 5.467 11.806 5.652 C 11.654 5.756 11.532 5.896 11.451 6.06 C 11.224 6.543 11.137 7.057 11.105 7.583 C 11.089 7.861 11.072 8.141 11.052 8.417 C 11.033 8.693 11.011 8.966 10.988 9.24 C 10.976 9.353 10.964 9.465 10.956 9.578 C 10.939 9.624 10.931 9.67 10.971 9.706 Z M 25.511 11.164 C 25.403 11.201 25.297 11.245 25.187 11.272 C 25.048 11.311 24.905 11.337 24.761 11.35 C 24.481 11.366 24.204 11.315 23.927 11.28 C 23.651 11.245 23.389 11.208 23.12 11.169 C 22.987 11.153 22.852 11.158 22.721 11.184 C 22.41 11.236 22.121 11.359 21.82 11.445 C 21.641 11.497 21.463 11.559 21.281 11.601 C 21.036 11.658 20.786 11.693 20.54 11.75 C 20.233 11.81 19.919 11.839 19.605 11.835 C 19.138 11.841 18.673 11.8 18.207 11.774 C 17.948 11.759 17.688 11.759 17.428 11.751 C 17.137 11.739 16.846 11.733 16.557 11.703 C 16.303 11.675 16.052 11.623 15.8 11.576 C 15.514 11.523 15.233 11.447 14.959 11.351 C 14.49 11.185 14.021 11.021 13.548 10.868 C 12.944 10.673 12.338 10.484 11.73 10.303 C 11.261 10.163 10.791 10.028 10.316 9.906 C 10.138 9.86 9.955 9.838 9.771 9.841 C 9.337 9.85 8.911 9.951 8.519 10.135 C 8.288 10.243 8.063 10.364 7.846 10.499 C 7.677 10.602 7.519 10.721 7.373 10.854 C 7.039 11.164 6.809 11.566 6.713 12.008 C 6.635 12.319 6.683 12.648 6.846 12.927 C 6.983 13.154 7.159 13.357 7.366 13.527 C 7.379 13.537 7.394 13.547 7.409 13.556 C 7.371 13.485 7.326 13.419 7.274 13.359 C 7.118 13.172 6.994 12.961 6.908 12.734 C 6.796 12.404 6.8 12.081 6.978 11.772 C 7.102 11.568 7.271 11.394 7.473 11.264 C 7.838 11.016 8.249 10.877 8.676 10.779 C 9.245 10.646 9.828 10.574 10.414 10.564 C 10.662 10.562 10.91 10.568 11.159 10.571 C 11.304 10.573 11.45 10.57 11.595 10.585 C 11.842 10.602 12.089 10.635 12.332 10.684 C 12.599 10.747 12.857 10.848 13.117 10.936 C 13.654 11.116 14.191 11.295 14.725 11.482 C 15.16 11.637 15.609 11.755 16.065 11.833 C 16.632 11.92 17.205 11.967 17.779 11.975 C 18.142 11.986 18.505 12.002 18.868 12.011 C 19.128 12.018 19.389 12.032 19.648 12.014 C 20.266 11.972 20.881 11.899 21.477 11.721 C 21.708 11.652 21.94 11.59 22.17 11.521 C 22.287 11.486 22.399 11.434 22.517 11.403 C 22.901 11.298 23.29 11.341 23.679 11.382 C 23.808 11.396 23.935 11.426 24.064 11.439 C 24.193 11.452 24.324 11.45 24.453 11.463 C 24.609 11.478 24.766 11.476 24.922 11.457 C 25.155 11.433 25.337 11.315 25.509 11.173 L 25.511 11.164 Z"
-                      fill="#FF890E"
-                    />
-                    <path
-                      d="M 13.602 5.663 C 13.575 5.642 13.53 5.625 13.521 5.598 C 13.513 5.571 13.538 5.53 13.559 5.502 C 13.58 5.48 13.605 5.463 13.633 5.451 C 13.899 5.295 14.187 5.176 14.487 5.1 C 14.668 5.057 14.852 5.015 15.035 4.98 C 15.072 4.974 15.111 4.973 15.148 4.979 C 15.157 4.981 15.165 4.985 15.172 4.991 C 15.179 4.998 15.184 5.005 15.187 5.014 C 15.187 5.024 15.184 5.034 15.18 5.044 C 15.175 5.053 15.168 5.062 15.16 5.068 C 15.117 5.086 15.073 5.101 15.028 5.111 C 14.84 5.162 14.652 5.212 14.464 5.261 C 14.337 5.295 14.222 5.36 14.13 5.452 C 14.045 5.534 13.939 5.59 13.822 5.615 C 13.754 5.633 13.683 5.646 13.602 5.663 Z"
-                      fill="#FF890E"
-                    />
-                    <path
-                      d="M 19.426 6.838 C 19.346 6.836 19.269 6.806 19.211 6.752 C 19.131 6.694 19.055 6.63 18.985 6.56 C 18.743 6.313 18.533 6.039 18.358 5.742 C 18.337 5.711 18.321 5.676 18.31 5.64 C 18.307 5.628 18.307 5.615 18.31 5.603 C 18.313 5.591 18.319 5.58 18.327 5.57 C 18.337 5.563 18.349 5.558 18.362 5.557 C 18.374 5.555 18.387 5.557 18.399 5.561 C 18.43 5.576 18.457 5.597 18.477 5.624 C 18.552 5.72 18.62 5.821 18.699 5.914 C 18.871 6.12 19.049 6.323 19.223 6.529 C 19.284 6.601 19.341 6.677 19.397 6.754 C 19.41 6.781 19.419 6.809 19.426 6.838 Z"
-                      fill="#FF890E"
-                    />
-                    <path
-                      d="M 9.989 9.942 C 10.025 9.943 10.062 9.947 10.097 9.954 C 10.548 10.081 10.999 10.208 11.449 10.336 C 11.47 10.342 11.49 10.353 11.505 10.368 C 10.973 10.321 10.478 10.143 9.977 9.989 L 9.989 9.942 Z"
-                      fill="#FF890E"
-                    />
-                    <path
-                      clip-rule="evenodd"
-                      d="M 14.473 25.917 L 14.473 25.885 L 14.473 25.214 L 14.473 23.265 C 12.479 22.638 11.036 20.814 11.036 18.662 C 11.036 15.991 13.259 13.826 16 13.826 C 18.741 13.826 20.964 15.991 20.964 18.662 C 20.964 20.814 19.521 22.638 17.527 23.265 L 17.527 25.214 L 17.527 25.885 L 17.527 25.917 L 23 25.917 L 23 23.944 L 20.297 23.944 C 21.923 22.712 22.968 20.797 22.968 18.646 C 22.968 14.93 19.848 11.917 16 11.917 C 12.152 11.917 9.032 14.93 9.032 18.646 C 9.032 20.797 10.076 22.712 11.702 23.944 L 9 23.944 L 9 25.917 L 14.473 25.917 Z"
-                      fill="#728C97"
-                      fill-rule="evenodd"
-                    />
-                    <defs>
-                      <filter
-                        color-interpolation-filters="sRGB"
-                        filterUnits="userSpaceOnUse"
-                        height="152"
-                        id="filter0_b_174_6646"
-                        width="152"
-                        x="-60"
-                        y="-58"
-                      >
-                        <feflood
-                          flood-opacity="0"
-                          result="BackgroundImageFix"
-                        />
-                        <fegaussianblur
-                          in="BackgroundImage"
-                          stdDeviation="30"
-                        />
-                        <fecomposite
-                          in2="SourceAlpha"
-                          operator="in"
-                          result="effect1_backgroundBlur_174_6646"
-                        />
-                        <feblend
-                          in="SourceGraphic"
-                          in2="effect1_backgroundBlur_174_6646"
-                          mode="normal"
-                          result="shape"
-                        />
-                      </filter>
-                      <lineargradient
-                        gradientUnits="userSpaceOnUse"
-                        id="paint0_linear_174_6646"
-                        x1="8.19338"
-                        x2="23.6522"
-                        y1="21.4286"
-                        y2="21.4286"
-                      >
-                        <stop
-                          stop-color="#FF890E"
-                        />
-                        <stop
-                          offset="1"
-                          stop-color="#A169FF"
-                        />
-                      </lineargradient>
-                      <lineargradient
-                        gradientUnits="userSpaceOnUse"
-                        id="paint1_linear_174_6646"
-                        x1="28.4445"
-                        x2="8.38674"
-                        y1="9.20015"
-                        y2="8.93872"
-                      >
-                        <stop
-                          stop-color="#FF8320"
-                        />
-                        <stop
-                          offset="1"
-                          stop-color="#A169FF"
-                        />
-                      </lineargradient>
-                    </defs>
-                  </svg>
+                  <path
+                    d="M0 16C0 7.163 7.163 0 16 0s16 7.163 16 16-7.163 16-16 16S0 24.837 0 16Z"
+                    fill="#708B96"
+                  />
+                  <path
+                    clip-rule="evenodd"
+                    d="M17.536 23.04v.032h5.504v-1.984h-2.718c1.635-1.239 2.686-3.165 2.686-5.328 0-3.738-3.138-6.768-7.008-6.768s-7.008 3.03-7.008 6.768c0 2.163 1.05 4.089 2.686 5.328H8.96v1.984h5.504v-2.667c-2.005-.63-3.456-2.465-3.456-4.629 0-2.686 2.235-4.864 4.992-4.864s4.992 2.178 4.992 4.864c0 2.164-1.45 3.998-3.456 4.63v2.634Z"
+                    fill="#fff"
+                    fill-rule="evenodd"
+                  />
                 </svg>
                 <svg
                   aria-hidden="true"
@@ -2152,47 +2230,44 @@
                   style="margin-left: -6px; z-index: 1; font-size: 24px;"
                   viewBox="0 0 32 32"
                 >
+                  <circle
+                    cx="16"
+                    cy="16"
+                    fill="#fff"
+                    r="15"
+                    stroke="url(#wETH_svg__a)"
+                    stroke-width="2"
+                  />
+                  <path
+                    clip-rule="evenodd"
+                    d="M16.25 20.976 10 17.349 16.25 26V26l6.253-8.65-6.253 3.626Z"
+                    fill="#708B96"
+                    fill-rule="evenodd"
+                  />
+                  <path
+                    clip-rule="evenodd"
+                    d="m16.25 6 6.248 10.186-6.248-2.793L10 16.186 16.25 6Zm0 7.395L10 16.185l6.25 3.629 6.248-3.628-6.248-2.791Z"
+                    fill="#424242"
+                    fill-rule="evenodd"
+                  />
                   <defs>
                     <lineargradient
-                      gradientTransform="matrix(0.177778, 0, 0, 0.177778, 1.777779, 1.777779)"
                       gradientUnits="userSpaceOnUse"
-                      id="paint0_linear_359"
-                      x1="80"
-                      x2="80"
-                      y1="-84"
-                      y2="256"
+                      id="wETH_svg__a"
+                      x1="16"
+                      x2="16"
+                      y1="0"
+                      y2="32"
                     >
                       <stop
-                        offset="0.1949"
-                        stop-color="#708B96"
+                        stop-color="#444243"
                       />
                       <stop
                         offset="1"
-                        stop-color="#F7FBE7"
+                        stop-color="#708B96"
                       />
                     </lineargradient>
                   </defs>
-                  <path
-                    d="M 1.778 16 C 1.778 8.145 8.145 1.778 16 1.778 C 23.855 1.778 30.222 8.145 30.222 16 C 30.222 23.855 23.855 30.222 16 30.222 C 8.145 30.222 1.778 23.855 1.778 16 Z"
-                    fill="#fff"
-                  />
-                  <rect
-                    fill="#fff"
-                    height="12.516"
-                    width="12.516"
-                    x="9.742"
-                    y="9.771"
-                  />
-                  <path
-                    clip-rule="evenodd"
-                    d="M 14.635 22.286 L 14.635 19.916 C 12.852 19.355 11.563 17.725 11.563 15.801 C 11.563 13.413 13.549 11.477 16 11.477 C 18.451 11.477 20.437 13.413 20.437 15.801 C 20.437 17.725 19.148 19.355 17.365 19.916 L 17.365 21.658 L 17.365 22.258 L 17.365 22.286 L 22.258 22.286 L 22.258 20.523 L 19.842 20.523 C 21.295 19.421 22.229 17.709 22.229 15.787 C 22.229 12.464 19.44 9.771 16 9.771 C 12.56 9.771 9.771 12.464 9.771 15.787 C 9.771 17.709 10.705 19.421 12.158 20.523 L 9.742 20.523 L 9.742 22.286 Z"
-                    fill="#708b96"
-                    fill-rule="evenodd"
-                  />
-                  <path
-                    d="M 16 28.444 C 9.127 28.444 3.556 22.873 3.556 16 L 0 16 C 0 24.837 7.163 32 16 32 Z M 28.444 16 C 28.444 22.873 22.873 28.444 16 28.444 L 16 32 C 24.837 32 32 24.837 32 16 Z M 16 3.556 C 22.873 3.556 28.444 9.127 28.444 16 L 32 16 C 32 7.163 24.837 0 16 0 Z M 16 0 C 7.163 0 0 7.163 0 16 L 3.556 16 C 3.556 9.127 9.127 3.556 16 3.556 Z"
-                    fill="url(#paint0_linear_359)"
-                  />
                 </svg>
               </div>
               <div
@@ -2201,7 +2276,7 @@
                 <p
                   class="MuiTypography-root MuiTypography-body1 css-haqq9q-MuiTypography-root"
                 >
-                  jgOHM-gOHM
+                  OHM-ETH
                 </p>
               </div>
               <div
@@ -2214,308 +2289,44 @@
                   style="font-size: 15px;"
                   viewBox="0 0 32 32"
                 >
-                  <ellipse
+                  <circle
                     cx="16"
                     cy="16"
-                    rx="15.442"
-                    ry="15.442"
-                    style="fill: rgb(44, 55, 76);"
-                  />
-                  <g
-                    id="Background"
-                    transform="matrix(0.063934, 0, 0, 0.063934, 0, 0)"
-                  />
-                  <g
-                    id="Logos_and_symbols"
-                    transform="matrix(0.055939, 0, 0, 0.055939, 2.774117, 1.580833)"
-                  >
-                    <g
-                      id="SYMBOL_VER_3"
-                    />
-                    <g
-                      id="SYMBOL_VER_3_3_"
-                    />
-                    <g
-                      id="SYMBOL_VER_4"
-                    />
-                    <g
-                      id="SYMBOL_VER_4_1_"
-                    >
-=======
->>>>>>> 6d6b1298
-                      <g
-                        id="SYMBOL_VER_4_3_"
-                      />
-                    </g>
-                    <g
-                      id="SYMBOL_VER_5_1_"
-                    />
-                    <g
-                      id="off_2_1_"
-                    />
-                    <g
-                      id="VER_3_1_"
-                    >
-                      <g
-                        id="SYMBOL_VER_2_1_"
-                      />
-                    </g>
-                    <g
-                      id="VER_3"
-                    >
-                      <g
-                        id="SYMBOL_VER_2"
-                      />
-                    </g>
-                    <g
-                      id="off_2"
-                    />
-                    <g
-                      id="SYMBOL_VER_5"
-                    />
-                    <g
-                      id="SYMBOL_VER_1"
-                    />
-                    <g
-                      id="SYMBOL_VER_1_1_"
-                    />
-                    <g
-                      id="SYMBOL_VER_1-1_3_"
-                    />
-                    <g
-                      id="SYMBOL_VER_1-1_2_"
-                    />
-                    <g
-                      id="SYMBOL_VER_1-1"
-                    />
-                    <g
-                      id="SYMBOL_VER_1-1_1_"
-                    >
-                      <g
-                        id="_x31_-3"
-                      />
-                      <g
-                        id="Symbol_-_Original_14_"
-                      >
-                        <path
-                          d="M291.134,237.469l35.654-60.5l96.103,149.684l0.046,28.727l-0.313-197.672
-      c-0.228-4.832-2.794-9.252-6.887-11.859L242.715,46.324c-4.045-1.99-9.18-1.967-13.22,0.063c-0.546,0.272-1.06,0.57-1.548,0.895
-      l-0.604,0.379L59.399,144.983l-0.651,0.296c-0.838,0.385-1.686,0.875-2.48,1.444c-3.185,2.283-5.299,5.66-5.983,9.448
-      c-0.103,0.574-0.179,1.158-0.214,1.749l0.264,161.083l89.515-138.745c11.271-18.397,35.825-24.323,58.62-24.001l26.753,0.706
-      L67.588,409.765l18.582,10.697L245.692,157.22l70.51-0.256L157.091,426.849l66.306,38.138l7.922,4.556
-      c3.351,1.362,7.302,1.431,10.681,0.21l175.453-101.678l-33.544,19.438L291.134,237.469z M304.736,433.395l-66.969-105.108
-      l40.881-69.371l87.952,138.628L304.736,433.395z"
-                          fill="#2D374B"
-                        />
-                        <polygon
-                          fill="#28A0F0"
-                          points="237.768,328.286 304.736,433.395 366.601,397.543 278.648,258.915 			"
-                        />
-                        <path
-                          d="M422.937,355.379l-0.046-28.727l-96.103-149.684l-35.654,60.5l92.774,150.043l33.544-19.438
-      c3.29-2.673,5.281-6.594,5.49-10.825L422.937,355.379z"
-                          fill="#28A0F0"
-                        />
-                        <path
-                          d="M20.219,382.469l47.369,27.296l157.634-252.801l-26.753-0.706c-22.795-0.322-47.35,5.604-58.62,24.001
-      L50.334,319.004l-30.115,46.271V382.469z"
-                          fill="#FFFFFF"
-                        />
-                        <polygon
-                          fill="#FFFFFF"
-                          points="316.202,156.964 245.692,157.22 86.17,420.462 141.928,452.565 157.091,426.849 			"
-                        />
-                        <path
-                          d="M452.65,156.601c-0.59-14.746-8.574-28.245-21.08-36.104L256.28,19.692
-      c-12.371-6.229-27.825-6.237-40.218-0.004c-1.465,0.739-170.465,98.752-170.465,98.752c-2.339,1.122-4.592,2.458-6.711,3.975
-      c-11.164,8.001-17.969,20.435-18.668,34.095v208.765l30.115-46.271L50.07,157.921c0.035-0.589,0.109-1.169,0.214-1.741
-      c0.681-3.79,2.797-7.171,5.983-9.456c0.795-0.569,172.682-100.064,173.228-100.337c4.04-2.029,9.175-2.053,13.22-0.063
-      l173.022,99.523c4.093,2.607,6.659,7.027,6.887,11.859v199.542c-0.209,4.231-1.882,8.152-5.172,10.825l-33.544,19.438
-      l-17.308,10.031l-61.864,35.852l-62.737,36.357c-3.379,1.221-7.33,1.152-10.681-0.21l-74.228-42.693l-15.163,25.717
-      l66.706,38.406c2.206,1.255,4.171,2.367,5.784,3.272c2.497,1.4,4.199,2.337,4.8,2.629c4.741,2.303,11.563,3.643,17.71,3.643
-      c5.636,0,11.132-1.035,16.332-3.072l182.225-105.531c10.459-8.104,16.612-20.325,17.166-33.564V156.601z"
-                          fill="#96BEDC"
-                        />
-                      </g>
-                      <g
-                        id="Symbol_-_Original_13_"
-                      />
-                      <g
-                        id="Symbol_-_Original_6_"
-                      />
-                      <g
-                        id="Symbol_-_Original_4_"
-                      />
-                      <g
-                        id="One_color_version_-_White_3_"
-                      >
-                        <g
-                          id="Symbol_-_Original_15_"
-                        />
-                      </g>
-                      <g
-                        id="One_color_version_-_White"
-                      >
-                        <g
-                          id="Symbol_-_Original"
-                        />
-                      </g>
-                      <g
-                        id="Symbol_-_Monochromatic_3_"
-                      >
-                        <g
-                          id="_x33__7_"
-                        />
-                      </g>
-                      <g
-                        id="Symbol_-_Monochromatic"
-                      >
-                        <g
-                          id="_x33__3_"
-                        />
-                      </g>
-                      <g
-                        id="_x33__2_"
-                      />
-                      <g
-                        id="_x33__1_"
-                      />
-                      <g
-                        id="_x33_"
-                      />
-                      <g
-                        id="Symbol_-_Original_10_"
-                      />
-                      <g
-                        id="Symbol_-_Original_1_"
-                      />
-                      <g
-                        id="Symbol_-_Original_2_"
-                      />
-                      <g
-                        id="_x34__1_"
-                      />
-                      <g
-                        id="Symbol_-_Monochromatic_2_"
-                      >
-                        <g
-                          id="_x33__6_"
-                        />
-                      </g>
-                      <g
-                        id="One_color_version_-_White_2_"
-                      >
-                        <g
-                          id="Symbol_-_Original_11_"
-                        />
-                      </g>
-                      <g
-                        id="Symbol_-_Original_5_"
-                      >
-                        <g
-                          id="Symbol_-_Original_12_"
-                        />
-                      </g>
-                      <g
-                        id="One_color_version_-_White_1_"
-                      >
-                        <g
-                          id="Symbol_-_Original_9_"
-                        />
-                      </g>
-                    </g>
-                    <g
-                      id="SYMBOL_VER_1_2_"
-                    >
-                      <g
-                        id="SYMBOL_VER_2_4_"
-                      />
-                      <g
-                        id="SYMBOL_VER_2-1-1_1_"
-                      />
-                      <g
-                        id="SYMBOL_VER_2-2-1_1_"
-                      />
-                      <g
-                        id="SYMBOL_VER_2-3-1_4_"
-                      />
-                      <g
-                        id="New_Symbol_1_"
-                      >
-                        <g
-                          id="SYMBOL_VER_2-3-1_3_"
-                        />
-                      </g>
-                      <g
-                        id="New_Symbol"
-                      >
-                        <g
-                          id="SYMBOL_VER_2-3-1_1_"
-                        />
-                      </g>
-                    </g>
-                    <g
-                      id="SYMBOL_VER_2_2_"
-                    />
-                    <g
-                      id="SYMBOL_VER_4_2_"
-                    />
-                    <g
-                      id="SYMBOL_VER_3_2_"
-                    />
-                    <g
-                      id="SYMBOL_VER_3_1_"
-                    />
-                    <g
-                      id="SYMBOL_VER_1-1-1_1_"
-                    />
-                    <g
-                      id="SYMBOL_VER_1-1-1"
-                    />
-                    <g
-                      id="SYMBOL_VER_1-1-1_2_2_"
-                    />
-                    <g
-                      id="SYMBOL_VER_1-1-1_2"
-                    />
-                    <g
-                      id="SYMBOL_VER_1-1-1_2_1_"
-                    />
-                    <g
-                      id="Symbol_-_Original_7_"
-                    />
-                    <g
-                      id="Symbol_-_Original_8_"
-                    />
-                    <g
-                      id="SYMBOL_VER_2-1-1"
-                    />
-                    <g
-                      id="SYMBOL_VER_2-2-1"
-                    />
-                    <g
-                      id="SYMBOL_VER_2-3-1"
-                    />
-                    <g
-                      id="SYMBOL_VER_5-1_1_"
-                    />
-                    <g
-                      id="SYMBOL_VER_5-1"
-                    />
-                    <g
-                      id="SYMBOL_VER_5-2_1_"
-                    />
-                    <g
-                      id="SYMBOL_VER_5-2"
-                    />
-                    <g
-                      id="Symbol_-_Monochromatic_1_"
-                    >
-                      <g
-                        id="_x33__4_"
-                      />
-                    </g>
-                  </g>
+                    fill="#fff"
+                    r="15"
+                    stroke="url(#wETH_svg__a)"
+                    stroke-width="2"
+                  />
+                  <path
+                    clip-rule="evenodd"
+                    d="M16.25 20.976 10 17.349 16.25 26V26l6.253-8.65-6.253 3.626Z"
+                    fill="#708B96"
+                    fill-rule="evenodd"
+                  />
+                  <path
+                    clip-rule="evenodd"
+                    d="m16.25 6 6.248 10.186-6.248-2.793L10 16.186 16.25 6Zm0 7.395L10 16.185l6.25 3.629 6.248-3.628-6.248-2.791Z"
+                    fill="#424242"
+                    fill-rule="evenodd"
+                  />
+                  <defs>
+                    <lineargradient
+                      gradientUnits="userSpaceOnUse"
+                      id="wETH_svg__a"
+                      x1="16"
+                      x2="16"
+                      y1="0"
+                      y2="32"
+                    >
+                      <stop
+                        stop-color="#444243"
+                      />
+                      <stop
+                        offset="1"
+                        stop-color="#708B96"
+                      />
+                    </lineargradient>
+                  </defs>
                 </svg>
               </div>
             </div>
@@ -2565,13 +2376,13 @@
             </div>
             <a
               class="MuiButton-root MuiButton-outlined MuiButton-outlinedSecondary MuiButton-sizeMedium MuiButton-outlinedSizeMedium MuiButton-disableElevation MuiButton-fullWidth MuiButtonBase-root custom-root  css-elwz1i-MuiButtonBase-root-MuiButton-root"
-              href="https://jonesdao.io/farms"
+              href="https://curve.fi/factory-crypto/21/deposit"
               tabindex="0"
               target="_blank"
             >
               Stake on
                
-              Jones DAO
+              Curve
               <span
                 class="MuiButton-endIcon MuiButton-iconSizeMedium css-1gnd1fd-MuiButton-endIcon"
               >
@@ -2634,24 +2445,6 @@
                   <circle
                     cx="16"
                     cy="16"
-                    fill="#F5AC37"
-                    r="16"
-                  />
-                  <path
-                    d="M16.59 17.13h6.08c.13 0 .19 0 .2-.17.05-.619.05-1.24 0-1.86 0-.12-.06-.17-.19-.17h-12.1c-.15 0-.19.05-.19.19v1.78c0 .23 0 .23.24.23h5.96Zm5.6-4.28a.195.195 0 0 0 0-.14 3.96 3.96 0 0 0-.36-.63 5.103 5.103 0 0 0-.74-.93 2.451 2.451 0 0 0-.461-.45 7.187 7.187 0 0 0-3-1.52 7.458 7.458 0 0 0-1.7-.18h-5.37c-.15 0-.17.06-.17.19v3.55c0 .15 0 .19.19.19h11.54s.1-.02.12-.08h-.049Zm0 6.36a2.336 2.336 0 0 0-.51 0H10.59c-.15 0-.2 0-.2.2v3.47c0 .16 0 .2.2.2h5.12c.245.02.49.002.73-.049a7.626 7.626 0 0 0 2.17-.48c.253-.088.498-.203.73-.34h.07a6.496 6.496 0 0 0 2.79-2.809s.07-.151-.01-.19v-.002ZM8.38 24.88v-5.53c0-.13 0-.15-.16-.15H6.05c-.12 0-.17 0-.17-.16v-1.9H8.2c.13 0 .18 0 .18-.17v-1.88c0-.12 0-.149-.16-.149H6.05c-.12 0-.17 0-.17-.16v-1.76c0-.11 0-.14.16-.14h2.15c.15 0 .19 0 .19-.19v-5.39c0-.16 0-.2.2-.2h7.5c.544.022 1.085.082 1.62.18a9.775 9.775 0 0 1 3.13 1.16 8.82 8.82 0 0 1 1.76 1.36c.396.412.753.857 1.07 1.33.314.48.575.994.78 1.53a.26.26 0 0 0 .3.21h1.79c.23 0 .23 0 .24.221v1.64c0 .16-.06.2-.221.2h-1.38c-.14 0-.18 0-.17.18.054.61.054 1.22 0 1.83 0 .17 0 .19.19.19h1.58c.07.09 0 .18 0 .27.01.117.01.234 0 .35v1.21c0 .17-.05.22-.2.22h-1.89a.25.25 0 0 0-.29.19 7.997 7.997 0 0 1-2.101 3.06c-.34.307-.697.595-1.07.86-.4.23-.79.47-1.2.66-.756.34-1.548.591-2.36.75a12.3 12.3 0 0 1-2.34.19h-6.94v-.01l.002-.002Z"
-                    fill="#FEFEFD"
-                  />
-                </svg>
-                <svg
-                  aria-hidden="true"
-                  class="MuiSvgIcon-root MuiSvgIcon-fontSizeLarge css-1djwm8g-MuiSvgIcon-root"
-                  focusable="false"
-                  style="margin-left: -6px; z-index: 1; font-size: 24px;"
-                  viewBox="0 0 32 32"
-                >
-                  <circle
-                    cx="16"
-                    cy="16"
                     fill="#fff"
                     r="15"
                     stroke="url(#wETH_svg__a)"
@@ -2695,7 +2488,7 @@
                 <p
                   class="MuiTypography-root MuiTypography-body1 css-haqq9q-MuiTypography-root"
                 >
-                  OHM-DAI-wETH
+                  OHM-ETH
                 </p>
               </div>
               <div
@@ -2795,13 +2588,13 @@
             </div>
             <a
               class="MuiButton-root MuiButton-outlined MuiButton-outlinedSecondary MuiButton-sizeMedium MuiButton-outlinedSizeMedium MuiButton-disableElevation MuiButton-fullWidth MuiButtonBase-root custom-root  css-elwz1i-MuiButtonBase-root-MuiButton-root"
-              href="https://app.balancer.fi/#/pool/0xc45d42f801105e861e86658648e3678ad7aa70f900010000000000000000011e"
+              href="https://www.convexfinance.com/stake"
               tabindex="0"
               target="_blank"
             >
               Stake on
                
-              Balancer
+              Convex
               <span
                 class="MuiButton-endIcon MuiButton-iconSizeMedium css-1gnd1fd-MuiButton-endIcon"
               >
@@ -2864,430 +2657,6 @@
                   <circle
                     cx="16"
                     cy="16"
-                    fill="#fff"
-                    r="15"
-                    stroke="url(#wETH_svg__a)"
-                    stroke-width="2"
-                  />
-                  <path
-                    clip-rule="evenodd"
-                    d="M16.25 20.976 10 17.349 16.25 26V26l6.253-8.65-6.253 3.626Z"
-                    fill="#708B96"
-                    fill-rule="evenodd"
-                  />
-                  <path
-                    clip-rule="evenodd"
-                    d="m16.25 6 6.248 10.186-6.248-2.793L10 16.186 16.25 6Zm0 7.395L10 16.185l6.25 3.629 6.248-3.628-6.248-2.791Z"
-                    fill="#424242"
-                    fill-rule="evenodd"
-                  />
-                  <defs>
-                    <lineargradient
-                      gradientUnits="userSpaceOnUse"
-                      id="wETH_svg__a"
-                      x1="16"
-                      x2="16"
-                      y1="0"
-                      y2="32"
-                    >
-                      <stop
-                        stop-color="#444243"
-                      />
-                      <stop
-                        offset="1"
-                        stop-color="#708B96"
-                      />
-                    </lineargradient>
-                  </defs>
-                </svg>
-              </div>
-              <div
-                class="ExternalStakePools-poolName"
-              >
-                <p
-                  class="MuiTypography-root MuiTypography-body1 css-haqq9q-MuiTypography-root"
-                >
-                  OHM-ETH
-                </p>
-              </div>
-              <div
-                class="ExternalStakePools-poolName"
-              >
-                <svg
-                  aria-hidden="true"
-                  class="MuiSvgIcon-root MuiSvgIcon-fontSizeLarge css-1djwm8g-MuiSvgIcon-root"
-                  focusable="false"
-                  style="font-size: 15px;"
-                  viewBox="0 0 32 32"
-                >
-                  <circle
-                    cx="16"
-                    cy="16"
-                    fill="#fff"
-                    r="15"
-                    stroke="url(#wETH_svg__a)"
-                    stroke-width="2"
-                  />
-                  <path
-                    clip-rule="evenodd"
-                    d="M16.25 20.976 10 17.349 16.25 26V26l6.253-8.65-6.253 3.626Z"
-                    fill="#708B96"
-                    fill-rule="evenodd"
-                  />
-                  <path
-                    clip-rule="evenodd"
-                    d="m16.25 6 6.248 10.186-6.248-2.793L10 16.186 16.25 6Zm0 7.395L10 16.185l6.25 3.629 6.248-3.628-6.248-2.791Z"
-                    fill="#424242"
-                    fill-rule="evenodd"
-                  />
-                  <defs>
-                    <lineargradient
-                      gradientUnits="userSpaceOnUse"
-                      id="wETH_svg__a"
-                      x1="16"
-                      x2="16"
-                      y1="0"
-                      y2="32"
-                    >
-                      <stop
-                        stop-color="#444243"
-                      />
-                      <stop
-                        offset="1"
-                        stop-color="#708B96"
-                      />
-                    </lineargradient>
-                  </defs>
-                </svg>
-              </div>
-            </div>
-            <div
-              class="DataRow-root data-row css-19fvmib"
-            >
-              <div
-                class="MuiBox-root css-1xhj18k"
-              >
-                <p
-                  class="MuiTypography-root MuiTypography-body1 css-fjb5bl-MuiTypography-root"
-                >
-                  TVL
-                </p>
-              </div>
-              <p
-                class="MuiTypography-root MuiTypography-body1 css-fjb5bl-MuiTypography-root"
-                style="text-align: right;"
-              >
-                <span
-                  class="MuiSkeleton-root MuiSkeleton-text MuiSkeleton-pulse css-1l7q9tc-MuiSkeleton-root"
-                  style="width: 80px;"
-                />
-              </p>
-            </div>
-            <div
-              class="DataRow-root data-row css-19fvmib"
-            >
-              <div
-                class="MuiBox-root css-1xhj18k"
-              >
-                <p
-                  class="MuiTypography-root MuiTypography-body1 css-fjb5bl-MuiTypography-root"
-                >
-                  APY
-                </p>
-              </div>
-              <p
-                class="MuiTypography-root MuiTypography-body1 css-fjb5bl-MuiTypography-root"
-                style="text-align: right;"
-              >
-                <span
-                  class="MuiSkeleton-root MuiSkeleton-text MuiSkeleton-pulse css-1l7q9tc-MuiSkeleton-root"
-                  style="width: 80px;"
-                />
-              </p>
-            </div>
-            <a
-              class="MuiButton-root MuiButton-outlined MuiButton-outlinedSecondary MuiButton-sizeMedium MuiButton-outlinedSizeMedium MuiButton-disableElevation MuiButton-fullWidth MuiButtonBase-root custom-root  css-elwz1i-MuiButtonBase-root-MuiButton-root"
-              href="https://curve.fi/factory-crypto/21/deposit"
-              tabindex="0"
-              target="_blank"
-            >
-              Stake on
-               
-              Curve
-              <span
-                class="MuiButton-endIcon MuiButton-iconSizeMedium css-1gnd1fd-MuiButton-endIcon"
-              >
-                <svg
-                  aria-hidden="true"
-                  class="MuiSvgIcon-root MuiSvgIcon-fontSizeLarge css-1562cnx-MuiSvgIcon-root"
-                  focusable="false"
-                  viewBox="0 0 20 20"
-                >
-                  <path
-                    d="M4.297 17.445h9.539c1.523 0 2.305-.78 2.305-2.28v-9.58c0-1.507-.782-2.288-2.305-2.288h-9.54c-1.523 0-2.304.773-2.304 2.289v9.578c0 1.508.781 2.281 2.305 2.281Zm.016-.968c-.875 0-1.352-.461-1.352-1.368V5.633c0-.899.477-1.367 1.352-1.367h9.5c.867 0 1.359.468 1.359 1.367v9.476c0 .907-.492 1.368-1.36 1.368h-9.5Zm7.296-4.235c.266 0 .438-.195.438-.476V7.867c0-.344-.188-.492-.492-.492H7.64c-.29 0-.47.172-.47.438 0 .265.188.445.477.445H9.53l1.133-.078-1.055.992-3.382 3.383a.476.476 0 0 0-.149.328c0 .273.18.453.453.453a.47.47 0 0 0 .344-.149L10.25 9.82l.984-1.047-.078 1.282v1.718c0 .29.18.47.453.47Z"
-                  />
-                </svg>
-              </span>
-            </a>
-          </div>
-        </div>
-      </div>
-      <div
-        class="MuiPaper-root MuiPaper-elevation MuiPaper-rounded MuiPaper-elevation0 Paper-root  css-1px9s0k-MuiPaper-root"
-        style="transform: none; webkit-transition: transform 225ms cubic-bezier(0.4, 0, 0.2, 1) 0ms; transition: transform 225ms cubic-bezier(0.4, 0, 0.2, 1) 0ms;"
-      >
-        <div
-          class="MuiGrid-root MuiGrid-container MuiGrid-spacing-xs-2 MuiGrid-direction-xs-column css-1rl1og4-MuiGrid-root"
-        >
-          <div
-            class="MuiGrid-root MuiGrid-item css-13i4rnv-MuiGrid-root"
-          >
-            <div
-              class="ExternalStakePools-poolPair css-kpu4tk"
-            >
-              <div
-                class="MuiBox-root css-1xhj18k"
-              >
-                <svg
-                  aria-hidden="true"
-                  class="MuiSvgIcon-root MuiSvgIcon-fontSizeLarge css-1djwm8g-MuiSvgIcon-root"
-                  focusable="false"
-                  style="z-index: 1; font-size: 24px;"
-                  viewBox="0 0 32 32"
-                >
-                  <path
-                    d="M0 16C0 7.163 7.163 0 16 0s16 7.163 16 16-7.163 16-16 16S0 24.837 0 16Z"
-                    fill="#708B96"
-                  />
-                  <path
-                    clip-rule="evenodd"
-                    d="M17.536 23.04v.032h5.504v-1.984h-2.718c1.635-1.239 2.686-3.165 2.686-5.328 0-3.738-3.138-6.768-7.008-6.768s-7.008 3.03-7.008 6.768c0 2.163 1.05 4.089 2.686 5.328H8.96v1.984h5.504v-2.667c-2.005-.63-3.456-2.465-3.456-4.629 0-2.686 2.235-4.864 4.992-4.864s4.992 2.178 4.992 4.864c0 2.164-1.45 3.998-3.456 4.63v2.634Z"
-                    fill="#fff"
-                    fill-rule="evenodd"
-                  />
-                </svg>
-                <svg
-                  aria-hidden="true"
-                  class="MuiSvgIcon-root MuiSvgIcon-fontSizeLarge css-1djwm8g-MuiSvgIcon-root"
-                  focusable="false"
-                  style="margin-left: -6px; z-index: 1; font-size: 24px;"
-                  viewBox="0 0 32 32"
-                >
-                  <circle
-                    cx="16"
-                    cy="16"
-                    fill="#fff"
-                    r="15"
-                    stroke="url(#wETH_svg__a)"
-                    stroke-width="2"
-                  />
-                  <path
-                    clip-rule="evenodd"
-                    d="M16.25 20.976 10 17.349 16.25 26V26l6.253-8.65-6.253 3.626Z"
-                    fill="#708B96"
-                    fill-rule="evenodd"
-                  />
-                  <path
-                    clip-rule="evenodd"
-                    d="m16.25 6 6.248 10.186-6.248-2.793L10 16.186 16.25 6Zm0 7.395L10 16.185l6.25 3.629 6.248-3.628-6.248-2.791Z"
-                    fill="#424242"
-                    fill-rule="evenodd"
-                  />
-                  <defs>
-                    <lineargradient
-                      gradientUnits="userSpaceOnUse"
-                      id="wETH_svg__a"
-                      x1="16"
-                      x2="16"
-                      y1="0"
-                      y2="32"
-                    >
-                      <stop
-                        stop-color="#444243"
-                      />
-                      <stop
-                        offset="1"
-                        stop-color="#708B96"
-                      />
-                    </lineargradient>
-                  </defs>
-                </svg>
-              </div>
-              <div
-                class="ExternalStakePools-poolName"
-              >
-                <p
-                  class="MuiTypography-root MuiTypography-body1 css-haqq9q-MuiTypography-root"
-                >
-                  OHM-ETH
-                </p>
-              </div>
-              <div
-                class="ExternalStakePools-poolName"
-              >
-                <svg
-                  aria-hidden="true"
-                  class="MuiSvgIcon-root MuiSvgIcon-fontSizeLarge css-1djwm8g-MuiSvgIcon-root"
-                  focusable="false"
-                  style="font-size: 15px;"
-                  viewBox="0 0 32 32"
-                >
-                  <circle
-                    cx="16"
-                    cy="16"
-                    fill="#fff"
-                    r="15"
-                    stroke="url(#wETH_svg__a)"
-                    stroke-width="2"
-                  />
-                  <path
-                    clip-rule="evenodd"
-                    d="M16.25 20.976 10 17.349 16.25 26V26l6.253-8.65-6.253 3.626Z"
-                    fill="#708B96"
-                    fill-rule="evenodd"
-                  />
-                  <path
-                    clip-rule="evenodd"
-                    d="m16.25 6 6.248 10.186-6.248-2.793L10 16.186 16.25 6Zm0 7.395L10 16.185l6.25 3.629 6.248-3.628-6.248-2.791Z"
-                    fill="#424242"
-                    fill-rule="evenodd"
-                  />
-                  <defs>
-                    <lineargradient
-                      gradientUnits="userSpaceOnUse"
-                      id="wETH_svg__a"
-                      x1="16"
-                      x2="16"
-                      y1="0"
-                      y2="32"
-                    >
-                      <stop
-                        stop-color="#444243"
-                      />
-                      <stop
-                        offset="1"
-                        stop-color="#708B96"
-                      />
-                    </lineargradient>
-                  </defs>
-                </svg>
-              </div>
-            </div>
-            <div
-              class="DataRow-root data-row css-19fvmib"
-            >
-              <div
-                class="MuiBox-root css-1xhj18k"
-              >
-                <p
-                  class="MuiTypography-root MuiTypography-body1 css-fjb5bl-MuiTypography-root"
-                >
-                  TVL
-                </p>
-              </div>
-              <p
-                class="MuiTypography-root MuiTypography-body1 css-fjb5bl-MuiTypography-root"
-                style="text-align: right;"
-              >
-                <span
-                  class="MuiSkeleton-root MuiSkeleton-text MuiSkeleton-pulse css-1l7q9tc-MuiSkeleton-root"
-                  style="width: 80px;"
-                />
-              </p>
-            </div>
-            <div
-              class="DataRow-root data-row css-19fvmib"
-            >
-              <div
-                class="MuiBox-root css-1xhj18k"
-              >
-                <p
-                  class="MuiTypography-root MuiTypography-body1 css-fjb5bl-MuiTypography-root"
-                >
-                  APY
-                </p>
-              </div>
-              <p
-                class="MuiTypography-root MuiTypography-body1 css-fjb5bl-MuiTypography-root"
-                style="text-align: right;"
-              >
-                <span
-                  class="MuiSkeleton-root MuiSkeleton-text MuiSkeleton-pulse css-1l7q9tc-MuiSkeleton-root"
-                  style="width: 80px;"
-                />
-              </p>
-            </div>
-            <a
-              class="MuiButton-root MuiButton-outlined MuiButton-outlinedSecondary MuiButton-sizeMedium MuiButton-outlinedSizeMedium MuiButton-disableElevation MuiButton-fullWidth MuiButtonBase-root custom-root  css-elwz1i-MuiButtonBase-root-MuiButton-root"
-              href="https://www.convexfinance.com/stake"
-              tabindex="0"
-              target="_blank"
-            >
-              Stake on
-               
-              Convex
-              <span
-                class="MuiButton-endIcon MuiButton-iconSizeMedium css-1gnd1fd-MuiButton-endIcon"
-              >
-                <svg
-                  aria-hidden="true"
-                  class="MuiSvgIcon-root MuiSvgIcon-fontSizeLarge css-1562cnx-MuiSvgIcon-root"
-                  focusable="false"
-                  viewBox="0 0 20 20"
-                >
-                  <path
-                    d="M4.297 17.445h9.539c1.523 0 2.305-.78 2.305-2.28v-9.58c0-1.507-.782-2.288-2.305-2.288h-9.54c-1.523 0-2.304.773-2.304 2.289v9.578c0 1.508.781 2.281 2.305 2.281Zm.016-.968c-.875 0-1.352-.461-1.352-1.368V5.633c0-.899.477-1.367 1.352-1.367h9.5c.867 0 1.359.468 1.359 1.367v9.476c0 .907-.492 1.368-1.36 1.368h-9.5Zm7.296-4.235c.266 0 .438-.195.438-.476V7.867c0-.344-.188-.492-.492-.492H7.64c-.29 0-.47.172-.47.438 0 .265.188.445.477.445H9.53l1.133-.078-1.055.992-3.382 3.383a.476.476 0 0 0-.149.328c0 .273.18.453.453.453a.47.47 0 0 0 .344-.149L10.25 9.82l.984-1.047-.078 1.282v1.718c0 .29.18.47.453.47Z"
-                  />
-                </svg>
-              </span>
-            </a>
-          </div>
-        </div>
-      </div>
-      <div
-        class="MuiPaper-root MuiPaper-elevation MuiPaper-rounded MuiPaper-elevation0 Paper-root  css-1px9s0k-MuiPaper-root"
-        style="transform: none; webkit-transition: transform 225ms cubic-bezier(0.4, 0, 0.2, 1) 0ms; transition: transform 225ms cubic-bezier(0.4, 0, 0.2, 1) 0ms;"
-      >
-        <div
-          class="MuiGrid-root MuiGrid-container MuiGrid-spacing-xs-2 MuiGrid-direction-xs-column css-1rl1og4-MuiGrid-root"
-        >
-          <div
-            class="MuiGrid-root MuiGrid-item css-13i4rnv-MuiGrid-root"
-          >
-            <div
-              class="ExternalStakePools-poolPair css-kpu4tk"
-            >
-              <div
-                class="MuiBox-root css-1xhj18k"
-              >
-                <svg
-                  aria-hidden="true"
-                  class="MuiSvgIcon-root MuiSvgIcon-fontSizeLarge css-1djwm8g-MuiSvgIcon-root"
-                  focusable="false"
-                  style="z-index: 1; font-size: 24px;"
-                  viewBox="0 0 32 32"
-                >
-                  <path
-                    d="M0 16C0 7.163 7.163 0 16 0s16 7.163 16 16-7.163 16-16 16S0 24.837 0 16Z"
-                    fill="#708B96"
-                  />
-                  <path
-                    clip-rule="evenodd"
-                    d="M17.536 23.04v.032h5.504v-1.984h-2.718c1.635-1.239 2.686-3.165 2.686-5.328 0-3.738-3.138-6.768-7.008-6.768s-7.008 3.03-7.008 6.768c0 2.163 1.05 4.089 2.686 5.328H8.96v1.984h5.504v-2.667c-2.005-.63-3.456-2.465-3.456-4.629 0-2.686 2.235-4.864 4.992-4.864s4.992 2.178 4.992 4.864c0 2.164-1.45 3.998-3.456 4.63v2.634Z"
-                    fill="#fff"
-                    fill-rule="evenodd"
-                  />
-                </svg>
-                <svg
-                  aria-hidden="true"
-                  class="MuiSvgIcon-root MuiSvgIcon-fontSizeLarge css-1djwm8g-MuiSvgIcon-root"
-                  focusable="false"
-                  style="margin-left: -6px; z-index: 1; font-size: 24px;"
-                  viewBox="0 0 32 32"
-                >
-                  <circle
-                    cx="16"
-                    cy="16"
                     fill="#333"
                     r="16"
                   />
