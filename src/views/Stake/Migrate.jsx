--- conflicted
+++ resolved
@@ -10,7 +10,6 @@
 import { Flex } from "rimble-ui";
 import { NavLink } from "react-router-dom";
 import "./stake.scss";
-<<<<<<< HEAD
 import { useWeb3Context } from "src/hooks/Web3Context";
 
 
@@ -25,18 +24,6 @@
 	const [quantity, setQuantity] = useState();
 
 	const ohmBalance = useSelector(state => {
-=======
-
-// this will need to know the users ohmBalance, stakedSOHM, and stakedWSOHM
-
-export default function Migrate({ address, provider, web3Modal, loadWeb3Modal }) {
-  const dispatch = useDispatch();
-  const [view, setView] = useState("unstake"); // views = (approve) > unstake > approve > stake > done
-  const [currentStep, setCurrentStep] = useState("1"); // steps = 1,2,3,4
-  const [quantity, setQuantity] = useState();
-
-  const ohmBalance = useSelector(state => {
->>>>>>> 402f057e
     return state.app.balances && state.app.balances.ohm;
   });
   const oldSohmBalance = useSelector(state => {
@@ -156,8 +143,6 @@
     else if (ohmBalance > 0) setView("stake");
     else setView("done");
   }, []);
-
-<<<<<<< HEAD
 
 	let modalButton = <></>;
   if (!address) {
@@ -241,103 +226,6 @@
 											placeholder="Type an amount"
 										/>
 										{/* <button type="button" onClick={setMax}>
-=======
-  let modalButton = <></>;
-  if (web3Modal) {
-    if (web3Modal.cachedProvider) {
-      modalButton = (
-        <button type="button" className="btn stake-button btn-overwrite-primer m-2" onClick={loadWeb3Modal}>
-          Connect Wallet
-        </button>
-      );
-    }
-  }
-
-  return (
-    <Grid container id="sohm-migration-view">
-      <Backdrop open={true}>
-        <div className="ohm-modal ohm-card primary">
-          <div className="card-header">
-            <h3>sOHM Migration</h3>
-
-            <div role="button" className="cancel">
-              <NavLink to="/stake" className="cancel-migrate">
-                <p>
-                  <ClearIcon /> Cancel
-                </p>
-              </NavLink>
-            </div>
-          </div>
-
-          {!address ? (
-            <div className="stake-wallet-notification">
-              <h4>Connect your wallet to continue</h4>
-              <div className="wallet-menu" id="wallet-menu">
-                <button type="button" className="btn stake-button btn-overwrite-primer m-2" onClick={loadWeb3Modal}>
-                  Connect Wallet
-                </button>
-              </div>
-            </div>
-          ) : (
-            <div className="card-content">
-              <div className="stake-migration-help">
-                {view === "unstake" && (
-                  <p>
-                    Hey Ohmie, Olympus is updating the staking contract. So in order to continue earning those juicy
-                    rewards you'll need to unstake your sOHM from the old contract and restake it to the new sOHM
-                    contract.
-                  </p>
-                )}
-
-                {view === "stake" && (
-                  <p>Youre almost done, all thats left now is to Stake your OHM to the new contract.</p>
-                )}
-
-                {view === "done" && <h4>Youre good to go, all OHM is staked to the new contract.</h4>}
-              </div>
-
-              <Breadcrumbs className={`migration-breadcrumbs`} separator={<DoubleArrowIcon fontsize="medium" />}>
-                <div
-                  role="button"
-                  onClick={() => {
-                    setView("unstake");
-                  }}
-                  className={`${currentStep === "1" ? "current-step" : "finished-step"}`}
-                >
-                  Step 1: Unstake sOHM (old)
-                </div>
-                <div
-                  role="button"
-                  onClick={() => {
-                    setView("stake");
-                  }}
-                  className={`${currentStep === "2" && "current-step"} ${currentStep === "3" && "finished-step"}`}
-                >
-                  Step 2: Stake sOHM (new)
-                </div>
-              </Breadcrumbs>
-
-              {view !== "done" ? (
-                <>
-                  <Flex className="stake-action-row">
-                    <div className="input-group ohm-input-group">
-                      <div className="logo-holder">
-                        <div className="ohm-logo-bg">
-                          <img
-                            className="ohm-logo-tiny"
-                            src="https://raw.githubusercontent.com/sushiswap/assets/master/blockchains/ethereum/assets/0x383518188C0C6d7730D91b2c03a03C837814a899/logo.png"
-                          />
-                        </div>
-                      </div>
-                      <input
-                        value={quantity}
-                        onChange={e => setQuantity(e.target.value)}
-                        type="number"
-                        className="form-control stake-input"
-                        placeholder="Type an amount"
-                      />
-                      {/* <button type="button" onClick={setMax}>
->>>>>>> 402f057e
 											Max
 										</button> */}
                     </div>
