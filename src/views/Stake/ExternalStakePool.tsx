--- conflicted
+++ resolved
@@ -82,12 +82,7 @@
 
 export default function ExternalStakePool() {
   const dispatch = useDispatch();
-<<<<<<< HEAD
-  const { provider, hasCachedProvider, address, connect } = useWeb3Context();
-  const { networkId, initialized } = useAppSelector(state => state.network);
-=======
-  const { provider, hasCachedProvider, address, connect, networkId } = useWeb3Context();
->>>>>>> b7877f8f
+  const { provider, hasCachedProvider, address, connect, networkId, providerInitialized } = useWeb3Context();
   const [walletChecked, setWalletChecked] = useState(false);
   const isSmallScreen = useMediaQuery("(max-width: 705px)");
   // const isMobileScreen = useMediaQuery("(max-width: 513px)");
@@ -108,10 +103,10 @@
   // this useEffect fires on state change from above. It will ALWAYS fire AFTER
   useEffect(() => {
     // don't load ANY details until wallet is Checked
-    if (walletChecked && initialized) {
+    if (walletChecked && providerInitialized) {
       // view specific redux actions can be dispatched here
     }
-  }, [walletChecked, networkId, address, provider]);
+  }, [walletChecked, networkId, providerInitialized, address, provider]);
 
   return (
     <Zoom in={true}>
