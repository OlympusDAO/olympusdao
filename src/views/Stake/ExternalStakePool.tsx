--- conflicted
+++ resolved
@@ -4,15 +4,10 @@
 import { t, Trans } from "@lingui/macro";
 
 import useMediaQuery from "@material-ui/core/useMediaQuery";
-<<<<<<< HEAD
-import avaxImage from "src/assets/tokens/avax.png";
-import gOhmImage from "src/assets/tokens/gohm.png";
-=======
 import { ReactComponent as avaxImage } from "src/assets/tokens/AVAX.svg";
 import { ReactComponent as gOhmImage } from "src/assets/tokens/token_wsOHM.svg";
 import { ReactComponent as wEthImage } from "src/assets/tokens/wETH.svg";
 import { ReactComponent as ArrowUp } from "../../assets/icons/arrow-up.svg";
->>>>>>> e7cade3b
 import { useWeb3Context } from "src/hooks/web3Context";
 import { useAppSelector } from "../../hooks";
 import { SecondaryButton } from "@olympusdao/component-library";
@@ -123,53 +118,6 @@
             <Trans>Farm Pool</Trans>
           </Typography>
         </div>
-<<<<<<< HEAD
-        <div className="card-content">
-          {!isSmallScreen ? (
-            <TableContainer className="stake-table">
-              <Table>
-                <TableBody>
-                  <TableRow>
-                    <TableCell>
-                      <Box className="ohm-pairs">
-                        <MultiLogo images={[gOhmImage, avaxImage]} avatarStyleOverride={avatarStyle} />
-                        <Box width="16px" />
-                        <Typography>gOHM-AVAX</Typography>
-                      </Box>
-                    </TableCell>
-                    <TableCell align="center">
-                      <SecondaryButton
-                        href="https://traderjoexyz.com/#/pool/0x321e7092a180bb43555132ec53aaa65a5bf84251/0xb31f66aa3c1e785363f0875a1b74e27b85fd66c7"
-                        size="large"
-                      >
-                        Stake on Trader Joe
-                      </SecondaryButton>
-                    </TableCell>
-                  </TableRow>
-                </TableBody>
-              </Table>
-            </TableContainer>
-          ) : (
-            <div className="stake-pool">
-              <div className={`pool-card-top-row ${isMobileScreen && "small"}`}>
-                <Box className="ohm-pairs">
-                  <MultiLogo images={[gOhmImage, avaxImage]} avatarStyleOverride={avatarStyle} />
-                  <Box width="16px" />
-                  <Typography gutterBottom={false}>gOHM-AVAX</Typography>
-                </Box>
-              </div>
-              <div className="pool-data">
-                <SecondaryButton
-                  href="https://traderjoexyz.com/#/pool/0x321e7092a180bb43555132ec53aaa65a5bf84251/0xb31f66aa3c1e785363f0875a1b74e27b85fd66c7"
-                  fullWidth
-                >
-                  <Trans>Stake on Trader Joe</Trans>
-                </SecondaryButton>
-              </div>
-            </div>
-          )}
-        </div>
-=======
         <Box
           sx={{ display: "flex", flexDirection: "column" }}
           style={{ gap: theme.spacing(4) /* material says 'gap' does not exist 😡 */ }}
@@ -210,7 +158,6 @@
             href="https://swap.spiritswap.finance/#/exchange/swap/0x91fa20244Fb509e8289CA630E5db3E9166233FDc"
           /> */}
         </Box>
->>>>>>> e7cade3b
       </Paper>
     </Zoom>
   );
