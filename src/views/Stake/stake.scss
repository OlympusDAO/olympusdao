--- conflicted
+++ resolved
@@ -13,11 +13,7 @@
 
   .stake-to-ohm-checkbox {
     svg {
-<<<<<<< HEAD
-      font-size: 0.6em;
-=======
       font-size: 0.8em;
->>>>>>> 4f40e8dd
     }
   }
 
