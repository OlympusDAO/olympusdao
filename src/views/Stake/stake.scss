#stake-view {
  display: flex;
  flex-direction: column;
  justify-content: center;
  align-items: center;
  overflow: hidden;
  .rebase-timer {
    margin: 0 !important;
    line-height: 110% !important;
  }

  .stake-tab-panel,
  .stake-tab-panel > div.MuiBox-root {
    display: flex;
    flex-direction: column;
<<<<<<< HEAD
    justify-content: center;
    justify-items: center;
    width: 100%;
    padding: 0;
  }

  .ohm-card .header {
    min-height: 3em;
  }
  .ohm-card.secondary .card-header {
    min-height: 33px !important;
    height: 20px;
  }
}

.migrate-sohm-button {
  position: absolute;
  right: 20px;
  top: 20px;
  font-size: 1em;
  display: flex;
  align-items: center;
  color: #f08080;
  line-height: 30px;
  svg {
    margin-right: 8px;
    color: inherit;
  }
=======
    justify-content: flex-start;
    align-items: center;
    height: fit-content;
    // overflow: auto;
    .mobile .card-content {
        padding-top: 0.4em !important;
    }
    .card-header {
        background: transparent !important;
    }
    .rebase-timer {
        margin: 0 !important;
        font-size: 0.9em !important;
        line-height: 110% !important;
    }
}

.migrate-sohm-button a {
    position: absolute;
    right: 20px;
    top: 12px;
    font-size: 1.3em;
    display: flex;
    align-items: center;
    color: #F08080;
    line-height: 30px;
    svg {
        margin-right: 8px;
    }
}

.migrate-sohm-button.complete a {
    color: #35EE66 !important;
}


.mobile #sohm-migration-view {
    .ohm-card {
        width: 98% !important;
    }
}

#sohm-migration-view {
    position: absolute !important;
    z-index: 7;
    // display: flex;
    // align-items: center;
    // justify-content: center;
    .MuiBackdrop-root {
        // background: rgba(0, 0, 0, 0.2) !important;
        backdrop-filter: blur(15px);
        -webkit-backdrop-filter: blur(15px);
        .ohm-card {
            // background-color: #1B1D22;
            opacity: 1 !important;
            // color: #FFFFFF;
            padding: 1.5em !important;
            padding-top: 1em !important;
            justify-content: center;
            .card-header {
                display: flex;
                justify-content: space-between;
                div.cancel p {
                    color: #FF4343 !important;
                    vertical-align: middle;
                    padding: 0 !important;
                    &:hover {
                        color: #EEEEEE;
                    }
                }
            }
            .card-content {
                background-color: inherit;
                opacity: 1 !important;
            }
            p {
                margin-bottom: 0 !important;
            }
            .MuiBreadcrumbs-root {
                position: relative !important;
                width: 100% !important;
                margin-bottom: 3em;
                .MuiBreadcrumbs-ol {
                    justify-content: center;
                }
                li {
                    color: #FFFFFF;
                }
                li > div:not(.current-step) {
                    color: #aaaaaa;
                }
                li > div.current-step {
                    color: #F4D092dd !important;
                    text-decoration: underline;
                    text-underline-offset: 5px;
                }
                li div.finished-step {
                    color: #35EE66 !important;
                }
            }
            .MuiBreadcrumbs-root.step-2 {
                li.MuiBreadcrumbs-separator .MuiSvgIcon-root {
                    color: #35EE66 !important;
                }
            }
            .card-content {
                display: flex;
                align-items: center;
                justify-content: center;
                .stake-migration-help {
                    margin-bottom: 2rem;
                }
                .stake-action-row {
                  width: 100%;
                  justify-content: center;
                  .input-group.ohm-input-group,
                  .stake-button {
                      height: 50px;
                      min-width: 40%;
                  }
                  .stake-button {
                      white-space: nowrap;
                  }
                }
                .stake-user-data {
                    width: 100%;
                    .stake-price-data-row {
                        font-size: 1.2em;
                        line-height: 200%;
                    }
                }
                .stake-notification {
                    width: 75%;
                }
            }

        }
    }
}

// ohm-card styles should be set to theme
.ohm-card {
    color: inherit;
    overflow: hidden;
    max-width: 969px;
    width: 93%;
    border-radius: 5px;
    opacity: 1 !important;
    // background-color: transparent !important;
    // background-color: rgba(27,29,34,0.5) !important;
    // background-color: #1B1D22 !important;
    opacity: 0.6 !important;
    backdrop-filter: blur(15px);
    -webkit-backdrop-filter: blur(15px);
    box-shadow: unset !important;
    border: none !important;
    // display:flex;
    display: block;
    justify-content:center;
    flex-flow:wrap;
    padding: 0px !important;
    // padding-top: 4.20rem !important;
    .card-header {
        // position: absolute;
        width: 100%;
        // background-color:#42424200 !important;
        box-shadow: none !important;
        border: none !important;
        // max-width: 60rem;
        top: 0;
        padding: 1em;
        h5 {
            font-weight: 600;
            color: #efefef;
            // text-decoration: underline;
            // text-underline-offset: 10px;
        }
    }
    .card-content {
        width: 100%;
        // max-width: 60rem;
        position: relative;
        // display: flex;
        align-items: left;
        justify-content: center;
        border-radius: inherit;
        //box-shadow: 0px 4px 4px rgba(0, 0, 0, 0.25) !important;
        flex-flow: column;
        padding: 1rem 2rem 1rem 2rem;
        height: 100%;

    }
    &.primary {
        margin-bottom: 2rem;
        // min-height: 600px;
        height: auto;
    }
    &.secondary {
        height: auto;
        // min-height: 250px;
        // margin-bottom: 3.3rem;
        padding-top: 0.5rem;
    }
}

.stake-top-metrics {
    display: flex;
    width: 100%;
    padding: 0;
    text-align: center;
    .olympus-sushi {
        flex: 1;
        div {
            line-height: 150%;
        }
        .olympus-logo {
            height: 1.7em;
            width: 1.7em;
            display: inline-block;
            vertical-align: middle;
            margin-right: 5px;
        }
        h3 {
            display: inline;
            margin: 0;
            vertical-align: middle;
            font-size: 1.85em;
            color: #ffffff;
        }
        a {
            font-size: 0.85em;
            margin-right: 5px;
        }
        .fa-external-link-alt {
            width: 0.79em;
            height: 0.79em;
        }
    }
    .stake-apy, .stake-tvl, .stake-index {
        flex: 1;
        // text-align: left;
        text-overflow: ellipsis;
        white-space: nowrap;
        overflow: hidden;
        h2 {
            font-family: "Square-Light", 'cursive' !important;
            font-size: 1.85em !important;
            line-height: 130%;
            text-overflow: ellipsis;
            white-space: nowrap;
            overflow: hidden;
            &.content {
                color: #F4D092;
            }
        }
        h2:first-of-type {
            margin-bottom: unset;
        }
    }
    .next-rebase {
        flex: 1;
        text-align: right;
    }
}

// overriding original
.stake-toggle-row {
    margin: 2rem auto;
    width: 100%;
    display: block;
    .btn-group button.btn {
        color: #A9A9A9;
        font-family: "Square-Medium" !important;
        font-size: 1.6em;
        border: unset;
        border-radius: 0;
        border-color: none !important;
        background-color: transparent !important;
        padding: 0 7px !important;
        margin-right: 25px;
        &:active,
        &:focus {
            outline: none;
            border: none;
            box-shadow: none;
        }
        &:hover {
            color: #F5DDB4;
        }
    }
>>>>>>> 402f057e
}

.migrate-sohm-button.complete {
  color: #35ee66 !important;
}

.stake-top-metrics {
  display: flex;
  width: 100%;
  padding: 0;
  text-align: center;
  margin-top: 20px;
  .stake-apy,
  .stake-tvl {
    flex: 1;
    text-overflow: ellipsis;
    white-space: nowrap;
    overflow: hidden;
  }
}

.ohm-logo-bg {
<<<<<<< HEAD
  height: 22px;
  width: 22px;
  border-radius: 20px;
  display: flex;
  background-color: white;
  vertical-align: middle;
  align-items: center;
  justify-content: center;
=======
    height: 25px;
    width: 25px;
    border-radius: 20px;
    display: flex;
    background-color: white;
    vertical-align: middle;
    align-items: center;
    justify-content: center;
    margin-left: 0.7rem;
>>>>>>> 402f057e
}

.ohm-logo-tiny {
  height: 14px;
  width: 14px;
  vertical-align: middle;
  background-color: transparent;
  align-self: center;
  justify-self: center;
}

.logo-holder {
  align-items: center;
  justify-content: center;
  text-align: center;
  display: flex;
  background: none;
  border: 0 !important;
  border-radius: inherit;
  color: #555;
}

.stake-action-row {
  display: flex;
  flex-direction: row;
  flex-wrap: wrap;
  width: 100%;
  justify-content: space-around;
}

.stake-tab-buttons {
  margin-bottom: 20px;
}

.ohm-input {
  max-width: 542px;
}

.stake-button {
  margin: auto;
  align-self: center;
  max-width: 542px;
  margin-top: 10px !important;
}

.mobile .stake-button,
.tablet .stake-button {
  width: 100% !important;
  max-width: 542px;
  align-self: center;
  justify-self: center;
  margin-top: 10px;
}

.staking-area {
  margin: 13px 10px 13px 10px;
}

.stake-lp-button {
  text-align: center !important;
  display: flex;
  h6 {
    vertical-align: middle;
    align-content: center;
    align-items: center;
    display: flex;
  }
  svg {
    margin-left: 5px;
  }
  &:hover {
    svg {
      color: inherit;
    }
  }
}

<<<<<<< HEAD
.stake-user-data {
  max-width: 633px;
  justify-content: center;
  margin: auto;
=======
.stake-table {
    thead {
        color: #999999;
        font-size: 1.11em;
    }
    tbody {
        color: inherit;
        tr {
            vertical-align: middle;
            overflow-wrap: break-word;
            font-size: 1.08em;
            align-items: center;
            .ohm-pairs p, .ohm-pairs svg {
                align-self: center;
                margin-left: 6px;
                font-weight: bold;
                margin-bottom: 0;
                vertical-align: text-top;
            }
        }
        button {
            padding: .25rem .65rem;
            width: 90%;
        }
    }
>>>>>>> 402f057e
}

.tablet .stake-table button {
  padding: 0.4rem 1.7rem;
  width: 8rem;
}

.tablet .stake-pool,
.mobile .stake-pool {
  .pool-card-top-row {
    display: flex;
    justify-content: space-between;
    align-items: center;
    flex-wrap: wrap;
    .ohm-pairs p {
      margin-bottom: 0 !important;
    }
  }
  .ohm-logo-bg {
    height: 38px !important;
    width: 38px !important;
    padding: 8px !important;
    margin-left: 0;
  }

  .pool-data {
    margin-top: 15px;
    width: 100%;
    .pool-data-row {
      display: flex;
      justify-content: space-between;
      line-height: 225%;
    }
  }
  .stake-lp-button {
    margin-top: 10px;
    svg {
      margin-left: 18px !important;
    }
  }
}

.stake-wallet-notification {
<<<<<<< HEAD
  padding: 5%;
  margin-top: 10px;
  text-align: center;
  border-radius: 5px;
  border: 1px solid #f4d09266;
  .wallet-menu {
    text-align: center;
    margin-top: 1.2rem;
    .stake-button {
      max-width: 300px !important;
=======
    min-height: 300px;
    padding: 5%;
    display: flex;
    flex-direction: column;
    border-radius: 5px;
    align-items: center;
    justify-content: center;
    border: 1px solid #F4D09266;
    border-radius: 5px;
    h4 {
        color: inherit;
        text-align: center;
        font-size: 2em;
        font-weight: 100;
        margin-bottom: 20px;
    }
    .wallet-menu {
        text-align: center;
        float: unset;
        .stake-button {
            color: #F4D092;
            font-size: 1.5em !important;
            width: 20rem;
            max-width: 300px !important;
            height: 50px;
        }
    }
}






/* Bond styles to be moved */
.MuiTable-root {
    thead .MuiTableCell-root {
        color: #999999 !important;
    }
    tbody .MuiTableCell-root {
        color: #ffffff !important;
        .ohm-pairs p, .ohm-pairs svg {
            align-self: center !important;
            margin-left: 8px !important;
            font-weight: bold !important;
            margin-bottom: 0 !important;
            font-family: inherit;
            vertical-align: text-top !important;
        }
        button {
            padding: .25rem .65rem;
            width: 5em !important;
        }
    }
}

.MuiTableCell-root {
    border-bottom: none !important;
    font-size: 1em !important;
    p {
        margin-bottom: 0 !important;
    }
    &.MuiTableCell-alignLeft {
        display: flex;
    }
}

.MuiTableBody-root .MuiTableRow-root .MuiTableCell-alignLeft {
    justify-content: space-evenly;
    div.ohm-pairs {
        width: 33%;
        // padding-left: 8px;
        vertical-align: middle !important;
        align-items: center !important;
        justify-content: center !important;
        margin-bottom: 0 !important;
        .ohm-pairs div.bond-name p, .ohm-pairs svg {
            align-self: center !important;
            line-height: 115%;
            font-weight: bold !important;
            margin-bottom: 0em !important;
            padding: 0 !important;
            font-family: inherit;
            vertical-align: text-top !important;
        }
        .ohm-logo-bg {
            margin-left: 0;
            border-radius: 20px;
            padding: 6px;
            height: 40px;
            width: 40px;
        }
    }
    div.bond-name {
        width: 60%;
        margin-left: 8px !important;
        display: flex;
        flex-direction: column;
        justify-content: center;
        p {
            margin-bottom: unset !important;
        }
        svg {
            margin-left: 5px !important;
        }
    }
}


.ohm-card.mobile {
    width: 99% !important;
    max-width: 100% !important;
    padding: 0.5rem;
}

.ohm-card.med {
    width: 89% !important;
    padding: 1.5rem;
}


#choose-bond-view {

    h1, h2, h3, h4 {
        font-family: 'Square' !important;
        font-weight: 500;
        color: inherit;
    }
    h2 {
        color: #F4D092;
    }

    .ohm-card.secondary {
        margin-bottom: 2rem;
        margin-top: 1.5rem;
        .ohm-price {
            text-align: right;
        }
    }

    .MuiGrid-spacing-xs-2 {
        margin: 0 !important;
    }


    .ohm-card.mobile {
        margin-bottom: 2em;
        .ohm-logo-bg {
            margin-left: 0;
            border-radius: 20px;
            padding: 10px;
            align-items: center;
            justify-content: center;
            text-align: center;
            height: 40px;
            width: 40px;
        }
        &.secondary {
            // background: transparent !important;
            box-shadow: none !important;
            margin-top: 20px;
            padding-top: 2rem !important;
            .card-header,
            .card-content {
                .ohm-price {
                    text-align: right;
                    &.very-small {
                        text-align: left;
                    }
                }
            }
            // .ohm-price {
            //     text-align: right;
            // }
            h3 {
                margin-bottom: 0;
                font-size: 1.7em;
                // text-decoration: underline;
            }
            h2 {
                margin-bottom: 0;
                font-size: 2.9em;
            }
        }
        &.primary {
            padding-top: 0 !important;
            .card-header {
                background: transparent;
            }
            .card-content {
                padding: 2rem 2rem 3rem 0.5rem !important;
                height: auto;
                align-items: center;
                vertical-align: center;
                display: flex;
                width: 100%;
                .bond-data-card {
                    display: flex;
                    width: 100%;
                    align-items: center;
                    justify-content: space-evenly;
                    font-size: 1em;
                    .bond-pair {
                        display: flex;
                        flex-direction: column;
                        align-items: center;
                        justify-content: center;
                        width: 35%;
                        .ohm-pair {
                            height: 40px;
                            width: 40px;
                        }
                        .bond-name {
                            margin-top: 15px;
                            svg {
                                margin-left: 5px;
                            }
                        }
                    }
                    .bond-name,
                    .bond-price,
                    .bond-discount {
                        text-align: center;
                        margin-right: 10px;
                        margin-left: 10px;
                        vertical-align: middle;
                        align-items: center;
                        p {
                            margin-bottom: 0 !important;
                        }
                    }
                    .bond-price,
                    .bond-discount {
                        width: 16%;
                    }
                    .ohm-btn {
                        min-width: 8rem !important;
                        width: 8rem !important;
                        margin-left: 0 !important;
                    }
                }
            }
        }
    }

    .MuiTableRow-head {
        .MuiTableCell-alignLeft {
            padding-left: 20px;
        }
>>>>>>> 402f057e
    }
  }
}<|MERGE_RESOLUTION|>--- conflicted
+++ resolved
@@ -13,9 +13,12 @@
   .stake-tab-panel > div.MuiBox-root {
     display: flex;
     flex-direction: column;
-<<<<<<< HEAD
     justify-content: center;
     justify-items: center;
+  }
+
+  .stake-top-metrics {
+    display: flex;
     width: 100%;
     padding: 0;
   }
@@ -42,298 +45,6 @@
     margin-right: 8px;
     color: inherit;
   }
-=======
-    justify-content: flex-start;
-    align-items: center;
-    height: fit-content;
-    // overflow: auto;
-    .mobile .card-content {
-        padding-top: 0.4em !important;
-    }
-    .card-header {
-        background: transparent !important;
-    }
-    .rebase-timer {
-        margin: 0 !important;
-        font-size: 0.9em !important;
-        line-height: 110% !important;
-    }
-}
-
-.migrate-sohm-button a {
-    position: absolute;
-    right: 20px;
-    top: 12px;
-    font-size: 1.3em;
-    display: flex;
-    align-items: center;
-    color: #F08080;
-    line-height: 30px;
-    svg {
-        margin-right: 8px;
-    }
-}
-
-.migrate-sohm-button.complete a {
-    color: #35EE66 !important;
-}
-
-
-.mobile #sohm-migration-view {
-    .ohm-card {
-        width: 98% !important;
-    }
-}
-
-#sohm-migration-view {
-    position: absolute !important;
-    z-index: 7;
-    // display: flex;
-    // align-items: center;
-    // justify-content: center;
-    .MuiBackdrop-root {
-        // background: rgba(0, 0, 0, 0.2) !important;
-        backdrop-filter: blur(15px);
-        -webkit-backdrop-filter: blur(15px);
-        .ohm-card {
-            // background-color: #1B1D22;
-            opacity: 1 !important;
-            // color: #FFFFFF;
-            padding: 1.5em !important;
-            padding-top: 1em !important;
-            justify-content: center;
-            .card-header {
-                display: flex;
-                justify-content: space-between;
-                div.cancel p {
-                    color: #FF4343 !important;
-                    vertical-align: middle;
-                    padding: 0 !important;
-                    &:hover {
-                        color: #EEEEEE;
-                    }
-                }
-            }
-            .card-content {
-                background-color: inherit;
-                opacity: 1 !important;
-            }
-            p {
-                margin-bottom: 0 !important;
-            }
-            .MuiBreadcrumbs-root {
-                position: relative !important;
-                width: 100% !important;
-                margin-bottom: 3em;
-                .MuiBreadcrumbs-ol {
-                    justify-content: center;
-                }
-                li {
-                    color: #FFFFFF;
-                }
-                li > div:not(.current-step) {
-                    color: #aaaaaa;
-                }
-                li > div.current-step {
-                    color: #F4D092dd !important;
-                    text-decoration: underline;
-                    text-underline-offset: 5px;
-                }
-                li div.finished-step {
-                    color: #35EE66 !important;
-                }
-            }
-            .MuiBreadcrumbs-root.step-2 {
-                li.MuiBreadcrumbs-separator .MuiSvgIcon-root {
-                    color: #35EE66 !important;
-                }
-            }
-            .card-content {
-                display: flex;
-                align-items: center;
-                justify-content: center;
-                .stake-migration-help {
-                    margin-bottom: 2rem;
-                }
-                .stake-action-row {
-                  width: 100%;
-                  justify-content: center;
-                  .input-group.ohm-input-group,
-                  .stake-button {
-                      height: 50px;
-                      min-width: 40%;
-                  }
-                  .stake-button {
-                      white-space: nowrap;
-                  }
-                }
-                .stake-user-data {
-                    width: 100%;
-                    .stake-price-data-row {
-                        font-size: 1.2em;
-                        line-height: 200%;
-                    }
-                }
-                .stake-notification {
-                    width: 75%;
-                }
-            }
-
-        }
-    }
-}
-
-// ohm-card styles should be set to theme
-.ohm-card {
-    color: inherit;
-    overflow: hidden;
-    max-width: 969px;
-    width: 93%;
-    border-radius: 5px;
-    opacity: 1 !important;
-    // background-color: transparent !important;
-    // background-color: rgba(27,29,34,0.5) !important;
-    // background-color: #1B1D22 !important;
-    opacity: 0.6 !important;
-    backdrop-filter: blur(15px);
-    -webkit-backdrop-filter: blur(15px);
-    box-shadow: unset !important;
-    border: none !important;
-    // display:flex;
-    display: block;
-    justify-content:center;
-    flex-flow:wrap;
-    padding: 0px !important;
-    // padding-top: 4.20rem !important;
-    .card-header {
-        // position: absolute;
-        width: 100%;
-        // background-color:#42424200 !important;
-        box-shadow: none !important;
-        border: none !important;
-        // max-width: 60rem;
-        top: 0;
-        padding: 1em;
-        h5 {
-            font-weight: 600;
-            color: #efefef;
-            // text-decoration: underline;
-            // text-underline-offset: 10px;
-        }
-    }
-    .card-content {
-        width: 100%;
-        // max-width: 60rem;
-        position: relative;
-        // display: flex;
-        align-items: left;
-        justify-content: center;
-        border-radius: inherit;
-        //box-shadow: 0px 4px 4px rgba(0, 0, 0, 0.25) !important;
-        flex-flow: column;
-        padding: 1rem 2rem 1rem 2rem;
-        height: 100%;
-
-    }
-    &.primary {
-        margin-bottom: 2rem;
-        // min-height: 600px;
-        height: auto;
-    }
-    &.secondary {
-        height: auto;
-        // min-height: 250px;
-        // margin-bottom: 3.3rem;
-        padding-top: 0.5rem;
-    }
-}
-
-.stake-top-metrics {
-    display: flex;
-    width: 100%;
-    padding: 0;
-    text-align: center;
-    .olympus-sushi {
-        flex: 1;
-        div {
-            line-height: 150%;
-        }
-        .olympus-logo {
-            height: 1.7em;
-            width: 1.7em;
-            display: inline-block;
-            vertical-align: middle;
-            margin-right: 5px;
-        }
-        h3 {
-            display: inline;
-            margin: 0;
-            vertical-align: middle;
-            font-size: 1.85em;
-            color: #ffffff;
-        }
-        a {
-            font-size: 0.85em;
-            margin-right: 5px;
-        }
-        .fa-external-link-alt {
-            width: 0.79em;
-            height: 0.79em;
-        }
-    }
-    .stake-apy, .stake-tvl, .stake-index {
-        flex: 1;
-        // text-align: left;
-        text-overflow: ellipsis;
-        white-space: nowrap;
-        overflow: hidden;
-        h2 {
-            font-family: "Square-Light", 'cursive' !important;
-            font-size: 1.85em !important;
-            line-height: 130%;
-            text-overflow: ellipsis;
-            white-space: nowrap;
-            overflow: hidden;
-            &.content {
-                color: #F4D092;
-            }
-        }
-        h2:first-of-type {
-            margin-bottom: unset;
-        }
-    }
-    .next-rebase {
-        flex: 1;
-        text-align: right;
-    }
-}
-
-// overriding original
-.stake-toggle-row {
-    margin: 2rem auto;
-    width: 100%;
-    display: block;
-    .btn-group button.btn {
-        color: #A9A9A9;
-        font-family: "Square-Medium" !important;
-        font-size: 1.6em;
-        border: unset;
-        border-radius: 0;
-        border-color: none !important;
-        background-color: transparent !important;
-        padding: 0 7px !important;
-        margin-right: 25px;
-        &:active,
-        &:focus {
-            outline: none;
-            border: none;
-            box-shadow: none;
-        }
-        &:hover {
-            color: #F5DDB4;
-        }
-    }
->>>>>>> 402f057e
 }
 
 .migrate-sohm-button.complete {
@@ -356,7 +67,6 @@
 }
 
 .ohm-logo-bg {
-<<<<<<< HEAD
   height: 22px;
   width: 22px;
   border-radius: 20px;
@@ -365,17 +75,6 @@
   vertical-align: middle;
   align-items: center;
   justify-content: center;
-=======
-    height: 25px;
-    width: 25px;
-    border-radius: 20px;
-    display: flex;
-    background-color: white;
-    vertical-align: middle;
-    align-items: center;
-    justify-content: center;
-    margin-left: 0.7rem;
->>>>>>> 402f057e
 }
 
 .ohm-logo-tiny {
@@ -453,38 +152,10 @@
   }
 }
 
-<<<<<<< HEAD
 .stake-user-data {
   max-width: 633px;
   justify-content: center;
   margin: auto;
-=======
-.stake-table {
-    thead {
-        color: #999999;
-        font-size: 1.11em;
-    }
-    tbody {
-        color: inherit;
-        tr {
-            vertical-align: middle;
-            overflow-wrap: break-word;
-            font-size: 1.08em;
-            align-items: center;
-            .ohm-pairs p, .ohm-pairs svg {
-                align-self: center;
-                margin-left: 6px;
-                font-weight: bold;
-                margin-bottom: 0;
-                vertical-align: text-top;
-            }
-        }
-        button {
-            padding: .25rem .65rem;
-            width: 90%;
-        }
-    }
->>>>>>> 402f057e
 }
 
 .tablet .stake-table button {
@@ -528,268 +199,107 @@
 }
 
 .stake-wallet-notification {
-<<<<<<< HEAD
+  min-height: 300px;
   padding: 5%;
-  margin-top: 10px;
-  text-align: center;
+  display: flex;
+  flex-direction: column;
   border-radius: 5px;
+  align-items: center;
+  justify-content: center;
   border: 1px solid #f4d09266;
+  border-radius: 5px;
+  h4 {
+    color: inherit;
+    text-align: center;
+    font-size: 2em;
+    font-weight: 100;
+    margin-bottom: 20px;
+  }
   .wallet-menu {
     text-align: center;
-    margin-top: 1.2rem;
+    float: unset;
     .stake-button {
+      color: #f4d092;
+      font-size: 1.5em !important;
+      width: 20rem;
       max-width: 300px !important;
-=======
-    min-height: 300px;
-    padding: 5%;
-    display: flex;
-    flex-direction: column;
-    border-radius: 5px;
-    align-items: center;
-    justify-content: center;
-    border: 1px solid #F4D09266;
-    border-radius: 5px;
-    h4 {
-        color: inherit;
-        text-align: center;
-        font-size: 2em;
-        font-weight: 100;
-        margin-bottom: 20px;
-    }
-    .wallet-menu {
-        text-align: center;
-        float: unset;
-        .stake-button {
-            color: #F4D092;
-            font-size: 1.5em !important;
-            width: 20rem;
-            max-width: 300px !important;
-            height: 50px;
-        }
-    }
-}
-
-
-
-
-
+      height: 50px;
+    }
+  }
+}
 
 /* Bond styles to be moved */
 .MuiTable-root {
-    thead .MuiTableCell-root {
-        color: #999999 !important;
-    }
-    tbody .MuiTableCell-root {
-        color: #ffffff !important;
-        .ohm-pairs p, .ohm-pairs svg {
-            align-self: center !important;
-            margin-left: 8px !important;
-            font-weight: bold !important;
-            margin-bottom: 0 !important;
-            font-family: inherit;
-            vertical-align: text-top !important;
-        }
-        button {
-            padding: .25rem .65rem;
-            width: 5em !important;
-        }
-    }
+  thead .MuiTableCell-root {
+    color: #999999 !important;
+  }
+  tbody .MuiTableCell-root {
+    color: #ffffff !important;
+    .ohm-pairs p,
+    .ohm-pairs svg {
+      align-self: center !important;
+      margin-left: 8px !important;
+      font-weight: bold !important;
+      margin-bottom: 0 !important;
+      font-family: inherit;
+      vertical-align: text-top !important;
+    }
+    button {
+      padding: 0.25rem 0.65rem;
+      width: 5em !important;
+    }
+  }
 }
 
 .MuiTableCell-root {
-    border-bottom: none !important;
-    font-size: 1em !important;
+  border-bottom: none !important;
+  font-size: 1em !important;
+  p {
+    margin-bottom: 0 !important;
+  }
+  &.MuiTableCell-alignLeft {
+    display: flex;
+  }
+}
+
+.MuiTableBody-root .MuiTableRow-root .MuiTableCell-alignLeft {
+  justify-content: space-evenly;
+  div.ohm-pairs {
+    width: 33%;
+    // padding-left: 8px;
+    vertical-align: middle !important;
+    align-items: center !important;
+    justify-content: center !important;
+    margin-bottom: 0 !important;
+    .ohm-pairs div.bond-name p,
+    .ohm-pairs svg {
+      align-self: center !important;
+      line-height: 115%;
+      font-weight: bold !important;
+      margin-bottom: 0em !important;
+      padding: 0 !important;
+      font-family: inherit;
+      vertical-align: text-top !important;
+    }
+    .ohm-logo-bg {
+      margin-left: 0;
+      border-radius: 20px;
+      padding: 6px;
+      height: 40px;
+      width: 40px;
+    }
+  }
+  div.bond-name {
+    width: 60%;
+    margin-left: 8px !important;
+    display: flex;
+    flex-direction: column;
+    justify-content: center;
     p {
-        margin-bottom: 0 !important;
-    }
-    &.MuiTableCell-alignLeft {
-        display: flex;
-    }
-}
-
-.MuiTableBody-root .MuiTableRow-root .MuiTableCell-alignLeft {
-    justify-content: space-evenly;
-    div.ohm-pairs {
-        width: 33%;
-        // padding-left: 8px;
-        vertical-align: middle !important;
-        align-items: center !important;
-        justify-content: center !important;
-        margin-bottom: 0 !important;
-        .ohm-pairs div.bond-name p, .ohm-pairs svg {
-            align-self: center !important;
-            line-height: 115%;
-            font-weight: bold !important;
-            margin-bottom: 0em !important;
-            padding: 0 !important;
-            font-family: inherit;
-            vertical-align: text-top !important;
-        }
-        .ohm-logo-bg {
-            margin-left: 0;
-            border-radius: 20px;
-            padding: 6px;
-            height: 40px;
-            width: 40px;
-        }
-    }
-    div.bond-name {
-        width: 60%;
-        margin-left: 8px !important;
-        display: flex;
-        flex-direction: column;
-        justify-content: center;
-        p {
-            margin-bottom: unset !important;
-        }
-        svg {
-            margin-left: 5px !important;
-        }
-    }
-}
-
-
-.ohm-card.mobile {
-    width: 99% !important;
-    max-width: 100% !important;
-    padding: 0.5rem;
-}
-
-.ohm-card.med {
-    width: 89% !important;
-    padding: 1.5rem;
-}
-
-
-#choose-bond-view {
-
-    h1, h2, h3, h4 {
-        font-family: 'Square' !important;
-        font-weight: 500;
-        color: inherit;
-    }
-    h2 {
-        color: #F4D092;
-    }
-
-    .ohm-card.secondary {
-        margin-bottom: 2rem;
-        margin-top: 1.5rem;
-        .ohm-price {
-            text-align: right;
-        }
-    }
-
-    .MuiGrid-spacing-xs-2 {
-        margin: 0 !important;
-    }
-
-
-    .ohm-card.mobile {
-        margin-bottom: 2em;
-        .ohm-logo-bg {
-            margin-left: 0;
-            border-radius: 20px;
-            padding: 10px;
-            align-items: center;
-            justify-content: center;
-            text-align: center;
-            height: 40px;
-            width: 40px;
-        }
-        &.secondary {
-            // background: transparent !important;
-            box-shadow: none !important;
-            margin-top: 20px;
-            padding-top: 2rem !important;
-            .card-header,
-            .card-content {
-                .ohm-price {
-                    text-align: right;
-                    &.very-small {
-                        text-align: left;
-                    }
-                }
-            }
-            // .ohm-price {
-            //     text-align: right;
-            // }
-            h3 {
-                margin-bottom: 0;
-                font-size: 1.7em;
-                // text-decoration: underline;
-            }
-            h2 {
-                margin-bottom: 0;
-                font-size: 2.9em;
-            }
-        }
-        &.primary {
-            padding-top: 0 !important;
-            .card-header {
-                background: transparent;
-            }
-            .card-content {
-                padding: 2rem 2rem 3rem 0.5rem !important;
-                height: auto;
-                align-items: center;
-                vertical-align: center;
-                display: flex;
-                width: 100%;
-                .bond-data-card {
-                    display: flex;
-                    width: 100%;
-                    align-items: center;
-                    justify-content: space-evenly;
-                    font-size: 1em;
-                    .bond-pair {
-                        display: flex;
-                        flex-direction: column;
-                        align-items: center;
-                        justify-content: center;
-                        width: 35%;
-                        .ohm-pair {
-                            height: 40px;
-                            width: 40px;
-                        }
-                        .bond-name {
-                            margin-top: 15px;
-                            svg {
-                                margin-left: 5px;
-                            }
-                        }
-                    }
-                    .bond-name,
-                    .bond-price,
-                    .bond-discount {
-                        text-align: center;
-                        margin-right: 10px;
-                        margin-left: 10px;
-                        vertical-align: middle;
-                        align-items: center;
-                        p {
-                            margin-bottom: 0 !important;
-                        }
-                    }
-                    .bond-price,
-                    .bond-discount {
-                        width: 16%;
-                    }
-                    .ohm-btn {
-                        min-width: 8rem !important;
-                        width: 8rem !important;
-                        margin-left: 0 !important;
-                    }
-                }
-            }
-        }
-    }
-
-    .MuiTableRow-head {
-        .MuiTableCell-alignLeft {
-            padding-left: 20px;
-        }
->>>>>>> 402f057e
+      margin-bottom: unset !important;
+    }
+    svg {
+      margin-left: 5px !important;
     }
   }
 }