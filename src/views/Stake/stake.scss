#stake-view {
  display: flex;
  flex-direction: column;
  justify-content: center;
  align-items: center;
  overflow: hidden;

  .rebase-timer {
    margin: 0 !important;
    line-height: 110% !important;
  }

  .stake-tab-buttons {
    margin-bottom: 0.25rem;
  }

  .stake-table-panel,
  .stake-tab-panel > div.MuiBox-root {
    width: 100%;
    padding: 0;
  }

  .stake-tab-panel.wrap-page {
    display: flex;
    // padding: 30px 0;
    padding-bottom: 16px;
    width: 100%;
  }

  .ohm-card .card-header {
    position: relative;
  }
  .ohm-card .header {
    min-height: 3em;
  }
  .ohm-card.secondary .card-header {
    min-height: 33px !important;
    height: 20px;
  }
  .stake-note {
    text-align: center;
    font-style: italic;
  }
}

.migrate-sohm-button {
  position: absolute;
  right: 0px;
  top: 0px;
  font-size: 1em;
  display: flex;
  align-items: center;
  color: #f08080;
  line-height: 30px;
  svg {
    margin-right: 8px;
    color: inherit;
  }
}

.migrate-sohm-button.complete {
  color: #35ee66 !important;
}

.stake-top-metrics {
  display: flex;
  width: 100%;
  padding: 0;
  text-align: center;
  margin-top: 10px;
  h5 {
    font-weight: 400;
  }
  h4 {
    font-weight: 500;
  }
  .stake-apy,
  .stake-tvl,
  .stake-index {
    flex: 1;
    display: flex;
    flex-direction: column;
    align-items: center;
    text-overflow: ellipsis;
    // white-space: nowrap;
    overflow: hidden;
  }
}

.mobile .stake-top-metrics {
  .stake-apy,
  .stake-tvl,
  .stake-index {
    align-items: flex-start;
  }
  text-align: left;
}

.ohm-logo-tiny {
  height: 14px;
  width: 14px;
  vertical-align: middle;
  background-color: transparent;
  align-self: center;
  justify-self: center;
}

.logo-holder {
  align-items: center;
  justify-content: center;
  text-align: center;
  display: flex;
  background: none;
  border: 0 !important;
  border-radius: inherit;
  color: #555;
}

.stake-action-area {
  display: flex;
  flex-direction: column;
  flex-wrap: wrap;
  width: 100%;
  justify-content: space-around;
  margin-top: -30px;
}

.mobile .stake-action-area {
  margin-top: 20px;
}

.stake-action-row {
  justify-content: space-around;
  align-items: center;
  height: auto;
  padding-bottom: 1rem;
}

.mobile .stake-action-row {
  justify-content: center;
}

.stake-action-row [role="tabpanel"] {
  width: 100%;
  min-width: 162px;
  max-width: initial;
  margin: 5px;
}

.mobile .stake-action-row {
  flex-direction: column;
  [role="tabpanel"] {
    max-width: 100%;
    width: 100% !important;
  }
}

.ohm-input {
  max-width: 542px;
  width: 100%;
  margin: 4px !important;
}

.stake-button {
  align-self: center;
  width: 100%;
  min-width: 163px !important;
  max-width: 542px !important;
  height: 43px !important;
  &.wrap-page {
    // margin-left: 2%;
    width: 40%;
  }
}

.no-input-visible {
  width: 100%;
  line-height: 1.2em;
  padding: 5px 0;
}

.v2-migration-link {
  color: inherit;
<<<<<<< HEAD
}

.MuiSelect-select.MuiSelect-select{
  padding-right: 10px !important;
}


.asset-select-label + .MuiInput-root.MuiInputBase-formControl{
  margin-right: 3px;
=======
>>>>>>> fade192b
}

// #asset-select {
//   color: #f8cc82;
// }

.Muilnput-underline {
  display: none !important;
}

.mobile .stake-button {
  width: 100% !important;
  max-width: 542px;
  align-self: center;
  justify-self: center;
}

.stake-grid-item {
  width: 100%;
  padding-right: 10px;
  height: 50px;
  align-items: center;
  justify-content: center;
}

.staking-area {
  margin: 13px 10px 13px 10px;
}

.stake-lp-button {
  text-align: center !important;
  display: flex !important;
  justify-content: center !important;
  svg {
    margin-left: 4px;
    vertical-align: middle;
    font-size: 1.1em;
  }
  &:hover {
    svg {
      color: inherit;
    }
  }
}

.stake-user-data {
  justify-content: center;
  margin: auto;
  padding: 0 5px;
}

.tablet .stake-pool,
.mobile .stake-pool {
  .pool-card-top-row {
    display: flex;
    justify-content: space-between;
    align-items: center;
    flex-wrap: wrap;
    .ohm-pairs p {
      margin-bottom: 0 !important;
    }
  }

  .pool-data {
    margin-top: 15px;
    width: 100%;
    .pool-data-row {
      display: flex;
      justify-content: space-between;
      line-height: 225%;
    }
  }
  .stake-lp-button {
    margin-top: 10px;
    svg {
      margin-left: 10px !important;
    }
  }
}

.stake-wallet-notification {
  text-align: center;
  .wallet-menu {
    text-align: center;
    .connect-button {
      max-width: 300px !important;
      min-width: 240px !important;
      margin-bottom: 15px;
    }
  }
}

.mobile .stake-tab-panel,
.mobile .stake-tab-panel > div.MuiBox-root {
  display: flex;
  flex-direction: column;
  justify-content: center;
  justify-items: center;
}

.mobile .stake-tab-panel.wrap-page {
  align-items: center;
}<|MERGE_RESOLUTION|>--- conflicted
+++ resolved
@@ -181,18 +181,6 @@
 
 .v2-migration-link {
   color: inherit;
-<<<<<<< HEAD
-}
-
-.MuiSelect-select.MuiSelect-select{
-  padding-right: 10px !important;
-}
-
-
-.asset-select-label + .MuiInput-root.MuiInputBase-formControl{
-  margin-right: 3px;
-=======
->>>>>>> fade192b
 }
 
 // #asset-select {
