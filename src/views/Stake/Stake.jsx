--- conflicted
+++ resolved
@@ -377,29 +377,19 @@
 
                   <div className={`stake-user-data`}>
                     <div className="data-row">
-<<<<<<< HEAD
                       <Typography variant="body1">
                         <Trans>Your Balance</Trans>
                       </Typography>
-                      <Typography variant="body1">
-=======
-                      <Typography variant="body1">Your Balance</Typography>
                       <Typography variant="body1" id="user-balance">
->>>>>>> 74a2eb07
                         {isAppLoading ? <Skeleton width="80px" /> : <>{trim(ohmBalance, 4)} OHM</>}
                       </Typography>
                     </div>
 
                     <div className="data-row">
-<<<<<<< HEAD
                       <Typography variant="body1">
                         <Trans>Your Staked Balance</Trans>
                       </Typography>
-                      <Typography variant="body1">
-=======
-                      <Typography variant="body1">Your Staked Balance</Typography>
                       <Typography variant="body1" id="user-staked-balance">
->>>>>>> 74a2eb07
                         {isAppLoading ? <Skeleton width="80px" /> : <>{trimmedBalance} sOHM</>}
                       </Typography>
                     </div>
