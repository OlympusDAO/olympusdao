--- conflicted
+++ resolved
@@ -261,21 +261,6 @@
                       <Tab label={t`do_stake`} {...a11yProps(0)} />
                       <Tab label={t`Unstake`} {...a11yProps(1)} />
                     </Tabs>
-<<<<<<< HEAD
-                    <Box className="help-text">
-                      {address && ((!hasAllowance("ohm") && view === 0) || (!hasAllowance("sohm") && view === 1)) && (
-                        <Typography variant="body2" className="stake-note" color="textSecondary">
-                          <Trans>
-                            Note: The "Approve" transaction is only needed when staking/unstaking for the first time;
-                            subsequent staking/unstaking only requires you to perform the "Stake" or "Unstake"
-                            transaction.
-                          </Trans>
-                        </Typography>
-                      )}
-                    </Box>
-=======
-
->>>>>>> f95e183a
                     <Box className="stake-action-row " display="flex" alignItems="center">
                       {address && !isAllowanceDataLoading ? (
                         (!hasAllowance("ohm") && view === 0) || (!hasAllowance("sohm") && view === 1) ? (
