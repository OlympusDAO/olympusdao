--- conflicted
+++ resolved
@@ -172,7 +172,6 @@
                   <p className="price-data">{ trim(currentIndex, 4) } OHM</p>
                 </div> */}
               </div>
-<<<<<<< HEAD
 
               
             {address && (!hasAllowance('ohm') && view === 'stake' || !hasAllowance('sohm') && view === 'unstake')  &&
@@ -181,8 +180,6 @@
               </div>
             }
 
-=======
->>>>>>> 49ad7b44
           </div>
 
         </Card>
