--- conflicted
+++ resolved
@@ -381,10 +381,9 @@
 
                   <div className={`stake-user-data`}>
                     <div className="data-row">
-<<<<<<< HEAD
-=======
-                      <Typography variant="body1">Unstaked Balance</Typography>
->>>>>>> ddcf9c00
+                      <Typography variant="body1">
+                        <Trans>Unstaked Balance</Trans>
+                      </Typography>
                       <Typography variant="body1">
                         <Trans>Your Balance</Trans>
                       </Typography>
@@ -394,10 +393,9 @@
                     </div>
 
                     <div className="data-row">
-<<<<<<< HEAD
-=======
-                      <Typography variant="body1">Staked Balance</Typography>
->>>>>>> ddcf9c00
+                      <Typography variant="body1">
+                        <Trans>Staked Balance</Trans>
+                      </Typography>
                       <Typography variant="body1">
                         <Trans>Your Staked Balance</Trans>
                       </Typography>
