import { useCallback, useState } from "react";
import { useDispatch, useSelector } from "react-redux";
import {
  Box,
  Button,
  FormControl,
  Grid,
  InputAdornment,
  InputLabel,
  Link,
  OutlinedInput,
  Paper,
  Tab,
  Tabs,
  Typography,
  Zoom,
} from "@material-ui/core";
import { t, Trans } from "@lingui/macro";
import NewReleases from "@material-ui/icons/NewReleases";
import RebaseTimer from "../../components/RebaseTimer/RebaseTimer";
import TabPanel from "../../components/TabPanel";
import { getOhmTokenImage, getTokenImage, trim } from "../../helpers";
import { changeApproval, changeStake } from "../../slices/StakeThunk";
import useMediaQuery from "@material-ui/core/useMediaQuery";
import "./stake.scss";
import { useWeb3Context } from "src/hooks/web3Context";
import { isPendingTxn, txnButtonText } from "src/slices/PendingTxnsSlice";
import { Skeleton } from "@material-ui/lab";
import ExternalStakePool from "./ExternalStakePool";
import { error } from "../../slices/MessagesSlice";
import { ethers } from "ethers";

function a11yProps(index) {
  return {
    id: `simple-tab-${index}`,
    "aria-controls": `simple-tabpanel-${index}`,
  };
}

const sOhmImg = getTokenImage("sohm");
const ohmImg = getOhmTokenImage(16, 16);

function Stake() {
  const dispatch = useDispatch();
  const { provider, address, connected, connect, chainID } = useWeb3Context();

  const [zoomed, setZoomed] = useState(false);
  const [view, setView] = useState(0);
  const [quantity, setQuantity] = useState("");

  const isAppLoading = useSelector(state => state.app.loading);
  const currentIndex = useSelector(state => {
    return state.app.currentIndex;
  });
  const fiveDayRate = useSelector(state => {
    return state.app.fiveDayRate;
  });
  const ohmBalance = useSelector(state => {
    return state.account.balances && state.account.balances.ohm;
  });
  const oldSohmBalance = useSelector(state => {
    return state.account.balances && state.account.balances.oldsohm;
  });
  const sohmBalance = useSelector(state => {
    return state.account.balances && state.account.balances.sohm;
  });
  const fsohmBalance = useSelector(state => {
    return state.account.balances && state.account.balances.fsohm;
  });
  const wsohmBalance = useSelector(state => {
    return state.account.balances && state.account.balances.wsohm;
  });
  const stakeAllowance = useSelector(state => {
    return state.account.staking && state.account.staking.ohmStake;
  });
  const unstakeAllowance = useSelector(state => {
    return state.account.staking && state.account.staking.ohmUnstake;
  });
  const stakingRebase = useSelector(state => {
    return state.app.stakingRebase;
  });
  const stakingAPY = useSelector(state => {
    return state.app.stakingAPY;
  });
  const stakingTVL = useSelector(state => {
    return state.app.stakingTVL;
  });

  const pendingTransactions = useSelector(state => {
    return state.pendingTransactions;
  });

  const setMax = () => {
    if (view === 0) {
      setQuantity(ohmBalance);
    } else {
      setQuantity(sohmBalance);
    }
  };

  const onSeekApproval = async token => {
    await dispatch(changeApproval({ address, token, provider, networkID: chainID }));
  };

  const onChangeStake = async action => {
    // eslint-disable-next-line no-restricted-globals
    if (isNaN(quantity) || quantity === 0 || quantity === "") {
      // eslint-disable-next-line no-alert
<<<<<<< HEAD
      dispatch(error(t`Please enter a value!`));
    } else {
      await dispatch(changeStake({ address, action, value: quantity.toString(), provider, networkID: chainID }));
=======
      return dispatch(error("Please enter a value!"));
    }

    // 1st catch if quantity > balance
    let gweiValue = ethers.utils.parseUnits(quantity, "gwei");
    if (action === "stake" && gweiValue.gt(ethers.utils.parseUnits(ohmBalance, "gwei"))) {
      return dispatch(error("You cannot stake more than your OHM balance."));
>>>>>>> 73251f05
    }

    if (action === "unstake" && gweiValue.gt(ethers.utils.parseUnits(sohmBalance, "gwei"))) {
      return dispatch(error("You cannot unstake more than your sOHM balance."));
    }

    await dispatch(changeStake({ address, action, value: quantity.toString(), provider, networkID: chainID }));
  };

  const hasAllowance = useCallback(
    token => {
      if (token === "ohm") return stakeAllowance > 0;
      if (token === "sohm") return unstakeAllowance > 0;
      return 0;
    },
    [stakeAllowance],
  );

  let modalButton = [];

  modalButton.push(
    <Button variant="contained" color="primary" className="connect-button" onClick={connect} key={1}>
      Connect Wallet
    </Button>,
  );

  const changeView = (event, newView) => {
    setView(newView);
  };

  const trimmedBalance = Number(
    [sohmBalance, fsohmBalance, wsohmBalance]
      .filter(Boolean)
      .map(balance => Number(balance))
      .reduce((a, b) => a + b, 0)
      .toFixed(4),
  );
  const trimmedStakingAPY = trim(stakingAPY * 100, 1);
  const stakingRebasePercentage = trim(stakingRebase * 100, 4);
  const nextRewardValue = trim((stakingRebasePercentage / 100) * trimmedBalance, 4);

  return (
    <div id="stake-view">
      <Zoom in={true} onEntered={() => setZoomed(true)}>
        <Paper className={`ohm-card`}>
          <Grid container direction="column" spacing={2}>
            <Grid item>
              <div className="card-header">
                <Typography variant="h5">Single Stake (3, 3)</Typography>
                <RebaseTimer />

                {address && oldSohmBalance > 0.01 && (
                  <Link
                    className="migrate-sohm-button"
                    style={{ textDecoration: "none" }}
                    href="https://docs.olympusdao.finance/using-the-website/migrate"
                    aria-label="migrate-sohm"
                    target="_blank"
                  >
                    <NewReleases viewBox="0 0 24 24" />
                    <Typography>
                      <Trans>Migrate sOHM!</Trans>
                    </Typography>
                  </Link>
                )}
              </div>
            </Grid>

            <Grid item>
              <div className="stake-top-metrics">
                <Grid container spacing={2} alignItems="flex-end">
                  <Grid item xs={12} sm={4} md={4} lg={4}>
                    <div className="stake-apy">
                      <Typography variant="h5" color="textSecondary">
                        <Trans>APY</Trans>
                      </Typography>
                      <Typography variant="h4">
                        {stakingAPY ? (
                          <>{new Intl.NumberFormat("en-US").format(trimmedStakingAPY)}%</>
                        ) : (
                          <Skeleton width="150px" />
                        )}
                      </Typography>
                    </div>
                  </Grid>

                  <Grid item xs={12} sm={4} md={4} lg={4}>
                    <div className="stake-tvl">
                      <Typography variant="h5" color="textSecondary">
                        <Trans>Total Value Deposited</Trans>
                      </Typography>
                      <Typography variant="h4">
                        {stakingTVL ? (
                          new Intl.NumberFormat("en-US", {
                            style: "currency",
                            currency: "USD",
                            maximumFractionDigits: 0,
                            minimumFractionDigits: 0,
                          }).format(stakingTVL)
                        ) : (
                          <Skeleton width="150px" />
                        )}
                      </Typography>
                    </div>
                  </Grid>

                  <Grid item xs={12} sm={4} md={4} lg={4}>
                    <div className="stake-index">
                      <Typography variant="h5" color="textSecondary">
                        <Trans>Current Index</Trans>
                      </Typography>
                      <Typography variant="h4">
                        {currentIndex ? <>{trim(currentIndex, 1)} OHM</> : <Skeleton width="150px" />}
                      </Typography>
                    </div>
                  </Grid>
                </Grid>
              </div>
            </Grid>

            <div className="staking-area">
              {!address ? (
                <div className="stake-wallet-notification">
                  <div className="wallet-menu" id="wallet-menu">
                    {modalButton}
                  </div>
                  <Typography variant="h6">
                    <Trans>Connect your wallet to stake OHM</Trans>
                  </Typography>
                </div>
              ) : (
                <>
                  <Box className="stake-action-area">
                    <Tabs
                      key={String(zoomed)}
                      centered
                      value={view}
                      textColor="primary"
                      indicatorColor="primary"
                      className="stake-tab-buttons"
                      onChange={changeView}
                      aria-label="stake tabs"
                    >
                      <Tab label={t`do_stake`} {...a11yProps(0)} />
                      <Tab label={t`Unstake`} {...a11yProps(1)} />
                    </Tabs>
                    <Box className="help-text">
                      {address && ((!hasAllowance("ohm") && view === 0) || (!hasAllowance("sohm") && view === 1)) && (
                        <Typography variant="body2" className="stake-note" color="textSecondary">
                          <Trans>
                            Note: The "Approve" transaction is only needed when staking/unstaking for the first time;
                            subsequent staking/unstaking only requires you to perform the "Stake" or "Unstake"
                            transaction.
                          </Trans>
                        </Typography>
                      )}
                    </Box>
                    <Box className="stake-action-row " display="flex" alignItems="center">
                      <FormControl className="ohm-input" variant="outlined" color="primary">
                        <InputLabel htmlFor="amount-input"></InputLabel>
                        <OutlinedInput
                          id="amount-input"
                          type="number"
                          placeholder="Enter an amount"
                          className="stake-input"
                          value={quantity}
                          onChange={e => setQuantity(e.target.value)}
                          labelWidth={0}
                          endAdornment={
                            <InputAdornment position="end">
                              <Button variant="text" onClick={setMax} color="inherit">
                                Max
                              </Button>
                            </InputAdornment>
                          }
                        />
                      </FormControl>

                      <TabPanel value={view} index={0} className="stake-tab-panel">
                        {address && hasAllowance("ohm") ? (
                          <Button
                            className="stake-button"
                            variant="contained"
                            color="primary"
                            disabled={isPendingTxn(pendingTransactions, "staking")}
                            onClick={() => {
                              onChangeStake("stake");
                            }}
                          >
                            {txnButtonText(pendingTransactions, "staking", t`Stake OHM`)}
                          </Button>
                        ) : (
                          <Button
                            className="stake-button"
                            variant="contained"
                            color="primary"
                            disabled={isPendingTxn(pendingTransactions, "approve_staking")}
                            onClick={() => {
                              onSeekApproval("ohm");
                            }}
                          >
                            {txnButtonText(pendingTransactions, "approve_staking", t`Approve`)}
                          </Button>
                        )}
                      </TabPanel>

                      <TabPanel value={view} index={1} className="stake-tab-panel">
                        {address && hasAllowance("sohm") ? (
                          <Button
                            className="stake-button"
                            variant="contained"
                            color="primary"
                            disabled={isPendingTxn(pendingTransactions, "unstaking")}
                            onClick={() => {
                              onChangeStake("unstake");
                            }}
                          >
                            {txnButtonText(pendingTransactions, "unstaking", t`Unstake OHM`)}
                          </Button>
                        ) : (
                          <Button
                            className="stake-button"
                            variant="contained"
                            color="primary"
                            disabled={isPendingTxn(pendingTransactions, "approve_unstaking")}
                            onClick={() => {
                              onSeekApproval("sohm");
                            }}
                          >
                            {txnButtonText(pendingTransactions, "approve_unstaking", t`Approve`)}
                          </Button>
                        )}
                      </TabPanel>
                    </Box>
                  </Box>

                  <div className={`stake-user-data`}>
                    <div className="data-row">
                      <Typography variant="body1">
                        <Trans>Your Balance</Trans>
                      </Typography>
                      <Typography variant="body1">
                        {isAppLoading ? <Skeleton width="80px" /> : <>{trim(ohmBalance, 4)} OHM</>}
                      </Typography>
                    </div>

                    <div className="data-row">
                      <Typography variant="body1">
                        <Trans>Your Staked Balance</Trans>
                      </Typography>
                      <Typography variant="body1">
                        {isAppLoading ? <Skeleton width="80px" /> : <>{trimmedBalance} sOHM</>}
                      </Typography>
                    </div>

                    <div className="data-row">
                      <Typography variant="body1">
                        <Trans>Next Reward Amount</Trans>
                      </Typography>
                      <Typography variant="body1">
                        {isAppLoading ? <Skeleton width="80px" /> : <>{nextRewardValue} sOHM</>}
                      </Typography>
                    </div>

                    <div className="data-row">
                      <Typography variant="body1">
                        <Trans>Next Reward Yield</Trans>
                      </Typography>
                      <Typography variant="body1">
                        {isAppLoading ? <Skeleton width="80px" /> : <>{stakingRebasePercentage}%</>}
                      </Typography>
                    </div>

                    <div className="data-row">
                      <Typography variant="body1">
                        <Trans>ROI (5-Day Rate)</Trans>
                      </Typography>
                      <Typography variant="body1">
                        {isAppLoading ? <Skeleton width="80px" /> : <>{trim(fiveDayRate * 100, 4)}%</>}
                      </Typography>
                    </div>
                  </div>
                </>
              )}
            </div>
          </Grid>
        </Paper>
      </Zoom>

      <ExternalStakePool />
    </div>
  );
}

export default Stake;<|MERGE_RESOLUTION|>--- conflicted
+++ resolved
@@ -106,23 +106,17 @@
     // eslint-disable-next-line no-restricted-globals
     if (isNaN(quantity) || quantity === 0 || quantity === "") {
       // eslint-disable-next-line no-alert
-<<<<<<< HEAD
-      dispatch(error(t`Please enter a value!`));
-    } else {
-      await dispatch(changeStake({ address, action, value: quantity.toString(), provider, networkID: chainID }));
-=======
-      return dispatch(error("Please enter a value!"));
+      return dispatch(error(t`Please enter a value!`));
     }
 
     // 1st catch if quantity > balance
     let gweiValue = ethers.utils.parseUnits(quantity, "gwei");
     if (action === "stake" && gweiValue.gt(ethers.utils.parseUnits(ohmBalance, "gwei"))) {
-      return dispatch(error("You cannot stake more than your OHM balance."));
->>>>>>> 73251f05
+      return dispatch(error(t`You cannot stake more than your OHM balance.`));
     }
 
     if (action === "unstake" && gweiValue.gt(ethers.utils.parseUnits(sohmBalance, "gwei"))) {
-      return dispatch(error("You cannot unstake more than your sOHM balance."));
+      return dispatch(error(t`You cannot unstake more than your sOHM balance.`));
     }
 
     await dispatch(changeStake({ address, action, value: quantity.toString(), provider, networkID: chainID }));
