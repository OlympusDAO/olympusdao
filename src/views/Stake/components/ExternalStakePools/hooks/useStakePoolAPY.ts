--- conflicted
+++ resolved
@@ -107,10 +107,6 @@
   const jonesChef = useStaticJonesContract(pool.masterchef, pool.networkID);
   const { data, isFetched, isLoading } = useQuery(["StakePoolAPY", pool], async () => {
     const periodFinish = await jonesChef.periodFinish();
-<<<<<<< HEAD
-    console.log("periodFinish", parseBigNumber(periodFinish, 0), Date.now() / 1000);
-=======
->>>>>>> 779dc1e0
     const rewardRate = await jonesChef.rewardRateJONES();
     const boost = await jonesChef.boost();
     const boostedFinish = await jonesChef.boostedFinish();
