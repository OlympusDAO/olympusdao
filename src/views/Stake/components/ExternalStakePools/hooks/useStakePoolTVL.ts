--- conflicted
+++ resolved
@@ -17,14 +17,8 @@
 export const useStakePoolTVL = (pool: ExternalPool) => {
   const contract = useStaticPairContract(pool.address, pool.networkID);
 
-<<<<<<< HEAD
-  const key = stakePoolTVLQueryKey(pool.address);
-
-  // Get dependent data in parallel
-=======
   // Get dependent data in parallel
   const key = stakePoolTVLQueryKey(pool.address);
->>>>>>> 779dc1e0
   const useDependentQuery = createDependentQuery(key);
   const { data: gohmPrice } = useGohmPrice();
   const reserves = useDependentQuery("reserves", () => contract.getReserves());
