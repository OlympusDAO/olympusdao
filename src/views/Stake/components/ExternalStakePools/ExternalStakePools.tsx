--- conflicted
+++ resolved
@@ -63,74 +63,6 @@
 }));
 
 export const ExternalStakePools = () => {
-  const styles = useStyles();
-  const { connected } = useWeb3Context();
-  const isSmallScreen = useMediaQuery("(max-width: 705px)");
-
-  return (
-    <Zoom in={true}>
-      {isSmallScreen ? (
-        <AllPools isSmallScreen={isSmallScreen} />
-      ) : (
-        <Paper headerText={t`Farm Pool`}>
-          <Table style={{ tableLayout: "fixed" }}>
-            <TableHead className={styles.stakePoolHeaderText}>
-              <TableRow>
-                <TableCell style={{ width: "250px", padding: "8px 0" }}>
-                  <Trans>Asset</Trans>
-                </TableCell>
-
-                <TableCell style={{ width: connected ? "100px" : "150px", padding: "8px 0" }}>
-                  <Trans>TVL</Trans>
-                </TableCell>
-
-                <TableCell style={{ width: connected ? "100px" : "150px", padding: "8px 0" }}>
-                  <Trans>APY</Trans>
-                </TableCell>
-
-                {connected && <TableCell style={{ width: "100px", padding: "8px 0" }}>{t`Balance`}</TableCell>}
-              </TableRow>
-            </TableHead>
-
-            <AllPools isSmallScreen={isSmallScreen} />
-          </Table>
-        </Paper>
-      )}
-    </Zoom>
-  );
-};
-
-const AllPools = (props: { isSmallScreen: boolean }) => (
-  <>
-    {sushiPools.map(pool => (
-      <SushiPools pool={pool} isSmallScreen={props.isSmallScreen} />
-    ))}
-    {joePools.map(pool => (
-      <JoePools pool={pool} isSmallScreen={props.isSmallScreen} />
-    ))}
-    {spiritPools.map(pool => (
-      <SpiritPools pool={pool} isSmallScreen={props.isSmallScreen} />
-    ))}
-    {beetsPools.map(pool => (
-      <BeetsPools pool={pool} isSmallScreen={props.isSmallScreen} />
-    ))}
-    {zipPools.map(pool => (
-      <ZipPools pool={pool} isSmallScreen={props.isSmallScreen} />
-    ))}
-    {jonesPools.map(pool => (
-      <JonesPools pool={pool} isSmallScreen={props.isSmallScreen} />
-    ))}
-    {balancerPools.map(pool => (
-      <BalancerPools pool={pool} isSmallScreen={props.isSmallScreen} />
-    ))}
-    {bobaPools.map(pool => (
-      <BobaPools pool={pool} isSmallScreen={props.isSmallScreen} />
-    ))}
-  </>
-);
-
-<<<<<<< HEAD
-const ExternalStakePools = () => {
   const { connected } = useWeb3Context();
   const isSmallScreen = useMediaQuery("(max-width: 705px)");
 
@@ -143,16 +75,19 @@
           <Table>
             <StyledTableHeader className={classes.stakePoolHeaderText}>
               <TableRow>
-                <TableCell align="center">
+                <TableCell style={{ width: "250px", padding: "8px 0" }}>
                   <Trans>Asset</Trans>
                 </TableCell>
-                <TableCell>
+
+                <TableCell style={{ width: connected ? "100px" : "150px", padding: "8px 0" }}>
                   <Trans>TVL</Trans>
                 </TableCell>
-                <TableCell>
+
+                <TableCell style={{ width: connected ? "100px" : "150px", padding: "8px 0" }}>
                   <Trans>APY</Trans>
                 </TableCell>
-                <TableCell>{connected ? t`Balance` : ""}</TableCell>
+
+                {connected && <TableCell style={{ width: "100px", padding: "8px 0" }}>{t`Balance`}</TableCell>}
               </TableRow>
             </StyledTableHeader>
             <AllPools isSmallScreen={isSmallScreen} />
@@ -163,8 +98,35 @@
   );
 };
 
-=======
->>>>>>> 9bd674b7
+const AllPools = (props: { isSmallScreen: boolean }) => (
+  <>
+    {sushiPools.map(pool => (
+      <SushiPools pool={pool} isSmallScreen={props.isSmallScreen} />
+    ))}
+    {joePools.map(pool => (
+      <JoePools pool={pool} isSmallScreen={props.isSmallScreen} />
+    ))}
+    {spiritPools.map(pool => (
+      <SpiritPools pool={pool} isSmallScreen={props.isSmallScreen} />
+    ))}
+    {beetsPools.map(pool => (
+      <BeetsPools pool={pool} isSmallScreen={props.isSmallScreen} />
+    ))}
+    {zipPools.map(pool => (
+      <ZipPools pool={pool} isSmallScreen={props.isSmallScreen} />
+    ))}
+    {jonesPools.map(pool => (
+      <JonesPools pool={pool} isSmallScreen={props.isSmallScreen} />
+    ))}
+    {balancerPools.map(pool => (
+      <BalancerPools pool={pool} isSmallScreen={props.isSmallScreen} />
+    ))}
+    {bobaPools.map(pool => (
+      <BobaPools pool={pool} isSmallScreen={props.isSmallScreen} />
+    ))}
+  </>
+);
+
 const StakePool: React.FC<{ pool: ExternalPool; tvl?: number; apy?: number }> = props => {
   const { connected } = useWeb3Context();
 
