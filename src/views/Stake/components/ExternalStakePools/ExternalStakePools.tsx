--- conflicted
+++ resolved
@@ -182,11 +182,7 @@
       )}
 
       <TableCell style={{ padding: "8px 0" }}>
-<<<<<<< HEAD
-        <TertiaryButton target="_blank" href={props.pool.href} fullWidth>
-=======
-        <SecondaryButton size="small" target="_blank" rel="noopener noreferrer" href={props.pool.href} fullWidth>
->>>>>>> 4bf8811b
+        <TertiaryButton target="_blank" rel="noopener noreferrer" href={props.pool.href} fullWidth>
           {t`Stake on`} {props.pool.stakeOn}
         </TertiaryButton>
       </TableCell>
