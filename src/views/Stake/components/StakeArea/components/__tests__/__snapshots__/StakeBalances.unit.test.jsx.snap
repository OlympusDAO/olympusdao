// Vitest Snapshot v1

exports[`<StakeBalances/> > should render balances and rebase info 1`] = `
<div>
  <div
    class="DataRow-root data-row css-19fvmib"
  >
<<<<<<< HEAD
    <div
      class="MuiBox-root css-1xhj18k"
    >
      <p
        class="MuiTypography-root MuiTypography-body1 css-fjb5bl-MuiTypography-root"
=======
    <style>
      [data-rk]{--rk-blurs-modalOverlay:blur(0px);--rk-fonts-body:SFRounded, ui-rounded, "SF Pro Rounded", -apple-system, BlinkMacSystemFont, "Segoe UI", Roboto, Helvetica, Arial, sans-serif, "Apple Color Emoji", "Segoe UI Emoji", "Segoe UI Symbol";--rk-radii-actionButton:9999px;--rk-radii-connectButton:12px;--rk-radii-menuButton:12px;--rk-radii-modal:24px;--rk-radii-modalMobile:28px;--rk-colors-accentColor:#0E76FD;--rk-colors-accentColorForeground:#FFF;--rk-colors-actionButtonBorder:rgba(0, 0, 0, 0.04);--rk-colors-actionButtonBorderMobile:rgba(0, 0, 0, 0.06);--rk-colors-actionButtonSecondaryBackground:rgba(0, 0, 0, 0.06);--rk-colors-closeButton:rgba(60, 66, 66, 0.8);--rk-colors-closeButtonBackground:rgba(0, 0, 0, 0.06);--rk-colors-connectButtonBackground:#FFF;--rk-colors-connectButtonBackgroundError:#FF494A;--rk-colors-connectButtonInnerBackground:linear-gradient(0deg, rgba(0, 0, 0, 0.03), rgba(0, 0, 0, 0.06));--rk-colors-connectButtonText:#25292E;--rk-colors-connectButtonTextError:#FFF;--rk-colors-connectionIndicator:#30E000;--rk-colors-downloadBottomCardBackground:linear-gradient(126deg, rgba(255, 255, 255, 0) 9.49%, rgba(171, 171, 171, 0.04) 71.04%), #FFFFFF;--rk-colors-downloadTopCardBackground:linear-gradient(126deg, rgba(171, 171, 171, 0.2) 9.49%, rgba(255, 255, 255, 0) 71.04%), #FFFFFF;--rk-colors-error:#FF494A;--rk-colors-generalBorder:rgba(0, 0, 0, 0.06);--rk-colors-generalBorderDim:rgba(0, 0, 0, 0.03);--rk-colors-menuItemBackground:rgba(60, 66, 66, 0.1);--rk-colors-modalBackdrop:rgba(0, 0, 0, 0.3);--rk-colors-modalBackground:#FFF;--rk-colors-modalBorder:transparent;--rk-colors-modalText:#25292E;--rk-colors-modalTextDim:rgba(60, 66, 66, 0.3);--rk-colors-modalTextSecondary:rgba(60, 66, 66, 0.6);--rk-colors-profileAction:#FFF;--rk-colors-profileActionHover:rgba(255, 255, 255, 0.5);--rk-colors-profileForeground:rgba(60, 66, 66, 0.06);--rk-colors-selectedOptionBorder:rgba(60, 66, 66, 0.1);--rk-colors-standby:#FFD641;--rk-shadows-connectButton:0px 4px 12px rgba(0, 0, 0, 0.1);--rk-shadows-dialog:0px 8px 32px rgba(0, 0, 0, 0.32);--rk-shadows-profileDetailsAction:0px 2px 6px rgba(37, 41, 46, 0.04);--rk-shadows-selectedOption:0px 2px 6px rgba(0, 0, 0, 0.24);--rk-shadows-selectedWallet:0px 2px 6px rgba(0, 0, 0, 0.12);--rk-shadows-walletLogo:0px 2px 16px rgba(0, 0, 0, 0.16);}
    </style>
    <div
      style="position: fixed; z-index: 9999; top: 16px; left: 16px; right: 16px; bottom: 16px; pointer-events: none;"
    />
    <div
      class="DataRow-root data-row css-19fvmib"
    >
      <div
        class="MuiBox-root css-dlyoou"
      >
        <p
          class="MuiTypography-root MuiTypography-body1 css-1sxx1a1-MuiTypography-root"
        >
          Unstaked Balance
        </p>
      </div>
      <p
        class="MuiTypography-root MuiTypography-body1 css-1sxx1a1-MuiTypography-root"
        id="user-balance"
        style="text-align: right;"
>>>>>>> alpha
      >
        Unstaked Balance
      </p>
    </div>
    <p
      class="MuiTypography-root MuiTypography-body1 css-fjb5bl-MuiTypography-root"
      id="user-balance"
      style="text-align: right;"
    >
      15.0000 OHM
    </p>
  </div>
  <div
    class="MuiPaper-root MuiPaper-elevation MuiPaper-elevation0 MuiAccordion-root Mui-expanded MuiAccordion-gutters stake-accordion css-w5x1nb-MuiPaper-root-MuiAccordion-root"
  >
    <div
<<<<<<< HEAD
<<<<<<< HEAD
      aria-expanded="true"
      class="MuiButtonBase-root MuiAccordionSummary-root Mui-expanded MuiAccordionSummary-gutters css-sh22l5-MuiButtonBase-root-MuiAccordionSummary-root"
      role="button"
      tabindex="0"
=======
      class="MuiPaper-root MuiPaper-elevation MuiPaper-elevation0 MuiAccordion-root Mui-expanded MuiAccordion-gutters Accordion-root DataRow-accordion css-1hryd3o-MuiPaper-root-MuiAccordion-root"
>>>>>>> alpha
=======
      class="MuiPaper-root MuiPaper-elevation MuiPaper-elevation0 MuiAccordion-root Mui-expanded MuiAccordion-gutters Accordion-root DataRow-accordion css-1hryd3o-MuiPaper-root-MuiAccordion-root"
>>>>>>> dd954e11
    >
      <div
        class="MuiAccordionSummary-content Mui-expanded MuiAccordionSummary-contentGutters css-o4b71y-MuiAccordionSummary-content"
      >
        <div
          class="DataRow-root data-row css-19fvmib"
        >
          <div
            class="MuiBox-root css-1xhj18k"
          >
<<<<<<< HEAD
            <p
              class="MuiTypography-root MuiTypography-body1 css-fjb5bl-MuiTypography-root"
=======
            <div
              class="MuiBox-root css-dlyoou"
            >
              <p
                class="MuiTypography-root MuiTypography-body1 css-1sxx1a1-MuiTypography-root"
              >
                Total Staked Balance
              </p>
            </div>
            <p
              class="MuiTypography-root MuiTypography-body1 css-1sxx1a1-MuiTypography-root"
              id="user-staked-balance"
              style="text-align: right;"
>>>>>>> alpha
            >
              Total Staked Balance
            </p>
          </div>
<<<<<<< HEAD
          <p
            class="MuiTypography-root MuiTypography-body1 css-fjb5bl-MuiTypography-root"
            id="user-staked-balance"
            style="text-align: right;"
          >
            134,228.0000 OHM
          </p>
=======
        </div>
        <div
          class="MuiAccordionSummary-expandIconWrapper Mui-expanded css-yw020d-MuiAccordionSummary-expandIconWrapper"
        >
          <svg
            aria-hidden="true"
            class="MuiSvgIcon-root MuiSvgIcon-fontSizeSmall accordion-arrow css-1b8e8sl-MuiSvgIcon-root"
            focusable="false"
            style="font-size: 12px;"
            viewBox="0 0 20 20"
          >
            <path
              d="M 0.419 4.705 C 0.976 4.146 1.88 4.146 2.439 4.705 L 10 12.265 L 17.561 4.705 C 18.119 4.146 19.023 4.146 19.582 4.705 C 20.139 5.262 20.139 6.166 19.582 6.725 L 11.01 15.296 C 10.452 15.854 9.547 15.854 8.99 15.296 L 0.419 6.725 C -0.14 6.166 -0.14 5.262 0.419 4.705 Z"
            />
          </svg>
>>>>>>> alpha
        </div>
      </div>
      <div
        class="MuiAccordionSummary-expandIconWrapper Mui-expanded css-yw020d-MuiAccordionSummary-expandIconWrapper"
      >
        <svg
          aria-hidden="true"
          class="MuiSvgIcon-root MuiSvgIcon-fontSizeSmall stake-expand css-y3v3gx-MuiSvgIcon-root"
          data-testid="ExpandMoreIcon"
          focusable="false"
          viewBox="0 0 20 20"
        >
          <path
            d="M16.59 8.59 12 13.17 7.41 8.59 6 10l6 6 6-6z"
          />
        </svg>
      </div>
    </div>
    <div
      class="MuiCollapse-root MuiCollapse-vertical MuiCollapse-entered css-pwcg7p-MuiCollapse-root"
      style="min-height: 0px;"
    >
      <div
        class="MuiCollapse-wrapper MuiCollapse-vertical css-smkl36-MuiCollapse-wrapper"
      >
        <div
          class="MuiCollapse-wrapperInner MuiCollapse-vertical css-9l5vo-MuiCollapse-wrapperInner"
        >
          <div
            class="MuiAccordion-region"
            role="region"
          >
            <div
              class="MuiAccordionDetails-root css-15v22id-MuiAccordionDetails-root"
            >
              <div
                class="DataRow-root data-row css-19fvmib"
                style="padding-left: 10px;"
              >
                <div
                  class="MuiBox-root css-1xhj18k"
                >
<<<<<<< HEAD
                  <p
                    class="MuiTypography-root MuiTypography-body1 css-vr64op-MuiTypography-root"
=======
                  <div
                    class="MuiBox-root css-1xv45iw"
                  >
                    <p
                      class="MuiTypography-root MuiTypography-body1 css-iwe8j-MuiTypography-root"
                    >
                      sOHM
                    </p>
                  </div>
                  <p
                    class="MuiTypography-root MuiTypography-body1 css-iwe8j-MuiTypography-root"
                    id="sohm-balance"
                    style="text-align: right;"
>>>>>>> alpha
                  >
                    sOHM
                  </p>
                </div>
                <p
                  class="MuiTypography-root MuiTypography-body1 css-vr64op-MuiTypography-root"
                  id="sohm-balance"
                  style="text-align: right;"
                >
                  12.0000 sOHM
                </p>
              </div>
              <div
                class="DataRow-root data-row css-19fvmib"
                style="padding-left: 10px;"
              >
                <div
                  class="MuiBox-root css-1xhj18k"
                >
<<<<<<< HEAD
                  <p
                    class="MuiTypography-root MuiTypography-body1 css-vr64op-MuiTypography-root"
=======
                  <div
                    class="MuiBox-root css-1xv45iw"
                  >
                    <p
                      class="MuiTypography-root MuiTypography-body1 css-iwe8j-MuiTypography-root"
                    >
                      gOHM
                    </p>
                  </div>
                  <p
                    class="MuiTypography-root MuiTypography-body1 css-iwe8j-MuiTypography-root"
                    style="text-align: right;"
>>>>>>> alpha
                  >
                    gOHM
                  </p>
                </div>
                <p
                  class="MuiTypography-root MuiTypography-body1 css-vr64op-MuiTypography-root"
                  style="text-align: right;"
                >
                  131.0000 gOHM
                </p>
              </div>
              <div
                class="DataRow-root data-row css-19fvmib"
                style="padding-left: 10px;"
              >
                <div
                  class="MuiBox-root css-1xhj18k"
                >
<<<<<<< HEAD
                  <p
                    class="MuiTypography-root MuiTypography-body1 css-vr64op-MuiTypography-root"
=======
                  <div
                    class="MuiBox-root css-1xv45iw"
                  >
                    <p
                      class="MuiTypography-root MuiTypography-body1 css-iwe8j-MuiTypography-root"
                    >
                      gOHM (Arbitrum)
                    </p>
                  </div>
                  <p
                    class="MuiTypography-root MuiTypography-body1 css-iwe8j-MuiTypography-root"
                    style="text-align: right;"
>>>>>>> alpha
                  >
                    gOHM (Arbitrum)
                  </p>
                </div>
                <p
                  class="MuiTypography-root MuiTypography-body1 css-vr64op-MuiTypography-root"
                  style="text-align: right;"
                >
                  132.0000 gOHM
                </p>
              </div>
              <div
                class="DataRow-root data-row css-19fvmib"
                style="padding-left: 10px;"
              >
                <div
                  class="MuiBox-root css-1xhj18k"
                >
<<<<<<< HEAD
                  <p
                    class="MuiTypography-root MuiTypography-body1 css-vr64op-MuiTypography-root"
=======
                  <div
                    class="MuiBox-root css-1xv45iw"
                  >
                    <p
                      class="MuiTypography-root MuiTypography-body1 css-iwe8j-MuiTypography-root"
                    >
                      gOHM (Avalanche)
                    </p>
                  </div>
                  <p
                    class="MuiTypography-root MuiTypography-body1 css-iwe8j-MuiTypography-root"
                    style="text-align: right;"
>>>>>>> alpha
                  >
                    gOHM (Avalanche)
                  </p>
                </div>
                <p
                  class="MuiTypography-root MuiTypography-body1 css-vr64op-MuiTypography-root"
                  style="text-align: right;"
                >
                  133.0000 gOHM
                </p>
              </div>
              <div
                class="DataRow-root data-row css-19fvmib"
                style="padding-left: 10px;"
              >
                <div
                  class="MuiBox-root css-1xhj18k"
                >
<<<<<<< HEAD
                  <p
                    class="MuiTypography-root MuiTypography-body1 css-vr64op-MuiTypography-root"
=======
                  <div
                    class="MuiBox-root css-1xv45iw"
                  >
                    <p
                      class="MuiTypography-root MuiTypography-body1 css-iwe8j-MuiTypography-root"
                    >
                      gOHM (Polygon)
                    </p>
                  </div>
                  <p
                    class="MuiTypography-root MuiTypography-body1 css-iwe8j-MuiTypography-root"
                    style="text-align: right;"
>>>>>>> alpha
                  >
                    gOHM (Polygon)
                  </p>
                </div>
                <p
                  class="MuiTypography-root MuiTypography-body1 css-vr64op-MuiTypography-root"
                  style="text-align: right;"
                >
                  134.0000 gOHM
                </p>
              </div>
              <div
                class="DataRow-root data-row css-19fvmib"
                style="padding-left: 10px;"
              >
                <div
                  class="MuiBox-root css-1xhj18k"
                >
<<<<<<< HEAD
                  <p
                    class="MuiTypography-root MuiTypography-body1 css-vr64op-MuiTypography-root"
=======
                  <div
                    class="MuiBox-root css-1xv45iw"
                  >
                    <p
                      class="MuiTypography-root MuiTypography-body1 css-iwe8j-MuiTypography-root"
                    >
                      gOHM (Fantom)
                    </p>
                  </div>
                  <p
                    class="MuiTypography-root MuiTypography-body1 css-iwe8j-MuiTypography-root"
                    style="text-align: right;"
>>>>>>> alpha
                  >
                    gOHM (Fantom)
                  </p>
                </div>
                <p
                  class="MuiTypography-root MuiTypography-body1 css-vr64op-MuiTypography-root"
                  style="text-align: right;"
                >
                  135.0000 gOHM
                </p>
              </div>
              <div
                class="DataRow-root data-row css-19fvmib"
                style="padding-left: 10px;"
              >
                <div
                  class="MuiBox-root css-1xhj18k"
                >
<<<<<<< HEAD
                  <p
                    class="MuiTypography-root MuiTypography-body1 css-vr64op-MuiTypography-root"
=======
                  <div
                    class="MuiBox-root css-1xv45iw"
                  >
                    <p
                      class="MuiTypography-root MuiTypography-body1 css-iwe8j-MuiTypography-root"
                    >
                      gOHM (Optimism)
                    </p>
                  </div>
                  <p
                    class="MuiTypography-root MuiTypography-body1 css-iwe8j-MuiTypography-root"
                    style="text-align: right;"
>>>>>>> alpha
                  >
                    gOHM (Optimism)
                  </p>
                </div>
                <p
                  class="MuiTypography-root MuiTypography-body1 css-vr64op-MuiTypography-root"
                  style="text-align: right;"
                >
                  136.0000 gOHM
                </p>
              </div>
              <div
                class="DataRow-root data-row css-19fvmib"
                style="padding-left: 10px;"
              >
                <div
                  class="MuiBox-root css-1xhj18k"
                >
<<<<<<< HEAD
                  <p
                    class="MuiTypography-root MuiTypography-body1 css-vr64op-MuiTypography-root"
=======
                  <div
                    class="MuiBox-root css-1xv45iw"
                  >
                    <p
                      class="MuiTypography-root MuiTypography-body1 css-iwe8j-MuiTypography-root"
                    >
                      gOHM (Tokemak)
                    </p>
                  </div>
                  <p
                    class="MuiTypography-root MuiTypography-body1 css-iwe8j-MuiTypography-root"
                    style="text-align: right;"
>>>>>>> alpha
                  >
                    gOHM (Tokemak)
                  </p>
                </div>
                <p
                  class="MuiTypography-root MuiTypography-body1 css-vr64op-MuiTypography-root"
                  style="text-align: right;"
                >
                  14.0000 gOHM
                </p>
              </div>
              <div
                class="DataRow-root data-row css-19fvmib"
                style="padding-left: 10px;"
              >
                <div
                  class="MuiBox-root css-1xhj18k"
                >
<<<<<<< HEAD
                  <p
                    class="MuiTypography-root MuiTypography-body1 css-vr64op-MuiTypography-root"
=======
                  <div
                    class="MuiBox-root css-1xv45iw"
                  >
                    <p
                      class="MuiTypography-root MuiTypography-body1 css-iwe8j-MuiTypography-root"
                    >
                      gOHM (Fuse)
                    </p>
                  </div>
                  <p
                    class="MuiTypography-root MuiTypography-body1 css-iwe8j-MuiTypography-root"
                    style="text-align: right;"
>>>>>>> alpha
                  >
                    gOHM (Fuse)
                  </p>
                </div>
                <p
                  class="MuiTypography-root MuiTypography-body1 css-vr64op-MuiTypography-root"
                  style="text-align: right;"
                >
                  11.0000 gOHM
                </p>
              </div>
              <div
                class="DataRow-root data-row css-19fvmib"
                style="padding-left: 10px;"
              >
                <div
                  class="MuiBox-root css-1xhj18k"
                >
<<<<<<< HEAD
                  <p
                    class="MuiTypography-root MuiTypography-body1 css-vr64op-MuiTypography-root"
=======
                  <div
                    class="MuiBox-root css-1xv45iw"
                  >
                    <p
                      class="MuiTypography-root MuiTypography-body1 css-iwe8j-MuiTypography-root"
                    >
                      sOHM (v1)
                    </p>
                  </div>
                  <p
                    class="MuiTypography-root MuiTypography-body1 css-iwe8j-MuiTypography-root"
                    style="text-align: right;"
>>>>>>> alpha
                  >
                    sOHM (v1)
                  </p>
                </div>
                <p
                  class="MuiTypography-root MuiTypography-body1 css-vr64op-MuiTypography-root"
                  style="text-align: right;"
                >
                  16.0000 sOHM
                </p>
              </div>
              <div
                class="DataRow-root data-row css-19fvmib"
                style="padding-left: 10px;"
              >
                <div
                  class="MuiBox-root css-1xhj18k"
                >
<<<<<<< HEAD
                  <p
                    class="MuiTypography-root MuiTypography-body1 css-vr64op-MuiTypography-root"
=======
                  <div
                    class="MuiBox-root css-1xv45iw"
                  >
                    <p
                      class="MuiTypography-root MuiTypography-body1 css-iwe8j-MuiTypography-root"
                    >
                      wsOHM
                    </p>
                  </div>
                  <p
                    class="MuiTypography-root MuiTypography-body1 css-iwe8j-MuiTypography-root"
                    style="text-align: right;"
>>>>>>> alpha
                  >
                    wsOHM
                  </p>
                </div>
                <p
                  class="MuiTypography-root MuiTypography-body1 css-vr64op-MuiTypography-root"
                  style="text-align: right;"
                >
                  171.0000 wsOHM
                </p>
              </div>
              <div
                class="DataRow-root data-row css-19fvmib"
                style="padding-left: 10px;"
              >
                <div
                  class="MuiBox-root css-1xhj18k"
                >
<<<<<<< HEAD
                  <p
                    class="MuiTypography-root MuiTypography-body1 css-vr64op-MuiTypography-root"
=======
                  <div
                    class="MuiBox-root css-1xv45iw"
                  >
                    <p
                      class="MuiTypography-root MuiTypography-body1 css-iwe8j-MuiTypography-root"
                    >
                      wsOHM (Arbitrum)
                    </p>
                  </div>
                  <p
                    class="MuiTypography-root MuiTypography-body1 css-iwe8j-MuiTypography-root"
                    style="text-align: right;"
>>>>>>> alpha
                  >
                    wsOHM (Arbitrum)
                  </p>
                </div>
                <p
                  class="MuiTypography-root MuiTypography-body1 css-vr64op-MuiTypography-root"
                  style="text-align: right;"
                >
                  172.0000 wsOHM
                </p>
              </div>
              <div
                class="DataRow-root data-row css-19fvmib"
                style="padding-left: 10px;"
              >
                <div
                  class="MuiBox-root css-1xhj18k"
                >
<<<<<<< HEAD
                  <p
                    class="MuiTypography-root MuiTypography-body1 css-vr64op-MuiTypography-root"
=======
                  <div
                    class="MuiBox-root css-1xv45iw"
                  >
                    <p
                      class="MuiTypography-root MuiTypography-body1 css-iwe8j-MuiTypography-root"
                    >
                      wsOHM (Avalanche)
                    </p>
                  </div>
                  <p
                    class="MuiTypography-root MuiTypography-body1 css-iwe8j-MuiTypography-root"
                    style="text-align: right;"
>>>>>>> alpha
                  >
                    wsOHM (Avalanche)
                  </p>
                </div>
                <p
                  class="MuiTypography-root MuiTypography-body1 css-vr64op-MuiTypography-root"
                  style="text-align: right;"
                >
                  173.0000 wsOHM
                </p>
              </div>
            </div>
          </div>
        </div>
      </div>
    </div>
  </div>
</div>
`;<|MERGE_RESOLUTION|>--- conflicted
+++ resolved
@@ -5,13 +5,6 @@
   <div
     class="DataRow-root data-row css-19fvmib"
   >
-<<<<<<< HEAD
-    <div
-      class="MuiBox-root css-1xhj18k"
-    >
-      <p
-        class="MuiTypography-root MuiTypography-body1 css-fjb5bl-MuiTypography-root"
-=======
     <style>
       [data-rk]{--rk-blurs-modalOverlay:blur(0px);--rk-fonts-body:SFRounded, ui-rounded, "SF Pro Rounded", -apple-system, BlinkMacSystemFont, "Segoe UI", Roboto, Helvetica, Arial, sans-serif, "Apple Color Emoji", "Segoe UI Emoji", "Segoe UI Symbol";--rk-radii-actionButton:9999px;--rk-radii-connectButton:12px;--rk-radii-menuButton:12px;--rk-radii-modal:24px;--rk-radii-modalMobile:28px;--rk-colors-accentColor:#0E76FD;--rk-colors-accentColorForeground:#FFF;--rk-colors-actionButtonBorder:rgba(0, 0, 0, 0.04);--rk-colors-actionButtonBorderMobile:rgba(0, 0, 0, 0.06);--rk-colors-actionButtonSecondaryBackground:rgba(0, 0, 0, 0.06);--rk-colors-closeButton:rgba(60, 66, 66, 0.8);--rk-colors-closeButtonBackground:rgba(0, 0, 0, 0.06);--rk-colors-connectButtonBackground:#FFF;--rk-colors-connectButtonBackgroundError:#FF494A;--rk-colors-connectButtonInnerBackground:linear-gradient(0deg, rgba(0, 0, 0, 0.03), rgba(0, 0, 0, 0.06));--rk-colors-connectButtonText:#25292E;--rk-colors-connectButtonTextError:#FFF;--rk-colors-connectionIndicator:#30E000;--rk-colors-downloadBottomCardBackground:linear-gradient(126deg, rgba(255, 255, 255, 0) 9.49%, rgba(171, 171, 171, 0.04) 71.04%), #FFFFFF;--rk-colors-downloadTopCardBackground:linear-gradient(126deg, rgba(171, 171, 171, 0.2) 9.49%, rgba(255, 255, 255, 0) 71.04%), #FFFFFF;--rk-colors-error:#FF494A;--rk-colors-generalBorder:rgba(0, 0, 0, 0.06);--rk-colors-generalBorderDim:rgba(0, 0, 0, 0.03);--rk-colors-menuItemBackground:rgba(60, 66, 66, 0.1);--rk-colors-modalBackdrop:rgba(0, 0, 0, 0.3);--rk-colors-modalBackground:#FFF;--rk-colors-modalBorder:transparent;--rk-colors-modalText:#25292E;--rk-colors-modalTextDim:rgba(60, 66, 66, 0.3);--rk-colors-modalTextSecondary:rgba(60, 66, 66, 0.6);--rk-colors-profileAction:#FFF;--rk-colors-profileActionHover:rgba(255, 255, 255, 0.5);--rk-colors-profileForeground:rgba(60, 66, 66, 0.06);--rk-colors-selectedOptionBorder:rgba(60, 66, 66, 0.1);--rk-colors-standby:#FFD641;--rk-shadows-connectButton:0px 4px 12px rgba(0, 0, 0, 0.1);--rk-shadows-dialog:0px 8px 32px rgba(0, 0, 0, 0.32);--rk-shadows-profileDetailsAction:0px 2px 6px rgba(37, 41, 46, 0.04);--rk-shadows-selectedOption:0px 2px 6px rgba(0, 0, 0, 0.24);--rk-shadows-selectedWallet:0px 2px 6px rgba(0, 0, 0, 0.12);--rk-shadows-walletLogo:0px 2px 16px rgba(0, 0, 0, 0.16);}
     </style>
@@ -34,49 +27,25 @@
         class="MuiTypography-root MuiTypography-body1 css-1sxx1a1-MuiTypography-root"
         id="user-balance"
         style="text-align: right;"
->>>>>>> alpha
       >
-        Unstaked Balance
+        15.0000 OHM
       </p>
     </div>
-    <p
-      class="MuiTypography-root MuiTypography-body1 css-fjb5bl-MuiTypography-root"
-      id="user-balance"
-      style="text-align: right;"
-    >
-      15.0000 OHM
-    </p>
-  </div>
-  <div
-    class="MuiPaper-root MuiPaper-elevation MuiPaper-elevation0 MuiAccordion-root Mui-expanded MuiAccordion-gutters stake-accordion css-w5x1nb-MuiPaper-root-MuiAccordion-root"
-  >
     <div
-<<<<<<< HEAD
-<<<<<<< HEAD
-      aria-expanded="true"
-      class="MuiButtonBase-root MuiAccordionSummary-root Mui-expanded MuiAccordionSummary-gutters css-sh22l5-MuiButtonBase-root-MuiAccordionSummary-root"
-      role="button"
-      tabindex="0"
-=======
       class="MuiPaper-root MuiPaper-elevation MuiPaper-elevation0 MuiAccordion-root Mui-expanded MuiAccordion-gutters Accordion-root DataRow-accordion css-1hryd3o-MuiPaper-root-MuiAccordion-root"
->>>>>>> alpha
-=======
-      class="MuiPaper-root MuiPaper-elevation MuiPaper-elevation0 MuiAccordion-root Mui-expanded MuiAccordion-gutters Accordion-root DataRow-accordion css-1hryd3o-MuiPaper-root-MuiAccordion-root"
->>>>>>> dd954e11
     >
       <div
-        class="MuiAccordionSummary-content Mui-expanded MuiAccordionSummary-contentGutters css-o4b71y-MuiAccordionSummary-content"
+        aria-expanded="true"
+        class="MuiButtonBase-root MuiAccordionSummary-root Mui-expanded MuiAccordionSummary-gutters css-sh22l5-MuiButtonBase-root-MuiAccordionSummary-root"
+        role="button"
+        tabindex="0"
       >
         <div
-          class="DataRow-root data-row css-19fvmib"
+          class="MuiAccordionSummary-content Mui-expanded MuiAccordionSummary-contentGutters css-o4b71y-MuiAccordionSummary-content"
         >
           <div
-            class="MuiBox-root css-1xhj18k"
+            class="DataRow-root data-row css-19fvmib"
           >
-<<<<<<< HEAD
-            <p
-              class="MuiTypography-root MuiTypography-body1 css-fjb5bl-MuiTypography-root"
-=======
             <div
               class="MuiBox-root css-dlyoou"
             >
@@ -90,20 +59,10 @@
               class="MuiTypography-root MuiTypography-body1 css-1sxx1a1-MuiTypography-root"
               id="user-staked-balance"
               style="text-align: right;"
->>>>>>> alpha
             >
-              Total Staked Balance
+              134,228.0000 OHM
             </p>
           </div>
-<<<<<<< HEAD
-          <p
-            class="MuiTypography-root MuiTypography-body1 css-fjb5bl-MuiTypography-root"
-            id="user-staked-balance"
-            style="text-align: right;"
-          >
-            134,228.0000 OHM
-          </p>
-=======
         </div>
         <div
           class="MuiAccordionSummary-expandIconWrapper Mui-expanded css-yw020d-MuiAccordionSummary-expandIconWrapper"
@@ -119,53 +78,29 @@
               d="M 0.419 4.705 C 0.976 4.146 1.88 4.146 2.439 4.705 L 10 12.265 L 17.561 4.705 C 18.119 4.146 19.023 4.146 19.582 4.705 C 20.139 5.262 20.139 6.166 19.582 6.725 L 11.01 15.296 C 10.452 15.854 9.547 15.854 8.99 15.296 L 0.419 6.725 C -0.14 6.166 -0.14 5.262 0.419 4.705 Z"
             />
           </svg>
->>>>>>> alpha
         </div>
       </div>
       <div
-        class="MuiAccordionSummary-expandIconWrapper Mui-expanded css-yw020d-MuiAccordionSummary-expandIconWrapper"
-      >
-        <svg
-          aria-hidden="true"
-          class="MuiSvgIcon-root MuiSvgIcon-fontSizeSmall stake-expand css-y3v3gx-MuiSvgIcon-root"
-          data-testid="ExpandMoreIcon"
-          focusable="false"
-          viewBox="0 0 20 20"
-        >
-          <path
-            d="M16.59 8.59 12 13.17 7.41 8.59 6 10l6 6 6-6z"
-          />
-        </svg>
-      </div>
-    </div>
-    <div
-      class="MuiCollapse-root MuiCollapse-vertical MuiCollapse-entered css-pwcg7p-MuiCollapse-root"
-      style="min-height: 0px;"
-    >
-      <div
-        class="MuiCollapse-wrapper MuiCollapse-vertical css-smkl36-MuiCollapse-wrapper"
+        class="MuiCollapse-root MuiCollapse-vertical MuiCollapse-entered css-pwcg7p-MuiCollapse-root"
+        style="min-height: 0px;"
       >
         <div
-          class="MuiCollapse-wrapperInner MuiCollapse-vertical css-9l5vo-MuiCollapse-wrapperInner"
+          class="MuiCollapse-wrapper MuiCollapse-vertical css-smkl36-MuiCollapse-wrapper"
         >
           <div
-            class="MuiAccordion-region"
-            role="region"
+            class="MuiCollapse-wrapperInner MuiCollapse-vertical css-9l5vo-MuiCollapse-wrapperInner"
           >
             <div
-              class="MuiAccordionDetails-root css-15v22id-MuiAccordionDetails-root"
+              class="MuiAccordion-region"
+              role="region"
             >
               <div
-                class="DataRow-root data-row css-19fvmib"
-                style="padding-left: 10px;"
+                class="MuiAccordionDetails-root css-15v22id-MuiAccordionDetails-root"
               >
                 <div
-                  class="MuiBox-root css-1xhj18k"
-                >
-<<<<<<< HEAD
-                  <p
-                    class="MuiTypography-root MuiTypography-body1 css-vr64op-MuiTypography-root"
-=======
+                  class="DataRow-root data-row css-19fvmib"
+                  style="padding-left: 10px;"
+                >
                   <div
                     class="MuiBox-root css-1xv45iw"
                   >
@@ -179,30 +114,14 @@
                     class="MuiTypography-root MuiTypography-body1 css-iwe8j-MuiTypography-root"
                     id="sohm-balance"
                     style="text-align: right;"
->>>>>>> alpha
-                  >
-                    sOHM
-                  </p>
-                </div>
-                <p
-                  class="MuiTypography-root MuiTypography-body1 css-vr64op-MuiTypography-root"
-                  id="sohm-balance"
-                  style="text-align: right;"
-                >
-                  12.0000 sOHM
-                </p>
-              </div>
-              <div
-                class="DataRow-root data-row css-19fvmib"
-                style="padding-left: 10px;"
-              >
-                <div
-                  class="MuiBox-root css-1xhj18k"
-                >
-<<<<<<< HEAD
-                  <p
-                    class="MuiTypography-root MuiTypography-body1 css-vr64op-MuiTypography-root"
-=======
+                  >
+                    12.0000 sOHM
+                  </p>
+                </div>
+                <div
+                  class="DataRow-root data-row css-19fvmib"
+                  style="padding-left: 10px;"
+                >
                   <div
                     class="MuiBox-root css-1xv45iw"
                   >
@@ -215,29 +134,14 @@
                   <p
                     class="MuiTypography-root MuiTypography-body1 css-iwe8j-MuiTypography-root"
                     style="text-align: right;"
->>>>>>> alpha
-                  >
-                    gOHM
-                  </p>
-                </div>
-                <p
-                  class="MuiTypography-root MuiTypography-body1 css-vr64op-MuiTypography-root"
-                  style="text-align: right;"
-                >
-                  131.0000 gOHM
-                </p>
-              </div>
-              <div
-                class="DataRow-root data-row css-19fvmib"
-                style="padding-left: 10px;"
-              >
-                <div
-                  class="MuiBox-root css-1xhj18k"
-                >
-<<<<<<< HEAD
-                  <p
-                    class="MuiTypography-root MuiTypography-body1 css-vr64op-MuiTypography-root"
-=======
+                  >
+                    131.0000 gOHM
+                  </p>
+                </div>
+                <div
+                  class="DataRow-root data-row css-19fvmib"
+                  style="padding-left: 10px;"
+                >
                   <div
                     class="MuiBox-root css-1xv45iw"
                   >
@@ -250,29 +154,14 @@
                   <p
                     class="MuiTypography-root MuiTypography-body1 css-iwe8j-MuiTypography-root"
                     style="text-align: right;"
->>>>>>> alpha
-                  >
-                    gOHM (Arbitrum)
-                  </p>
-                </div>
-                <p
-                  class="MuiTypography-root MuiTypography-body1 css-vr64op-MuiTypography-root"
-                  style="text-align: right;"
-                >
-                  132.0000 gOHM
-                </p>
-              </div>
-              <div
-                class="DataRow-root data-row css-19fvmib"
-                style="padding-left: 10px;"
-              >
-                <div
-                  class="MuiBox-root css-1xhj18k"
-                >
-<<<<<<< HEAD
-                  <p
-                    class="MuiTypography-root MuiTypography-body1 css-vr64op-MuiTypography-root"
-=======
+                  >
+                    132.0000 gOHM
+                  </p>
+                </div>
+                <div
+                  class="DataRow-root data-row css-19fvmib"
+                  style="padding-left: 10px;"
+                >
                   <div
                     class="MuiBox-root css-1xv45iw"
                   >
@@ -285,29 +174,14 @@
                   <p
                     class="MuiTypography-root MuiTypography-body1 css-iwe8j-MuiTypography-root"
                     style="text-align: right;"
->>>>>>> alpha
-                  >
-                    gOHM (Avalanche)
-                  </p>
-                </div>
-                <p
-                  class="MuiTypography-root MuiTypography-body1 css-vr64op-MuiTypography-root"
-                  style="text-align: right;"
-                >
-                  133.0000 gOHM
-                </p>
-              </div>
-              <div
-                class="DataRow-root data-row css-19fvmib"
-                style="padding-left: 10px;"
-              >
-                <div
-                  class="MuiBox-root css-1xhj18k"
-                >
-<<<<<<< HEAD
-                  <p
-                    class="MuiTypography-root MuiTypography-body1 css-vr64op-MuiTypography-root"
-=======
+                  >
+                    133.0000 gOHM
+                  </p>
+                </div>
+                <div
+                  class="DataRow-root data-row css-19fvmib"
+                  style="padding-left: 10px;"
+                >
                   <div
                     class="MuiBox-root css-1xv45iw"
                   >
@@ -320,29 +194,14 @@
                   <p
                     class="MuiTypography-root MuiTypography-body1 css-iwe8j-MuiTypography-root"
                     style="text-align: right;"
->>>>>>> alpha
-                  >
-                    gOHM (Polygon)
-                  </p>
-                </div>
-                <p
-                  class="MuiTypography-root MuiTypography-body1 css-vr64op-MuiTypography-root"
-                  style="text-align: right;"
-                >
-                  134.0000 gOHM
-                </p>
-              </div>
-              <div
-                class="DataRow-root data-row css-19fvmib"
-                style="padding-left: 10px;"
-              >
-                <div
-                  class="MuiBox-root css-1xhj18k"
-                >
-<<<<<<< HEAD
-                  <p
-                    class="MuiTypography-root MuiTypography-body1 css-vr64op-MuiTypography-root"
-=======
+                  >
+                    134.0000 gOHM
+                  </p>
+                </div>
+                <div
+                  class="DataRow-root data-row css-19fvmib"
+                  style="padding-left: 10px;"
+                >
                   <div
                     class="MuiBox-root css-1xv45iw"
                   >
@@ -355,29 +214,14 @@
                   <p
                     class="MuiTypography-root MuiTypography-body1 css-iwe8j-MuiTypography-root"
                     style="text-align: right;"
->>>>>>> alpha
-                  >
-                    gOHM (Fantom)
-                  </p>
-                </div>
-                <p
-                  class="MuiTypography-root MuiTypography-body1 css-vr64op-MuiTypography-root"
-                  style="text-align: right;"
-                >
-                  135.0000 gOHM
-                </p>
-              </div>
-              <div
-                class="DataRow-root data-row css-19fvmib"
-                style="padding-left: 10px;"
-              >
-                <div
-                  class="MuiBox-root css-1xhj18k"
-                >
-<<<<<<< HEAD
-                  <p
-                    class="MuiTypography-root MuiTypography-body1 css-vr64op-MuiTypography-root"
-=======
+                  >
+                    135.0000 gOHM
+                  </p>
+                </div>
+                <div
+                  class="DataRow-root data-row css-19fvmib"
+                  style="padding-left: 10px;"
+                >
                   <div
                     class="MuiBox-root css-1xv45iw"
                   >
@@ -390,29 +234,14 @@
                   <p
                     class="MuiTypography-root MuiTypography-body1 css-iwe8j-MuiTypography-root"
                     style="text-align: right;"
->>>>>>> alpha
-                  >
-                    gOHM (Optimism)
-                  </p>
-                </div>
-                <p
-                  class="MuiTypography-root MuiTypography-body1 css-vr64op-MuiTypography-root"
-                  style="text-align: right;"
-                >
-                  136.0000 gOHM
-                </p>
-              </div>
-              <div
-                class="DataRow-root data-row css-19fvmib"
-                style="padding-left: 10px;"
-              >
-                <div
-                  class="MuiBox-root css-1xhj18k"
-                >
-<<<<<<< HEAD
-                  <p
-                    class="MuiTypography-root MuiTypography-body1 css-vr64op-MuiTypography-root"
-=======
+                  >
+                    136.0000 gOHM
+                  </p>
+                </div>
+                <div
+                  class="DataRow-root data-row css-19fvmib"
+                  style="padding-left: 10px;"
+                >
                   <div
                     class="MuiBox-root css-1xv45iw"
                   >
@@ -425,29 +254,14 @@
                   <p
                     class="MuiTypography-root MuiTypography-body1 css-iwe8j-MuiTypography-root"
                     style="text-align: right;"
->>>>>>> alpha
-                  >
-                    gOHM (Tokemak)
-                  </p>
-                </div>
-                <p
-                  class="MuiTypography-root MuiTypography-body1 css-vr64op-MuiTypography-root"
-                  style="text-align: right;"
-                >
-                  14.0000 gOHM
-                </p>
-              </div>
-              <div
-                class="DataRow-root data-row css-19fvmib"
-                style="padding-left: 10px;"
-              >
-                <div
-                  class="MuiBox-root css-1xhj18k"
-                >
-<<<<<<< HEAD
-                  <p
-                    class="MuiTypography-root MuiTypography-body1 css-vr64op-MuiTypography-root"
-=======
+                  >
+                    14.0000 gOHM
+                  </p>
+                </div>
+                <div
+                  class="DataRow-root data-row css-19fvmib"
+                  style="padding-left: 10px;"
+                >
                   <div
                     class="MuiBox-root css-1xv45iw"
                   >
@@ -460,29 +274,14 @@
                   <p
                     class="MuiTypography-root MuiTypography-body1 css-iwe8j-MuiTypography-root"
                     style="text-align: right;"
->>>>>>> alpha
-                  >
-                    gOHM (Fuse)
-                  </p>
-                </div>
-                <p
-                  class="MuiTypography-root MuiTypography-body1 css-vr64op-MuiTypography-root"
-                  style="text-align: right;"
-                >
-                  11.0000 gOHM
-                </p>
-              </div>
-              <div
-                class="DataRow-root data-row css-19fvmib"
-                style="padding-left: 10px;"
-              >
-                <div
-                  class="MuiBox-root css-1xhj18k"
-                >
-<<<<<<< HEAD
-                  <p
-                    class="MuiTypography-root MuiTypography-body1 css-vr64op-MuiTypography-root"
-=======
+                  >
+                    11.0000 gOHM
+                  </p>
+                </div>
+                <div
+                  class="DataRow-root data-row css-19fvmib"
+                  style="padding-left: 10px;"
+                >
                   <div
                     class="MuiBox-root css-1xv45iw"
                   >
@@ -495,29 +294,14 @@
                   <p
                     class="MuiTypography-root MuiTypography-body1 css-iwe8j-MuiTypography-root"
                     style="text-align: right;"
->>>>>>> alpha
-                  >
-                    sOHM (v1)
-                  </p>
-                </div>
-                <p
-                  class="MuiTypography-root MuiTypography-body1 css-vr64op-MuiTypography-root"
-                  style="text-align: right;"
-                >
-                  16.0000 sOHM
-                </p>
-              </div>
-              <div
-                class="DataRow-root data-row css-19fvmib"
-                style="padding-left: 10px;"
-              >
-                <div
-                  class="MuiBox-root css-1xhj18k"
-                >
-<<<<<<< HEAD
-                  <p
-                    class="MuiTypography-root MuiTypography-body1 css-vr64op-MuiTypography-root"
-=======
+                  >
+                    16.0000 sOHM
+                  </p>
+                </div>
+                <div
+                  class="DataRow-root data-row css-19fvmib"
+                  style="padding-left: 10px;"
+                >
                   <div
                     class="MuiBox-root css-1xv45iw"
                   >
@@ -530,29 +314,14 @@
                   <p
                     class="MuiTypography-root MuiTypography-body1 css-iwe8j-MuiTypography-root"
                     style="text-align: right;"
->>>>>>> alpha
-                  >
-                    wsOHM
-                  </p>
-                </div>
-                <p
-                  class="MuiTypography-root MuiTypography-body1 css-vr64op-MuiTypography-root"
-                  style="text-align: right;"
-                >
-                  171.0000 wsOHM
-                </p>
-              </div>
-              <div
-                class="DataRow-root data-row css-19fvmib"
-                style="padding-left: 10px;"
-              >
-                <div
-                  class="MuiBox-root css-1xhj18k"
-                >
-<<<<<<< HEAD
-                  <p
-                    class="MuiTypography-root MuiTypography-body1 css-vr64op-MuiTypography-root"
-=======
+                  >
+                    171.0000 wsOHM
+                  </p>
+                </div>
+                <div
+                  class="DataRow-root data-row css-19fvmib"
+                  style="padding-left: 10px;"
+                >
                   <div
                     class="MuiBox-root css-1xv45iw"
                   >
@@ -565,29 +334,14 @@
                   <p
                     class="MuiTypography-root MuiTypography-body1 css-iwe8j-MuiTypography-root"
                     style="text-align: right;"
->>>>>>> alpha
-                  >
-                    wsOHM (Arbitrum)
-                  </p>
-                </div>
-                <p
-                  class="MuiTypography-root MuiTypography-body1 css-vr64op-MuiTypography-root"
-                  style="text-align: right;"
-                >
-                  172.0000 wsOHM
-                </p>
-              </div>
-              <div
-                class="DataRow-root data-row css-19fvmib"
-                style="padding-left: 10px;"
-              >
-                <div
-                  class="MuiBox-root css-1xhj18k"
-                >
-<<<<<<< HEAD
-                  <p
-                    class="MuiTypography-root MuiTypography-body1 css-vr64op-MuiTypography-root"
-=======
+                  >
+                    172.0000 wsOHM
+                  </p>
+                </div>
+                <div
+                  class="DataRow-root data-row css-19fvmib"
+                  style="padding-left: 10px;"
+                >
                   <div
                     class="MuiBox-root css-1xv45iw"
                   >
@@ -600,17 +354,10 @@
                   <p
                     class="MuiTypography-root MuiTypography-body1 css-iwe8j-MuiTypography-root"
                     style="text-align: right;"
->>>>>>> alpha
-                  >
-                    wsOHM (Avalanche)
-                  </p>
-                </div>
-                <p
-                  class="MuiTypography-root MuiTypography-body1 css-vr64op-MuiTypography-root"
-                  style="text-align: right;"
-                >
-                  173.0000 wsOHM
-                </p>
+                  >
+                    173.0000 wsOHM
+                  </p>
+                </div>
               </div>
             </div>
           </div>
