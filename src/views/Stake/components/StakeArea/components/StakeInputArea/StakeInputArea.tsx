--- conflicted
+++ resolved
@@ -1,12 +1,7 @@
 import { t, Trans } from "@lingui/macro";
-<<<<<<< HEAD
 import { Box, Grid, Paper, Switch, Tab, Tabs } from "@mui/material";
 import { styled } from "@mui/material/styles";
-import { InfoTooltip, Input, PrimaryButton } from "@olympusdao/component-library";
-=======
-import { Box, Grid, makeStyles, Paper, Switch, Tab, Tabs, Theme } from "@material-ui/core";
 import { InfoNotification, InfoTooltip, Input, PrimaryButton } from "@olympusdao/component-library";
->>>>>>> 0ccaf913
 import React, { useState } from "react";
 import { TokenAllowanceGuard } from "src/components/TokenAllowanceGuard/TokenAllowanceGuard";
 import { GOHM_ADDRESSES, OHM_ADDRESSES, SOHM_ADDRESSES, STAKING_ADDRESSES } from "src/constants/addresses";
@@ -88,16 +83,12 @@
   const liveInverseBonds = bonds && bonds.length > 0;
 
   return (
-<<<<<<< HEAD
     <StyledBox mb={3}>
-=======
-    <Box mb={3}>
       {currentAction === "UNSTAKE" && liveInverseBonds && (
         <InfoNotification>
           <Trans>Inverse bonds are live & provide a greater discount than spot prices on the open market</Trans>
         </InfoNotification>
       )}
->>>>>>> 0ccaf913
       <Tabs
         centered
         textColor="primary"
