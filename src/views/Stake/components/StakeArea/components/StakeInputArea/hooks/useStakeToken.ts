import { t } from "@lingui/macro";
import { useMutation, useQueryClient } from "@tanstack/react-query";
import { ContractReceipt } from "ethers";
import { useDispatch } from "react-redux";
import { GOHM_ADDRESSES, OHM_ADDRESSES, SOHM_ADDRESSES, STAKING_ADDRESSES } from "src/constants/addresses";
import { trackGAEvent, trackGtagEvent } from "src/helpers/analytics/trackGAEvent";
import { DecimalBigNumber } from "src/helpers/DecimalBigNumber/DecimalBigNumber";
import { balanceQueryKey, useBalance } from "src/hooks/useBalance";
import { useDynamicStakingContract } from "src/hooks/useContract";
import { useTestableNetworks } from "src/hooks/useTestableNetworks";
import { EthersError } from "src/lib/EthersTypes";
import { error as createErrorToast, info as createInfoToast } from "src/slices/MessagesSlice";
import { useAccount } from "wagmi";

export const useStakeToken = () => {
  const dispatch = useDispatch();
  const client = useQueryClient();
  const { address = "" } = useAccount();
  const networks = useTestableNetworks();
  const balance = useBalance(OHM_ADDRESSES)[networks.MAINNET].data;
  const contract = useDynamicStakingContract(STAKING_ADDRESSES, true);

<<<<<<< HEAD
  return useMutation<ContractReceipt, Error, { amount: string; toToken: string }>({
    onMutate: async ({ amount, toToken }) => {
=======
  return useMutation<ContractReceipt, EthersError, string>(
    async amount => {
>>>>>>> 7f1a005f
      if (!amount || isNaN(Number(amount))) throw new Error(t`Please enter a number`);

      const _amount = new DecimalBigNumber(amount, 9);

      if (!_amount.gt("0")) throw new Error(t`Please enter a number greater than 0`);

      if (!balance) throw new Error(t`Please refresh your page and try again`);

      if (_amount.gt(balance)) throw new Error(t`You cannot stake more than your OHM balance`);

      if (!contract) throw new Error(t`Please switch to the Ethereum network to stake your OHM`);

      if (!address) throw new Error(t`Please refresh your page and try again`);

      const shouldRebase = toToken === "sOHM";

      const claim = true; // was true before the mint & sync distributor change

      const transaction = await contract.stake(address, _amount.toBigNumber(), shouldRebase, claim);
      return transaction.wait();
    },
<<<<<<< HEAD
    onError: error => {
      dispatch(createErrorToast(error.message));
=======
    {
      onError: error => {
        dispatch(createErrorToast("error" in error ? error.error.message : error.message));
      },
      onSuccess: async (tx, amount) => {
        trackGAEvent({
          category: "Staking",
          action: "stake",
          label: `Stake to ${toToken}`,
          value: new DecimalBigNumber(amount, 9).toApproxNumber(),
          dimension1: tx.transactionHash,
          dimension2: address,
        });

        trackGtagEvent("Stake Test 2", {
          event_category: "Staking",
          value: new DecimalBigNumber(amount, 9).toApproxNumber(),
          address: address.slice(2),
          txHash: tx.transactionHash.slice(2),
          token: toToken,
        });

        const keysToRefetch = [
          balanceQueryKey(address, OHM_ADDRESSES, networks.MAINNET),
          balanceQueryKey(address, toToken === "sOHM" ? SOHM_ADDRESSES : GOHM_ADDRESSES, networks.MAINNET),
        ];

        const promises = keysToRefetch.map(key => client.refetchQueries([key], { type: "active" }));

        await Promise.all(promises);

        dispatch(createInfoToast(t`Successfully staked OHM`));
      },
>>>>>>> 7f1a005f
    },
    onSuccess: async (tx, data) => {
      trackGAEvent({
        category: "Staking",
        action: "stake",
        label: `Stake to ${data.toToken}`,
        value: new DecimalBigNumber(data.amount, 9).toApproxNumber(),
        dimension1: tx.transactionHash,
        dimension2: address,
      });

      trackGtagEvent("Stake Test 2", {
        event_category: "Staking",
        value: new DecimalBigNumber(data.amount, 9).toApproxNumber(),
        address: address.slice(2),
        txHash: tx.transactionHash.slice(2),
        token: data.toToken,
      });

      const keysToRefetch = [
        balanceQueryKey(address, OHM_ADDRESSES, networks.MAINNET),
        balanceQueryKey(address, data.toToken === "sOHM" ? SOHM_ADDRESSES : GOHM_ADDRESSES, networks.MAINNET),
      ];

      const promises = keysToRefetch.map(key => client.refetchQueries([key], { type: "active" }));

      await Promise.all(promises);

      dispatch(createInfoToast(t`Successfully staked OHM`));
    },
  });
};<|MERGE_RESOLUTION|>--- conflicted
+++ resolved
@@ -20,13 +20,8 @@
   const balance = useBalance(OHM_ADDRESSES)[networks.MAINNET].data;
   const contract = useDynamicStakingContract(STAKING_ADDRESSES, true);
 
-<<<<<<< HEAD
-  return useMutation<ContractReceipt, Error, { amount: string; toToken: string }>({
+  return useMutation<ContractReceipt, EthersError, { amount: string; toToken: string }>({
     onMutate: async ({ amount, toToken }) => {
-=======
-  return useMutation<ContractReceipt, EthersError, string>(
-    async amount => {
->>>>>>> 7f1a005f
       if (!amount || isNaN(Number(amount))) throw new Error(t`Please enter a number`);
 
       const _amount = new DecimalBigNumber(amount, 9);
@@ -48,44 +43,8 @@
       const transaction = await contract.stake(address, _amount.toBigNumber(), shouldRebase, claim);
       return transaction.wait();
     },
-<<<<<<< HEAD
     onError: error => {
-      dispatch(createErrorToast(error.message));
-=======
-    {
-      onError: error => {
-        dispatch(createErrorToast("error" in error ? error.error.message : error.message));
-      },
-      onSuccess: async (tx, amount) => {
-        trackGAEvent({
-          category: "Staking",
-          action: "stake",
-          label: `Stake to ${toToken}`,
-          value: new DecimalBigNumber(amount, 9).toApproxNumber(),
-          dimension1: tx.transactionHash,
-          dimension2: address,
-        });
-
-        trackGtagEvent("Stake Test 2", {
-          event_category: "Staking",
-          value: new DecimalBigNumber(amount, 9).toApproxNumber(),
-          address: address.slice(2),
-          txHash: tx.transactionHash.slice(2),
-          token: toToken,
-        });
-
-        const keysToRefetch = [
-          balanceQueryKey(address, OHM_ADDRESSES, networks.MAINNET),
-          balanceQueryKey(address, toToken === "sOHM" ? SOHM_ADDRESSES : GOHM_ADDRESSES, networks.MAINNET),
-        ];
-
-        const promises = keysToRefetch.map(key => client.refetchQueries([key], { type: "active" }));
-
-        await Promise.all(promises);
-
-        dispatch(createInfoToast(t`Successfully staked OHM`));
-      },
->>>>>>> 7f1a005f
+      dispatch(createErrorToast("error" in error ? error.error.message : error.message));
     },
     onSuccess: async (tx, data) => {
       trackGAEvent({
