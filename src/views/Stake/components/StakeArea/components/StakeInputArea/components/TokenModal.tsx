import { Avatar, Box, Dialog, Link, List, ListItem, ListItemText, Typography } from "@mui/material";
import { useTheme } from "@mui/material/styles";
import { FC } from "react";
<<<<<<< HEAD
import { Icon, OHMTokenProps, Token } from "src/components/library";
import { trim } from "src/helpers";
import { useZapTokenBalances } from "src/hooks/useZapTokenBalances";
=======
>>>>>>> 6a98f9b7

export interface ModalHandleSelectProps {
  name: string;
  icon?: string;
  address?: string;
  balance?: string;
  price?: number;
  decimals?: number;
}
type TokenItem = {
  name: string;
  balance: string;
  icon?: string;
  usdValue?: string;
  address?: string;
  price?: number;
  decimals?: number;
};

type OHMTokenModalProps = {
  open: boolean;
  handleSelect: (data: ModalHandleSelectProps) => void;
  handleClose: () => void;
  ohmBalance?: string;
  sOhmBalance?: string;
  gOhmBalance?: string;
  currentAction?: string;
};
/**
 * Component for Displaying TokenModal
 */
const TokenModal: FC<OHMTokenModalProps> = ({
  open,
  handleSelect,
  handleClose,
  ohmBalance = "0.00",
  sOhmBalance = "0.00",
  gOhmBalance = "0.00",
  currentAction,
}) => {
  const theme = useTheme();

  const TokenItem: FC<TokenItem> = ({ name, balance = "0", icon, address = "", price, decimals, ...props }) => {
    return (
      <ListItem
        key={name}
        button
        onClick={() => {
          handleSelect({ name, balance, icon, address, price, decimals });
          handleClose();
        }}
        sx={{ borderBottom: `1px solid ${theme.colors.gray[500]}` }}
        {...props}
      >
        {icon ? (
          <Avatar src={icon} sx={{ width: "15px", height: "15px" }} />
        ) : (
          <Token name={name as OHMTokenProps["name"]} sx={{ fontSize: "15px" }} />
        )}

        <ListItemText
          primaryTypographyProps={{
            sx: { marginLeft: "6px", fontWeight: 500, lineHeight: "24px", fontSize: "15px" },
          }}
          primary={name}
        />
        <Box flexGrow={10} />
        <ListItemText
          style={{ display: "flex", flexDirection: "column", alignItems: "flex-end" }}
          secondaryTypographyProps={{ sx: { fontSize: "12px", lineHeight: "15px" } }}
          secondary={balance}
        />
      </ListItem>
    );
  };
  return (
    <Dialog open={open} fullWidth maxWidth="xs" PaperProps={{ sx: { borderRadius: "9px" } }} onClose={handleClose}>
      <Box paddingX="15px" paddingTop="22.5px" paddingBottom="15px">
        <Box display="flex" flexDirection="row" justifyContent="space-between">
          <Typography id="migration-modal-title" variant="h6" component="h2">
            {`Select a token`}
          </Typography>
          <Link>
            <Icon name="x" onClick={handleClose} sx={{ fontSize: "19px" }} />
          </Link>
        </Box>
        <List>
          {currentAction === "STAKE" && <TokenItem name="OHM" balance={ohmBalance} />}
          {parseInt(sOhmBalance) > 0 && <TokenItem name="sOHM" balance={sOhmBalance} />}
          {currentAction === "UNSTAKE" && <TokenItem name="gOHM" balance={gOhmBalance} data-testid="gOHM-select" />}
        </List>
      </Box>
    </Dialog>
  );
};

export default TokenModal;<|MERGE_RESOLUTION|>--- conflicted
+++ resolved
@@ -1,12 +1,7 @@
 import { Avatar, Box, Dialog, Link, List, ListItem, ListItemText, Typography } from "@mui/material";
 import { useTheme } from "@mui/material/styles";
 import { FC } from "react";
-<<<<<<< HEAD
 import { Icon, OHMTokenProps, Token } from "src/components/library";
-import { trim } from "src/helpers";
-import { useZapTokenBalances } from "src/hooks/useZapTokenBalances";
-=======
->>>>>>> 6a98f9b7
 
 export interface ModalHandleSelectProps {
   name: string;
