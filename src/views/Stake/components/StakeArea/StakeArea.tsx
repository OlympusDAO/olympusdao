import { Box, Divider, Grid } from "@mui/material";
<<<<<<< HEAD
import { Metric, MetricCollection, Paper } from "@olympusdao/component-library";
import { useState } from "react";
import PageTitle from "src/components/PageTitle";
import { WalletConnectedGuard } from "src/components/WalletConnectedGuard";
=======
import { Metric, MetricCollection } from "@olympusdao/component-library";
import { useState } from "react";
import PageTitle from "src/components/PageTitle";
>>>>>>> e6189a83
import RebaseTimer from "src/views/Stake/components/StakeArea/components/RebaseTimer/RebaseTimer";
import { StakeBalances } from "src/views/Stake/components/StakeArea/components/StakeBalances";
import { StakeFiveDayYield } from "src/views/Stake/components/StakeArea/components/StakeFiveDayYield";
import { StakeInputArea } from "src/views/Stake/components/StakeArea/components/StakeInputArea/StakeInputArea";
import { StakeNextRebaseAmount } from "src/views/Stake/components/StakeArea/components/StakeNextRebaseAmount";
import { StakeRebaseYield } from "src/views/Stake/components/StakeArea/components/StakeRebaseYield";
import { CurrentIndex, StakingAPY } from "src/views/TreasuryDashboard/components/Metric/Metric";
<<<<<<< HEAD
=======
import { useAccount } from "wagmi";
>>>>>>> e6189a83

export const StakeArea: React.FC = () => {
  const [isZoomed, setIsZoomed] = useState(false);
  const { isConnected } = useAccount();

  return (
    <>
      <PageTitle name="Stake" />
<<<<<<< HEAD
      <Paper subHeader={<RebaseTimer />}>
=======
      <Box>
>>>>>>> e6189a83
        <Box mb="28px">
          <Grid>
            <MetricCollection>
              <StakingAPY className="stake-apy" />
              <Metric label="Time to Next Rebase" metric={<RebaseTimer />} />
              <CurrentIndex className="stake-index" />
            </MetricCollection>
          </Grid>
        </Box>

<<<<<<< HEAD
        <WalletConnectedGuard message="Connect your wallet to stake OHM">
          <StakeInputArea isZoomed={isZoomed} />
=======
        <StakeInputArea isZoomed={isZoomed} />
        {isConnected && (
>>>>>>> e6189a83
          <Box display="flex" flexDirection="row" width="100%" justifyContent="center" mt="24px">
            <Box display="flex" flexDirection="column" width="100%" maxWidth="476px">
              <StakeBalances />

              <Divider />

              <StakeNextRebaseAmount />

              <StakeRebaseYield />

              <StakeFiveDayYield />
            </Box>
          </Box>
<<<<<<< HEAD
        </WalletConnectedGuard>
      </Paper>
=======
        )}
      </Box>
>>>>>>> e6189a83
    </>
  );
};<|MERGE_RESOLUTION|>--- conflicted
+++ resolved
@@ -1,14 +1,7 @@
 import { Box, Divider, Grid } from "@mui/material";
-<<<<<<< HEAD
-import { Metric, MetricCollection, Paper } from "@olympusdao/component-library";
-import { useState } from "react";
-import PageTitle from "src/components/PageTitle";
-import { WalletConnectedGuard } from "src/components/WalletConnectedGuard";
-=======
 import { Metric, MetricCollection } from "@olympusdao/component-library";
 import { useState } from "react";
 import PageTitle from "src/components/PageTitle";
->>>>>>> e6189a83
 import RebaseTimer from "src/views/Stake/components/StakeArea/components/RebaseTimer/RebaseTimer";
 import { StakeBalances } from "src/views/Stake/components/StakeArea/components/StakeBalances";
 import { StakeFiveDayYield } from "src/views/Stake/components/StakeArea/components/StakeFiveDayYield";
@@ -16,10 +9,7 @@
 import { StakeNextRebaseAmount } from "src/views/Stake/components/StakeArea/components/StakeNextRebaseAmount";
 import { StakeRebaseYield } from "src/views/Stake/components/StakeArea/components/StakeRebaseYield";
 import { CurrentIndex, StakingAPY } from "src/views/TreasuryDashboard/components/Metric/Metric";
-<<<<<<< HEAD
-=======
 import { useAccount } from "wagmi";
->>>>>>> e6189a83
 
 export const StakeArea: React.FC = () => {
   const [isZoomed, setIsZoomed] = useState(false);
@@ -28,11 +18,7 @@
   return (
     <>
       <PageTitle name="Stake" />
-<<<<<<< HEAD
-      <Paper subHeader={<RebaseTimer />}>
-=======
       <Box>
->>>>>>> e6189a83
         <Box mb="28px">
           <Grid>
             <MetricCollection>
@@ -43,13 +29,8 @@
           </Grid>
         </Box>
 
-<<<<<<< HEAD
-        <WalletConnectedGuard message="Connect your wallet to stake OHM">
-          <StakeInputArea isZoomed={isZoomed} />
-=======
         <StakeInputArea isZoomed={isZoomed} />
         {isConnected && (
->>>>>>> e6189a83
           <Box display="flex" flexDirection="row" width="100%" justifyContent="center" mt="24px">
             <Box display="flex" flexDirection="column" width="100%" maxWidth="476px">
               <StakeBalances />
@@ -63,13 +44,8 @@
               <StakeFiveDayYield />
             </Box>
           </Box>
-<<<<<<< HEAD
-        </WalletConnectedGuard>
-      </Paper>
-=======
         )}
       </Box>
->>>>>>> e6189a83
     </>
   );
 };