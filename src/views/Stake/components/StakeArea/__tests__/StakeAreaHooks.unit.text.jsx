--- conflicted
+++ resolved
@@ -10,23 +10,15 @@
 import { StakeArea } from "src/views/Stake/components/StakeArea/StakeArea";
 import { vi } from "vitest";
 
-<<<<<<< HEAD
 vi.mock("src/hooks/useContractAllowance");
-=======
-jest.mock("src/hooks/useContractAllowance");
-jest.mock("src/hooks/useCurrentIndex");
->>>>>>> 872ef60c
+vi.mock("src/hooks/useCurrentIndex");
 
 beforeEach(async () => {
   connectWallet();
   useContractAllowance.mockReturnValue({ data: BigNumber.from(10000) });
-<<<<<<< HEAD
+  useCurrentIndex.mockReturnValue({ data: new DecimalBigNumber("100", 9) });
+
   Balance.useBalance = vi.fn().mockReturnValue({ 1: { data: new DecimalBigNumber("10", 9) } });
-=======
-  useCurrentIndex.mockReturnValue({ data: new DecimalBigNumber("100", 9) });
->>>>>>> 872ef60c
-
-  Balance.useBalance = jest.fn().mockReturnValue({ 1: { data: new DecimalBigNumber("10", 9) } });
   render(
     <>
       <Messages />
@@ -42,48 +34,19 @@
 
 describe("Check Stake to sOHM Error Messages", () => {
   it("Error message with no amount", async () => {
-<<<<<<< HEAD
-    fireEvent.click(screen.getByText("Stake to sOHM"));
-    expect(await screen.findByText("Please enter a number"));
+    expect(await screen.findByText("Enter an amount"));
   });
 
   it("Error message with amount <=0", async () => {
-    fireEvent.input(await screen.findByRole("textbox"), { target: { value: "-1" } });
-    fireEvent.click(screen.getByText("Stake to sOHM"));
-    expect(await screen.findByText("Please enter a number greater than 0"));
+    fireEvent.input(await screen.findByTestId("ohm-input"), { target: { value: "-1" } });
+    expect(await screen.findByText("Enter an amount"));
   });
 
   it("Error message amount > 0 but no wallet balance", async () => {
     Balance.useBalance = vi.fn().mockReturnValue({ 1: { data: undefined } });
-    fireEvent.input(await screen.findByRole("textbox"), { target: { value: "100" } });
-    fireEvent.click(screen.getByText("Stake to sOHM"));
-    expect(await screen.findByText("Please refresh your page and try again"));
-  });
-
-  it("Error message amount > balance", async () => {
-    fireEvent.input(await screen.findByRole("textbox"), { target: { value: "100" } });
-    fireEvent.click(screen.getByText("Stake to sOHM"));
-    expect(await screen.findByText("You cannot stake more than your OHM balance"));
-  });
-
-  it("Error message no address", async () => {
-    fireEvent.input(await screen.findByRole("textbox"), { target: { value: "1" } });
-    fireEvent.click(screen.getByText("Stake to sOHM"));
-    expect(await screen.findByText("Please refresh your page and try again"));
-=======
-    expect(await screen.findByText("Enter an amount")).toBeInTheDocument();
-  });
-
-  it("Error message with amount <=0", async () => {
-    fireEvent.input(await screen.findByTestId("ohm-input"), { target: { value: "-1" } });
-    expect(await screen.findByText("Enter an amount")).toBeInTheDocument();
-  });
-
-  it("Error message amount > 0 but no wallet balance", async () => {
-    Balance.useBalance = jest.fn().mockReturnValue({ 1: { data: undefined } });
     fireEvent.input(await screen.findByTestId("ohm-input"), { target: { value: "1000" } });
     fireEvent.click(screen.getAllByText("Stake")[1]);
-    expect(await screen.findByText("Please refresh your page and try again")).toBeInTheDocument();
+    expect(await screen.findByText("Please refresh your page and try again"));
   });
 
   it("Error message amount > balance", async () => {
@@ -94,8 +57,7 @@
   it("Error message no address", async () => {
     fireEvent.input(await screen.getByTestId("ohm-input"), { target: { value: "1" } });
     fireEvent.click(screen.getAllByText("Stake")[1]);
-    expect(await screen.findByText("Please refresh your page and try again")).toBeInTheDocument();
->>>>>>> 872ef60c
+    expect(await screen.findByText("Please refresh your page and try again"));
   });
 });
 
@@ -104,55 +66,12 @@
     fireEvent.click(screen.getByText("Unstake"));
   });
   it("Error message with no amount", async () => {
-<<<<<<< HEAD
-    fireEvent.click(screen.getByText("Unstake sOHM"));
-    expect(await screen.findByText("Please enter a number"));
-  });
-
-  it("Error message with amount <=0", async () => {
-    fireEvent.input(await screen.findByRole("textbox"), { target: { value: "-1" } });
-    fireEvent.click(screen.getByText("Unstake sOHM"));
-    expect(await screen.findByText("Please enter a number greater than 0"));
-  });
-
-  it("Error message with amount <=0 gOHM", async () => {
-    fireEvent.click(await screen.findByRole("checkbox"));
-    fireEvent.input(await screen.findByRole("textbox"), { target: { value: "-1" } });
-    fireEvent.click(screen.getByText("Unstake gOHM"));
-    expect(screen.getAllByText("Please enter a number greater than 0")[0]);
-  });
-
-  it("Error message amount > balance sOHM", async () => {
-    fireEvent.input(await screen.findByRole("textbox"), { target: { value: "11" } });
-    fireEvent.click(screen.getByText("Unstake sOHM"));
-    expect(await screen.findByText("You cannot unstake more than your sOHM balance"));
-  });
-
-  it("Error message amount > balance gOHM", async () => {
-    fireEvent.click(await screen.findByRole("checkbox"));
-    fireEvent.input(await screen.findByRole("textbox"), { target: { value: "11" } });
-    fireEvent.click(screen.getByText("Unstake gOHM"));
-    expect(await screen.findByText("You cannot unstake more than your gOHM balance"));
-  });
-
-  it("Error message amount > 0 but no wallet balance", async () => {
-    Balance.useBalance = vi.fn().mockReturnValue({ 1: { data: undefined } });
-    fireEvent.input(await screen.findByRole("textbox"), { target: { value: "100" } });
-    fireEvent.click(screen.getByText("Unstake sOHM"));
-    expect(screen.getAllByText("Please refresh your page and try again")[0]);
-  });
-
-  it("Error message no address", async () => {
-    fireEvent.input(await screen.findByRole("textbox"), { target: { value: "1" } });
-    fireEvent.click(screen.getByText("Unstake sOHM"));
-    expect(screen.getAllByText("Please refresh your page and try again")[0]);
-=======
-    expect(await screen.findByText("Enter an amount")).toBeInTheDocument();
+    expect(await screen.findByText("Enter an amount"));
   });
 
   it("Error message with amount <=0", async () => {
     fireEvent.input(await screen.findByTestId("staked-input"), { target: { value: "-1" } });
-    expect(await screen.findByText("Enter an amount")).toBeInTheDocument();
+    expect(await screen.findByText("Enter an amount"));
   });
 
   it("Error message with amount <=0 gOHM", async () => {
@@ -160,13 +79,13 @@
     fireEvent.click(await screen.getAllByText("sOHM")[0]);
     expect(screen.getByText("Select a token"));
     fireEvent.click(await screen.findByTestId("gOHM-select"));
-    expect(await screen.findByText("Enter an amount")).toBeInTheDocument();
+    expect(await screen.findByText("Enter an amount"));
   });
 
   it("Error message amount > balance sOHM", async () => {
     fireEvent.input(await screen.findByTestId("staked-input"), { target: { value: "11" } });
     fireEvent.click(screen.getByText("Unstake"));
-    expect(await screen.findByText("Amount exceeds balance")).toBeInTheDocument();
+    expect(await screen.findByText("Amount exceeds balance"));
   });
 
   it("Error message amount > balance gOHM", async () => {
@@ -175,20 +94,19 @@
     expect(screen.getByText("Select a token"));
     fireEvent.click(await screen.findByTestId("gOHM-select"));
     fireEvent.click(screen.getByText("Unstake"));
-    expect(await screen.findByText("Amount exceeds balance")).toBeInTheDocument();
+    expect(await screen.findByText("Amount exceeds balance"));
   });
 
   it("Error message amount > 0 but no wallet balance", async () => {
-    Balance.useBalance = jest.fn().mockReturnValue({ 1: { data: undefined } });
+    Balance.useBalance = vi.fn().mockReturnValue({ 1: { data: undefined } });
     fireEvent.input(await screen.findByTestId("staked-input"), { target: { value: "100" } });
     fireEvent.click(screen.getAllByText("Unstake")[1]);
-    expect(screen.getAllByText("Please refresh your page and try again")[0]).toBeInTheDocument();
+    expect(screen.getAllByText("Please refresh your page and try again")[0]);
   });
 
   it("Error message no address", async () => {
     fireEvent.input(await screen.findByTestId("staked-input"), { target: { value: "1" } });
     fireEvent.click(await screen.getAllByText("Unstake")[1]);
-    expect(screen.getAllByText("Please refresh your page and try again")[0]).toBeInTheDocument();
->>>>>>> 872ef60c
+    expect(screen.getAllByText("Please refresh your page and try again")[0]);
   });
 });