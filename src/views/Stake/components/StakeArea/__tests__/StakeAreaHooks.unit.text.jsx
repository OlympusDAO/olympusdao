--- conflicted
+++ resolved
@@ -7,12 +7,8 @@
 import { useCurrentIndex } from "src/hooks/useCurrentIndex";
 import { connectWallet } from "src/testHelpers";
 import { render, screen } from "src/testUtils";
-<<<<<<< HEAD
-import { StakeArea } from "src/views/Stake/components/StakeArea/StakeArea";
+import { StakeInputArea } from "src/views/Stake/components/StakeArea/components/StakeInputArea/StakeInputArea";
 import { vi } from "vitest";
-=======
-import { StakeInputArea } from "src/views/Stake/components/StakeArea/components/StakeInputArea/StakeInputArea";
->>>>>>> 55a61232
 
 vi.mock("src/hooks/useContractAllowance");
 vi.mock("src/hooks/useCurrentIndex");
@@ -73,7 +69,6 @@
     expect(await screen.findByText("Enter an amount"));
   });
 
-<<<<<<< HEAD
   it("Error message with amount <=0", async () => {
     fireEvent.input(await screen.findByTestId("staked-input"), { target: { value: "-1" } });
     expect(await screen.findByText("Enter an amount"));
@@ -81,25 +76,9 @@
 
   it("Error message with amount <=0 gOHM", async () => {
     fireEvent.input(await screen.findByTestId("staked-input"), { target: { value: "-1" } });
-    fireEvent.click(await screen.getAllByText("sOHM")[0]);
-    expect(screen.getByText("Select a token"));
-    fireEvent.click(await screen.findByTestId("gOHM-select"));
     expect(await screen.findByText("Enter an amount"));
   });
 
-  it("Error message amount > balance sOHM", async () => {
-    fireEvent.input(await screen.findByTestId("staked-input"), { target: { value: "11" } });
-    fireEvent.click(screen.getByText("Unstake"));
-    expect(await screen.findByText("Amount exceeds balance"));
-  });
-
-=======
-  it("Error message with amount <=0 gOHM", async () => {
-    fireEvent.input(await screen.findByTestId("staked-input"), { target: { value: "-1" } });
-    expect(await screen.findByText("Enter an amount")).toBeInTheDocument();
-  });
-
->>>>>>> 55a61232
   it("Error message amount > balance gOHM", async () => {
     fireEvent.input(await screen.findByTestId("staked-input"), { target: { value: "11" } });
     fireEvent.click(screen.getByText("Unstake"));
