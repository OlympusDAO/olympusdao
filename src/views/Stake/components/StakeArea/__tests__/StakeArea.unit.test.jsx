import { BigNumber } from "ethers";
import { DecimalBigNumber } from "src/helpers/DecimalBigNumber/DecimalBigNumber";
import * as ContractAllowance from "src/hooks/useContractAllowance";
import * as Index from "src/hooks/useCurrentIndex";
import * as Prices from "src/hooks/usePrices";
import { connectWallet } from "src/testHelpers";
import { fireEvent, render, screen } from "src/testUtils";
import { Zap__factory } from "src/typechain/factories/Zap__factory";
import { StakeInputArea } from "src/views/Stake/components/StakeArea/components/StakeInputArea/StakeInputArea";
import { StakeArea } from "src/views/Stake/components/StakeArea/StakeArea";
import { zapAPIResponse } from "src/views/Zap/__mocks__/mockZapBalances";
import { beforeEach, describe, it, vi } from "vitest";

describe("<StakeArea/> Disconnected", () => {
  beforeEach(async () => {
    render(<StakeArea />);
  });
  it("should ask user to connect wallet", () => {
    expect(screen.getByText("Connect Wallet"));
  });
});

describe("<StakeArea/> Connected no Approval", () => {
  beforeEach(() => {
    connectWallet();
    vi.spyOn(ContractAllowance, "useContractAllowance").mockReturnValue({
      data: BigNumber.from(0),
    });
    render(<StakeArea />);
  });
  it("should render the stake input Area when connected", async () => {
    expect(await screen.findByText("Unstaked Balance"));
  });
  it("should display unstake approval message when clicking unstake", async () => {
    fireEvent.click(await screen.findByText("Unstake"));
    expect(await screen.findByText("Approve Unstaking"));
  });
  it("should successfully complete the contract approval", async () => {
    expect(screen.getByText("Approve Staking"));
    fireEvent.click(screen.getByText("Approve Staking"));
<<<<<<< HEAD
    vi.spyOn(ContractAllowance, "useContractAllowance").mockReturnValue({ data: BigNumber.from(100) });
    expect(screen.getAllByText("Stake"));
=======
    useContractAllowance.mockReturnValue({ data: BigNumber.from("100000000000000000000") });
    await act(async () => render(<StakeArea />));
    expect(screen.getAllByText("Stake")[1]).toBeInTheDocument();
>>>>>>> f0af77ed
  });
});

describe("<StakeArea/> Connected with Approval", () => {
  beforeEach(() => {
    connectWallet();
    vi.mock("src/typechain/factories/Zap__factory");
    const instance = vi.mocked(Zap__factory);
    instance.connect = vi.fn().mockReturnValue({
      ZapStake: vi.fn().mockReturnValue({
        wait: vi.fn().mockReturnValue(true),
      }),
    });
<<<<<<< HEAD

    vi.spyOn(ContractAllowance, "useContractAllowance").mockReturnValue({ data: BigNumber.from(1000) });
    vi.spyOn(Index, "useCurrentIndex").mockReturnValue({ data: new DecimalBigNumber("10", 9) });
    global.fetch = vi.fn().mockResolvedValue({ ok: true, json: vi.fn().mockReturnValue(zapAPIResponse) });
=======
    useContractAllowance.mockReturnValue({ data: BigNumber.from("100000000000000000000") });
    Index.useCurrentIndex = jest.fn().mockReturnValue({ data: new DecimalBigNumber("10", 9) });
    global.fetch = jest.fn().mockResolvedValue({ ok: true, json: jest.fn().mockReturnValue(zapAPIResponse) });
>>>>>>> f0af77ed
    //@ts-expect-error
    //@ts-expect-error
    vi.spyOn(Prices, "useGohmPrice").mockReturnValue({ data: "120.56786330999999" });
    //@ts-expect-error
    vi.spyOn(Prices, "useOhmPrice").mockReturnValue({ data: "12.056786331" });

    render(
      <>
        <StakeInputArea />
      </>,
    );
  });
  it("gOHM conversion should appear correctly when Staking to gOHM", async () => {
    fireEvent.input(await screen.findByTestId("ohm-input"), { target: { value: "2" } });
    expect(await screen.findByTestId("staked-input"), { target: { value: "22.5447803865539" } });
  });

  it("gOHM conversion should appear correctly when Staking ETH to gOHM", async () => {
    fireEvent.click(screen.getAllByText("OHM")[0]);
    expect(screen.getByText("Select a token"));
    fireEvent.click(await screen.findByText("ETH"));
    fireEvent.input(await screen.findByTestId("ohm-input"), { target: { value: "0.8" } });
    expect(await screen.findByTestId("staked-input"), { target: { value: "22.5447803865539" } });
    expect(await screen.findByText("Zap-Stake"));
    fireEvent.click(await screen.findByText("Zap-Stake"));
    expect(await screen.findByText("Successful Zap!"));
  });
});<|MERGE_RESOLUTION|>--- conflicted
+++ resolved
@@ -38,14 +38,10 @@
   it("should successfully complete the contract approval", async () => {
     expect(screen.getByText("Approve Staking"));
     fireEvent.click(screen.getByText("Approve Staking"));
-<<<<<<< HEAD
-    vi.spyOn(ContractAllowance, "useContractAllowance").mockReturnValue({ data: BigNumber.from(100) });
+    vi.spyOn(ContractAllowance, "useContractAllowance").mockReturnValue({
+      data: BigNumber.from("100000000000000000000"),
+    });
     expect(screen.getAllByText("Stake"));
-=======
-    useContractAllowance.mockReturnValue({ data: BigNumber.from("100000000000000000000") });
-    await act(async () => render(<StakeArea />));
-    expect(screen.getAllByText("Stake")[1]).toBeInTheDocument();
->>>>>>> f0af77ed
   });
 });
 
@@ -59,16 +55,12 @@
         wait: vi.fn().mockReturnValue(true),
       }),
     });
-<<<<<<< HEAD
 
-    vi.spyOn(ContractAllowance, "useContractAllowance").mockReturnValue({ data: BigNumber.from(1000) });
+    vi.spyOn(ContractAllowance, "useContractAllowance").mockReturnValue({
+      data: BigNumber.from("100000000000000000000"),
+    });
     vi.spyOn(Index, "useCurrentIndex").mockReturnValue({ data: new DecimalBigNumber("10", 9) });
     global.fetch = vi.fn().mockResolvedValue({ ok: true, json: vi.fn().mockReturnValue(zapAPIResponse) });
-=======
-    useContractAllowance.mockReturnValue({ data: BigNumber.from("100000000000000000000") });
-    Index.useCurrentIndex = jest.fn().mockReturnValue({ data: new DecimalBigNumber("10", 9) });
-    global.fetch = jest.fn().mockResolvedValue({ ok: true, json: jest.fn().mockReturnValue(zapAPIResponse) });
->>>>>>> f0af77ed
     //@ts-expect-error
     //@ts-expect-error
     vi.spyOn(Prices, "useGohmPrice").mockReturnValue({ data: "120.56786330999999" });
