import { BigNumber } from "ethers";
import Messages from "src/components/Messages/Messages";
import * as ApproveToken from "src/components/TokenAllowanceGuard/hooks/useApproveToken";
import { DecimalBigNumber } from "src/helpers/DecimalBigNumber/DecimalBigNumber";
import { useContractAllowance } from "src/hooks/useContractAllowance";
import * as Index from "src/hooks/useCurrentIndex";
import * as Prices from "src/hooks/usePrices";
import { connectWallet } from "src/testHelpers";
import { act, fireEvent, render, screen } from "src/testUtils";
import * as ZapFactory from "src/typechain/factories/Zap__factory";
import { StakeInputArea } from "src/views/Stake/components/StakeArea/components/StakeInputArea/StakeInputArea";
import { StakeArea } from "src/views/Stake/components/StakeArea/StakeArea";
<<<<<<< HEAD
import { afterEach, beforeEach, describe, it, vi } from "vitest";
vi.mock("src/hooks/useContractAllowance");
=======
import { zapAPIResponse } from "src/views/Zap/__mocks__/mockZapBalances";

jest.mock("src/hooks/useContractAllowance");
>>>>>>> 872ef60c
let data;
afterEach(() => {
  vi.clearAllMocks();
  vi.restoreAllMocks();
});

describe("<StakeArea/> Disconnected", () => {
  beforeEach(async () => {
    render(<StakeArea />);
  });
  it("should ask user to connect wallet", () => {
    expect(screen.getByText("Connect Wallet"));
  });
});

describe("<StakeArea/> Connected no Approval", () => {
  vi.mock("src/components/TokenAllowanceGuard/hooks/useApproveToken");
  let approval;
  beforeEach(async () => {
    connectWallet();
    approval = vi.spyOn(ApproveToken, "useApproveToken");
    useContractAllowance.mockReturnValue({ data: BigNumber.from(0) });
    render(<StakeArea />);
  });
  it("should render the stake input Area when connected", async () => {
    expect(screen.getByText("Unstaked Balance"));
  });
  it("should display unstake approval message when clicking unstake", async () => {
    fireEvent.click(screen.getByText("Unstake"));
<<<<<<< HEAD
    expect(await screen.findByText("Approve"));
=======
    expect(await screen.findByText("Approve Unstaking")).toBeInTheDocument();
>>>>>>> 872ef60c
  });
  it("should successfully complete the contract approval", async () => {
<<<<<<< HEAD
    approval.mockReturnValue({ data: { confirmations: 100 } });
    expect(screen.getByText("Approve"));
    fireEvent.click(screen.getByText("Approve"));
    useContractAllowance.mockReturnValue({ data: BigNumber.from(100) });
    act(async () => render(<StakeArea />));
    expect(screen.getByText("Stake to sOHM"));
=======
    expect(screen.getByText("Approve Staking")).toBeInTheDocument();
    fireEvent.click(screen.getByText("Approve Staking"));
    useContractAllowance.mockReturnValue({ data: BigNumber.from(100) });
    await act(async () => render(<StakeArea />));
    expect(screen.getAllByText("Stake")[1]).toBeInTheDocument();
>>>>>>> 872ef60c
  });
});

describe("<StakeArea/> Connected with Approval", () => {
  beforeEach(async () => {
    connectWallet();
    ZapFactory.Zap__factory.connect = jest.fn().mockReturnValue({
      ZapStake: jest.fn().mockReturnValue({
        wait: jest.fn().mockReturnValue(true),
      }),
    });
    useContractAllowance.mockReturnValue({ data: BigNumber.from(1000) });
<<<<<<< HEAD
    Index.useCurrentIndex = vi.fn().mockReturnValue({ data: new DecimalBigNumber("10", 9) });
    render(<StakeArea />);
  });
  it("should switch to gOHM when toggle is selected", async () => {
    fireEvent.click(await screen.findByRole("checkbox"));
    expect(screen.getByText("Stake to gOHM"));
  });

  it("gOHM conversion should appear correctly when Staking to gOHM", async () => {
    fireEvent.click(await screen.findByRole("checkbox"));
    expect(screen.getByText("Stake to gOHM"));
    fireEvent.input(await screen.findByRole("textbox"), { target: { value: "2" } });
    expect(screen.getByText("Stake 2 OHM → 0.2 gOHM"));
=======
    Index.useCurrentIndex = jest.fn().mockReturnValue({ data: new DecimalBigNumber("10", 9) });
    global.fetch = jest.fn().mockResolvedValue({ ok: true, json: jest.fn().mockReturnValue(zapAPIResponse) });
    //@ts-expect-error
    //@ts-expect-error
    Prices.useGohmPrice = jest.fn().mockReturnValue({ data: "120.56786330999999" });
    //@ts-expect-error
    Prices.useOhmPrice = jest.fn().mockReturnValue({ data: "12.056786331" });

    render(
      <>
        <Messages />
        <StakeInputArea />
      </>,
    );
  });
  it("gOHM conversion should appear correctly when Staking to gOHM", async () => {
    fireEvent.click(await screen.getAllByText("sOHM")[0]);
    expect(screen.getByText("Select a token"));
    fireEvent.click(await screen.findByTestId("gOHM-select"));
    fireEvent.input(await screen.findByTestId("ohm-input"), { target: { value: "2" } });
    //expect(await screen.findByTestId("staked-input")).toHaveValue(0.2);
  });

  it("gOHM conversion should appear correctly when Staking ETH to gOHM", async () => {
    fireEvent.click(await screen.getAllByText("OHM")[0]);
    expect(screen.getByText("Select a token"));
    fireEvent.click(await screen.getAllByText("ETH")[0]);
    fireEvent.input(await screen.findByTestId("ohm-input"), { target: { value: "0.8" } });
    //expect(await screen.findByTestId("staked-input")).toHaveValue(225.44780386553904);
    expect(await screen.findByText("Zap-Stake")).toBeInTheDocument();
    fireEvent.click(await screen.findByText("Zap-Stake"));
    expect(await screen.findByText("Successful Zap!"));
>>>>>>> 872ef60c
  });
});<|MERGE_RESOLUTION|>--- conflicted
+++ resolved
@@ -10,14 +10,9 @@
 import * as ZapFactory from "src/typechain/factories/Zap__factory";
 import { StakeInputArea } from "src/views/Stake/components/StakeArea/components/StakeInputArea/StakeInputArea";
 import { StakeArea } from "src/views/Stake/components/StakeArea/StakeArea";
-<<<<<<< HEAD
+import { zapAPIResponse } from "src/views/Zap/__mocks__/mockZapBalances";
 import { afterEach, beforeEach, describe, it, vi } from "vitest";
 vi.mock("src/hooks/useContractAllowance");
-=======
-import { zapAPIResponse } from "src/views/Zap/__mocks__/mockZapBalances";
-
-jest.mock("src/hooks/useContractAllowance");
->>>>>>> 872ef60c
 let data;
 afterEach(() => {
   vi.clearAllMocks();
@@ -47,27 +42,14 @@
   });
   it("should display unstake approval message when clicking unstake", async () => {
     fireEvent.click(screen.getByText("Unstake"));
-<<<<<<< HEAD
-    expect(await screen.findByText("Approve"));
-=======
-    expect(await screen.findByText("Approve Unstaking")).toBeInTheDocument();
->>>>>>> 872ef60c
+    expect(await screen.findByText("Approve Unstaking"));
   });
   it("should successfully complete the contract approval", async () => {
-<<<<<<< HEAD
-    approval.mockReturnValue({ data: { confirmations: 100 } });
-    expect(screen.getByText("Approve"));
-    fireEvent.click(screen.getByText("Approve"));
-    useContractAllowance.mockReturnValue({ data: BigNumber.from(100) });
-    act(async () => render(<StakeArea />));
-    expect(screen.getByText("Stake to sOHM"));
-=======
-    expect(screen.getByText("Approve Staking")).toBeInTheDocument();
+    expect(screen.getByText("Approve Staking"));
     fireEvent.click(screen.getByText("Approve Staking"));
     useContractAllowance.mockReturnValue({ data: BigNumber.from(100) });
     await act(async () => render(<StakeArea />));
-    expect(screen.getAllByText("Stake")[1]).toBeInTheDocument();
->>>>>>> 872ef60c
+    expect(screen.getAllByText("Stake")[1]);
   });
 });
 
@@ -80,22 +62,7 @@
       }),
     });
     useContractAllowance.mockReturnValue({ data: BigNumber.from(1000) });
-<<<<<<< HEAD
     Index.useCurrentIndex = vi.fn().mockReturnValue({ data: new DecimalBigNumber("10", 9) });
-    render(<StakeArea />);
-  });
-  it("should switch to gOHM when toggle is selected", async () => {
-    fireEvent.click(await screen.findByRole("checkbox"));
-    expect(screen.getByText("Stake to gOHM"));
-  });
-
-  it("gOHM conversion should appear correctly when Staking to gOHM", async () => {
-    fireEvent.click(await screen.findByRole("checkbox"));
-    expect(screen.getByText("Stake to gOHM"));
-    fireEvent.input(await screen.findByRole("textbox"), { target: { value: "2" } });
-    expect(screen.getByText("Stake 2 OHM → 0.2 gOHM"));
-=======
-    Index.useCurrentIndex = jest.fn().mockReturnValue({ data: new DecimalBigNumber("10", 9) });
     global.fetch = jest.fn().mockResolvedValue({ ok: true, json: jest.fn().mockReturnValue(zapAPIResponse) });
     //@ts-expect-error
     //@ts-expect-error
@@ -127,6 +94,5 @@
     expect(await screen.findByText("Zap-Stake")).toBeInTheDocument();
     fireEvent.click(await screen.findByText("Zap-Stake"));
     expect(await screen.findByText("Successful Zap!"));
->>>>>>> 872ef60c
   });
 });