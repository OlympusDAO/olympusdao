--- conflicted
+++ resolved
@@ -3,13 +3,8 @@
 import { styled } from "@mui/material/styles";
 import useMediaQuery from "@mui/material/useMediaQuery";
 import { DataRow, InfoTooltip, Paper, PrimaryButton, SecondaryButton, Token } from "@olympusdao/component-library";
-<<<<<<< HEAD
-import { prettifySeconds } from "src/helpers/timeUtil";
-import { IWarmupBalances, useWarmupClaim } from "src/hooks/useWarmupInfo";
-=======
 import { IWarmupBalances, useWarmupClaim } from "src/hooks/useWarmupInfo";
 import { formatBalance } from "src/views/Stake/components/StakeArea/components/StakeBalances";
->>>>>>> 9cf33e8b
 import { useClaimToken } from "src/views/Stake/components/StakeArea/components/StakeInputArea/hooks/useClaimToken";
 import { useForfeitToken } from "src/views/Stake/components/StakeArea/components/StakeInputArea/hooks/useForfeitToken";
 import { useAccount } from "wagmi";
@@ -34,12 +29,8 @@
   const { isConnected } = useAccount();
   const isSmallScreen = useMediaQuery("(max-width: 705px)");
   const { data: claim } = useWarmupClaim();
-<<<<<<< HEAD
-  // const { data: warmupDate, isClaimable } = useWarmupDate();
-=======
 
   console.log(claim, "claim");
->>>>>>> 9cf33e8b
 
   if (!isConnected || !claim || claim?.gohm.eq("0")) return <></>;
   const warmupTooltip = `Your claim earns rebases during warmup. You can emergency withdraw, but this forfeits the rebases`;
@@ -56,11 +47,7 @@
               <InfoTooltip message={warmupTooltip} />
             </Box>
           </Box>
-<<<<<<< HEAD
-          <ActiveClaims isSmallScreen={isSmallScreen} claim={claim} warmupDate={undefined} isClaimable={true} />
-=======
           <ActiveClaims isSmallScreen={isSmallScreen} claim={claim} isClaimable={true} />
->>>>>>> 9cf33e8b
         </Table>
       ) : (
         <Paper headerText={`Your active gOHM claim`} tooltip={warmupTooltip}>
@@ -75,11 +62,7 @@
                 <TableCell></TableCell>
               </TableRow>
             </StyledTableHeader>
-<<<<<<< HEAD
-            <ActiveClaims isSmallScreen={isSmallScreen} claim={claim} warmupDate={undefined} isClaimable={true} />
-=======
             <ActiveClaims isSmallScreen={isSmallScreen} claim={claim} isClaimable={true} />
->>>>>>> 9cf33e8b
           </Table>
         </Paper>
       )}
