import "./stake.scss";

import { t, Trans } from "@lingui/macro";
import {
  Accordion,
  AccordionDetails,
  AccordionSummary,
  Box,
  Button,
  Divider,
  FormControl,
  Grid,
  InputAdornment,
  InputLabel,
  OutlinedInput,
  Tab,
  Tabs,
  Typography,
  Zoom,
} from "@material-ui/core";
import { ExpandMore } from "@material-ui/icons";
import { Skeleton } from "@material-ui/lab";
import { DataRow, Metric, MetricCollection, Paper } from "@olympusdao/component-library";
import { ethers } from "ethers";
import { ChangeEvent, ChangeEventHandler, useCallback, useState } from "react";
import { useDispatch } from "react-redux";
import { useHistory } from "react-router";
import { useAppSelector } from "src/hooks";
import { usePathForNetwork } from "src/hooks/usePathForNetwork";
import { useWeb3Context } from "src/hooks/web3Context";
import { isPendingTxn, txnButtonText } from "src/slices/PendingTxnsSlice";

import RebaseTimer from "../../components/RebaseTimer/RebaseTimer";
import TabPanel from "../../components/TabPanel";
import { getGohmBalFromSohm, trim } from "../../helpers";
import { error } from "../../slices/MessagesSlice";
import { changeApproval, changeStake } from "../../slices/StakeThunk";
import { changeApproval as changeGohmApproval } from "../../slices/WrapThunk";
import { ConfirmDialog } from "./ConfirmDialog";
<<<<<<< HEAD
import ConnectButton from "src/components/ConnectButton";
=======
import ExternalStakePool from "./ExternalStakePool";
>>>>>>> 8553392e

function a11yProps(index: number) {
  return {
    id: `simple-tab-${index}`,
    "aria-controls": `simple-tabpanel-${index}`,
  };
}

function Stake() {
  const dispatch = useDispatch();
  const history = useHistory();
  const { provider, address, connect, networkId } = useWeb3Context();
  usePathForNetwork({ pathName: "stake", networkID: networkId, history });

  const [zoomed, setZoomed] = useState(false);
  const [view, setView] = useState(0);
  const [quantity, setQuantity] = useState("");
  const [confirmation, setConfirmation] = useState(false);

  const isAppLoading = useAppSelector(state => state.app.loading);
  const currentIndex = useAppSelector(state => {
    return state.app.currentIndex;
  });
  const fiveDayRate = useAppSelector(state => {
    return state.app.fiveDayRate;
  });
  const ohmBalance = useAppSelector(state => {
    return state.account.balances && state.account.balances.ohm;
  });
  const sohmBalance = useAppSelector(state => {
    return state.account.balances && state.account.balances.sohm;
  });
  const sohmV1Balance = useAppSelector(state => {
    return state.account.balances && state.account.balances.sohmV1;
  });
  const fsohmBalance = useAppSelector(state => {
    return state.account.balances && state.account.balances.fsohm;
  });
  const fgohmBalance = useAppSelector(state => {
    return state.account.balances && state.account.balances.fgohm;
  });
  const fgOHMAsfsOHMBalance = useAppSelector(state => {
    return state.account.balances && state.account.balances.fgOHMAsfsOHM;
  });
  const wsohmBalance = useAppSelector(state => {
    return state.account.balances && state.account.balances.wsohm;
  });
  const fiatDaowsohmBalance = useAppSelector(state => {
    return state.account.balances && state.account.balances.fiatDaowsohm;
  });
  const calculateWrappedAsSohm = (balance: string) => {
    return Number(balance) * Number(currentIndex);
  };
  const fiatDaoAsSohm = calculateWrappedAsSohm(fiatDaowsohmBalance);
  const gOhmBalance = useAppSelector(state => {
    return state.account.balances && state.account.balances.gohm;
  });
  const gOhmAsSohm = useAppSelector(state => {
    return state.account.balances && state.account.balances.gOhmAsSohmBal;
  });

  const gOhmOnArbitrum = useAppSelector(state => {
    return state.account.balances && state.account.balances.gOhmOnArbitrum;
  });
  const gOhmOnArbAsSohm = useAppSelector(state => {
    return state.account.balances && state.account.balances.gOhmOnArbAsSohm;
  });

  const gOhmOnAvax = useAppSelector(state => {
    return state.account.balances && state.account.balances.gOhmOnAvax;
  });
  const gOhmOnAvaxAsSohm = useAppSelector(state => {
    return state.account.balances && state.account.balances.gOhmOnAvaxAsSohm;
  });

  const gOhmOnPolygon = useAppSelector(state => {
    return state.account.balances && state.account.balances.gOhmOnPolygon;
  });
  const gOhmOnPolygonAsSohm = useAppSelector(state => {
    return state.account.balances && state.account.balances.gOhmOnPolygonAsSohm;
  });

  const gOhmOnFantom = useAppSelector(state => {
    return state.account.balances && state.account.balances.gOhmOnFantom;
  });
  const gOhmOnFantomAsSohm = useAppSelector(state => {
    return state.account.balances && state.account.balances.gOhmOnFantomAsSohm;
  });

  const gOhmOnTokemak = useAppSelector(state => {
    return state.account.balances && state.account.balances.gOhmOnTokemak;
  });
  const gOhmOnTokemakAsSohm = useAppSelector(state => {
    return state.account.balances && state.account.balances.gOhmOnTokemakAsSohm;
  });

  const wsohmAsSohm = calculateWrappedAsSohm(wsohmBalance);

  const stakeAllowance = useAppSelector(state => {
    return (state.account.staking && state.account.staking.ohmStake) || 0;
  });
  const unstakeAllowance = useAppSelector(state => {
    return (state.account.staking && state.account.staking.ohmUnstake) || 0;
  });

  const directUnstakeAllowance = useAppSelector(state => {
    return (state.account.wrapping && state.account.wrapping.gOhmUnwrap) || 0;
  });

  const stakingRebase = useAppSelector(state => {
    return state.app.stakingRebase || 0;
  });
  const stakingAPY = useAppSelector(state => {
    return state.app.stakingAPY || 0;
  });
  const stakingTVL = useAppSelector(state => {
    return state.app.stakingTVL || 0;
  });

  const pendingTransactions = useAppSelector(state => {
    return state.pendingTransactions;
  });

  const setMax = () => {
    if (view === 0) {
      setQuantity(ohmBalance);
    } else if (!confirmation) {
      setQuantity(sohmBalance);
    } else if (confirmation) {
      setQuantity(gOhmAsSohm.toString());
    }
  };

  const onSeekApproval = async (token: string) => {
    if (token === "gohm") {
      await dispatch(changeGohmApproval({ address, token: token.toLowerCase(), provider, networkID: networkId }));
    } else {
      await dispatch(changeApproval({ address, token, provider, networkID: networkId, version2: true }));
    }
  };

  const onChangeStake = async (action: string) => {
    // eslint-disable-next-line no-restricted-globals
    if (isNaN(Number(quantity)) || Number(quantity) === 0 || Number(quantity) < 0) {
      // eslint-disable-next-line no-alert
      return dispatch(error(t`Please enter a value!`));
    }

    // 1st catch if quantity > balance
    const gweiValue = ethers.utils.parseUnits(quantity.toString(), "gwei");
    if (action === "stake" && gweiValue.gt(ethers.utils.parseUnits(ohmBalance, "gwei"))) {
      return dispatch(error(t`You cannot stake more than your OHM balance.`));
    }

    if (confirmation === false && action === "unstake" && gweiValue.gt(ethers.utils.parseUnits(sohmBalance, "gwei"))) {
      return dispatch(
        error(
          t`You do not have enough sOHM to complete this transaction.  To unstake from gOHM, please toggle the sohm-gohm switch.`,
        ),
      );
    }

    /**
     * converts sOHM quantity to gOHM quantity when box is checked for gOHM staking
     * @returns sOHM as gOHM quantity
     */
    // const formQuant = checked && currentIndex && view === 1 ? quantity / Number(currentIndex) : quantity;
    const formQuant = async () => {
      if (confirmation && currentIndex && view === 1) {
        return await getGohmBalFromSohm({ provider, networkID: networkId, sOHMbalance: quantity });
      } else {
        return quantity;
      }
    };

    await dispatch(
      changeStake({
        address,
        action,
        value: await formQuant(),
        provider,
        networkID: networkId,
        version2: true,
        rebase: !confirmation,
      }),
    );
  };

  const hasAllowance = useCallback(
    token => {
      if (token === "ohm") return stakeAllowance > 0;
      if (token === "sohm") return unstakeAllowance > 0;
      if (token === "gohm") return directUnstakeAllowance > 0;
      return 0;
    },
    [stakeAllowance, unstakeAllowance, directUnstakeAllowance],
  );

  const isAllowanceDataLoading = (stakeAllowance == null && view === 0) || (unstakeAllowance == null && view === 1);

<<<<<<< HEAD
  const changeView = (_event: React.ChangeEvent<{}>, newView: number) => {
=======
  const modalButton = [];

  modalButton.push(
    <Button variant="contained" color="primary" className="connect-button" onClick={connect} key={1}>
      <Trans>Connect Wallet</Trans>
    </Button>,
  );

  const changeView = (_event: ChangeEvent<any>, newView: number) => {
>>>>>>> 8553392e
    setView(newView);
  };

  const handleChangeQuantity = useCallback<ChangeEventHandler<HTMLInputElement>>(e => {
    if (Number(e.target.value) >= 0) setQuantity(e.target.value);
  }, []);

  const trimmedBalance = Number(
    [
      sohmBalance,
      gOhmAsSohm,
      gOhmOnArbAsSohm,
      gOhmOnAvaxAsSohm,
      gOhmOnPolygonAsSohm,
      gOhmOnFantomAsSohm,
      sohmV1Balance,
      wsohmAsSohm,
      fiatDaoAsSohm,
      fsohmBalance,
      fgOHMAsfsOHMBalance,
    ]
      .filter(Boolean)
      .map(balance => Number(balance))
      .reduce((a, b) => a + b, 0)
      .toFixed(4),
  );
  const trimmedStakingAPY = trim(stakingAPY * 100, 1);

  const stakingRebasePercentage = trim(stakingRebase * 100, 4);
  const nextRewardValue = trim((Number(stakingRebasePercentage) / 100) * trimmedBalance, 4);

  const formattedTrimmedStakingAPY = new Intl.NumberFormat("en-US").format(Number(trimmedStakingAPY));
  const formattedStakingTVL = new Intl.NumberFormat("en-US", {
    style: "currency",
    currency: "USD",
    maximumFractionDigits: 0,
    minimumFractionDigits: 0,
  }).format(stakingTVL);
  const formattedCurrentIndex = trim(Number(currentIndex), 1);

  return (
    <div id="stake-view">
      <Zoom in={true} onEntered={() => setZoomed(true)}>
        <Paper headerText={t`Single Stake (3, 3)`} subHeader={<RebaseTimer />}>
          <Grid container direction="column" spacing={2}>
            <Grid item>
              <MetricCollection>
                <Metric
                  className="stake-apy"
                  label={t`APY`}
                  metric={`${formattedTrimmedStakingAPY}%`}
                  isLoading={stakingAPY ? false : true}
                />
                <Metric
                  className="stake-tvl"
                  label={t`Total Value Deposited`}
                  metric={formattedStakingTVL}
                  isLoading={stakingTVL ? false : true}
                />
                <Metric
                  className="stake-index"
                  label={t`Current Index`}
                  metric={`${formattedCurrentIndex} sOHM`}
                  isLoading={currentIndex ? false : true}
                />
              </MetricCollection>
            </Grid>
            <div className="staking-area">
              {!address ? (
                <div className="stake-wallet-notification">
                  <div className="wallet-menu" id="wallet-menu">
                    <ConnectButton />
                  </div>
                  <Typography variant="h6">
                    <Trans>Connect your wallet to stake OHM</Trans>
                  </Typography>
                </div>
              ) : (
                <>
                  <Box className="stake-action-area">
                    <Tabs
                      key={String(zoomed)}
                      centered
                      value={view}
                      textColor="primary"
                      indicatorColor="primary"
                      className="stake-tab-buttons"
                      onChange={changeView}
                      aria-label="stake tabs"
                      //hides the tab underline sliding animation in while <Zoom> is loading
                      TabIndicatorProps={!zoomed ? { style: { display: "none" } } : undefined}
                    >
                      <Tab
                        label={t({
                          id: "do_stake",
                          comment: "The action of staking (verb)",
                        })}
                        {...a11yProps(0)}
                      />
                      <Tab label={t`Unstake`} {...a11yProps(1)} />
                    </Tabs>
                    <Grid container className="stake-action-row">
                      <Grid item xs={12} sm={8} className="stake-grid-item">
                        {address && !isAllowanceDataLoading ? (
                          (!hasAllowance("ohm") && view === 0) ||
                          (!hasAllowance("sohm") && view === 1 && !confirmation) ||
                          (!hasAllowance("gohm") && view === 1 && confirmation) ? (
                            <Box mt={"10px"}>
                              <Typography variant="body1" className="stake-note" color="textSecondary">
                                {view === 0 ? (
                                  <>
                                    <Trans>First time staking</Trans> <b>OHM</b>?
                                    <br />
                                    <Trans>Please approve Olympus Dao to use your</Trans> <b>OHM</b>{" "}
                                    <Trans>for staking</Trans>.
                                  </>
                                ) : (
                                  <>
                                    <Trans>First time unstaking</Trans> <b>{confirmation ? "gOHM" : "sOHM"}</b>?
                                    <br />
                                    <Trans>Please approve Olympus Dao to use your</Trans>{" "}
                                    <b>{confirmation ? "gOHM" : "sOHM"}</b> <Trans>for unstaking</Trans>.
                                  </>
                                )}
                              </Typography>
                            </Box>
                          ) : (
                            <FormControl className="ohm-input" variant="outlined" color="primary">
                              <InputLabel htmlFor="amount-input"></InputLabel>
                              <OutlinedInput
                                id="amount-input"
                                type="number"
                                placeholder="Enter an amount"
                                className="stake-input"
                                value={quantity}
                                onChange={handleChangeQuantity}
                                labelWidth={0}
                                endAdornment={
                                  <InputAdornment position="end">
                                    <Button variant="text" onClick={setMax} color="inherit">
                                      Max
                                    </Button>
                                  </InputAdornment>
                                }
                              />
                            </FormControl>
                          )
                        ) : (
                          <Skeleton width="150px" />
                        )}
                      </Grid>
                      <Grid item xs={12} sm={4} className="stake-grid-item">
                        <TabPanel value={view} index={0} className="stake-tab-panel">
                          <Box m={-2}>
                            {isAllowanceDataLoading ? (
                              <Skeleton />
                            ) : address && hasAllowance("ohm") ? (
                              <Button
                                className="stake-button"
                                variant="contained"
                                color="primary"
                                disabled={isPendingTxn(pendingTransactions, "staking")}
                                onClick={() => {
                                  onChangeStake("stake");
                                }}
                              >
                                {txnButtonText(
                                  pendingTransactions,
                                  "staking",
                                  `${t`Stake to`} ${confirmation ? " gOHM" : " sOHM"}`,
                                )}
                              </Button>
                            ) : (
                              <Button
                                className="stake-button"
                                variant="contained"
                                color="primary"
                                disabled={isPendingTxn(pendingTransactions, "approve_staking")}
                                onClick={() => {
                                  onSeekApproval("ohm");
                                }}
                              >
                                {txnButtonText(pendingTransactions, "approve_staking", t`Approve`)}
                              </Button>
                            )}
                          </Box>
                        </TabPanel>

                        <TabPanel value={view} index={1} className="stake-tab-panel">
                          <Box m={-2}>
                            {isAllowanceDataLoading ? (
                              <Skeleton />
                            ) : (address && hasAllowance("sohm") && !confirmation) ||
                              (hasAllowance("gohm") && confirmation) ? (
                              <Button
                                className="stake-button"
                                variant="contained"
                                color="primary"
                                disabled={isPendingTxn(pendingTransactions, "unstaking")}
                                onClick={() => {
                                  onChangeStake("unstake");
                                }}
                              >
                                {txnButtonText(
                                  pendingTransactions,
                                  "unstaking",
                                  `${t`Unstake from`} ${confirmation ? " gOHM" : " sOHM"}`,
                                )}
                              </Button>
                            ) : (
                              <Button
                                className="stake-button"
                                variant="contained"
                                color="primary"
                                disabled={isPendingTxn(pendingTransactions, "approve_unstaking")}
                                onClick={() => {
                                  onSeekApproval(confirmation ? "gohm" : "sohm");
                                }}
                              >
                                {txnButtonText(pendingTransactions, "approve_unstaking", t`Approve`)}
                              </Button>
                            )}
                          </Box>
                        </TabPanel>
                      </Grid>
                    </Grid>
                  </Box>
                  <ConfirmDialog
                    quantity={quantity}
                    currentIndex={currentIndex}
                    view={view}
                    onConfirm={setConfirmation}
                  />
                  <div className="stake-user-data">
                    <DataRow
                      title={t`Unstaked Balance`}
                      id="user-balance"
                      balance={`${trim(Number(ohmBalance), 4)} OHM`}
                      isLoading={isAppLoading}
                    />
                    <Accordion className="stake-accordion" square defaultExpanded>
                      <AccordionSummary expandIcon={<ExpandMore className="stake-expand" />}>
                        <DataRow
                          title={t`Total Staked Balance`}
                          id="user-staked-balance"
                          balance={`${trimmedBalance} sOHM`}
                          isLoading={isAppLoading}
                        />
                      </AccordionSummary>
                      <AccordionDetails>
                        <DataRow
                          title={t`sOHM Balance`}
                          balance={`${trim(Number(sohmBalance), 4)} sOHM`}
                          indented
                          isLoading={isAppLoading}
                        />
                        <DataRow
                          title={`${t`gOHM Balance`}`}
                          balance={`${trim(Number(gOhmBalance), 4)} gOHM`}
                          indented
                          isLoading={isAppLoading}
                        />
                        {Number(gOhmOnArbitrum) > 0.00009 && (
                          <DataRow
                            title={`${t`gOHM (Arbitrum)`}`}
                            balance={`${trim(Number(gOhmOnArbitrum), 4)} gOHM`}
                            indented
                            {...{ isAppLoading }}
                          />
                        )}
                        {Number(gOhmOnAvax) > 0.00009 && (
                          <DataRow
                            title={`${t`gOHM (Avalanche)`}`}
                            balance={`${trim(Number(gOhmOnAvax), 4)} gOHM`}
                            indented
                            {...{ isAppLoading }}
                          />
                        )}
                        {Number(gOhmOnPolygon) > 0.00009 && (
                          <DataRow
                            title={`${t`gOHM (Polygon)`}`}
                            balance={`${trim(Number(gOhmOnPolygon), 4)} gOHM`}
                            indented
                            {...{ isAppLoading }}
                          />
                        )}
                        {Number(gOhmOnFantom) > 0.00009 && (
                          <DataRow
                            title={`${t`gOHM (Fantom)`}`}
                            balance={`${trim(Number(gOhmOnFantom), 4)} gOHM`}
                            indented
                            {...{ isAppLoading }}
                          />
                        )}
                        {Number(gOhmOnTokemak) > 0.00009 && (
                          <DataRow
                            title={`${t`gOHM (Tokemak)`}`}
                            balance={`${trim(Number(gOhmOnTokemak), 4)} gOHM`}
                            indented
                            isLoading={isAppLoading}
                          />
                        )}
                        {Number(fgohmBalance) > 0.00009 && (
                          <DataRow
                            title={`${t`gOHM Balance in Fuse`}`}
                            balance={`${trim(Number(fgohmBalance), 4)} gOHM`}
                            indented
                            isLoading={isAppLoading}
                          />
                        )}
                        {Number(sohmV1Balance) > 0.00009 && (
                          <DataRow
                            title={`${t`sOHM Balance`} (v1)`}
                            balance={`${trim(Number(sohmV1Balance), 4)} sOHM (v1)`}
                            indented
                            isLoading={isAppLoading}
                          />
                        )}
                        {Number(wsohmBalance) > 0.00009 && (
                          <DataRow
                            title={`${t`wsOHM Balance`} (v1)`}
                            balance={`${trim(Number(wsohmBalance), 4)} wsOHM (v1)`}
                            isLoading={isAppLoading}
                            indented
                          />
                        )}
                        {Number(fiatDaowsohmBalance) > 0.00009 && (
                          <DataRow
                            title={t`wsOHM Balance in FiatDAO (v1)`}
                            balance={`${trim(Number(fiatDaowsohmBalance), 4)} wsOHM (v1)`}
                            isLoading={isAppLoading}
                            indented
                          />
                        )}
                        {Number(fsohmBalance) > 0.00009 && (
                          <DataRow
                            title={t`sOHM Balance in Fuse (v1)`}
                            balance={`${trim(Number(fsohmBalance), 4)} sOHM (v1)`}
                            indented
                            isLoading={isAppLoading}
                          />
                        )}
                      </AccordionDetails>
                    </Accordion>
                    <Divider color="secondary" />
                    <DataRow
                      title={t`Next Reward Amount`}
                      balance={`${nextRewardValue} sOHM`}
                      isLoading={isAppLoading}
                    />
                    <DataRow
                      title={t`Next Reward Yield`}
                      balance={`${stakingRebasePercentage}%`}
                      isLoading={isAppLoading}
                    />
                    <DataRow
                      title={t`ROI (5-Day Rate)`}
                      balance={`${trim(Number(fiveDayRate) * 100, 4)}%`}
                      isLoading={isAppLoading}
                    />
                  </div>
                </>
              )}
            </div>
          </Grid>
        </Paper>
      </Zoom>
      {/* NOTE (appleseed-olyzaps) olyzaps disabled until v2 contracts */}
      {/* <ZapCta /> */}
      <ExternalStakePool />
    </div>
  );
}

export default Stake;<|MERGE_RESOLUTION|>--- conflicted
+++ resolved
@@ -25,6 +25,7 @@
 import { ChangeEvent, ChangeEventHandler, useCallback, useState } from "react";
 import { useDispatch } from "react-redux";
 import { useHistory } from "react-router";
+import ConnectButton from "src/components/ConnectButton/ConnectButton";
 import { useAppSelector } from "src/hooks";
 import { usePathForNetwork } from "src/hooks/usePathForNetwork";
 import { useWeb3Context } from "src/hooks/web3Context";
@@ -37,11 +38,7 @@
 import { changeApproval, changeStake } from "../../slices/StakeThunk";
 import { changeApproval as changeGohmApproval } from "../../slices/WrapThunk";
 import { ConfirmDialog } from "./ConfirmDialog";
-<<<<<<< HEAD
-import ConnectButton from "src/components/ConnectButton";
-=======
 import ExternalStakePool from "./ExternalStakePool";
->>>>>>> 8553392e
 
 function a11yProps(index: number) {
   return {
@@ -242,19 +239,7 @@
 
   const isAllowanceDataLoading = (stakeAllowance == null && view === 0) || (unstakeAllowance == null && view === 1);
 
-<<<<<<< HEAD
-  const changeView = (_event: React.ChangeEvent<{}>, newView: number) => {
-=======
-  const modalButton = [];
-
-  modalButton.push(
-    <Button variant="contained" color="primary" className="connect-button" onClick={connect} key={1}>
-      <Trans>Connect Wallet</Trans>
-    </Button>,
-  );
-
   const changeView = (_event: ChangeEvent<any>, newView: number) => {
->>>>>>> 8553392e
     setView(newView);
   };
 
