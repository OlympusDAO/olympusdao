--- conflicted
+++ resolved
@@ -40,12 +40,7 @@
 import ZapCta from "../Zap/ZapCta";
 import { useAppSelector } from "src/hooks";
 import { ExpandMore } from "@material-ui/icons";
-<<<<<<< HEAD
-import { Metric, MetricCollection } from "../../components/Metric";
-import { PrimaryButton } from "@olympusdao/component-library";
-=======
-import { Metric, MetricCollection, DataRow } from "@olympusdao/component-library";
->>>>>>> 92e7328f
+import { Metric, MetricCollection, DataRow, PrimaryButton } from "@olympusdao/component-library";
 import { ConfirmDialog } from "./ConfirmDialog";
 
 function a11yProps(index: number) {
