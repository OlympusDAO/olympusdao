--- conflicted
+++ resolved
@@ -514,7 +514,6 @@
                           indented
                           {...{ isAppLoading }}
                         />
-<<<<<<< HEAD
                         {Number(fgohmBalance) > 0.00009 && (
                           <StakeRow
                             title={`${t`Wrapped Balance in Fuse`}`}
@@ -525,7 +524,7 @@
                         )}
                         {Number(sohmV1Balance) > 0.00009 && (
                           <StakeRow
-                            title={t`Single Staking (v1)`}
+                            title={`${t`Single Staking`} (v1)`}
                             balance={`${trim(Number(sohmV1Balance), 4)} sOHM (v1)`}
                             indented
                             {...{ isAppLoading }}
@@ -533,7 +532,7 @@
                         )}
                         {Number(wsohmBalance) > 0.00009 && (
                           <StakeRow
-                            title={t`Wrapped Balance (v1)`}
+                            title={`${t`Wrapped Balance`} (v1)`}
                             balance={`${trim(Number(wsohmBalance), 4)} wsOHM (v1)`}
                             {...{ isAppLoading }}
                             indented
@@ -555,38 +554,6 @@
                             {...{ isAppLoading }}
                           />
                         )}
-=======
-                        <StakeRow
-                          title={`${t`Wrapped Balance in Fuse`}`}
-                          balance={`${trim(Number(fgohmBalance), 4)} gOHM`}
-                          indented
-                          {...{ isAppLoading }}
-                        />
-                        <StakeRow
-                          title={`${t`Single Staking`} (v1)`}
-                          balance={`${trim(Number(sohmV1Balance), 4)} sOHM (v1)`}
-                          indented
-                          {...{ isAppLoading }}
-                        />
-                        <StakeRow
-                          title={`${t`Wrapped Balance`} (v1)`}
-                          balance={`${trim(Number(wsohmBalance), 4)} wsOHM (v1)`}
-                          {...{ isAppLoading }}
-                          indented
-                        />
-                        <StakeRow
-                          title={t`Wrapped Balance in FiatDAO`}
-                          balance={`${trim(Number(fiatDaowsohmBalance), 4)} wsOHM (v1)`}
-                          {...{ isAppLoading }}
-                          indented
-                        />
-                        <StakeRow
-                          title={t`Staked Balance in Fuse`}
-                          balance={`${trim(Number(fsohmBalance), 4)} fsOHM (v1)`}
-                          indented
-                          {...{ isAppLoading }}
-                        />
->>>>>>> de8e8ecd
                       </AccordionDetails>
                     </Accordion>
                     <Divider color="secondary" />
