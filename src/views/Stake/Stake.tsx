--- conflicted
+++ resolved
@@ -43,13 +43,9 @@
 import { useAppSelector } from "src/hooks";
 import { ExpandMore } from "@material-ui/icons";
 import StakeRow from "./StakeRow";
-<<<<<<< HEAD
 import { Metric, MetricCollection, PrimaryButton } from "@olympusdao/component-library";
-=======
-import { Metric, MetricCollection } from "../../components/Metric";
 import { ConfirmDialog } from "./ConfirmDialog";
 
->>>>>>> e7cade3b
 function a11yProps(index: number) {
   return {
     id: `simple-tab-${index}`,
@@ -404,17 +400,9 @@
                           <Box m={-2}>
                             {isAllowanceDataLoading ? (
                               <Skeleton />
-<<<<<<< HEAD
-                            ) : (address && hasAllowance("sohm") && !checked) || (hasAllowance("gohm") && checked) ? (
-                              <PrimaryButton
-=======
                             ) : (address && hasAllowance("sohm") && !confirmation) ||
                               (hasAllowance("gohm") && confirmation) ? (
-                              <Button
-                                className="stake-button"
-                                variant="contained"
-                                color="primary"
->>>>>>> e7cade3b
+                              <PrimaryButton
                                 disabled={isPendingTxn(pendingTransactions, "unstaking")}
                                 onClick={() => {
                                   onChangeStake("unstake");
