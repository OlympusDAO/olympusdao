--- conflicted
+++ resolved
@@ -9,25 +9,21 @@
   Button,
   Divider,
   Grid,
-<<<<<<< HEAD
-  InputAdornment,
-  InputLabel,
-  OutlinedInput,
-=======
-  Tab,
-  Tabs,
->>>>>>> 2a4fb1b3
   Typography,
   Zoom,
 } from "@material-ui/core";
 import { ExpandMore } from "@material-ui/icons";
 import { Skeleton } from "@material-ui/lab";
-<<<<<<< HEAD
-import { Tab, TabPanel, Tabs } from "@olympusdao/component-library";
-import { DataRow, Metric, MetricCollection, Paper } from "@olympusdao/component-library";
-=======
-import { DataRow, InputWrapper, Metric, MetricCollection, Paper, PrimaryButton } from "@olympusdao/component-library";
->>>>>>> 2a4fb1b3
+import {
+  DataRow,
+  InputWrapper,
+  Metric,
+  MetricCollection,
+  Paper,
+  PrimaryButton,
+  Tab,
+  Tabs,
+} from "@olympusdao/component-library";
 import { ethers } from "ethers";
 import { ChangeEvent, ChangeEventHandler, useCallback, useState } from "react";
 import { useDispatch } from "react-redux";
@@ -432,85 +428,6 @@
                             </Grid>
                           </>
                         ) : (
-<<<<<<< HEAD
-                          <Skeleton width="150px" />
-                        )}
-                      </Grid>
-                      <Grid item xs={12} sm={4} className="stake-grid-item">
-                        <TabPanel value={view} index={0}>
-                          <Box m={-2}>
-                            {isAllowanceDataLoading ? (
-                              <Skeleton />
-                            ) : address && hasAllowance("ohm") ? (
-                              <Button
-                                className="stake-button"
-                                variant="contained"
-                                color="primary"
-                                disabled={isPendingTxn(pendingTransactions, "staking")}
-                                onClick={() => {
-                                  onChangeStake("stake");
-                                }}
-                              >
-                                {txnButtonText(
-                                  pendingTransactions,
-                                  "staking",
-                                  `${t`Stake to`} ${confirmation ? " gOHM" : " sOHM"}`,
-                                )}
-                              </Button>
-                            ) : (
-                              <Button
-                                className="stake-button"
-                                variant="contained"
-                                color="primary"
-                                disabled={isPendingTxn(pendingTransactions, "approve_staking")}
-                                onClick={() => {
-                                  onSeekApproval("ohm");
-                                }}
-                              >
-                                {txnButtonText(pendingTransactions, "approve_staking", t`Approve`)}
-                              </Button>
-                            )}
-                          </Box>
-                        </TabPanel>
-
-                        <TabPanel value={view} index={1}>
-                          <Box m={-2}>
-                            {isAllowanceDataLoading ? (
-                              <Skeleton />
-                            ) : (address && hasAllowance("sohm") && !confirmation) ||
-                              (hasAllowance("gohm") && confirmation) ? (
-                              <Button
-                                className="stake-button"
-                                variant="contained"
-                                color="primary"
-                                disabled={isPendingTxn(pendingTransactions, "unstaking")}
-                                onClick={() => {
-                                  onChangeStake("unstake");
-                                }}
-                              >
-                                {txnButtonText(
-                                  pendingTransactions,
-                                  "unstaking",
-                                  `${t`Unstake from`} ${confirmation ? " gOHM" : " sOHM"}`,
-                                )}
-                              </Button>
-                            ) : (
-                              <Button
-                                className="stake-button"
-                                variant="contained"
-                                color="primary"
-                                disabled={isPendingTxn(pendingTransactions, "approve_unstaking")}
-                                onClick={() => {
-                                  onSeekApproval(confirmation ? "gohm" : "sohm");
-                                }}
-                              >
-                                {txnButtonText(pendingTransactions, "approve_unstaking", t`Approve`)}
-                              </Button>
-                            )}
-                          </Box>
-                        </TabPanel>
-                      </Grid>
-=======
                           <InputWrapper
                             id="amount-input"
                             type="number"
@@ -528,7 +445,6 @@
                       ) : (
                         <Skeleton width="150px" />
                       )}
->>>>>>> 2a4fb1b3
                     </Grid>
                   </Box>
                   <ConfirmDialog
