--- conflicted
+++ resolved
@@ -40,14 +40,8 @@
 import ZapCta from "../Zap/ZapCta";
 import { useAppSelector } from "src/hooks";
 import { ExpandMore } from "@material-ui/icons";
-<<<<<<< HEAD
-import StakeRow from "./StakeRow";
-import { Metric, MetricCollection } from "@olympusdao/component-library";
-=======
-import { Metric, MetricCollection } from "../../components/Metric";
->>>>>>> a8fa4a9c
+import { Metric, MetricCollection, DataRow } from "@olympusdao/component-library";
 import { ConfirmDialog } from "./ConfirmDialog";
-import { DataRow } from "@olympusdao/component-library";
 
 function a11yProps(index: number) {
   return {
