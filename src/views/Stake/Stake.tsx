--- conflicted
+++ resolved
@@ -4,11 +4,7 @@
 import { memo } from "react";
 import { useNavigate } from "react-router-dom";
 import { usePathForNetwork } from "src/hooks/usePathForNetwork";
-<<<<<<< HEAD
-=======
 import { ClaimsArea } from "src/views/Stake/components/ClaimsArea/ClaimsArea";
-// import { ExternalStakePools } from "src/views/Stake/components/ExternalStakePools/ExternalStakePools";
->>>>>>> 6d236a3f
 import { StakeArea } from "src/views/Stake/components/StakeArea/StakeArea";
 import { useNetwork } from "wagmi";
 
@@ -20,11 +16,7 @@
   return (
     <Box display="flex" alignItems="center" justifyContent="center" flexDirection="column">
       <StakeArea />
-<<<<<<< HEAD
-=======
-      {/* <ExternalStakePools /> */}
       <ClaimsArea />
->>>>>>> 6d236a3f
     </Box>
   );
 };
