import "./stake.scss";

import { t, Trans } from "@lingui/macro";
import {
  Accordion,
  AccordionDetails,
  AccordionSummary,
  Box,
  Button,
  Divider,
  FormControl,
  Grid,
  InputAdornment,
  InputLabel,
  OutlinedInput,
  Tab,
  Tabs,
  Typography,
  Zoom,
} from "@material-ui/core";
import { ExpandMore } from "@material-ui/icons";
import { Skeleton } from "@material-ui/lab";
import { DataRow, Metric, MetricCollection, Paper } from "@olympusdao/component-library";
import { ethers } from "ethers";
import { ChangeEvent, ChangeEventHandler, useCallback, useState } from "react";
import { useDispatch } from "react-redux";
import { useHistory } from "react-router";
import { useAppSelector } from "src/hooks";
import { usePathForNetwork } from "src/hooks/usePathForNetwork";
import { useWeb3Context } from "src/hooks/web3Context";
import { isPendingTxn, txnButtonText } from "src/slices/PendingTxnsSlice";

import RebaseTimer from "../../components/RebaseTimer/RebaseTimer";
import TabPanel from "../../components/TabPanel";
import { getGohmBalFromSohm, trim } from "../../helpers";
import { error } from "../../slices/MessagesSlice";
import { changeApproval, changeStake } from "../../slices/StakeThunk";
import { changeApproval as changeGohmApproval } from "../../slices/WrapThunk";
import { ConfirmDialog } from "./ConfirmDialog";
<<<<<<< HEAD
import { NetworkId } from "src/constants";
=======
import ExternalStakePool from "./ExternalStakePool";
>>>>>>> 8553392e

function a11yProps(index: number) {
  return {
    id: `simple-tab-${index}`,
    "aria-controls": `simple-tabpanel-${index}`,
  };
}

function Stake() {
  const dispatch = useDispatch();
  const history = useHistory();
  const { provider, address, connect, networkId } = useWeb3Context();
  usePathForNetwork({ pathName: "stake", networkID: networkId, history });

  const [zoomed, setZoomed] = useState(false);
  const [view, setView] = useState(0);
  const [quantity, setQuantity] = useState("");
  const [confirmation, setConfirmation] = useState(false);

  const isAppLoading = useAppSelector(state => state.app.loading);
  const currentIndex = useAppSelector(state => {
    return state.app.currentIndex;
  });
  const fiveDayRate = useAppSelector(state => {
    return state.app.fiveDayRate;
  });
  const ohmBalance = useAppSelector(state => {
    return state.account.balances && state.account.balances.ohm;
  });
  const sohmBalance = useAppSelector(state => {
    return state.account.balances && state.account.balances.sohm;
  });
  const sohmV1Balance = useAppSelector(state => {
    return state.account.balances && state.account.balances.sohmV1;
  });
  const fsohmBalance = useAppSelector(state => {
    return state.account.balances && state.account.balances.fsohm;
  });
  const fgohmBalance = useAppSelector(state => {
    return state.account.balances && state.account.balances.fgohm;
  });
  const fgOHMAsfsOHMBalance = useAppSelector(state => {
    return state.account.balances && state.account.balances.fgOHMAsfsOHM;
  });
  const wsohmBalance = useAppSelector(state => {
    return state.account.balances && state.account.balances.wsohm;
  });
  const fiatDaowsohmBalance = useAppSelector(state => {
    return state.account.balances && state.account.balances.fiatDaowsohm;
  });
  const calculateWrappedAsSohm = (balance: string) => {
    return Number(balance) * Number(currentIndex);
  };
  const fiatDaoAsSohm = calculateWrappedAsSohm(fiatDaowsohmBalance);
  const gOhmBalance = useAppSelector(state => {
    return state.account.balances && state.account.balances.gohm;
  });
  const gOhmAsSohm = useAppSelector(state => {
    return state.account.balances && state.account.balances.gOhmAsSohmBal;
  });

  const gOhmOnArbitrum = useAppSelector(state => {
    return state.account.balances && state.account.balances.gOhmBalances[NetworkId.ARBITRUM];
  });
  const gOhmOnArbAsSohm = useAppSelector(state => {
    return state.account.balances && state.account.balances.gOhmAsSohmBalances[NetworkId.ARBITRUM];
  });

  const gOhmOnAvax = useAppSelector(state => {
    return state.account.balances && state.account.balances.gOhmBalances[NetworkId.AVALANCHE];
  });
  const gOhmOnAvaxAsSohm = useAppSelector(state => {
    return state.account.balances && state.account.balances.gOhmAsSohmBalances[NetworkId.AVALANCHE];
  });

  const gOhmOnPolygon = useAppSelector(state => {
    return state.account.balances && state.account.balances.gOhmBalances[NetworkId.POLYGON];
  });
  const gOhmOnPolygonAsSohm = useAppSelector(state => {
    return state.account.balances && state.account.balances.gOhmAsSohmBalances[NetworkId.POLYGON];
  });

  const gOhmOnFantom = useAppSelector(state => {
    return state.account.balances && state.account.balances.gOhmBalances[NetworkId.FANTOM];
  });
  const gOhmOnFantomAsSohm = useAppSelector(state => {
    return state.account.balances && state.account.balances.gOhmAsSohmBalances[NetworkId.FANTOM];
  });

  const gOhmOnTokemak = useAppSelector(state => {
    return state.account.balances && state.account.balances.gOhmOnTokemak;
  });
  const gOhmOnTokemakAsSohm = useAppSelector(state => {
    return state.account.balances && state.account.balances.gOhmOnTokemakAsSohm;
  });

  const wsohmAsSohm = calculateWrappedAsSohm(wsohmBalance);

  const stakeAllowance = useAppSelector(state => {
    return (state.account.staking && state.account.staking.ohmStake) || 0;
  });
  const unstakeAllowance = useAppSelector(state => {
    return (state.account.staking && state.account.staking.ohmUnstake) || 0;
  });

  const directUnstakeAllowance = useAppSelector(state => {
    return (state.account.wrapping && state.account.wrapping.gOhmUnwrap) || 0;
  });

  const stakingRebase = useAppSelector(state => {
    return state.app.stakingRebase || 0;
  });
  const stakingAPY = useAppSelector(state => {
    return state.app.stakingAPY || 0;
  });
  const stakingTVL = useAppSelector(state => {
    return state.app.stakingTVL || 0;
  });

  const pendingTransactions = useAppSelector(state => {
    return state.pendingTransactions;
  });

  const setMax = () => {
    if (view === 0) {
      setQuantity(ohmBalance);
    } else if (!confirmation) {
      setQuantity(sohmBalance);
    } else if (confirmation) {
      setQuantity(gOhmAsSohm.toString());
    }
  };

  const onSeekApproval = async (token: string) => {
    if (token === "gohm") {
      await dispatch(changeGohmApproval({ address, token: token.toLowerCase(), provider, networkID: networkId }));
    } else {
      await dispatch(changeApproval({ address, token, provider, networkID: networkId, version2: true }));
    }
  };

  const onChangeStake = async (action: string) => {
    // eslint-disable-next-line no-restricted-globals
    if (isNaN(Number(quantity)) || Number(quantity) === 0 || Number(quantity) < 0) {
      // eslint-disable-next-line no-alert
      return dispatch(error(t`Please enter a value!`));
    }

    // 1st catch if quantity > balance
    const gweiValue = ethers.utils.parseUnits(quantity.toString(), "gwei");
    if (action === "stake" && gweiValue.gt(ethers.utils.parseUnits(ohmBalance, "gwei"))) {
      return dispatch(error(t`You cannot stake more than your OHM balance.`));
    }

    if (confirmation === false && action === "unstake" && gweiValue.gt(ethers.utils.parseUnits(sohmBalance, "gwei"))) {
      return dispatch(
        error(
          t`You do not have enough sOHM to complete this transaction.  To unstake from gOHM, please toggle the sohm-gohm switch.`,
        ),
      );
    }

    /**
     * converts sOHM quantity to gOHM quantity when box is checked for gOHM staking
     * @returns sOHM as gOHM quantity
     */
    // const formQuant = checked && currentIndex && view === 1 ? quantity / Number(currentIndex) : quantity;
    const formQuant = async () => {
      if (confirmation && currentIndex && view === 1) {
        return await getGohmBalFromSohm({ provider, networkID: networkId, sOHMbalance: quantity });
      } else {
        return quantity;
      }
    };

    await dispatch(
      changeStake({
        address,
        action,
        value: await formQuant(),
        provider,
        networkID: networkId,
        version2: true,
        rebase: !confirmation,
      }),
    );
  };

  const hasAllowance = useCallback(
    token => {
      if (token === "ohm") return stakeAllowance > 0;
      if (token === "sohm") return unstakeAllowance > 0;
      if (token === "gohm") return directUnstakeAllowance > 0;
      return 0;
    },
    [stakeAllowance, unstakeAllowance, directUnstakeAllowance],
  );

  const isAllowanceDataLoading = (stakeAllowance == null && view === 0) || (unstakeAllowance == null && view === 1);

  const modalButton = [];

  modalButton.push(
    <Button variant="contained" color="primary" className="connect-button" onClick={connect} key={1}>
      <Trans>Connect Wallet</Trans>
    </Button>,
  );

  const changeView = (_event: ChangeEvent<any>, newView: number) => {
    setView(newView);
  };

  const handleChangeQuantity = useCallback<ChangeEventHandler<HTMLInputElement>>(e => {
    if (Number(e.target.value) >= 0) setQuantity(e.target.value);
  }, []);

  const trimmedBalance = Number(
    [
      sohmBalance,
      gOhmAsSohm,
      gOhmOnArbAsSohm,
      gOhmOnAvaxAsSohm,
      gOhmOnPolygonAsSohm,
      gOhmOnFantomAsSohm,
      sohmV1Balance,
      wsohmAsSohm,
      fiatDaoAsSohm,
      fsohmBalance,
      fgOHMAsfsOHMBalance,
    ]
      .filter(Boolean)
      .map(balance => Number(balance))
      .reduce((a, b) => a + b, 0)
      .toFixed(4),
  );
  const trimmedStakingAPY = trim(stakingAPY * 100, 1);

  const stakingRebasePercentage = trim(stakingRebase * 100, 4);
  const nextRewardValue = trim((Number(stakingRebasePercentage) / 100) * trimmedBalance, 4);

  const formattedTrimmedStakingAPY = new Intl.NumberFormat("en-US").format(Number(trimmedStakingAPY));
  const formattedStakingTVL = new Intl.NumberFormat("en-US", {
    style: "currency",
    currency: "USD",
    maximumFractionDigits: 0,
    minimumFractionDigits: 0,
  }).format(stakingTVL);
  const formattedCurrentIndex = trim(Number(currentIndex), 1);

  return (
    <div id="stake-view">
      <Zoom in={true} onEntered={() => setZoomed(true)}>
        <Paper headerText={t`Single Stake (3, 3)`} subHeader={<RebaseTimer />}>
          <Grid container direction="column" spacing={2}>
            <Grid item>
              <MetricCollection>
                <Metric
                  className="stake-apy"
                  label={t`APY`}
                  metric={`${formattedTrimmedStakingAPY}%`}
                  isLoading={stakingAPY ? false : true}
                />
                <Metric
                  className="stake-tvl"
                  label={t`Total Value Deposited`}
                  metric={formattedStakingTVL}
                  isLoading={stakingTVL ? false : true}
                />
                <Metric
                  className="stake-index"
                  label={t`Current Index`}
                  metric={`${formattedCurrentIndex} sOHM`}
                  isLoading={currentIndex ? false : true}
                />
              </MetricCollection>
            </Grid>
            <div className="staking-area">
              {!address ? (
                <div className="stake-wallet-notification">
                  <div className="wallet-menu" id="wallet-menu">
                    {modalButton}
                  </div>
                  <Typography variant="h6">
                    <Trans>Connect your wallet to stake OHM</Trans>
                  </Typography>
                </div>
              ) : (
                <>
                  <Box className="stake-action-area">
                    <Tabs
                      key={String(zoomed)}
                      centered
                      value={view}
                      textColor="primary"
                      indicatorColor="primary"
                      className="stake-tab-buttons"
                      onChange={changeView}
                      aria-label="stake tabs"
                      //hides the tab underline sliding animation in while <Zoom> is loading
                      TabIndicatorProps={!zoomed ? { style: { display: "none" } } : undefined}
                    >
                      <Tab
                        label={t({
                          id: "do_stake",
                          comment: "The action of staking (verb)",
                        })}
                        {...a11yProps(0)}
                      />
                      <Tab label={t`Unstake`} {...a11yProps(1)} />
                    </Tabs>
                    <Grid container className="stake-action-row">
                      <Grid item xs={12} sm={8} className="stake-grid-item">
                        {address && !isAllowanceDataLoading ? (
                          (!hasAllowance("ohm") && view === 0) ||
                          (!hasAllowance("sohm") && view === 1 && !confirmation) ||
                          (!hasAllowance("gohm") && view === 1 && confirmation) ? (
                            <Box mt={"10px"}>
                              <Typography variant="body1" className="stake-note" color="textSecondary">
                                {view === 0 ? (
                                  <>
                                    <Trans>First time staking</Trans> <b>OHM</b>?
                                    <br />
                                    <Trans>Please approve Olympus Dao to use your</Trans> <b>OHM</b>{" "}
                                    <Trans>for staking</Trans>.
                                  </>
                                ) : (
                                  <>
                                    <Trans>First time unstaking</Trans> <b>{confirmation ? "gOHM" : "sOHM"}</b>?
                                    <br />
                                    <Trans>Please approve Olympus Dao to use your</Trans>{" "}
                                    <b>{confirmation ? "gOHM" : "sOHM"}</b> <Trans>for unstaking</Trans>.
                                  </>
                                )}
                              </Typography>
                            </Box>
                          ) : (
                            <FormControl className="ohm-input" variant="outlined" color="primary">
                              <InputLabel htmlFor="amount-input"></InputLabel>
                              <OutlinedInput
                                id="amount-input"
                                type="number"
                                placeholder="Enter an amount"
                                className="stake-input"
                                value={quantity}
                                onChange={handleChangeQuantity}
                                labelWidth={0}
                                endAdornment={
                                  <InputAdornment position="end">
                                    <Button variant="text" onClick={setMax} color="inherit">
                                      Max
                                    </Button>
                                  </InputAdornment>
                                }
                              />
                            </FormControl>
                          )
                        ) : (
                          <Skeleton width="150px" />
                        )}
                      </Grid>
                      <Grid item xs={12} sm={4} className="stake-grid-item">
                        <TabPanel value={view} index={0} className="stake-tab-panel">
                          <Box m={-2}>
                            {isAllowanceDataLoading ? (
                              <Skeleton />
                            ) : address && hasAllowance("ohm") ? (
                              <Button
                                className="stake-button"
                                variant="contained"
                                color="primary"
                                disabled={isPendingTxn(pendingTransactions, "staking")}
                                onClick={() => {
                                  onChangeStake("stake");
                                }}
                              >
                                {txnButtonText(
                                  pendingTransactions,
                                  "staking",
                                  `${t`Stake to`} ${confirmation ? " gOHM" : " sOHM"}`,
                                )}
                              </Button>
                            ) : (
                              <Button
                                className="stake-button"
                                variant="contained"
                                color="primary"
                                disabled={isPendingTxn(pendingTransactions, "approve_staking")}
                                onClick={() => {
                                  onSeekApproval("ohm");
                                }}
                              >
                                {txnButtonText(pendingTransactions, "approve_staking", t`Approve`)}
                              </Button>
                            )}
                          </Box>
                        </TabPanel>

                        <TabPanel value={view} index={1} className="stake-tab-panel">
                          <Box m={-2}>
                            {isAllowanceDataLoading ? (
                              <Skeleton />
                            ) : (address && hasAllowance("sohm") && !confirmation) ||
                              (hasAllowance("gohm") && confirmation) ? (
                              <Button
                                className="stake-button"
                                variant="contained"
                                color="primary"
                                disabled={isPendingTxn(pendingTransactions, "unstaking")}
                                onClick={() => {
                                  onChangeStake("unstake");
                                }}
                              >
                                {txnButtonText(
                                  pendingTransactions,
                                  "unstaking",
                                  `${t`Unstake from`} ${confirmation ? " gOHM" : " sOHM"}`,
                                )}
                              </Button>
                            ) : (
                              <Button
                                className="stake-button"
                                variant="contained"
                                color="primary"
                                disabled={isPendingTxn(pendingTransactions, "approve_unstaking")}
                                onClick={() => {
                                  onSeekApproval(confirmation ? "gohm" : "sohm");
                                }}
                              >
                                {txnButtonText(pendingTransactions, "approve_unstaking", t`Approve`)}
                              </Button>
                            )}
                          </Box>
                        </TabPanel>
                      </Grid>
                    </Grid>
                  </Box>
                  <ConfirmDialog
                    quantity={quantity}
                    currentIndex={currentIndex}
                    view={view}
                    onConfirm={setConfirmation}
                  />
                  <div className="stake-user-data">
                    <DataRow
                      title={t`Unstaked Balance`}
                      id="user-balance"
                      balance={`${trim(Number(ohmBalance), 4)} OHM`}
                      isLoading={isAppLoading}
                    />
                    <Accordion className="stake-accordion" square defaultExpanded>
                      <AccordionSummary expandIcon={<ExpandMore className="stake-expand" />}>
                        <DataRow
                          title={t`Total Staked Balance`}
                          id="user-staked-balance"
                          balance={`${trimmedBalance} sOHM`}
                          isLoading={isAppLoading}
                        />
                      </AccordionSummary>
                      <AccordionDetails>
                        <DataRow
                          title={t`sOHM Balance`}
                          balance={`${trim(Number(sohmBalance), 4)} sOHM`}
                          indented
                          isLoading={isAppLoading}
                        />
                        <DataRow
                          title={`${t`gOHM Balance`}`}
                          balance={`${trim(Number(gOhmBalance), 4)} gOHM`}
                          indented
                          isLoading={isAppLoading}
                        />
                        {Number(gOhmOnArbitrum) > 0.00009 && (
                          <DataRow
                            title={`${t`gOHM (Arbitrum)`}`}
                            balance={`${trim(Number(gOhmOnArbitrum), 4)} gOHM`}
                            indented
                            {...{ isAppLoading }}
                          />
                        )}
                        {Number(gOhmOnAvax) > 0.00009 && (
                          <DataRow
                            title={`${t`gOHM (Avalanche)`}`}
                            balance={`${trim(Number(gOhmOnAvax), 4)} gOHM`}
                            indented
                            {...{ isAppLoading }}
                          />
                        )}
                        {Number(gOhmOnPolygon) > 0.00009 && (
                          <DataRow
                            title={`${t`gOHM (Polygon)`}`}
                            balance={`${trim(Number(gOhmOnPolygon), 4)} gOHM`}
                            indented
                            {...{ isAppLoading }}
                          />
                        )}
                        {Number(gOhmOnFantom) > 0.00009 && (
                          <DataRow
                            title={`${t`gOHM (Fantom)`}`}
                            balance={`${trim(Number(gOhmOnFantom), 4)} gOHM`}
                            indented
                            {...{ isAppLoading }}
                          />
                        )}
                        {Number(gOhmOnTokemak) > 0.00009 && (
                          <DataRow
                            title={`${t`gOHM (Tokemak)`}`}
                            balance={`${trim(Number(gOhmOnTokemak), 4)} gOHM`}
                            indented
                            isLoading={isAppLoading}
                          />
                        )}
                        {Number(fgohmBalance) > 0.00009 && (
                          <DataRow
                            title={`${t`gOHM Balance in Fuse`}`}
                            balance={`${trim(Number(fgohmBalance), 4)} gOHM`}
                            indented
                            isLoading={isAppLoading}
                          />
                        )}
                        {Number(sohmV1Balance) > 0.00009 && (
                          <DataRow
                            title={`${t`sOHM Balance`} (v1)`}
                            balance={`${trim(Number(sohmV1Balance), 4)} sOHM (v1)`}
                            indented
                            isLoading={isAppLoading}
                          />
                        )}
                        {Number(wsohmBalance) > 0.00009 && (
                          <DataRow
                            title={`${t`wsOHM Balance`} (v1)`}
                            balance={`${trim(Number(wsohmBalance), 4)} wsOHM (v1)`}
                            isLoading={isAppLoading}
                            indented
                          />
                        )}
                        {Number(fiatDaowsohmBalance) > 0.00009 && (
                          <DataRow
                            title={t`wsOHM Balance in FiatDAO (v1)`}
                            balance={`${trim(Number(fiatDaowsohmBalance), 4)} wsOHM (v1)`}
                            isLoading={isAppLoading}
                            indented
                          />
                        )}
                        {Number(fsohmBalance) > 0.00009 && (
                          <DataRow
                            title={t`sOHM Balance in Fuse (v1)`}
                            balance={`${trim(Number(fsohmBalance), 4)} sOHM (v1)`}
                            indented
                            isLoading={isAppLoading}
                          />
                        )}
                      </AccordionDetails>
                    </Accordion>
                    <Divider color="secondary" />
                    <DataRow
                      title={t`Next Reward Amount`}
                      balance={`${nextRewardValue} sOHM`}
                      isLoading={isAppLoading}
                    />
                    <DataRow
                      title={t`Next Reward Yield`}
                      balance={`${stakingRebasePercentage}%`}
                      isLoading={isAppLoading}
                    />
                    <DataRow
                      title={t`ROI (5-Day Rate)`}
                      balance={`${trim(Number(fiveDayRate) * 100, 4)}%`}
                      isLoading={isAppLoading}
                    />
                  </div>
                </>
              )}
            </div>
          </Grid>
        </Paper>
      </Zoom>
      {/* NOTE (appleseed-olyzaps) olyzaps disabled until v2 contracts */}
      {/* <ZapCta /> */}
      <ExternalStakePool />
    </div>
  );
}

export default Stake;<|MERGE_RESOLUTION|>--- conflicted
+++ resolved
@@ -25,6 +25,7 @@
 import { ChangeEvent, ChangeEventHandler, useCallback, useState } from "react";
 import { useDispatch } from "react-redux";
 import { useHistory } from "react-router";
+import { NetworkId } from "src/constants";
 import { useAppSelector } from "src/hooks";
 import { usePathForNetwork } from "src/hooks/usePathForNetwork";
 import { useWeb3Context } from "src/hooks/web3Context";
@@ -37,11 +38,7 @@
 import { changeApproval, changeStake } from "../../slices/StakeThunk";
 import { changeApproval as changeGohmApproval } from "../../slices/WrapThunk";
 import { ConfirmDialog } from "./ConfirmDialog";
-<<<<<<< HEAD
-import { NetworkId } from "src/constants";
-=======
 import ExternalStakePool from "./ExternalStakePool";
->>>>>>> 8553392e
 
 function a11yProps(index: number) {
   return {
