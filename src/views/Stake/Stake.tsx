--- conflicted
+++ resolved
@@ -1,7 +1,6 @@
 import "./Stake.scss";
 
 import { t, Trans } from "@lingui/macro";
-<<<<<<< HEAD
 import {
   Accordion,
   AccordionDetails,
@@ -17,9 +16,6 @@
   Typography,
   Zoom,
 } from "@material-ui/core";
-=======
-import { Accordion, AccordionDetails, AccordionSummary, Box, Divider, Grid, Typography, Zoom } from "@material-ui/core";
->>>>>>> 9b87e162
 import { ExpandMore } from "@material-ui/icons";
 import { Skeleton } from "@material-ui/lab";
 import { DataRow, Metric, MetricCollection, Paper, Tab, TabPanel, Tabs } from "@olympusdao/component-library";
@@ -27,7 +23,6 @@
 import { ChangeEvent, ChangeEventHandler, memo, useCallback, useState } from "react";
 import { useDispatch } from "react-redux";
 import { useHistory } from "react-router";
-import ConnectButton from "src/components/ConnectButton/ConnectButton";
 import { useAppSelector } from "src/hooks";
 import { usePathForNetwork } from "src/hooks/usePathForNetwork";
 import { useWeb3Context } from "src/hooks/web3Context";
@@ -235,17 +230,12 @@
     [stakeAllowance, unstakeAllowance, directUnstakeAllowance],
   );
 
-<<<<<<< HEAD
   /*
     Borrows from MigrationModal.tsx
     There's an issue with MUI 4.x that results in a compilation error if
     we deviate from these parameter and return types.
     mui-org/material-ui#17454
   */
-=======
-  const isAllowanceDataLoading = (stakeAllowance == null && view === 0) || (unstakeAllowance == null && view === 1);
-
->>>>>>> 9b87e162
   const changeView: any = (_event: ChangeEvent<any>, newView: number) => {
     setView(newView);
   };
@@ -557,7 +547,6 @@
               </MetricCollection>
             </Grid>
             <div className="staking-area">
-<<<<<<< HEAD
               {getTabArea()}
               <div className="stake-user-data">
                 <DataRow
@@ -568,219 +557,6 @@
                 />
                 <Accordion className="stake-accordion" square defaultExpanded>
                   <AccordionSummary expandIcon={<ExpandMore className="stake-expand" />}>
-=======
-              {!address ? (
-                <div className="stake-wallet-notification">
-                  <div className="wallet-menu" id="wallet-menu">
-                    <ConnectButton />
-                  </div>
-                  <Typography variant="h6">
-                    <Trans>Connect your wallet to stake OHM</Trans>
-                  </Typography>
-                </div>
-              ) : (
-                <>
-                  <Box className="stake-action-area">
-                    <Tabs
-                      key={String(zoomed)}
-                      centered
-                      value={view}
-                      textColor="primary"
-                      indicatorColor="primary"
-                      className="stake-tab-buttons"
-                      onChange={changeView}
-                      aria-label="stake tabs"
-                      //hides the tab underline sliding animation in while <Zoom> is loading
-                      TabIndicatorProps={!zoomed ? { style: { display: "none" } } : undefined}
-                    >
-                      <Tab
-                        aria-label="stake-button"
-                        label={t({
-                          id: "do_stake",
-                          comment: "The action of staking (verb)",
-                        })}
-                      />
-                      <Tab aria-label="unstake-button" label={t`Unstake`} />
-                    </Tabs>
-                    <Grid container className="stake-action-row">
-                      {address && !isAllowanceDataLoading ? (
-                        (!hasAllowance("ohm") && view === 0) ||
-                        (!hasAllowance("sohm") && view === 1 && !confirmation) ||
-                        (!hasAllowance("gohm") && view === 1 && confirmation) ? (
-                          <>
-                            <Grid item xs={12} sm={8} className="stake-grid-item">
-                              <Box mt={"10px"}>
-                                <Typography variant="body1" className="stake-note" color="textSecondary">
-                                  {view === 0 ? (
-                                    <>
-                                      <Trans>First time staking</Trans> <b>OHM</b>?
-                                      <br />
-                                      <Trans>Please approve Olympus Dao to use your</Trans> <b>OHM</b>{" "}
-                                      <Trans>for staking</Trans>.
-                                    </>
-                                  ) : (
-                                    <>
-                                      <Trans>First time unstaking</Trans> <b>{confirmation ? "gOHM" : "sOHM"}</b>?
-                                      <br />
-                                      <Trans>Please approve Olympus Dao to use your</Trans>{" "}
-                                      <b>{confirmation ? "gOHM" : "sOHM"}</b> <Trans>for unstaking</Trans>.
-                                    </>
-                                  )}
-                                </Typography>
-                              </Box>
-                            </Grid>
-                            <Grid item xs={12} sm={4} className="stake-grid-item">
-                              <Box mt={1}>
-                                <PrimaryButton
-                                  fullWidth
-                                  className="stake-button"
-                                  disabled={stakeDisabled}
-                                  onClick={stakeOnClick}
-                                >
-                                  {stakeButtonText}
-                                </PrimaryButton>
-                              </Box>
-                            </Grid>
-                          </>
-                        ) : (
-                          <InputWrapper
-                            id="amount-input"
-                            type="number"
-                            label={t`Enter an amount`}
-                            value={quantity}
-                            onChange={handleChangeQuantity}
-                            labelWidth={0}
-                            endString={t`Max`}
-                            endStringOnClick={setMax}
-                            buttonText={stakeButtonText}
-                            buttonOnClick={stakeOnClick}
-                            disabled={stakeDisabled}
-                          />
-                        )
-                      ) : (
-                        <Skeleton width="150px" />
-                      )}
-                    </Grid>
-                  </Box>
-                  <ConfirmDialog
-                    quantity={quantity}
-                    currentIndex={currentIndex}
-                    view={view}
-                    onConfirm={setConfirmation}
-                  />
-                  <div className="stake-user-data">
-                    <DataRow
-                      title={t`Unstaked Balance`}
-                      id="user-balance"
-                      balance={`${trim(Number(ohmBalance), 4)} OHM`}
-                      isLoading={isAppLoading}
-                    />
-                    <Accordion className="stake-accordion" square defaultExpanded>
-                      <AccordionSummary expandIcon={<ExpandMore className="stake-expand" />}>
-                        <DataRow
-                          title={t`Total Staked Balance`}
-                          id="user-staked-balance"
-                          balance={`${trimmedBalance} sOHM`}
-                          isLoading={isAppLoading}
-                        />
-                      </AccordionSummary>
-                      <AccordionDetails>
-                        <DataRow
-                          title={t`sOHM Balance`}
-                          balance={`${trim(Number(sohmBalance), 4)} sOHM`}
-                          indented
-                          isLoading={isAppLoading}
-                        />
-                        <DataRow
-                          title={`${t`gOHM Balance`}`}
-                          balance={`${trim(Number(gOhmBalance), 4)} gOHM`}
-                          indented
-                          isLoading={isAppLoading}
-                        />
-                        {Number(gOhmOnArbitrum) > 0.00009 && (
-                          <DataRow
-                            title={`${t`gOHM (Arbitrum)`}`}
-                            balance={`${trim(Number(gOhmOnArbitrum), 4)} gOHM`}
-                            indented
-                            {...{ isAppLoading }}
-                          />
-                        )}
-                        {Number(gOhmOnAvax) > 0.00009 && (
-                          <DataRow
-                            title={`${t`gOHM (Avalanche)`}`}
-                            balance={`${trim(Number(gOhmOnAvax), 4)} gOHM`}
-                            indented
-                            {...{ isAppLoading }}
-                          />
-                        )}
-                        {Number(gOhmOnPolygon) > 0.00009 && (
-                          <DataRow
-                            title={`${t`gOHM (Polygon)`}`}
-                            balance={`${trim(Number(gOhmOnPolygon), 4)} gOHM`}
-                            indented
-                            {...{ isAppLoading }}
-                          />
-                        )}
-                        {Number(gOhmOnFantom) > 0.00009 && (
-                          <DataRow
-                            title={`${t`gOHM (Fantom)`}`}
-                            balance={`${trim(Number(gOhmOnFantom), 4)} gOHM`}
-                            indented
-                            {...{ isAppLoading }}
-                          />
-                        )}
-                        {Number(gOhmOnTokemak) > 0.00009 && (
-                          <DataRow
-                            title={`${t`gOHM (Tokemak)`}`}
-                            balance={`${trim(Number(gOhmOnTokemak), 4)} gOHM`}
-                            indented
-                            isLoading={isAppLoading}
-                          />
-                        )}
-                        {Number(fgohmBalance) > 0.00009 && (
-                          <DataRow
-                            title={`${t`gOHM Balance in Fuse`}`}
-                            balance={`${trim(Number(fgohmBalance), 4)} gOHM`}
-                            indented
-                            isLoading={isAppLoading}
-                          />
-                        )}
-                        {Number(sohmV1Balance) > 0.00009 && (
-                          <DataRow
-                            title={`${t`sOHM Balance`} (v1)`}
-                            balance={`${trim(Number(sohmV1Balance), 4)} sOHM (v1)`}
-                            indented
-                            isLoading={isAppLoading}
-                          />
-                        )}
-                        {Number(wsohmBalance) > 0.00009 && (
-                          <DataRow
-                            title={`${t`wsOHM Balance`} (v1)`}
-                            balance={`${trim(Number(wsohmBalance), 4)} wsOHM (v1)`}
-                            isLoading={isAppLoading}
-                            indented
-                          />
-                        )}
-                        {Number(fiatDaowsohmBalance) > 0.00009 && (
-                          <DataRow
-                            title={t`wsOHM Balance in FiatDAO (v1)`}
-                            balance={`${trim(Number(fiatDaowsohmBalance), 4)} wsOHM (v1)`}
-                            isLoading={isAppLoading}
-                            indented
-                          />
-                        )}
-                        {Number(fsohmBalance) > 0.00009 && (
-                          <DataRow
-                            title={t`sOHM Balance in Fuse (v1)`}
-                            balance={`${trim(Number(fsohmBalance), 4)} sOHM (v1)`}
-                            indented
-                            isLoading={isAppLoading}
-                          />
-                        )}
-                      </AccordionDetails>
-                    </Accordion>
-                    <Divider color="secondary" />
->>>>>>> 9b87e162
                     <DataRow
                       title={t`Total Staked Balance`}
                       id="user-staked-balance"
