import "src/views/Stake/Stake.scss";

import { Box, Typography } from "@mui/material";
<<<<<<< HEAD
import { memo, useEffect, useState } from "react";
import { useNavigate } from "react-router-dom";
import { Modal, PrimaryButton } from "src/components/library";
=======
import { Icon, Modal } from "@olympusdao/component-library";
import { memo } from "react";
import { useNavigate, useSearchParams } from "react-router-dom";
>>>>>>> 6a98f9b7
import { usePathForNetwork } from "src/hooks/usePathForNetwork";
import { ClaimsArea } from "src/views/Stake/components/ClaimsArea/ClaimsArea";
import { StakeArea } from "src/views/Stake/components/StakeArea/StakeArea";
import { useNetwork } from "wagmi";

const Stake: React.FC = () => {
  const navigate = useNavigate();
  const { chain = { id: 1 } } = useNetwork();
  usePathForNetwork({ pathName: "stake", networkID: chain.id, navigate });
  const [searchParams, setSearchParams] = useSearchParams();
  const isStake = searchParams.get("unstake") ? false : true;
  return (
    <Modal
      headerContent={
        <>
          <Box display="flex" gap="6px">
            <Icon name="stake" />
            <Typography fontSize="15px" lineHeight="24px" fontWeight={500}>
              {isStake ? "Wrap" : "Unwrap"}
            </Typography>
          </Box>
        </>
      }
      open={true}
      onClose={() => navigate("/my-balances")}
      maxWidth="520px"
      minHeight="200px"
    >
      <Box display="flex" alignItems="center" justifyContent="center" flexDirection="column">
        <StakeArea />
        <ClaimsArea />
      </Box>
    </Modal>
  );
};

export default memo(Stake);<|MERGE_RESOLUTION|>--- conflicted
+++ resolved
@@ -1,15 +1,9 @@
 import "src/views/Stake/Stake.scss";
 
 import { Box, Typography } from "@mui/material";
-<<<<<<< HEAD
-import { memo, useEffect, useState } from "react";
-import { useNavigate } from "react-router-dom";
-import { Modal, PrimaryButton } from "src/components/library";
-=======
-import { Icon, Modal } from "@olympusdao/component-library";
 import { memo } from "react";
 import { useNavigate, useSearchParams } from "react-router-dom";
->>>>>>> 6a98f9b7
+import { Icon, Modal } from "src/components/library";
 import { usePathForNetwork } from "src/hooks/usePathForNetwork";
 import { ClaimsArea } from "src/views/Stake/components/ClaimsArea/ClaimsArea";
 import { StakeArea } from "src/views/Stake/components/StakeArea/StakeArea";
