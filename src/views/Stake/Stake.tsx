import { useCallback, useState, useMemo } from "react";
import { useDispatch } from "react-redux";
import {
  Box,
  Button,
  FormControl,
  Grid,
  InputAdornment,
  InputLabel,
  Link,
  OutlinedInput,
  Paper,
  Tab,
  Tabs,
  Typography,
  Zoom,
  Divider,
  Accordion,
  AccordionSummary,
  AccordionDetails,
} from "@material-ui/core";
import { t, Trans } from "@lingui/macro";
import NewReleases from "@material-ui/icons/NewReleases";
import RebaseTimer from "../../components/RebaseTimer/RebaseTimer";
import TabPanel from "../../components/TabPanel";
import { trim } from "../../helpers";
import { changeApproval, changeStake } from "../../slices/StakeThunk";
import "./stake.scss";
import { useWeb3Context } from "src/hooks/web3Context";
import { isPendingTxn, txnButtonText } from "src/slices/PendingTxnsSlice";
import { Skeleton } from "@material-ui/lab";
import ExternalStakePool from "./ExternalStakePool";
import { error } from "../../slices/MessagesSlice";
import { ethers } from "ethers";
import ZapCta from "../Zap/ZapCta";
import { useAppSelector } from "src/hooks";
<<<<<<< HEAD
import { ExpandMore } from "@material-ui/icons";
=======
import StakeRow from "./StakeRow";
>>>>>>> 7ce837e0

function a11yProps(index: number) {
  return {
    id: `simple-tab-${index}`,
    "aria-controls": `simple-tabpanel-${index}`,
  };
}

function Stake() {
  const dispatch = useDispatch();
  const { provider, address, connect } = useWeb3Context();
  const networkId = useAppSelector(state => state.network.networkId);

  const [zoomed, setZoomed] = useState(false);
  const [view, setView] = useState(0);
  const [quantity, setQuantity] = useState(0);

  const tokens = useAppSelector(state => state.zap.balances);
  const isAppLoading = useAppSelector(state => state.app.loading);
  const currentIndex = useAppSelector(state => {
    return state.app.currentIndex;
  });
  const fiveDayRate = useAppSelector(state => {
    return state.app.fiveDayRate;
  });
  const ohmBalance = useAppSelector(state => {
    return state.account.balances && state.account.balances.ohm;
  });
  const oldSohmBalance = useAppSelector(state => {
    return state.account.balances && state.account.balances.oldsohm;
  });
  const sohmBalance = useAppSelector(state => {
    return state.account.balances && state.account.balances.sohm;
  });
  const fsohmBalance = useAppSelector(state => {
    return state.account.balances && state.account.balances.fsohm;
  });
  const wsohmBalance = useAppSelector(state => {
    return state.account.balances && state.account.balances.wsohm;
  });
  const fiatDaowsohmBalance = useAppSelector(state => {
    return state.account.balances && state.account.balances.fiatDaowsohm;
  });
  const fiatDaoAsSohm = Number(fiatDaowsohmBalance) * Number(currentIndex);
  const gOhmBalance = useAppSelector(state => {
    return state.account.balances && state.account.balances.gohm;
  });
  const gOhmAsSohm = Number(gOhmBalance) * Number(currentIndex);
  const wsohmAsSohm = useAppSelector(state => {
    return state.account.balances && state.account.balances.wsohmAsSohm;
  });
  const stakeAllowance = useAppSelector(state => {
    return (state.account.staking && state.account.staking.ohmStake) || 0;
  });
  const unstakeAllowance = useAppSelector(state => {
    return (state.account.staking && state.account.staking.ohmUnstake) || 0;
  });
  const stakingRebase = useAppSelector(state => {
    return state.app.stakingRebase || 0;
  });
  const stakingAPY = useAppSelector(state => {
    return state.app.stakingAPY || 0;
  });
  const stakingTVL = useAppSelector(state => {
    return state.app.stakingTVL;
  });

  const pendingTransactions = useAppSelector(state => {
    return state.pendingTransactions;
  });

  const setMax = () => {
    if (view === 0) {
      setQuantity(Number(ohmBalance));
    } else {
      setQuantity(Number(sohmBalance));
    }
  };

  const onSeekApproval = async (token: string) => {
    await dispatch(changeApproval({ address, token, provider, networkID: networkId }));
  };

  const onChangeStake = async (action: string) => {
    // eslint-disable-next-line no-restricted-globals
    if (isNaN(quantity) || quantity === 0) {
      // eslint-disable-next-line no-alert
      return dispatch(error(t`Please enter a value!`));
    }

    // 1st catch if quantity > balance
    let gweiValue = ethers.utils.parseUnits(quantity.toString(), "gwei");
    if (action === "stake" && gweiValue.gt(ethers.utils.parseUnits(ohmBalance, "gwei"))) {
      return dispatch(error(t`You cannot stake more than your OHM balance.`));
    }

    if (action === "unstake" && gweiValue.gt(ethers.utils.parseUnits(sohmBalance, "gwei"))) {
      return dispatch(error(t`You cannot unstake more than your sOHM balance.`));
    }

    await dispatch(changeStake({ address, action, value: quantity.toString(), provider, networkID: networkId }));
  };

  const hasAllowance = useCallback(
    token => {
      if (token === "ohm") return stakeAllowance > 0;
      if (token === "sohm") return unstakeAllowance > 0;
      return 0;
    },
    [stakeAllowance, unstakeAllowance],
  );

  const isAllowanceDataLoading = (stakeAllowance == null && view === 0) || (unstakeAllowance == null && view === 1);

  let modalButton = [];

  modalButton.push(
    <Button variant="contained" color="primary" className="connect-button" onClick={connect} key={1}>
      <Trans>Connect Wallet</Trans>
    </Button>,
  );

  const changeView = (_event: React.ChangeEvent<{}>, newView: number) => {
    setView(newView);
  };

  const trimmedBalance = Number(
    [sohmBalance, fsohmBalance, wsohmAsSohm, gOhmAsSohm, fiatDaoAsSohm]
      .filter(Boolean)
      .map(balance => Number(balance))
      .reduce((a, b) => a + b, 0)
      .toFixed(4),
  );
  const trimmedStakingAPY = trim(stakingAPY * 100, 1);

  const stakingRebasePercentage = trim(stakingRebase * 100, 4);
  const nextRewardValue = trim((Number(stakingRebasePercentage) / 100) * trimmedBalance, 4);

  return (
    <div id="stake-view">
      <Zoom in={true} onEntered={() => setZoomed(true)}>
        <Paper className={`ohm-card`}>
          <Grid container direction="column" spacing={2}>
            <Grid item>
              <div className="card-header">
                <Typography variant="h5">Single Stake (3, 3)</Typography>
                <RebaseTimer />

                {address && Number(oldSohmBalance) > 0.01 && (
                  <Link
                    className="migrate-sohm-button"
                    style={{ textDecoration: "none" }}
                    href="https://docs.olympusdao.finance/using-the-website/migrate"
                    aria-label="migrate-sohm"
                    target="_blank"
                  >
                    <NewReleases viewBox="0 0 24 24" />
                    <Typography>
                      <Trans>Migrate sOHM!</Trans>
                    </Typography>
                  </Link>
                )}
              </div>
            </Grid>

            <Grid item>
              <div className="stake-top-metrics">
                <Grid container spacing={2} alignItems="flex-end">
                  <Grid item xs={12} sm={4} md={4} lg={4}>
                    <div className="stake-apy">
                      <Typography variant="h5" color="textSecondary">
                        <Trans>APY</Trans>
                      </Typography>
                      <Typography variant="h4">
                        {stakingAPY ? (
                          <span data-testid="apy-value">
                            {new Intl.NumberFormat("en-US").format(Number(trimmedStakingAPY))}%
                          </span>
                        ) : (
                          <Skeleton width="150px" data-testid="apy-loading" />
                        )}
                      </Typography>
                    </div>
                  </Grid>

                  <Grid item xs={12} sm={4} md={4} lg={4}>
                    <div className="stake-tvl">
                      <Typography variant="h5" color="textSecondary">
                        <Trans>Total Value Deposited</Trans>
                      </Typography>
                      <Typography variant="h4">
                        {stakingTVL ? (
                          <span data-testid="tvl-value">
                            {new Intl.NumberFormat("en-US", {
                              style: "currency",
                              currency: "USD",
                              maximumFractionDigits: 0,
                              minimumFractionDigits: 0,
                            }).format(stakingTVL)}
                          </span>
                        ) : (
                          <Skeleton width="150px" data-testid="tvl-loading" />
                        )}
                      </Typography>
                    </div>
                  </Grid>

                  <Grid item xs={12} sm={4} md={4} lg={4}>
                    <div className="stake-index">
                      <Typography variant="h5" color="textSecondary">
                        <Trans>Current Index</Trans>
                      </Typography>
                      <Typography variant="h4">
                        {currentIndex ? (
                          <span data-testid="index-value">{trim(Number(currentIndex), 1)} OHM</span>
                        ) : (
                          <Skeleton width="150px" data-testid="index-loading" />
                        )}
                      </Typography>
                    </div>
                  </Grid>
                </Grid>
              </div>
            </Grid>

            <div className="staking-area">
              {!address ? (
                <div className="stake-wallet-notification">
                  <div className="wallet-menu" id="wallet-menu">
                    {modalButton}
                  </div>
                  <Typography variant="h6">
                    <Trans>Connect your wallet to stake OHM</Trans>
                  </Typography>
                </div>
              ) : (
                <>
                  <Box className="stake-action-area">
                    <Tabs
                      key={String(zoomed)}
                      centered
                      value={view}
                      textColor="primary"
                      indicatorColor="primary"
                      className="stake-tab-buttons"
                      onChange={changeView}
                      aria-label="stake tabs"
                      //hides the tab underline sliding animation in while <Zoom> is loading
                      TabIndicatorProps={!zoomed ? { style: { display: "none" } } : undefined}
                    >
                      <Tab
                        label={t({
                          id: "do_stake",
                          comment: "The action of staking (verb)",
                        })}
                        {...a11yProps(0)}
                      />
                      <Tab label={t`Unstake`} {...a11yProps(1)} />
                    </Tabs>
                    <Grid container className="stake-action-row">
                      <Grid item xs={12} sm={8} className="stake-grid-item">
                        {address && !isAllowanceDataLoading ? (
                          (!hasAllowance("ohm") && view === 0) || (!hasAllowance("sohm") && view === 1) ? (
                            <Box className="help-text">
                              <Typography variant="body1" className="stake-note" color="textSecondary">
                                {view === 0 ? (
                                  <>
                                    <Trans>First time staking</Trans> <b>OHM</b>?
                                    <br />
                                    <Trans>Please approve Olympus Dao to use your</Trans> <b>OHM</b>{" "}
                                    <Trans>for staking</Trans>.
                                  </>
                                ) : (
                                  <>
                                    <Trans>First time unstaking</Trans> <b>sOHM</b>?
                                    <br />
                                    <Trans>Please approve Olympus Dao to use your</Trans> <b>sOHM</b>{" "}
                                    <Trans>for unstaking</Trans>.
                                  </>
                                )}
                              </Typography>
                            </Box>
                          ) : (
                            <FormControl className="ohm-input" variant="outlined" color="primary">
                              <InputLabel htmlFor="amount-input"></InputLabel>
                              <OutlinedInput
                                id="amount-input"
                                type="number"
                                placeholder="Enter an amount"
                                className="stake-input"
                                value={quantity}
                                onChange={e => setQuantity(Number(e.target.value))}
                                labelWidth={0}
                                endAdornment={
                                  <InputAdornment position="end">
                                    <Button variant="text" onClick={setMax} color="inherit">
                                      Max
                                    </Button>
                                  </InputAdornment>
                                }
                              />
                            </FormControl>
                          )
                        ) : (
                          <Skeleton width="150px" />
                        )}
                      </Grid>
                      <Grid item xs={12} sm={4} className="stake-grid-item">
                        <TabPanel value={view} index={0} className="stake-tab-panel">
                          <Box m={-2}>
                            {isAllowanceDataLoading ? (
                              <Skeleton />
                            ) : address && hasAllowance("ohm") ? (
                              <Button
                                className="stake-button"
                                variant="contained"
                                color="primary"
                                disabled={isPendingTxn(pendingTransactions, "staking")}
                                onClick={() => {
                                  onChangeStake("stake");
                                }}
                              >
                                {txnButtonText(pendingTransactions, "staking", t`Stake OHM`)}
                              </Button>
                            ) : (
                              <Button
                                className="stake-button"
                                variant="contained"
                                color="primary"
                                disabled={isPendingTxn(pendingTransactions, "approve_staking")}
                                onClick={() => {
                                  onSeekApproval("ohm");
                                }}
                              >
                                {txnButtonText(pendingTransactions, "approve_staking", t`Approve`)}
                              </Button>
                            )}
                          </Box>
                        </TabPanel>

                        <TabPanel value={view} index={1} className="stake-tab-panel">
                          <Box m={-2}>
                            {isAllowanceDataLoading ? (
                              <Skeleton />
                            ) : address && hasAllowance("sohm") ? (
                              <Button
                                className="stake-button"
                                variant="contained"
                                color="primary"
                                disabled={isPendingTxn(pendingTransactions, "unstaking")}
                                onClick={() => {
                                  onChangeStake("unstake");
                                }}
                              >
                                {txnButtonText(pendingTransactions, "unstaking", t`Unstake OHM`)}
                              </Button>
                            ) : (
                              <Button
                                className="stake-button"
                                variant="contained"
                                color="primary"
                                disabled={isPendingTxn(pendingTransactions, "approve_unstaking")}
                                onClick={() => {
                                  onSeekApproval("sohm");
                                }}
                              >
                                {txnButtonText(pendingTransactions, "approve_unstaking", t`Approve`)}
                              </Button>
                            )}
                          </Box>
                        </TabPanel>
                      </Grid>
                    </Grid>
                  </Box>

<<<<<<< HEAD
                  <div className={`stake-user-data`}>
                    <div className="data-row">
                      <Typography variant="body1">
                        <Trans>Unstaked Balance</Trans>
                      </Typography>
                      <Typography variant="body1" id="user-balance">
                        {isAppLoading ? <Skeleton width="80px" /> : <>{trim(Number(ohmBalance), 4)} OHM</>}
                      </Typography>
                    </div>

                    <Accordion className="stake-accordion" square>
                      <AccordionSummary expandIcon={<ExpandMore className="stake-expand" />}>
                        <>
                          <Typography variant="body1">
                            <Trans>Staked Balance</Trans>
                          </Typography>
                          <Typography variant="body1" id="user-staked-balance">
                            {isAppLoading ? <Skeleton width="80px" /> : <>{trimmedBalance} sOHM</>}
                          </Typography>
                        </>
                      </AccordionSummary>
                      <AccordionDetails>
                        <div className="data-row" style={{ paddingLeft: "10px" }}>
                          <Typography variant="body2" color="textSecondary">
                            <Trans>Single Staking</Trans>
                          </Typography>
                          <Typography variant="body2" color="textSecondary">
                            {isAppLoading ? <Skeleton width="80px" /> : <>{trim(Number(sohmBalance), 4)} sOHM</>}
                          </Typography>
                        </div>

                        <div className="data-row" style={{ paddingLeft: "10px" }}>
                          <Typography variant="body2" color="textSecondary">
                            <Trans>Staked Balance in Fuse</Trans>
                          </Typography>
                          <Typography variant="body2" color="textSecondary">
                            {isAppLoading ? <Skeleton width="80px" /> : <>{trim(Number(fsohmBalance), 4)} fsOHM</>}
                          </Typography>
                        </div>

                        <div className="data-row" style={{ paddingLeft: "10px" }}>
                          <Typography variant="body2" color="textSecondary">
                            <Trans>Wrapped Balance</Trans>
                          </Typography>
                          <Typography variant="body2" color="textSecondary">
                            {isAppLoading ? <Skeleton width="80px" /> : <>{trim(Number(wsohmBalance), 4)} wsOHM</>}
                          </Typography>
                        </div>
                        <div className="data-row" style={{ paddingLeft: "10px" }}>
                          <Typography variant="body2" color="textSecondary">
                            <Trans>Wrapped Balance in FiatDAO</Trans>
                          </Typography>
                          <Typography variant="body2" color="textSecondary">
                            {isAppLoading ? (
                              <Skeleton width="80px" />
                            ) : (
                              <>{trim(Number(fiatDaowsohmBalance), 4)} wsOHM</>
                            )}
                          </Typography>
                        </div>
                        <div className="data-row" style={{ paddingLeft: "10px" }}>
                          <Typography variant="body2" color="textSecondary">
                            <Trans>Wrapped Balance</Trans> (v2)
                          </Typography>
                          <Typography variant="body2" color="textSecondary">
                            {isAppLoading ? <Skeleton width="80px" /> : <>{trim(Number(gOhmBalance), 4)} gOHM</>}
                          </Typography>
                        </div>
                      </AccordionDetails>
                    </Accordion>

=======
                  <div className="stake-user-data">
                    <StakeRow
                      title={t`Unstaked Balance`}
                      id="user-balance"
                      balance={`${trim(Number(ohmBalance), 4)} OHM`}
                      {...{ isAppLoading }}
                    />
                    <StakeRow
                      title={t`Staked Balance`}
                      id="user-staked-balance"
                      balance={`${trimmedBalance} sOHM`}
                      {...{ isAppLoading }}
                    />
                    <StakeRow
                      title={t`Single Staking`}
                      balance={`${trim(Number(sohmBalance), 4)} sOHM`}
                      indented
                      {...{ isAppLoading }}
                    />
                    <StakeRow
                      title={t`Staked Balance in Fuse`}
                      balance={`${trim(Number(fsohmBalance), 4)} fsOHM`}
                      indented
                      {...{ isAppLoading }}
                    />
                    <StakeRow
                      title={t`Wrapped Balance`}
                      balance={`${trim(Number(wsohmBalance), 4)} wsOHM`}
                      {...{ isAppLoading }}
                      indented
                    />
                    <StakeRow
                      title={t`Wrapped Balance in FiatDAO`}
                      balance={`${trim(Number(fiatDaowsohmBalance), 4)} wsOHM`}
                      {...{ isAppLoading }}
                      indented
                    />
                    <StakeRow
                      title={`${t`Wrapped Balance`} (v2)`}
                      balance={`${trim(Number(gOhmBalance), 4)} gOHM`}
                      indented
                      {...{ isAppLoading }}
                    />
>>>>>>> 7ce837e0
                    <Divider color="secondary" />
                    <StakeRow title={t`Next Reward Amount`} balance={`${nextRewardValue} sOHM`} {...{ isAppLoading }} />
                    <StakeRow
                      title={t`Next Reward Yield`}
                      balance={`${stakingRebasePercentage}%`}
                      {...{ isAppLoading }}
                    />
                    <StakeRow
                      title={t`ROI (5-Day Rate)`}
                      balance={`${trim(Number(fiveDayRate) * 100, 4)}%`}
                      {...{ isAppLoading }}
                    />
                  </div>
                </>
              )}
            </div>
          </Grid>
        </Paper>
      </Zoom>
      <ZapCta />
      <ExternalStakePool />
    </div>
  );
}

export default Stake;<|MERGE_RESOLUTION|>--- conflicted
+++ resolved
@@ -34,11 +34,8 @@
 import { ethers } from "ethers";
 import ZapCta from "../Zap/ZapCta";
 import { useAppSelector } from "src/hooks";
-<<<<<<< HEAD
 import { ExpandMore } from "@material-ui/icons";
-=======
 import StakeRow from "./StakeRow";
->>>>>>> 7ce837e0
 
 function a11yProps(index: number) {
   return {
@@ -413,80 +410,6 @@
                       </Grid>
                     </Grid>
                   </Box>
-
-<<<<<<< HEAD
-                  <div className={`stake-user-data`}>
-                    <div className="data-row">
-                      <Typography variant="body1">
-                        <Trans>Unstaked Balance</Trans>
-                      </Typography>
-                      <Typography variant="body1" id="user-balance">
-                        {isAppLoading ? <Skeleton width="80px" /> : <>{trim(Number(ohmBalance), 4)} OHM</>}
-                      </Typography>
-                    </div>
-
-                    <Accordion className="stake-accordion" square>
-                      <AccordionSummary expandIcon={<ExpandMore className="stake-expand" />}>
-                        <>
-                          <Typography variant="body1">
-                            <Trans>Staked Balance</Trans>
-                          </Typography>
-                          <Typography variant="body1" id="user-staked-balance">
-                            {isAppLoading ? <Skeleton width="80px" /> : <>{trimmedBalance} sOHM</>}
-                          </Typography>
-                        </>
-                      </AccordionSummary>
-                      <AccordionDetails>
-                        <div className="data-row" style={{ paddingLeft: "10px" }}>
-                          <Typography variant="body2" color="textSecondary">
-                            <Trans>Single Staking</Trans>
-                          </Typography>
-                          <Typography variant="body2" color="textSecondary">
-                            {isAppLoading ? <Skeleton width="80px" /> : <>{trim(Number(sohmBalance), 4)} sOHM</>}
-                          </Typography>
-                        </div>
-
-                        <div className="data-row" style={{ paddingLeft: "10px" }}>
-                          <Typography variant="body2" color="textSecondary">
-                            <Trans>Staked Balance in Fuse</Trans>
-                          </Typography>
-                          <Typography variant="body2" color="textSecondary">
-                            {isAppLoading ? <Skeleton width="80px" /> : <>{trim(Number(fsohmBalance), 4)} fsOHM</>}
-                          </Typography>
-                        </div>
-
-                        <div className="data-row" style={{ paddingLeft: "10px" }}>
-                          <Typography variant="body2" color="textSecondary">
-                            <Trans>Wrapped Balance</Trans>
-                          </Typography>
-                          <Typography variant="body2" color="textSecondary">
-                            {isAppLoading ? <Skeleton width="80px" /> : <>{trim(Number(wsohmBalance), 4)} wsOHM</>}
-                          </Typography>
-                        </div>
-                        <div className="data-row" style={{ paddingLeft: "10px" }}>
-                          <Typography variant="body2" color="textSecondary">
-                            <Trans>Wrapped Balance in FiatDAO</Trans>
-                          </Typography>
-                          <Typography variant="body2" color="textSecondary">
-                            {isAppLoading ? (
-                              <Skeleton width="80px" />
-                            ) : (
-                              <>{trim(Number(fiatDaowsohmBalance), 4)} wsOHM</>
-                            )}
-                          </Typography>
-                        </div>
-                        <div className="data-row" style={{ paddingLeft: "10px" }}>
-                          <Typography variant="body2" color="textSecondary">
-                            <Trans>Wrapped Balance</Trans> (v2)
-                          </Typography>
-                          <Typography variant="body2" color="textSecondary">
-                            {isAppLoading ? <Skeleton width="80px" /> : <>{trim(Number(gOhmBalance), 4)} gOHM</>}
-                          </Typography>
-                        </div>
-                      </AccordionDetails>
-                    </Accordion>
-
-=======
                   <div className="stake-user-data">
                     <StakeRow
                       title={t`Unstaked Balance`}
@@ -494,43 +417,48 @@
                       balance={`${trim(Number(ohmBalance), 4)} OHM`}
                       {...{ isAppLoading }}
                     />
-                    <StakeRow
-                      title={t`Staked Balance`}
-                      id="user-staked-balance"
-                      balance={`${trimmedBalance} sOHM`}
-                      {...{ isAppLoading }}
-                    />
-                    <StakeRow
-                      title={t`Single Staking`}
-                      balance={`${trim(Number(sohmBalance), 4)} sOHM`}
-                      indented
-                      {...{ isAppLoading }}
-                    />
-                    <StakeRow
-                      title={t`Staked Balance in Fuse`}
-                      balance={`${trim(Number(fsohmBalance), 4)} fsOHM`}
-                      indented
-                      {...{ isAppLoading }}
-                    />
-                    <StakeRow
-                      title={t`Wrapped Balance`}
-                      balance={`${trim(Number(wsohmBalance), 4)} wsOHM`}
-                      {...{ isAppLoading }}
-                      indented
-                    />
-                    <StakeRow
-                      title={t`Wrapped Balance in FiatDAO`}
-                      balance={`${trim(Number(fiatDaowsohmBalance), 4)} wsOHM`}
-                      {...{ isAppLoading }}
-                      indented
-                    />
-                    <StakeRow
-                      title={`${t`Wrapped Balance`} (v2)`}
-                      balance={`${trim(Number(gOhmBalance), 4)} gOHM`}
-                      indented
-                      {...{ isAppLoading }}
-                    />
->>>>>>> 7ce837e0
+                    <Accordion className="stake-accordion" square>
+                      <AccordionSummary expandIcon={<ExpandMore className="stake-expand" />}>
+                        <StakeRow
+                          title={t`Staked Balance`}
+                          id="user-staked-balance"
+                          balance={`${trimmedBalance} sOHM`}
+                          {...{ isAppLoading }}
+                        />
+                      </AccordionSummary>
+                      <AccordionDetails>
+                        <StakeRow
+                          title={t`Single Staking`}
+                          balance={`${trim(Number(sohmBalance), 4)} sOHM`}
+                          indented
+                          {...{ isAppLoading }}
+                        />
+                        <StakeRow
+                          title={t`Staked Balance in Fuse`}
+                          balance={`${trim(Number(fsohmBalance), 4)} fsOHM`}
+                          indented
+                          {...{ isAppLoading }}
+                        />
+                        <StakeRow
+                          title={t`Wrapped Balance`}
+                          balance={`${trim(Number(wsohmBalance), 4)} wsOHM`}
+                          {...{ isAppLoading }}
+                          indented
+                        />
+                        <StakeRow
+                          title={t`Wrapped Balance in FiatDAO`}
+                          balance={`${trim(Number(fiatDaowsohmBalance), 4)} wsOHM`}
+                          {...{ isAppLoading }}
+                          indented
+                        />
+                        <StakeRow
+                          title={`${t`Wrapped Balance`} (v2)`}
+                          balance={`${trim(Number(gOhmBalance), 4)} gOHM`}
+                          indented
+                          {...{ isAppLoading }}
+                        />
+                      </AccordionDetails>
+                    </Accordion>
                     <Divider color="secondary" />
                     <StakeRow title={t`Next Reward Amount`} balance={`${nextRewardValue} sOHM`} {...{ isAppLoading }} />
                     <StakeRow
