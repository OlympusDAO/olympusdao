--- conflicted
+++ resolved
@@ -80,12 +80,11 @@
               <Table>
                 <TableHead>
                   <TableRow>
-<<<<<<< HEAD
                     <TableCell>
                       <Trans>Asset</Trans>
                     </TableCell>
                     <TableCell align="left">
-                      <Trans>APR</Trans>
+                      <Trans>APY</Trans>
                     </TableCell>
                     <TableCell align="left">
                       <Trans>TVD</Trans>
@@ -93,12 +92,6 @@
                     <TableCell align="left">
                       <Trans>Balance</Trans>
                     </TableCell>
-=======
-                    <TableCell>Asset</TableCell>
-                    <TableCell align="left">APY</TableCell>
-                    <TableCell align="left">TVD</TableCell>
-                    <TableCell align="left">Balance</TableCell>
->>>>>>> aab53d08
                     <TableCell></TableCell>
                   </TableRow>
                 </TableHead>
@@ -143,13 +136,9 @@
                         target="_blank"
                         className="stake-lp-button"
                       >
-<<<<<<< HEAD
                         <Typography variant="body1">
-                          <Trans>Stake on Crucible</Trans>
+                          <Trans>Stake in Crucible</Trans>
                         </Typography>
-=======
-                        <Typography variant="body1">Stake in Crucible</Typography>
->>>>>>> aab53d08
                         <SvgIcon component={ArrowUp} color="primary" />
                       </Button>
                     </TableCell>
@@ -212,13 +201,9 @@
                   className="stake-lp-button"
                   fullWidth
                 >
-<<<<<<< HEAD
                   <Typography variant="body1">
-                    <Trans>Stake on Crucible</Trans>
-                  </Typography>
-=======
-                  <Typography variant="body1">Stake in Crucible</Typography>
->>>>>>> aab53d08
+                    <Trans>Stake in Crucible</Trans>
+                  </Typography>
                   <SvgIcon component={ArrowUp} color="primary" />
                 </Button>
               </div>
