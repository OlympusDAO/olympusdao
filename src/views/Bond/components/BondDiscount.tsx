--- conflicted
+++ resolved
@@ -1,9 +1,5 @@
-<<<<<<< HEAD
-import { Box, useTheme } from "@material-ui/core";
+import { Box, useTheme } from "@mui/material";
 import { Chip } from "@olympusdao/component-library";
-=======
-import { useTheme } from "@mui/material";
->>>>>>> f7704907
 import { DecimalBigNumber } from "src/helpers/DecimalBigNumber/DecimalBigNumber";
 
 export const BondDiscount: React.VFC<{ discount: DecimalBigNumber; textOnly?: boolean }> = ({ discount, textOnly }) => {
