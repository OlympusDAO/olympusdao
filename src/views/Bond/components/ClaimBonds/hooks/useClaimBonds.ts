import { t } from "@lingui/macro";
import { ContractReceipt } from "ethers";
import { useMutation, useQueryClient } from "react-query";
import { useDispatch } from "react-redux";
import { BOND_DEPOSITORY_CONTRACT } from "src/constants/contracts";
import { trackGAEvent, trackGtagEvent } from "src/helpers/analytics/trackGAEvent";
import { isValidAddress } from "src/helpers/misc/isValidAddress";
import { useTestableNetworks } from "src/hooks/useTestableNetworks";
import { error as createErrorToast, info as createInfoToast } from "src/slices/MessagesSlice";
import { useAccount, useNetwork, useSigner } from "wagmi";

import { bondNotesQueryKey } from "./useBondNotes";

export const useClaimBonds = () => {
  const dispatch = useDispatch();
  const client = useQueryClient();
  const networks = useTestableNetworks();
<<<<<<< HEAD
  const { data: account } = useAccount();
  const { data: signer } = useSigner();
  const { activeChain = { id: 1 } } = useNetwork();
  let txHash: string;
=======
  const { address, provider, networkId } = useWeb3Context();

>>>>>>> e1477340
  return useMutation<ContractReceipt, Error, { id?: string; isPayoutGohm: boolean }>(
    async ({ id, isPayoutGohm }) => {
      if (!signer) throw new Error(t`Please connect a wallet to claim bonds`);
      if (activeChain.id !== networks.MAINNET)
        throw new Error(
          typeof id === "undefined"
            ? t`Please switch to the Ethereum network to claim all bonds`
            : t`Please switch to the Ethereum network to claim this bond`,
        );
      if (!isValidAddress(account?.address) || !account?.address) throw new Error(t`Invalid address`);

      const contract = BOND_DEPOSITORY_CONTRACT.getEthersContract(networks.MAINNET).connect(signer);

      if (id) {
<<<<<<< HEAD
        const transaction = await contract.redeem(account.address, [id], isPayoutGohm);
        txHash = transaction.hash;
        return transaction.wait();
      }

      const transaction = await contract.redeemAll(account.address, isPayoutGohm);
      txHash = transaction.hash;
=======
        const transaction = await contract.redeem(address, [id], isPayoutGohm);
        return transaction.wait();
      }

      const transaction = await contract.redeemAll(address, isPayoutGohm);
>>>>>>> e1477340
      return transaction.wait();
    },
    {
      onError: error => {
        dispatch(createErrorToast(error.message));
      },
      onSuccess: async (tx, { id }) => {
        trackGAEvent({
          category: "Bonds",
          action: "Redeem",
          label: id ?? "unknown",
<<<<<<< HEAD
          dimension1: txHash ?? "unknown",
          dimension2: account?.address,
        });

        const keysToRefetch = [bondNotesQueryKey(networks.MAINNET, account?.address)];
=======
          dimension1: tx.transactionHash,
          dimension2: address,
        });

        trackGtagEvent("Redeem", {
          event_category: "Bonds",
          event_label: id ?? "unknown",
          address: address.slice(2),
          txHash: tx.transactionHash.slice(2),
        });

        const keysToRefetch = [bondNotesQueryKey(networks.MAINNET, address)];
>>>>>>> e1477340

        const promises = keysToRefetch.map(key => client.refetchQueries(key, { active: true }));

        await Promise.all(promises);

        dispatch(
          createInfoToast(typeof id === "undefined" ? t`Claimed all bonds successfully` : t`Claimed bond successfully`),
        );
      },
    },
  );
};<|MERGE_RESOLUTION|>--- conflicted
+++ resolved
@@ -15,15 +15,9 @@
   const dispatch = useDispatch();
   const client = useQueryClient();
   const networks = useTestableNetworks();
-<<<<<<< HEAD
   const { data: account } = useAccount();
   const { data: signer } = useSigner();
   const { activeChain = { id: 1 } } = useNetwork();
-  let txHash: string;
-=======
-  const { address, provider, networkId } = useWeb3Context();
-
->>>>>>> e1477340
   return useMutation<ContractReceipt, Error, { id?: string; isPayoutGohm: boolean }>(
     async ({ id, isPayoutGohm }) => {
       if (!signer) throw new Error(t`Please connect a wallet to claim bonds`);
@@ -38,21 +32,11 @@
       const contract = BOND_DEPOSITORY_CONTRACT.getEthersContract(networks.MAINNET).connect(signer);
 
       if (id) {
-<<<<<<< HEAD
         const transaction = await contract.redeem(account.address, [id], isPayoutGohm);
-        txHash = transaction.hash;
         return transaction.wait();
       }
 
       const transaction = await contract.redeemAll(account.address, isPayoutGohm);
-      txHash = transaction.hash;
-=======
-        const transaction = await contract.redeem(address, [id], isPayoutGohm);
-        return transaction.wait();
-      }
-
-      const transaction = await contract.redeemAll(address, isPayoutGohm);
->>>>>>> e1477340
       return transaction.wait();
     },
     {
@@ -64,26 +48,18 @@
           category: "Bonds",
           action: "Redeem",
           label: id ?? "unknown",
-<<<<<<< HEAD
-          dimension1: txHash ?? "unknown",
+          dimension1: tx.transactionHash,
           dimension2: account?.address,
-        });
-
-        const keysToRefetch = [bondNotesQueryKey(networks.MAINNET, account?.address)];
-=======
-          dimension1: tx.transactionHash,
-          dimension2: address,
         });
 
         trackGtagEvent("Redeem", {
           event_category: "Bonds",
           event_label: id ?? "unknown",
-          address: address.slice(2),
+          address: account?.address ? account.address.slice(2) : "",
           txHash: tx.transactionHash.slice(2),
         });
 
-        const keysToRefetch = [bondNotesQueryKey(networks.MAINNET, address)];
->>>>>>> e1477340
+        const keysToRefetch = [bondNotesQueryKey(networks.MAINNET, account?.address)];
 
         const promises = keysToRefetch.map(key => client.refetchQueries(key, { active: true }));
 
