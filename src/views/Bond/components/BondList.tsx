--- conflicted
+++ resolved
@@ -120,17 +120,10 @@
         </Box>
       )}
       <Box display="flex" justifyContent="space-between" mt="8px">
-<<<<<<< HEAD
         <Typography>Max Payout</Typography>
-        {payoutTokenCapacity(bond, isInverseBond)}({quoteTokenCapacity(bond, isInverseBond)})
-=======
-        <Typography>
-          <Trans>Max Payout</Trans>
-        </Typography>
         {`${payoutTokenCapacity(bond, isInverseBond)}${
           bond.baseToken.name !== bond.quoteToken.name ? ` (${quoteTokenCapacity(bond)})` : ``
         }`}
->>>>>>> cbdfdaca
       </Box>
 
       {!isInverseBond && (
