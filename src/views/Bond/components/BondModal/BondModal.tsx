import { t, Trans } from "@lingui/macro";
<<<<<<< HEAD
import { Box, Typography } from "@mui/material";
import { Skeleton } from "@mui/material";
import { Icon, Modal, TokenStack } from "@olympusdao/component-library";
=======
import { Box, Typography } from "@material-ui/core";
import { Skeleton } from "@material-ui/lab";
import { Icon, InfoTooltip, Modal, TokenStack } from "@olympusdao/component-library";
>>>>>>> 2d54d6e1
import { useEffect, useState } from "react";
import { useLocation, useNavigate, useParams } from "react-router";
import { NetworkId } from "src/constants";
import { Token } from "src/helpers/contracts/Token";
import { DecimalBigNumber } from "src/helpers/DecimalBigNumber/DecimalBigNumber";
import { usePathForNetwork } from "src/hooks/usePathForNetwork";
import { useOhmPrice } from "src/hooks/usePrices";
import { useTokenPrice } from "src/hooks/useTokenPrice";
import { useWeb3Context } from "src/hooks/web3Context";
import { useLiveBonds } from "src/views/Bond/hooks/useLiveBonds";

import { Bond } from "../../hooks/useBond";
import { BondDuration } from "../BondDuration";
import { BondInfoText } from "../BondInfoText";
import { BondPrice } from "../BondPrice";
import { BondInputArea } from "./components/BondInputArea/BondInputArea";
import { BondSettingsModal } from "./components/BondSettingsModal";

export const BondModalContainer: React.VFC = () => {
  const navigate = useNavigate();
  const { networkId } = useWeb3Context();
  const { id } = useParams<{ id: string }>();
  usePathForNetwork({ pathName: "bonds", networkID: networkId, navigate });

  const { pathname } = useLocation();
  const isInverseBond = pathname.includes("/inverse/");

  const bonds = useLiveBonds({ isInverseBond }).data;
  const bond = bonds?.find(bond => bond.id === id);

  if (!bond) return null;

  return <BondModal bond={bond} />;
};

const BondModal: React.VFC<{ bond: Bond }> = ({ bond }) => {
  const navigate = useNavigate();
  const { pathname } = useLocation();
  const { address } = useWeb3Context();
  const isInverseBond: boolean = pathname.includes("/inverse/");

  const [slippage, setSlippage] = useState("0.5");
  const [isSettingsOpen, setSettingsOpen] = useState(false);
  const [recipientAddress, setRecipientAddress] = useState("");

  useEffect(() => {
    const handleKeyDown = (event: KeyboardEvent) => {
      if (event.key === "Escape") isSettingsOpen ? setSettingsOpen(false) : navigate("/bonds");
    };

    window.addEventListener("keydown", handleKeyDown);
    return () => window.removeEventListener("keydown", handleKeyDown);
  }, [navigate, isSettingsOpen]);

  useEffect(() => {
    if (address) setRecipientAddress(address);
  }, [address]);

  return (
    <Modal
      open
      minHeight="auto"
      closePosition="left"
      onClose={() => navigate(`/bonds`)}
      topRight={<Icon name="settings" style={{ cursor: "pointer" }} onClick={() => setSettingsOpen(true)} />}
      headerContent={
        <Box display="flex" flexDirection="row">
          <TokenStack tokens={bond.quoteToken.icons} />

          <Box display="flex" flexDirection="column" ml={1} justifyContent="center" alignItems="center">
            <Typography variant="h5">{bond.quoteToken.name}</Typography>
          </Box>
        </Box>
      }
    >
      <Box display="flex" flexDirection="column" alignItems="center">
        <BondSettingsModal
          slippage={slippage}
          open={isSettingsOpen}
          recipientAddress={recipientAddress}
          handleClose={() => setSettingsOpen(false)}
          onRecipientAddressChange={event => setRecipientAddress(event.currentTarget.value)}
          onSlippageChange={event => setSlippage(event.currentTarget.value)}
        />

        <Typography>
          {isInverseBond ? "Instant Payout" : bond.isFixedTerm ? t`Fixed Term` : t`Fixed Expiration`}
        </Typography>

        {!isInverseBond && (
          <Box mt="4px">
            <Typography>
              <BondDuration duration={bond.duration} />
            </Typography>
          </Box>
        )}

        <Box display="flex" justifyContent="space-between" width={["100%", "70%"]} mt="24px">
          <Box display="flex" flexDirection="column" alignItems="center">
            <Typography variant="h5" color="textSecondary">
              <Trans>Bond Price</Trans> {isInverseBond && <InfoTooltip message="Amount you will receive for 1 OHM" />}
            </Typography>

            <Typography variant="h3" style={{ fontWeight: "bold" }}>
              {bond.isSoldOut ? "--" : <BondPrice price={bond.price.inUsd} isInverseBond={isInverseBond} />}
            </Typography>
          </Box>

          <Box display="flex" flexDirection="column" alignItems="center">
            <Typography variant="h5" color="textSecondary">
              <Trans>Market Price</Trans>
            </Typography>

            <Typography variant="h3" style={{ fontWeight: "bold" }}>
              <TokenPrice token={bond.baseToken} isInverseBond={isInverseBond} />
            </Typography>
          </Box>
        </Box>

        <Box width="100%" mt="24px">
          <BondInputArea bond={bond} slippage={slippage} recipientAddress={recipientAddress} />
        </Box>

        <Box mt="24px" textAlign="center" width={["100%", "70%"]}>
          <Typography variant="body2" color="textSecondary" style={{ fontSize: "1.075em" }}>
            <BondInfoText isInverseBond={isInverseBond} />
          </Typography>
        </Box>
      </Box>
    </Modal>
  );
};

const TokenPrice: React.VFC<{ token: Token; isInverseBond?: boolean }> = ({ token, isInverseBond }) => {
  const { data: priceToken = new DecimalBigNumber("0") } = useTokenPrice({ token, networkId: NetworkId.MAINNET });
  const { data: ohmPrice = 0 } = useOhmPrice();
  const price = isInverseBond ? priceToken.mul(new DecimalBigNumber(ohmPrice.toString())) : priceToken;
  return price ? <>${price.toString({ decimals: 2, format: true, trim: false })}</> : <Skeleton width={60} />;
};<|MERGE_RESOLUTION|>--- conflicted
+++ resolved
@@ -1,13 +1,7 @@
 import { t, Trans } from "@lingui/macro";
-<<<<<<< HEAD
 import { Box, Typography } from "@mui/material";
 import { Skeleton } from "@mui/material";
-import { Icon, Modal, TokenStack } from "@olympusdao/component-library";
-=======
-import { Box, Typography } from "@material-ui/core";
-import { Skeleton } from "@material-ui/lab";
 import { Icon, InfoTooltip, Modal, TokenStack } from "@olympusdao/component-library";
->>>>>>> 2d54d6e1
 import { useEffect, useState } from "react";
 import { useLocation, useNavigate, useParams } from "react-router";
 import { NetworkId } from "src/constants";
