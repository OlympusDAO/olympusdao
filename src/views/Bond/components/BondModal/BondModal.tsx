--- conflicted
+++ resolved
@@ -1,7 +1,3 @@
-<<<<<<< HEAD
-=======
-import { t } from "@lingui/macro";
->>>>>>> dd954e11
 import { ArrowBack } from "@mui/icons-material";
 import { Box, Link, Skeleton, Typography } from "@mui/material";
 import { Metric, TokenStack } from "@olympusdao/component-library";
@@ -107,16 +103,8 @@
             tooltip={isInverseBond ? "Amount you will receive for 1 OHM" : undefined}
             metric={bond.isSoldOut ? "--" : <BondPrice price={bond.price.inUsd} isInverseBond={isInverseBond} />}
           />
-<<<<<<< HEAD
           <Metric label="Market Price" metric={<TokenPrice token={bond.baseToken} isInverseBond={isInverseBond} />} />
           <Metric label="ROI" metric={<BondDiscount discount={bond.discount} textOnly />} />
-=======
-          <Metric
-            label={t`Market Price`}
-            metric={<TokenPrice token={bond.baseToken} isInverseBond={isInverseBond} />}
-          />
-          <Metric label={t`ROI`} metric={<BondDiscount discount={bond.discount} textOnly />} />
->>>>>>> dd954e11
         </Box>
 
         <Box width="100%" mt="24px">
