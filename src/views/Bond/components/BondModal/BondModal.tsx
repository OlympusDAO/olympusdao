--- conflicted
+++ resolved
@@ -112,12 +112,8 @@
               )
             }
           />
-<<<<<<< HEAD
-          <Metric label="Market Price" metric={<TokenPrice token={bond.baseToken} isInverseBond={isInverseBond} />} />
-          <Metric label="ROI" metric={<BondDiscount discount={bond.discount} textOnly />} />
-=======
           <Metric
-            label={t`Market Price`}
+            label="Market Price"
             metric={
               <TokenPrice
                 token={bond.baseToken}
@@ -128,10 +124,9 @@
             }
           />
           <Metric
-            label={isInverseBond ? t`Premium` : t`Discount`}
+            label={isInverseBond ? "Premium" : "Discount"}
             metric={<BondDiscount discount={bond.discount} textOnly />}
           />
->>>>>>> f0af77ed
         </Box>
 
         <Box width="100%" mt="24px">
