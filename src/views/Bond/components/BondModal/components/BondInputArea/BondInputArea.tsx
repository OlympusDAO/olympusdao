--- conflicted
+++ resolved
@@ -1,11 +1,7 @@
 import { t, Trans } from "@lingui/macro";
-<<<<<<< HEAD
-import { Box, Checkbox, FormControlLabel } from "@material-ui/core";
+import { CheckBoxOutlineBlank, CheckBoxOutlined } from "@mui/icons-material";
+import { Box, Checkbox, FormControlLabel } from "@mui/material";
 import { DataRow, InputWrapper } from "@olympusdao/component-library";
-=======
-import { Box } from "@mui/material";
-import { DataRow, Input, PrimaryButton } from "@olympusdao/component-library";
->>>>>>> f7704907
 import { useState } from "react";
 import { useLocation } from "react-router-dom";
 import { TokenAllowanceGuard } from "src/components/TokenAllowanceGuard/TokenAllowanceGuard";
@@ -128,9 +124,10 @@
                   <FormControlLabel
                     control={
                       <Checkbox
-                        color="default"
                         checked={checked}
                         onChange={event => setChecked(event.target.checked)}
+                        icon={<CheckBoxOutlineBlank viewBox="0 0 24 24" />}
+                        checkedIcon={<CheckBoxOutlined viewBox="0 0 24 24" />}
                       />
                     }
                     label="I understand that I'm buying a negative discounted bond"
