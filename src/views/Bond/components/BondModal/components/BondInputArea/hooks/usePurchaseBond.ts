--- conflicted
+++ resolved
@@ -110,19 +110,14 @@
           action: "Bond",
           label: bond.quoteToken.name,
           value: new DecimalBigNumber(amount, bond.quoteToken.decimals).toApproxNumber(),
-<<<<<<< HEAD
-          dimension1: txHash ?? "unknown",
+          dimension1: tx.transactionHash,
           dimension2: account?.address,
-=======
-          dimension1: tx.transactionHash,
-          dimension2: address,
->>>>>>> e1477340
         });
 
         trackGtagEvent("Bond", {
           event_category: "Bonds",
           value: new DecimalBigNumber(amount, bond.quoteToken.decimals).toApproxNumber(),
-          address: address.slice(2),
+          address: account?.address ? account.address.slice(2) : "",
           txHash: tx.transactionHash.slice(2),
           token: bond.quoteToken.name,
         });
