import { t } from "@lingui/macro";
import { Box, Tab, Tabs } from "@mui/material";
import { MetricCollection, Paper } from "@olympusdao/component-library";
import { useEffect, useState } from "react";
import { Route, Routes, useNavigate } from "react-router-dom";

import { OHMPrice, TreasuryBalance } from "../TreasuryDashboard/components/Metric/Metric";
import { BondList } from "./components/BondList";
import { BondModalContainer } from "./components/BondModal/BondModal";
import { ClaimBonds } from "./components/ClaimBonds/ClaimBonds";
import { useLiveBonds } from "./hooks/useLiveBonds";

export const Bond = () => {
  const [isZoomed] = useState(false);
  const [currentAction, setCurrentAction] = useState<"BOND" | "INVERSE">("BOND");

  const navigate = useNavigate();

  const liveBonds = useLiveBonds();
  const bonds = liveBonds.data;
  const inverse = useLiveBonds({ isInverseBond: true }).data;
  const showTabs = !!inverse && inverse.length > 0 && !!bonds;

  /**
   * Updates the currently selected tab and navigation/history.
   *
   * @param tab "BOND" or "INVERSE"
   */
  const setCurrentTab = (tab: "BOND" | "INVERSE") => {
    setCurrentAction(tab);
    navigate(`/bonds/${tab === "INVERSE" ? "inverse" : ""}`);
  };

  /**
   * Handles a tab change event from the UI
   *
   * @param _event Ignored
   * @param newValue number representing the index of the newly-selected tab
   */
  const changeTab = (_event: React.ChangeEvent<unknown>, newValue: number) => {
    setCurrentTab(newValue === 0 ? "BOND" : "INVERSE");
  };

  useEffect(() => {
    // On initial load, if there are no bonds, switch to inverse bonds
    if (liveBonds.isSuccess && liveBonds.data.length === 0) {
      console.info("There are no live bonds. Switching to inverse bonds instead.");
      setCurrentTab("INVERSE");
    }
  }, [liveBonds.isSuccess, liveBonds.data]);

  return (
    <>
      <Box display="flex" alignItems="center" justifyContent="center" flexDirection="column">
        <ClaimBonds />
        <Paper headerText={currentAction === "INVERSE" ? `${t`Inverse Bond`} (3,1)` : `${t`Bond`} (4,4)`}>
          <MetricCollection>
            <TreasuryBalance />
            <OHMPrice />
          </MetricCollection>

          <Box mt="24px">
            {showTabs && (
              <Tabs
                centered
                textColor="primary"
                aria-label="bond tabs"
                indicatorColor="primary"
                value={currentAction === "BOND" ? 0 : 1}
                onChange={(_, view) => setCurrentAction(view === 0 ? "BOND" : "INVERSE")}
                // Hides the tab underline while <Zoom> is zooming
                TabIndicatorProps={!isZoomed ? { style: { display: "none" } } : undefined}
              >
                <Tab aria-label="bond-button" label={t`Bond`} style={{ fontSize: "1rem" }} />
                <Tab aria-label="inverse-bond-button" label={t`Inverse Bond`} style={{ fontSize: "1rem" }} />
              </Tabs>
            )}

<<<<<<< HEAD
            {!!bonds && !!inverse && (
              <Box mt="24px">
                <BondList
                  isInverseBond={currentAction === "INVERSE"}
                  bonds={currentAction === "BOND" ? bonds : inverse}
                />
              </Box>
            )}
          </Box>
        </Paper>
=======
            <Box mt="24px">
              {showTabs && (
                <Tabs
                  centered
                  textColor="primary"
                  aria-label="bond tabs"
                  indicatorColor="primary"
                  value={currentAction === "BOND" ? 0 : 1}
                  onChange={changeTab}
                  // Hides the tab underline while <Zoom> is zooming
                  TabIndicatorProps={!isZoomed ? { style: { display: "none" } } : undefined}
                >
                  <Tab
                    data-testid="bond-tab"
                    aria-label="bond-button"
                    label={t({ message: `Bond`, comment: `Bonding tab` })}
                    style={{ fontSize: "1rem" }}
                  />
                  <Tab
                    data-testid="inverse-bond-tab"
                    aria-label="inverse-bond-button"
                    label={t`Inverse Bond`}
                    style={{ fontSize: "1rem" }}
                  />
                </Tabs>
              )}

              {!!bonds && !!inverse && (
                <Box mt="24px">
                  <BondList
                    isInverseBond={currentAction === "INVERSE"}
                    bonds={currentAction === "BOND" ? bonds : inverse}
                  />
                </Box>
              )}
            </Box>
          </Paper>
        </Zoom>
>>>>>>> 304ada32
      </Box>
      <Routes>
        <Route path=":id" element={<BondModalContainer />} />
        <Route path="inverse/:id" element={<BondModalContainer />} />
      </Routes>
    </>
  );
};<|MERGE_RESOLUTION|>--- conflicted
+++ resolved
@@ -67,16 +67,25 @@
                 aria-label="bond tabs"
                 indicatorColor="primary"
                 value={currentAction === "BOND" ? 0 : 1}
-                onChange={(_, view) => setCurrentAction(view === 0 ? "BOND" : "INVERSE")}
+                onChange={changeTab}
                 // Hides the tab underline while <Zoom> is zooming
                 TabIndicatorProps={!isZoomed ? { style: { display: "none" } } : undefined}
               >
-                <Tab aria-label="bond-button" label={t`Bond`} style={{ fontSize: "1rem" }} />
-                <Tab aria-label="inverse-bond-button" label={t`Inverse Bond`} style={{ fontSize: "1rem" }} />
+                <Tab
+                  data-testid="bond-tab"
+                  aria-label="bond-button"
+                  label={t({ message: `Bond`, comment: `Bonding tab` })}
+                  style={{ fontSize: "1rem" }}
+                />
+                <Tab
+                  data-testid="inverse-bond-tab"
+                  aria-label="inverse-bond-button"
+                  label={t`Inverse Bond`}
+                  style={{ fontSize: "1rem" }}
+                />
               </Tabs>
             )}
 
-<<<<<<< HEAD
             {!!bonds && !!inverse && (
               <Box mt="24px">
                 <BondList
@@ -87,46 +96,6 @@
             )}
           </Box>
         </Paper>
-=======
-            <Box mt="24px">
-              {showTabs && (
-                <Tabs
-                  centered
-                  textColor="primary"
-                  aria-label="bond tabs"
-                  indicatorColor="primary"
-                  value={currentAction === "BOND" ? 0 : 1}
-                  onChange={changeTab}
-                  // Hides the tab underline while <Zoom> is zooming
-                  TabIndicatorProps={!isZoomed ? { style: { display: "none" } } : undefined}
-                >
-                  <Tab
-                    data-testid="bond-tab"
-                    aria-label="bond-button"
-                    label={t({ message: `Bond`, comment: `Bonding tab` })}
-                    style={{ fontSize: "1rem" }}
-                  />
-                  <Tab
-                    data-testid="inverse-bond-tab"
-                    aria-label="inverse-bond-button"
-                    label={t`Inverse Bond`}
-                    style={{ fontSize: "1rem" }}
-                  />
-                </Tabs>
-              )}
-
-              {!!bonds && !!inverse && (
-                <Box mt="24px">
-                  <BondList
-                    isInverseBond={currentAction === "INVERSE"}
-                    bonds={currentAction === "BOND" ? bonds : inverse}
-                  />
-                </Box>
-              )}
-            </Box>
-          </Paper>
-        </Zoom>
->>>>>>> 304ada32
       </Box>
       <Routes>
         <Route path=":id" element={<BondModalContainer />} />
