import { t } from "@lingui/macro";
import { Box, Tab, Tabs } from "@mui/material";
import { MetricCollection, Paper } from "@olympusdao/component-library";
import { useState } from "react";
import { Route, Routes } from "react-router-dom";

import { OHMPrice, TreasuryBalance } from "../TreasuryDashboard/components/Metric/Metric";
import { BondList } from "./components/BondList";
import { BondModalContainer } from "./components/BondModal/BondModal";
import { ClaimBonds } from "./components/ClaimBonds/ClaimBonds";
import { useLiveBonds } from "./hooks/useLiveBonds";

export const Bond = () => {
  const [isZoomed, setIsZoomed] = useState(false);
  const [currentAction, setCurrentAction] = useState<"BOND" | "INVERSE">("BOND");

  const bonds = useLiveBonds().data;
  const inverse = useLiveBonds({ isInverseBond: true }).data;
  const showTabs = !!inverse && inverse.length > 0 && !!bonds;

  return (
<<<<<<< HEAD
    <Box display="flex" alignItems="center" justifyContent="center" flexDirection="column">
      <ClaimBonds />
      <Paper headerText={currentAction === "INVERSE" ? `${t`Inverse Bond`} (3,1)` : `${t`Bond`} (4,4)`}>
        <MetricCollection>
          <TreasuryBalance />
          <OHMPrice />
        </MetricCollection>

        <Box mt="24px">
          {showTabs && (
            <Tabs
              centered
              textColor="primary"
              aria-label="bond tabs"
              indicatorColor="primary"
              value={currentAction === "BOND" ? 0 : 1}
              onChange={(_, view) => setCurrentAction(view === 0 ? "BOND" : "INVERSE")}
              // Hides the tab underline while <Zoom> is zooming
              TabIndicatorProps={!isZoomed ? { style: { display: "none" } } : undefined}
            >
              <Tab aria-label="bond-button" label={t`Bond`} style={{ fontSize: "1rem" }} />
              <Tab aria-label="inverse-bond-button" label={t`Inverse Bond`} style={{ fontSize: "1rem" }} />
            </Tabs>
          )}

          {!!bonds && !!inverse && (
            <Box mt="24px">
              <BondList
                isInverseBond={currentAction === "INVERSE"}
                bonds={currentAction === "BOND" ? bonds : inverse}
              />
            </Box>
          )}
        </Box>
      </Paper>
    </Box>
=======
    <>
      <Box display="flex" alignItems="center" justifyContent="center" flexDirection="column">
        <ClaimBonds />

        <Zoom in onEntered={() => setIsZoomed(true)}>
          <Paper headerText={currentAction === "INVERSE" ? `${t`Inverse Bond`} (3,1)` : `${t`Bond`} (4,4)`}>
            <MetricCollection>
              <TreasuryBalance />
              <OHMPrice />
            </MetricCollection>

            <Box mt="24px">
              {showTabs && (
                <Tabs
                  centered
                  textColor="primary"
                  aria-label="bond tabs"
                  indicatorColor="primary"
                  value={currentAction === "BOND" ? 0 : 1}
                  onChange={(_, view) => setCurrentAction(view === 0 ? "BOND" : "INVERSE")}
                  // Hides the tab underline while <Zoom> is zooming
                  TabIndicatorProps={!isZoomed ? { style: { display: "none" } } : undefined}
                >
                  <Tab aria-label="bond-button" label={t`Bond`} style={{ fontSize: "1rem" }} />
                  <Tab aria-label="inverse-bond-button" label={t`Inverse Bond`} style={{ fontSize: "1rem" }} />
                </Tabs>
              )}

              {!!bonds && !!inverse && (
                <Box mt="24px">
                  <BondList
                    isInverseBond={currentAction === "INVERSE"}
                    bonds={currentAction === "BOND" ? bonds : inverse}
                  />
                </Box>
              )}
            </Box>
          </Paper>
        </Zoom>
      </Box>
      <Routes>
        <Route path=":id" element={<BondModalContainer />} />
        <Route path="inverse/:id" element={<BondModalContainer />} />
      </Routes>
    </>
>>>>>>> 726291f9
  );
};<|MERGE_RESOLUTION|>--- conflicted
+++ resolved
@@ -11,7 +11,7 @@
 import { useLiveBonds } from "./hooks/useLiveBonds";
 
 export const Bond = () => {
-  const [isZoomed, setIsZoomed] = useState(false);
+  const [isZoomed] = useState(false);
   const [currentAction, setCurrentAction] = useState<"BOND" | "INVERSE">("BOND");
 
   const bonds = useLiveBonds().data;
@@ -19,89 +19,47 @@
   const showTabs = !!inverse && inverse.length > 0 && !!bonds;
 
   return (
-<<<<<<< HEAD
-    <Box display="flex" alignItems="center" justifyContent="center" flexDirection="column">
-      <ClaimBonds />
-      <Paper headerText={currentAction === "INVERSE" ? `${t`Inverse Bond`} (3,1)` : `${t`Bond`} (4,4)`}>
-        <MetricCollection>
-          <TreasuryBalance />
-          <OHMPrice />
-        </MetricCollection>
-
-        <Box mt="24px">
-          {showTabs && (
-            <Tabs
-              centered
-              textColor="primary"
-              aria-label="bond tabs"
-              indicatorColor="primary"
-              value={currentAction === "BOND" ? 0 : 1}
-              onChange={(_, view) => setCurrentAction(view === 0 ? "BOND" : "INVERSE")}
-              // Hides the tab underline while <Zoom> is zooming
-              TabIndicatorProps={!isZoomed ? { style: { display: "none" } } : undefined}
-            >
-              <Tab aria-label="bond-button" label={t`Bond`} style={{ fontSize: "1rem" }} />
-              <Tab aria-label="inverse-bond-button" label={t`Inverse Bond`} style={{ fontSize: "1rem" }} />
-            </Tabs>
-          )}
-
-          {!!bonds && !!inverse && (
-            <Box mt="24px">
-              <BondList
-                isInverseBond={currentAction === "INVERSE"}
-                bonds={currentAction === "BOND" ? bonds : inverse}
-              />
-            </Box>
-          )}
-        </Box>
-      </Paper>
-    </Box>
-=======
     <>
       <Box display="flex" alignItems="center" justifyContent="center" flexDirection="column">
         <ClaimBonds />
+        <Paper headerText={currentAction === "INVERSE" ? `${t`Inverse Bond`} (3,1)` : `${t`Bond`} (4,4)`}>
+          <MetricCollection>
+            <TreasuryBalance />
+            <OHMPrice />
+          </MetricCollection>
 
-        <Zoom in onEntered={() => setIsZoomed(true)}>
-          <Paper headerText={currentAction === "INVERSE" ? `${t`Inverse Bond`} (3,1)` : `${t`Bond`} (4,4)`}>
-            <MetricCollection>
-              <TreasuryBalance />
-              <OHMPrice />
-            </MetricCollection>
+          <Box mt="24px">
+            {showTabs && (
+              <Tabs
+                centered
+                textColor="primary"
+                aria-label="bond tabs"
+                indicatorColor="primary"
+                value={currentAction === "BOND" ? 0 : 1}
+                onChange={(_, view) => setCurrentAction(view === 0 ? "BOND" : "INVERSE")}
+                // Hides the tab underline while <Zoom> is zooming
+                TabIndicatorProps={!isZoomed ? { style: { display: "none" } } : undefined}
+              >
+                <Tab aria-label="bond-button" label={t`Bond`} style={{ fontSize: "1rem" }} />
+                <Tab aria-label="inverse-bond-button" label={t`Inverse Bond`} style={{ fontSize: "1rem" }} />
+              </Tabs>
+            )}
 
-            <Box mt="24px">
-              {showTabs && (
-                <Tabs
-                  centered
-                  textColor="primary"
-                  aria-label="bond tabs"
-                  indicatorColor="primary"
-                  value={currentAction === "BOND" ? 0 : 1}
-                  onChange={(_, view) => setCurrentAction(view === 0 ? "BOND" : "INVERSE")}
-                  // Hides the tab underline while <Zoom> is zooming
-                  TabIndicatorProps={!isZoomed ? { style: { display: "none" } } : undefined}
-                >
-                  <Tab aria-label="bond-button" label={t`Bond`} style={{ fontSize: "1rem" }} />
-                  <Tab aria-label="inverse-bond-button" label={t`Inverse Bond`} style={{ fontSize: "1rem" }} />
-                </Tabs>
-              )}
-
-              {!!bonds && !!inverse && (
-                <Box mt="24px">
-                  <BondList
-                    isInverseBond={currentAction === "INVERSE"}
-                    bonds={currentAction === "BOND" ? bonds : inverse}
-                  />
-                </Box>
-              )}
-            </Box>
-          </Paper>
-        </Zoom>
+            {!!bonds && !!inverse && (
+              <Box mt="24px">
+                <BondList
+                  isInverseBond={currentAction === "INVERSE"}
+                  bonds={currentAction === "BOND" ? bonds : inverse}
+                />
+              </Box>
+            )}
+          </Box>
+        </Paper>
       </Box>
       <Routes>
         <Route path=":id" element={<BondModalContainer />} />
         <Route path="inverse/:id" element={<BondModalContainer />} />
       </Routes>
     </>
->>>>>>> 726291f9
   );
 };