--- conflicted
+++ resolved
@@ -59,53 +59,6 @@
             <OHMPrice />
           </MetricCollection>
 
-<<<<<<< HEAD
-        <Zoom in onEntered={() => setIsZoomed(true)}>
-          <Paper headerText={currentAction === "INVERSE" ? t`Inverse Bond (3,1)` : t`Bond (4,4)`}>
-            <MetricCollection>
-              <TreasuryBalance />
-              <OHMPrice />
-            </MetricCollection>
-
-            <Box mt="24px">
-              {showTabs && (
-                <Tabs
-                  centered
-                  textColor="primary"
-                  aria-label="bond tabs"
-                  indicatorColor="primary"
-                  value={currentAction === "BOND" ? 0 : 1}
-                  onChange={changeTab}
-                  // Hides the tab underline while <Zoom> is zooming
-                  TabIndicatorProps={!isZoomed ? { style: { display: "none" } } : undefined}
-                >
-                  <Tab
-                    data-testid="bond-tab"
-                    aria-label="bond-button"
-                    label={t({ message: "Bond", comment: "Bonding tab" })}
-                    style={{ fontSize: "1rem" }}
-                  />
-                  <Tab
-                    data-testid="inverse-bond-tab"
-                    aria-label="inverse-bond-button"
-                    label={t`Inverse Bond`}
-                    style={{ fontSize: "1rem" }}
-                  />
-                </Tabs>
-              )}
-
-              {!!bonds && !!inverse && (
-                <Box mt="24px">
-                  <BondList
-                    isInverseBond={currentAction === "INVERSE"}
-                    bonds={currentAction === "BOND" ? bonds : inverse}
-                  />
-                </Box>
-              )}
-            </Box>
-          </Paper>
-        </Zoom>
-=======
           <Box mt="24px">
             {showTabs && (
               <Tabs
@@ -121,7 +74,7 @@
                 <Tab
                   data-testid="bond-tab"
                   aria-label="bond-button"
-                  label={t({ message: `Bond`, comment: `Bonding tab` })}
+                  label={t({ message: "Bond", comment: "Bonding tab" })}
                   style={{ fontSize: "1rem" }}
                 />
                 <Tab
@@ -143,7 +96,6 @@
             )}
           </Box>
         </Paper>
->>>>>>> f7704907
       </Box>
       <Routes>
         <Route path=":id" element={<BondModalContainer />} />
