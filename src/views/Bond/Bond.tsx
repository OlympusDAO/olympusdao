--- conflicted
+++ resolved
@@ -2,13 +2,9 @@
 import { Box, Tab, Tabs } from "@mui/material";
 import { MetricCollection, Paper } from "@olympusdao/component-library";
 import { useEffect, useState } from "react";
-<<<<<<< HEAD
 import { useNavigate } from "react-router-dom";
 import PageTitle from "src/components/PageTitle";
-=======
-import { Route, Routes, useNavigate } from "react-router-dom";
 import { getSubgraphUrls } from "src/helpers/SubgraphUrlHelper";
->>>>>>> 3350034c
 import { BondList } from "src/views/Bond/components/BondList";
 import { ClaimBonds } from "src/views/Bond/components/ClaimBonds/ClaimBonds";
 import { ClaimBondsV3 } from "src/views/Bond/components/ClaimBonds/ClaimBondsV3";
