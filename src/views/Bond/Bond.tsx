<<<<<<< HEAD
import { ChangeEvent, Fragment, ReactElement, useEffect, useState } from "react";
import { useDispatch } from "react-redux";
=======
import { ChangeEvent, Fragment, ReactNode, ReactElement, useEffect, useState } from "react";
import { useHistory } from "react-router";
import { usePathForNetwork } from "src/hooks/usePathForNetwork";
>>>>>>> b97b8c9b
import { t, Trans } from "@lingui/macro";
import { formatCurrency, trim } from "../../helpers";
import { Backdrop, Box, Fade, Grid, Paper, Tab, Tabs, Typography } from "@material-ui/core";
import TabPanel from "../../components/TabPanel";
import BondHeader from "./BondHeader";
import BondRedeem from "./BondRedeem";
import BondPurchase from "./BondPurchase";
import "./bond.scss";
import { useWeb3Context } from "src/hooks/web3Context";
import { Skeleton } from "@material-ui/lab";
import { useAppSelector } from "src/hooks";
import { IAllBondData } from "src/hooks/Bonds";

type InputEvent = ChangeEvent<HTMLInputElement>;

function a11yProps(index: number) {
  return {
    id: `simple-tab-${index}`,
    "aria-controls": `simple-tabpanel-${index}`,
  };
}

const Bond = ({ bond }: { bond: IAllBondData }) => {
  const history = useHistory();
  const { provider, address } = useWeb3Context();
  const networkId = useAppSelector(state => state.network.networkId);
  usePathForNetwork({ pathName: "bonds", networkID: networkId, history });

  const [slippage, setSlippage] = useState<string>("0.5");
  const [recipientAddress, setRecipientAddress] = useState<string>(address);

  const [view, setView] = useState<number>(0);
  const [quantity, setQuantity] = useState<number | undefined>();

  const isBondLoading = useAppSelector<boolean>(state => state.bonding.loading ?? true);

  const onRecipientAddressChange = (e: InputEvent): void => {
    return setRecipientAddress(e.target.value);
  };

  const onSlippageChange = (e: InputEvent): void => {
    return setSlippage(e.target.value);
  };

  const onClickAway = (): void => {
    history.goBack();
  };

  const onClickModal = (e: any): void => {
    e.stopPropagation();
  };
  useEffect(() => {
    if (address) setRecipientAddress(address);
  }, [provider, quantity, address]);

  const changeView = (event: ChangeEvent<{}>, value: string | number): void => {
    setView(Number(value));
  };

  return (
    <Fade in={true} mountOnEnter unmountOnExit>
      <Grid container id="bond-view">
        <Backdrop open={true} onClick={onClickAway}>
          <Fade in={true}>
            <Paper className="ohm-card ohm-modal" onClick={onClickModal}>
              <BondHeader
                bond={bond}
                slippage={slippage}
                recipientAddress={recipientAddress}
                onSlippageChange={onSlippageChange}
                onRecipientAddressChange={onRecipientAddressChange}
              />

              <Box display="flex" flexDirection="row" className="bond-price-data-row">
                <div className="bond-price-data">
                  <Typography variant="h5" color="textSecondary">
                    <Trans>Bond Price</Trans>
                  </Typography>
                  <Typography variant="h3" className="price" color="primary">
                    <>{isBondLoading ? <Skeleton width="50px" /> : <DisplayBondPrice key={bond.name} bond={bond} />}</>
                  </Typography>
                </div>
                <div className="bond-price-data">
                  <Typography variant="h5" color="textSecondary">
                    <Trans>Market Price</Trans>
                  </Typography>
                  <Typography variant="h3" color="primary" className="price">
                    {isBondLoading ? <Skeleton /> : formatCurrency(bond.marketPrice, 2)}
                  </Typography>
                </div>
              </Box>

              <Tabs
                centered
                value={view}
                textColor="primary"
                indicatorColor="primary"
                onChange={changeView}
                aria-label="bond tabs"
              >
                <Tab
                  aria-label="bond-tab-button"
                  label={t({
                    id: "do_bond",
                    comment: "The action of bonding (verb)",
                  })}
                  {...a11yProps(0)}
                />
                <Tab aria-label="redeem-tab-button" label={t`Redeem`} {...a11yProps(1)} />
              </Tabs>

              <TabPanel value={view} index={0}>
                <BondPurchase bond={bond} slippage={slippage} recipientAddress={recipientAddress} />
              </TabPanel>

              <TabPanel value={view} index={1}>
                <BondRedeem bond={bond} />
              </TabPanel>
            </Paper>
          </Fade>
        </Backdrop>
      </Grid>
    </Fade>
  );
};

export const DisplayBondPrice = ({ bond }: { bond: IAllBondData }): ReactElement => {
  const networkId = useAppSelector(state => state.network.networkId);

  if (typeof bond.bondPrice === undefined || !bond.getBondability(networkId)) {
    return <Fragment>--</Fragment>;
  }

  return (
    <Fragment>
      {new Intl.NumberFormat("en-US", {
        style: "currency",
        currency: "USD",
        maximumFractionDigits: 2,
        minimumFractionDigits: 2,
      }).format(bond.bondPrice)}
    </Fragment>
  );
};

<<<<<<< HEAD
export const DisplayBondDiscount = ({ bond }: { bond: IAllBondData }) => {
  const { chainID }: { chainID: NetworkID } = useWeb3Context();
=======
export const DisplayBondDiscount = ({ bond }: { bond: IAllBondData }): ReactNode => {
  const networkId = useAppSelector(state => state.network.networkId);
>>>>>>> b97b8c9b

  if (typeof bond.bondDiscount === undefined || !bond.getBondability(networkId)) {
    return <Fragment>--</Fragment>;
  }

  return <Fragment>{bond.bondDiscount && trim(bond.bondDiscount * 100, 2)}%</Fragment>;
};
export default Bond;<|MERGE_RESOLUTION|>--- conflicted
+++ resolved
@@ -1,11 +1,7 @@
-<<<<<<< HEAD
-import { ChangeEvent, Fragment, ReactElement, useEffect, useState } from "react";
-import { useDispatch } from "react-redux";
-=======
 import { ChangeEvent, Fragment, ReactNode, ReactElement, useEffect, useState } from "react";
 import { useHistory } from "react-router";
 import { usePathForNetwork } from "src/hooks/usePathForNetwork";
->>>>>>> b97b8c9b
+import { useDispatch } from "react-redux";
 import { t, Trans } from "@lingui/macro";
 import { formatCurrency, trim } from "../../helpers";
 import { Backdrop, Box, Fade, Grid, Paper, Tab, Tabs, Typography } from "@material-ui/core";
@@ -151,13 +147,8 @@
   );
 };
 
-<<<<<<< HEAD
-export const DisplayBondDiscount = ({ bond }: { bond: IAllBondData }) => {
-  const { chainID }: { chainID: NetworkID } = useWeb3Context();
-=======
 export const DisplayBondDiscount = ({ bond }: { bond: IAllBondData }): ReactNode => {
   const networkId = useAppSelector(state => state.network.networkId);
->>>>>>> b97b8c9b
 
   if (typeof bond.bondDiscount === undefined || !bond.getBondability(networkId)) {
     return <Fragment>--</Fragment>;
