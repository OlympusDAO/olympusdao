import { t } from "@lingui/macro";
import { Box, Tab, Tabs } from "@mui/material";
import { MetricCollection, Paper } from "@olympusdao/component-library";
import { useEffect, useState } from "react";
import { Route, Routes, useNavigate } from "react-router-dom";
import PageTitle from "src/components/PageTitle";
import { BondList } from "src/views/Bond/components/BondList";
import { BondModalContainer } from "src/views/Bond/components/BondModal/BondModal";
import { ClaimBonds } from "src/views/Bond/components/ClaimBonds/ClaimBonds";
import { useLiveBonds } from "src/views/Bond/hooks/useLiveBonds";
import { OHMPrice, TreasuryBalance } from "src/views/TreasuryDashboard/components/Metric/Metric";

export const Bond = () => {
  const [isZoomed] = useState(false);
  const [currentAction, setCurrentAction] = useState<"BOND" | "INVERSE">("BOND");

  const navigate = useNavigate();

  const liveBonds = useLiveBonds();
  const bonds = liveBonds.data;
  const inverse = useLiveBonds({ isInverseBond: true }).data;
  const showTabs = !!inverse && inverse.length > 0 && !!bonds;

  /**
   * Updates the currently selected tab and navigation/history.
   *
   * @param tab "BOND" or "INVERSE"
   */
  const setCurrentTab = (tab: "BOND" | "INVERSE") => {
    setCurrentAction(tab);
    navigate(`/bonds/${tab === "INVERSE" ? "inverse" : ""}`);
  };

  /**
   * Handles a tab change event from the UI
   *
   * @param _event Ignored
   * @param newValue number representing the index of the newly-selected tab
   */
  const changeTab = (_event: React.ChangeEvent<unknown>, newValue: number) => {
    setCurrentTab(newValue === 0 ? "BOND" : "INVERSE");
  };

  useEffect(() => {
    // On initial load, if there are no bonds, switch to inverse bonds
    if (liveBonds.isSuccess && liveBonds.data.length === 0) {
      console.info("There are no live bonds. Switching to inverse bonds instead.");
      setCurrentTab("INVERSE");
    }
  }, [liveBonds.isSuccess, liveBonds.data]);

<<<<<<< HEAD
  const BondIndex = () => (
    <Box display="flex" alignItems="center" justifyContent="center" flexDirection="column">
      <ClaimBonds />
      <Paper
        headerText={currentAction === "INVERSE" ? `${t`Inverse Bond`}` : `${t`Bond`}`}
        headerChip={currentAction === "INVERSE" ? "(3,1)" : "(4,4)"}
      >
        <MetricCollection>
          <TreasuryBalance />
          <OHMPrice />
        </MetricCollection>
=======
  return (
    <>
      <PageTitle name="Bonds" />
      <Box display="flex" alignItems="center" justifyContent="center" flexDirection="column">
        <ClaimBonds />
        <Paper>
          <MetricCollection>
            <TreasuryBalance />
            <OHMPrice />
          </MetricCollection>
>>>>>>> 416b4c30

        <Box mt="24px">
          {showTabs && (
            <Tabs
              centered
              textColor="primary"
              aria-label="bond tabs"
              indicatorColor="primary"
              value={currentAction === "BOND" ? 0 : 1}
              onChange={changeTab}
              // Hides the tab underline while <Zoom> is zooming
              TabIndicatorProps={!isZoomed ? { style: { display: "none" } } : undefined}
            >
              <Tab
                data-testid="bond-tab"
                aria-label="bond-button"
                label={t({ message: "Bond", comment: "Bonding tab" })}
              />
              <Tab data-testid="inverse-bond-tab" aria-label="inverse-bond-button" label={t`Inverse Bond`} />
            </Tabs>
          )}

          {!!bonds && !!inverse && (
            <Box mt="24px">
              <BondList
                isInverseBond={currentAction === "INVERSE"}
                bonds={currentAction === "BOND" ? bonds : inverse}
              />
            </Box>
          )}
        </Box>
      </Paper>
    </Box>
  );
  return (
    <>
      <Routes>
        <Route index element={<BondIndex />} />
        <Route path="inverse" element={<BondIndex />} />
        <Route path=":id" element={<BondModalContainer />} />
        <Route path="inverse/:id" element={<BondModalContainer />} />
      </Routes>
    </>
  );
};<|MERGE_RESOLUTION|>--- conflicted
+++ resolved
@@ -49,22 +49,9 @@
     }
   }, [liveBonds.isSuccess, liveBonds.data]);
 
-<<<<<<< HEAD
   const BondIndex = () => (
-    <Box display="flex" alignItems="center" justifyContent="center" flexDirection="column">
-      <ClaimBonds />
-      <Paper
-        headerText={currentAction === "INVERSE" ? `${t`Inverse Bond`}` : `${t`Bond`}`}
-        headerChip={currentAction === "INVERSE" ? "(3,1)" : "(4,4)"}
-      >
-        <MetricCollection>
-          <TreasuryBalance />
-          <OHMPrice />
-        </MetricCollection>
-=======
-  return (
     <>
-      <PageTitle name="Bonds" />
+      <PageTitle name={currentAction === "INVERSE" ? "Inverse Bonds" : "Bonds"} />
       <Box display="flex" alignItems="center" justifyContent="center" flexDirection="column">
         <ClaimBonds />
         <Paper>
@@ -72,40 +59,40 @@
             <TreasuryBalance />
             <OHMPrice />
           </MetricCollection>
->>>>>>> 416b4c30
 
-        <Box mt="24px">
-          {showTabs && (
-            <Tabs
-              centered
-              textColor="primary"
-              aria-label="bond tabs"
-              indicatorColor="primary"
-              value={currentAction === "BOND" ? 0 : 1}
-              onChange={changeTab}
-              // Hides the tab underline while <Zoom> is zooming
-              TabIndicatorProps={!isZoomed ? { style: { display: "none" } } : undefined}
-            >
-              <Tab
-                data-testid="bond-tab"
-                aria-label="bond-button"
-                label={t({ message: "Bond", comment: "Bonding tab" })}
-              />
-              <Tab data-testid="inverse-bond-tab" aria-label="inverse-bond-button" label={t`Inverse Bond`} />
-            </Tabs>
-          )}
+          <Box mt="24px">
+            {showTabs && (
+              <Tabs
+                centered
+                textColor="primary"
+                aria-label="bond tabs"
+                indicatorColor="primary"
+                value={currentAction === "BOND" ? 0 : 1}
+                onChange={changeTab}
+                // Hides the tab underline while <Zoom> is zooming
+                TabIndicatorProps={!isZoomed ? { style: { display: "none" } } : undefined}
+              >
+                <Tab
+                  data-testid="bond-tab"
+                  aria-label="bond-button"
+                  label={t({ message: "Bond", comment: "Bonding tab" })}
+                />
+                <Tab data-testid="inverse-bond-tab" aria-label="inverse-bond-button" label={t`Inverse Bond`} />
+              </Tabs>
+            )}
 
-          {!!bonds && !!inverse && (
-            <Box mt="24px">
-              <BondList
-                isInverseBond={currentAction === "INVERSE"}
-                bonds={currentAction === "BOND" ? bonds : inverse}
-              />
-            </Box>
-          )}
-        </Box>
-      </Paper>
-    </Box>
+            {!!bonds && !!inverse && (
+              <Box mt="24px">
+                <BondList
+                  isInverseBond={currentAction === "INVERSE"}
+                  bonds={currentAction === "BOND" ? bonds : inverse}
+                />
+              </Box>
+            )}
+          </Box>
+        </Paper>
+      </Box>
+    </>
   );
   return (
     <>
