import { useState, useEffect } from "react";
import { useSelector, useDispatch } from "react-redux";
import { trim } from "../../helpers";
<<<<<<< HEAD
import { calcBondDetails, calculateUserBondDetails } from "../../actions/Bond.actions";
import { Grid, Backdrop, Paper, Box, Tab, Tabs, Typography } from "@material-ui/core";
=======
import { calcBondDetails, calculateUserBondDetails } from "../../actions/Bond.actions.js";
import { Grid, Backdrop, Paper, Box, Tab, Tabs, Typography, Fade, Grow } from "@material-ui/core";
>>>>>>> d35a4cd2
import TabPanel from "../../components/TabPanel";
import BondHeader from "./BondHeader";
import BondRedeem from "./BondRedeem";
import BondPurchase from "./BondPurchase";
import "./bond.scss";
import { useWeb3Context } from "src/hooks/web3Context";

function a11yProps(index) {
  return {
    id: `simple-tab-${index}`,
    "aria-controls": `simple-tabpanel-${index}`,
  };
}

function Bond({ bond }) {
  const dispatch = useDispatch();
  const { provider, address, chainID } = useWeb3Context();

  const [slippage, setSlippage] = useState(0.5);
  const [recipientAddress, setRecipientAddress] = useState(address);

  const [view, setView] = useState(0);
  const [quantity, setQuantity] = useState();

  const marketPrice = useSelector(state => {
    return state.bonding[bond] && state.bonding[bond].marketPrice;
  });
  const bondPrice = useSelector(state => {
    return state.bonding[bond] && state.bonding[bond].bondPrice;
  });

  const onRecipientAddressChange = e => {
    return setRecipientAddress(e.target.value);
  };

  const onSlippageChange = e => {
    return setSlippage(e.target.value);
  };

  async function loadBondDetails() {
    if (provider) await dispatch(calcBondDetails({ bond, value: quantity, provider, networkID: chainID }));

    if (provider && address) {
      await dispatch(calculateUserBondDetails({ address, bond, provider, networkID: chainID }));
    }
  }

  useEffect(() => {
    loadBondDetails();
    if (address) setRecipientAddress(address);
  }, [provider, quantity, address]);

  const changeView = (event, newView) => {
    setView(newView);
  };

  let bondToken = "DAI";
  if (bond.indexOf("frax") >= 0) bondToken = "FRAX";
  else if (bond.indexOf("eth") >= 0) bondToken = "ETH";

  return (
    <Fade in={true} mountOnEnter unmountOnExit>
      <Grid container id="bond-view">
        <Backdrop open={true}>
          <Fade in={true}>
            <Paper className="ohm-card ohm-modal">
              <BondHeader
                bond={bond}
                slippage={slippage}
                recipientAddress={recipientAddress}
                onSlippageChange={onSlippageChange}
                onRecipientAddressChange={onRecipientAddressChange}
              />

              <Box direction="row" className="bond-price-data-row">
                <div className="bond-price-data">
                  <Typography variant="h5" color="textSecondary">
                    Bond Price
                  </Typography>
                  <Typography variant="h3" className="price" color="primary">
                    {bond.indexOf("eth") >= 0 ? `$${trim(bondPrice, 2)}` : `${trim(bondPrice, 2)} ${bondToken}`}
                  </Typography>
                </div>
                <div className="bond-price-data">
                  <Typography variant="h5" color="textSecondary">
                    Market Price
                  </Typography>
                  <Typography variant="h3" color="primary" className="price">
                    {bond.indexOf("eth") >= 0 ? `$${trim(marketPrice, 2)}` : `${trim(marketPrice, 2)} ${bondToken}`}
                  </Typography>
                </div>
              </Box>

              <Tabs
                centered
                value={view}
                textColor="primary"
                indicatorColor="primary"
                onChange={changeView}
                aria-label="bond tabs"
              >
                <Tab label="Bond" {...a11yProps(0)} />
                <Tab label="Redeem" {...a11yProps(1)} />
              </Tabs>

              <TabPanel value={view} index={0}>
                <BondPurchase bond={bond} slippage={slippage} />
              </TabPanel>

              <TabPanel value={view} index={1}>
                <BondRedeem bond={bond} />
              </TabPanel>
            </Paper>
          </Fade>
        </Backdrop>
      </Grid>
    </Fade>
  );
}

export default Bond;<|MERGE_RESOLUTION|>--- conflicted
+++ resolved
@@ -1,13 +1,8 @@
 import { useState, useEffect } from "react";
 import { useSelector, useDispatch } from "react-redux";
 import { trim } from "../../helpers";
-<<<<<<< HEAD
 import { calcBondDetails, calculateUserBondDetails } from "../../actions/Bond.actions";
-import { Grid, Backdrop, Paper, Box, Tab, Tabs, Typography } from "@material-ui/core";
-=======
-import { calcBondDetails, calculateUserBondDetails } from "../../actions/Bond.actions.js";
 import { Grid, Backdrop, Paper, Box, Tab, Tabs, Typography, Fade, Grow } from "@material-ui/core";
->>>>>>> d35a4cd2
 import TabPanel from "../../components/TabPanel";
 import BondHeader from "./BondHeader";
 import BondRedeem from "./BondRedeem";
