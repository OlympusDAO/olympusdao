--- conflicted
+++ resolved
@@ -31,10 +31,6 @@
     .ohm-modal {
       max-width: 688px;
       min-height: 605px;
-<<<<<<< HEAD
-      background-color: rgb(50, 50, 50);
-=======
->>>>>>> 3782ec12
       opacity: 0.9;
     }
   }
