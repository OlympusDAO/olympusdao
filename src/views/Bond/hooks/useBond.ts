import { useQuery } from "react-query";
import { EthereumNetwork, NetworkId } from "src/constants";
import { BOND_DEPOSITORY_CONTRACT, OP_BOND_DEPOSITORY_CONTRACT } from "src/constants/contracts";
import { OHM_TOKEN } from "src/constants/tokens";
import { getTokenByAddress } from "src/helpers/contracts/getTokenByAddress";
import { Token } from "src/helpers/contracts/Token";
import { DecimalBigNumber } from "src/helpers/DecimalBigNumber/DecimalBigNumber";
import { assert } from "src/helpers/types/assert";
import { useTestableNetworks } from "src/hooks/useTestableNetworks";

export interface Bond {
  /**
   * Market id of this bond
   */
  id: string;
  /**
   * The token the market buys from the protocol
   */
  baseToken: Token;
  /**
   * The token that the market sells to the protocol
   */
  quoteToken: Token;
  /**
   * The discount relative to the current market price of the token being sold
   */
  discount: DecimalBigNumber;
  /**
   * The duration until the bond matures in seconds
   */
  duration: number;
  /**
   * Boolean describing whether this bond is
   * either fixed-term, or fixed-expiration
   */
  isFixedTerm: boolean;
  /**
   * A boolean describing whether or not this bond is
   * sold out at the current point in time.
   */
  isSoldOut: boolean;
  /**
   * Price of the bond
   */
  price: {
    inUsd: DecimalBigNumber;
    inBaseToken: DecimalBigNumber;
  };
  /*
   * Capacity is the number of tokens
   * left available for purchase
   */
  capacity: {
    inBaseToken: DecimalBigNumber;
    inQuoteToken: DecimalBigNumber;
  };
  /*
   * Max payout is the number of tokens left available
   * in this specific deposit interval.
   */
  maxPayout: {
    inBaseToken: DecimalBigNumber;
    inQuoteToken: DecimalBigNumber;
  };
}

export interface UseBondOptions {
  id: string;
  isInverseBond?: boolean;
<<<<<<< HEAD
  networkId: NetworkId.MAINNET | NetworkId.TESTNET_RINKEBY | NetworkId.TESTNET_GOERLI;
=======
  networkId: EthereumNetwork;
>>>>>>> 7b711f38
}

export const bondQueryKey = (options: UseBondOptions) => ["useBond", options] as const;

export const useBond = ({ id, isInverseBond = false }: Omit<UseBondOptions, "networkId">) => {
  const networks = useTestableNetworks();
  const args = { id, networkId: networks.MAINNET, isInverseBond };
  return useQuery(bondQueryKey(args), () => fetchBond(args));
};

export const fetchBond = async ({ id, isInverseBond, networkId }: UseBondOptions) => {
  const contract = isInverseBond
    ? OP_BOND_DEPOSITORY_CONTRACT.getEthersContract(networkId)
    : BOND_DEPOSITORY_CONTRACT.getEthersContract(networkId);

  const [terms, market] = await Promise.all([contract.terms(id), contract.markets(id)]);

  const baseToken = isInverseBond
    ? await getTokenByAddress({ address: (market as any).baseToken, networkId })
    : OHM_TOKEN;
  assert(baseToken, `Unknown base token address: ${(market as any).baseToken}`);

  const quoteToken = isInverseBond ? OHM_TOKEN : await getTokenByAddress({ address: market.quoteToken, networkId });
  assert(quoteToken, `Unknown quote token address: ${market.quoteToken}`);

  const [baseTokenPerUsd, quoteTokenPerUsd, quoteTokenPerBaseToken] = await Promise.all([
    baseToken.getPrice(NetworkId.MAINNET),
    quoteToken.getPrice(NetworkId.MAINNET),
    contract.marketPrice(id).then(price => new DecimalBigNumber(price, baseToken.decimals)),
  ]);

  const priceInUsd = quoteTokenPerUsd.mul(quoteTokenPerBaseToken);
  const discount = baseTokenPerUsd.sub(priceInUsd).div(baseTokenPerUsd);

  /**
   * Bonds mature with a cliff at a set timestamp
   * prior to the expiry timestamp, no payout tokens are accessible to the user
   * after the expiry timestamp, the entire payout can be redeemed
   *
   * there are two types of bonds: fixed-term and fixed-expiration
   *
   * fixed-term bonds mature in a set amount of time from deposit
   * i.e. term = 1 week. when alice deposits on day 1, her bond
   * expires on day 8. when bob deposits on day 2, his bond expires day 9.
   *
   * fixed-expiration bonds mature at a set timestamp
   * i.e. expiration = day 10. when alice deposits on day 1, her term
   * is 9 days. when bob deposits on day 2, his term is 8 days.
   */
  const duration = terms.fixedTerm ? terms.vesting : terms.conclusion - Date.now() / 1000;

  /*
   * each market is initialized with a capacity
   *
   * this is either the number of OHM that the market can sell
   * (if capacity in quote is false),
   *
   * or the number of quote tokens that the market can buy
   * (if capacity in quote is true)
   */
  const capacity = new DecimalBigNumber(
    market.capacity,
    market.capacityInQuote ? quoteToken.decimals : baseToken.decimals,
  );

  const capacityInQuoteToken = market.capacityInQuote
    ? capacity
    : new DecimalBigNumber(capacity.mul(quoteTokenPerBaseToken).toString(), quoteToken.decimals); // Convert to quoteToken if capacity is denominated in baseToken

  const capacityInBaseToken = market.capacityInQuote
    ? new DecimalBigNumber(capacity.div(quoteTokenPerBaseToken).toString(), baseToken.decimals) // Convert to baseToken if capacity is denominated in quoteToken
    : capacity;

  /*
   * maxPayout is the amount of capacity that should be utilized in a deposit
   * interval. for example, if capacity is 1,000 OHM, there are 10 days to conclusion,
   * and the preferred deposit interval is 1 day, max payout would be 100 OHM.
   */
  const maxPayoutInBaseToken = new DecimalBigNumber(market.maxPayout, baseToken.decimals);
  const maxPayoutInQuoteToken = new DecimalBigNumber(
    maxPayoutInBaseToken.mul(quoteTokenPerBaseToken).toString(),
    quoteToken.decimals,
  );

  /**
   * Bonds are sold out if either there is no capacity left,
   * or the maximum has been paid out for a specific interval.
   */

  const isSoldOut = isInverseBond
    ? capacityInQuoteToken.lt("1")
    : capacityInBaseToken.lt("1") || maxPayoutInBaseToken.lt("1");

  return {
    id,
    baseToken,
    quoteToken,
    discount,
    duration,
    isSoldOut,
    isFixedTerm: terms.fixedTerm,
    price: {
      inUsd: priceInUsd,
      inBaseToken: quoteTokenPerBaseToken,
    },
    capacity: {
      inBaseToken: capacityInBaseToken,
      inQuoteToken: capacityInQuoteToken,
    },
    maxPayout: {
      inBaseToken: maxPayoutInBaseToken,
      inQuoteToken: maxPayoutInQuoteToken,
    },
  };
};<|MERGE_RESOLUTION|>--- conflicted
+++ resolved
@@ -67,11 +67,7 @@
 export interface UseBondOptions {
   id: string;
   isInverseBond?: boolean;
-<<<<<<< HEAD
-  networkId: NetworkId.MAINNET | NetworkId.TESTNET_RINKEBY | NetworkId.TESTNET_GOERLI;
-=======
   networkId: EthereumNetwork;
->>>>>>> 7b711f38
 }
 
 export const bondQueryKey = (options: UseBondOptions) => ["useBond", options] as const;
