import { useEffect } from "react";
import { useSelector, useDispatch } from "react-redux";
import { Typography, Box, Slide } from "@material-ui/core";
import { t, Trans } from "@lingui/macro";
import { redeemBond } from "../../slices/BondSlice";
import { useWeb3Context } from "src/hooks/web3Context";
import { prettifySeconds, prettyVestingPeriod, secondsUntilBlock, trim } from "../../helpers";
import { isPendingTxn, txnButtonText } from "src/slices/PendingTxnsSlice";
import { Skeleton } from "@material-ui/lab";
import { DisplayBondDiscount } from "./Bond";
import ConnectButton from "../../components/ConnectButton";
<<<<<<< HEAD
import { PrimaryButton } from "@olympusdao/component-library";
=======
import { DataRow } from "@olympusdao/component-library";
>>>>>>> a8fa4a9c

function BondRedeem({ bond }) {
  // const { bond: bondName } = bond;
  const dispatch = useDispatch();
  const { provider, address, networkId } = useWeb3Context();

  const isBondLoading = useSelector(state => state.bonding.loading ?? true);

  const currentBlock = useSelector(state => {
    return state.app.currentBlock;
  });
  const pendingTransactions = useSelector(state => {
    return state.pendingTransactions;
  });
  const bondingState = useSelector(state => {
    return state.bonding && state.bonding[bond.name];
  });
  const bondDetails = useSelector(state => {
    return state.account.bonds && state.account.bonds[bond.name];
  });

  async function onRedeem({ autostake }) {
    await dispatch(redeemBond({ address, bond, networkID: networkId, provider, autostake }));
  }

  const vestingTime = () => {
    return prettyVestingPeriod(currentBlock, bond.bondMaturationBlock);
  };

  const vestingPeriod = () => {
    const vestingBlock = parseInt(currentBlock) + parseInt(bondingState.vestingTerm);
    const seconds = secondsUntilBlock(currentBlock, vestingBlock);
    return prettifySeconds(seconds, "day");
  };

  // useEffect(() => {
  //   console.log(bond);
  //   console.log(bondingState);
  //   console.log(bondDetails);
  // }, []);

  return (
    <Box display="flex" flexDirection="column">
      <Box display="flex" justifyContent="center" flexWrap="wrap">
        {!address ? (
          <ConnectButton />
        ) : (
          <>
            <Box mr={2}>
              <PrimaryButton
                disabled={isPendingTxn(pendingTransactions, "redeem_bond_" + bond.name) || bond.pendingPayout == 0.0}
                onClick={() => {
                  onRedeem({ autostake: false });
                }}
              >
                {txnButtonText(pendingTransactions, "redeem_bond_" + bond.name, t`Claim`)}
              </PrimaryButton>
            </Box>
            <Box>
              <PrimaryButton
                disabled={
                  isPendingTxn(pendingTransactions, "redeem_bond_" + bond.name + "_autostake") ||
                  bond.pendingPayout == 0.0
                }
                onClick={() => {
                  onRedeem({ autostake: true });
                }}
              >
                {txnButtonText(pendingTransactions, "redeem_bond_" + bond.name + "_autostake", t`Claim and Autostake`)}
              </PrimaryButton>
            </Box>
          </>
        )}
      </Box>
      <Slide direction="right" in={true} mountOnEnter unmountOnExit {...{ timeout: 533 }}>
        <Box className="bond-data">
          <DataRow title={t`Pending Rewards`} balance={`${trim(bond.interestDue, 4)} OHM`} isLoading={isBondLoading} />
          <DataRow
            title={t`Claimable Rewards`}
            balance={`${trim(bond.pendingPayout, 4)} OHM`}
            isLoading={isBondLoading}
          />
          <DataRow title={t`Time until fully vested`} balance={vestingTime()} isLoading={isBondLoading} />
          <DataRow
            title={t`ROI`}
            balance={<DisplayBondDiscount key={bond.name} bond={bond} />}
            isLoading={isBondLoading}
          />
          <DataRow title={t`Debt Ratio`} balance={`${trim(bond.debtRatio / 10000000, 2)}%`} isLoading={isBondLoading} />
          <DataRow title={t`Vesting Term`} balance={vestingPeriod()} isLoading={isBondLoading} />
        </Box>
      </Slide>
    </Box>
  );
}

export default BondRedeem;<|MERGE_RESOLUTION|>--- conflicted
+++ resolved
@@ -9,11 +9,7 @@
 import { Skeleton } from "@material-ui/lab";
 import { DisplayBondDiscount } from "./Bond";
 import ConnectButton from "../../components/ConnectButton";
-<<<<<<< HEAD
-import { PrimaryButton } from "@olympusdao/component-library";
-=======
-import { DataRow } from "@olympusdao/component-library";
->>>>>>> a8fa4a9c
+import { PrimaryButton, DataRow } from "@olympusdao/component-library";
 
 function BondRedeem({ bond }) {
   // const { bond: bondName } = bond;
