--- conflicted
+++ resolved
@@ -53,36 +53,6 @@
   return (
     <Box display="flex" flexDirection="column">
       <Box display="flex" justifyContent="space-around" flexWrap="wrap">
-<<<<<<< HEAD
-        <Button
-          variant="contained"
-          color="primary"
-          id="bond-claim-btn"
-          className="transaction-button"
-          fullWidth
-          disabled={isPendingTxn(pendingTransactions, "redeem_bond_" + bond.name) || bond.pendingPayout == 0.0}
-          onClick={() => {
-            onRedeem({ autostake: false });
-          }}
-        >
-          {txnButtonText(pendingTransactions, "redeem_bond_" + bond.name, t`Claim`)}
-        </Button>
-        <Button
-          variant="contained"
-          color="primary"
-          id="bond-claim-autostake-btn"
-          className="transaction-button"
-          fullWidth
-          disabled={
-            isPendingTxn(pendingTransactions, "redeem_bond_" + bond.name + "_autostake") || bond.pendingPayout == 0.0
-          }
-          onClick={() => {
-            onRedeem({ autostake: true });
-          }}
-        >
-          {txnButtonText(pendingTransactions, "redeem_bond_" + bond.name + "_autostake", t`Claim and Autostake`)}
-        </Button>
-=======
         {!address ? (
           <ConnectButton />
         ) : (
@@ -98,7 +68,7 @@
                 onRedeem({ autostake: false });
               }}
             >
-              {txnButtonText(pendingTransactions, "redeem_bond_" + bond.name, "Claim")}
+              {txnButtonText(pendingTransactions, "redeem_bond_" + bond.name, t`Claim`)}
             </Button>
             <Button
               variant="contained"
@@ -114,11 +84,10 @@
                 onRedeem({ autostake: true });
               }}
             >
-              {txnButtonText(pendingTransactions, "redeem_bond_" + bond.name + "_autostake", "Claim and Autostake")}
+              {txnButtonText(pendingTransactions, "redeem_bond_" + bond.name + "_autostake", t`Claim and Autostake`)}
             </Button>
           </>
         )}
->>>>>>> ddcf9c00
       </Box>
       <Slide direction="right" in={true} mountOnEnter unmountOnExit {...{ timeout: 533 }}>
         <Box className="bond-data">
