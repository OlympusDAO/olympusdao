import { IconButton, Link, SvgIcon, Typography } from "@material-ui/core";
import { ChangeEvent, useState } from "react";
import { NavLink, useHistory } from "react-router-dom";
<<<<<<< HEAD

=======
import { Typography, IconButton, SvgIcon, Link } from "@material-ui/core";
import AdvancedSettings from "../BondV2/AdvancedSettings";
>>>>>>> 27d50f66
import { ReactComponent as SettingsIcon } from "../../assets/icons/settings.svg";
import { ReactComponent as XIcon } from "../../assets/icons/x.svg";
import BondLogo from "../../components/BondLogo";
import useEscape from "../../hooks/useEscape";
import { BondOpts } from "../../lib/Bond";
import { IBondDetails } from "../../slices/BondSlice";
<<<<<<< HEAD
import AdvancedSettings from "../BondV2/AdvancedSettings";
=======
import { ReactComponent as XIcon } from "../../assets/icons/x.svg";
import { TokenStack } from "@olympusdao/component-library";
>>>>>>> 27d50f66

type InputEvent = ChangeEvent<HTMLInputElement>;

interface IBondHeaderProps {
  bond: IBondDetails & BondOpts;
  slippage: string;
  recipientAddress: string;
  onRecipientAddressChange(e: InputEvent): void;
  onSlippageChange(e: InputEvent): void;
}

function BondHeader({
  bond,
  slippage,
  recipientAddress,
  onRecipientAddressChange,
  onSlippageChange,
}: IBondHeaderProps) {
  const history = useHistory();
  const [open, setOpen] = useState<boolean>(false);

  const handleOpen = () => setOpen(true);
  const handleClose = () => setOpen(false);

  useEscape(() => {
    if (open) handleClose;
    else history.push(`/bonds-v1`);
  });

  return (
    <div className="bond-header">
      <Link component={NavLink} to="/bonds-v1" className="cancel-bond">
        <SvgIcon color="primary" component={XIcon} />
      </Link>

      <div className="bond-header-logo">
        <TokenStack tokens={bond.bondIconSvg} />
        <div className="bond-header-name">
          <Typography variant="h5">{`${bond.displayName} (v1 Bond)`}</Typography>
        </div>
      </div>

      <div className="bond-settings">
        <IconButton onClick={handleOpen}>
          <SvgIcon color="primary" component={SettingsIcon} />
        </IconButton>
        <AdvancedSettings
          open={open}
          handleClose={handleClose}
          slippage={slippage}
          recipientAddress={recipientAddress}
          onRecipientAddressChange={onRecipientAddressChange}
          onSlippageChange={onSlippageChange}
        />
      </div>
    </div>
  );
}

export default BondHeader;<|MERGE_RESOLUTION|>--- conflicted
+++ resolved
@@ -1,24 +1,14 @@
 import { IconButton, Link, SvgIcon, Typography } from "@material-ui/core";
+import { TokenStack } from "@olympusdao/component-library";
 import { ChangeEvent, useState } from "react";
 import { NavLink, useHistory } from "react-router-dom";
-<<<<<<< HEAD
 
-=======
-import { Typography, IconButton, SvgIcon, Link } from "@material-ui/core";
-import AdvancedSettings from "../BondV2/AdvancedSettings";
->>>>>>> 27d50f66
 import { ReactComponent as SettingsIcon } from "../../assets/icons/settings.svg";
 import { ReactComponent as XIcon } from "../../assets/icons/x.svg";
-import BondLogo from "../../components/BondLogo";
 import useEscape from "../../hooks/useEscape";
 import { BondOpts } from "../../lib/Bond";
 import { IBondDetails } from "../../slices/BondSlice";
-<<<<<<< HEAD
 import AdvancedSettings from "../BondV2/AdvancedSettings";
-=======
-import { ReactComponent as XIcon } from "../../assets/icons/x.svg";
-import { TokenStack } from "@olympusdao/component-library";
->>>>>>> 27d50f66
 
 type InputEvent = ChangeEvent<HTMLInputElement>;
 
