--- conflicted
+++ resolved
@@ -138,29 +138,6 @@
             {isAllowanceDataLoading ? (
               <Skeleton width="200px" />
             ) : (
-<<<<<<< HEAD
-              <FormControl className="ohm-input" variant="outlined" color="primary" fullWidth>
-                <InputLabel htmlFor="outlined-adornment-amount">
-                  <Trans>Amount</Trans>
-                </InputLabel>
-                <OutlinedInput
-                  id="outlined-adornment-amount"
-                  type="number"
-                  value={quantity}
-                  onChange={e => setQuantity(e.target.value)}
-                  // startAdornment={<InputAdornment position="start">$</InputAdornment>}
-                  labelWidth={55}
-                  endAdornment={
-                    <InputAdornment position="end">
-                      <Button variant="text" onClick={setMax}>
-                        <Trans>Max</Trans>
-                      </Button>
-                    </InputAdornment>
-                  }
-                />
-              </FormControl>
-            )}
-=======
               <>
                 {!hasAllowance() ? (
                   <div className="help-text">
@@ -173,7 +150,9 @@
                   </div>
                 ) : (
                   <FormControl className="ohm-input" variant="outlined" color="primary" fullWidth>
-                    <InputLabel htmlFor="outlined-adornment-amount">Amount</InputLabel>
+                    <InputLabel htmlFor="outlined-adornment-amount">
+                      <Trans>Amount</Trans>
+                    </InputLabel>
                     <OutlinedInput
                       id="outlined-adornment-amount"
                       type="number"
@@ -184,15 +163,13 @@
                       endAdornment={
                         <InputAdornment position="end">
                           <Button variant="text" onClick={setMax}>
-                            Max
+                            <Trans>Max</Trans>
                           </Button>
                         </InputAdornment>
                       }
                     />
                   </FormControl>
                 )}
->>>>>>> ddcf9c00
-
                 {!bond.isAvailable[chainID] ? (
                   <Button
                     variant="contained"
