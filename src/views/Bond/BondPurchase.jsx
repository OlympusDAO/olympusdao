import { useCallback, useEffect, useState } from "react";
import { useDispatch, useSelector } from "react-redux";
import { t, Trans } from "@lingui/macro";
import {
  Box,
  Button,
  FormControl,
  InputAdornment,
  InputLabel,
  OutlinedInput,
  Slide,
  Typography,
} from "@material-ui/core";
import { prettifySeconds, secondsUntilBlock, shorten, trim } from "../../helpers";
import { bondAsset, calcBondDetails, changeApproval } from "../../slices/BondSlice";
import { useWeb3Context } from "src/hooks/web3Context";
import { isPendingTxn, txnButtonText } from "src/slices/PendingTxnsSlice";
import { Skeleton } from "@material-ui/lab";
import useDebounce from "../../hooks/Debounce";
import { error } from "../../slices/MessagesSlice";

function BondPurchase({ bond, slippage, recipientAddress }) {
  const SECONDS_TO_REFRESH = 60;
  const dispatch = useDispatch();
  const { provider, address, chainID } = useWeb3Context();

  const [quantity, setQuantity] = useState("");
  const [secondsToRefresh, setSecondsToRefresh] = useState(SECONDS_TO_REFRESH);

  const currentBlock = useSelector(state => {
    return state.app.currentBlock;
  });

  const isBondLoading = useSelector(state => state.bonding.loading ?? true);

  const pendingTransactions = useSelector(state => {
    return state.pendingTransactions;
  });

  const vestingPeriod = () => {
    const vestingBlock = parseInt(currentBlock) + parseInt(bond.vestingTerm);
    const seconds = secondsUntilBlock(currentBlock, vestingBlock);
    return prettifySeconds(seconds, "day");
  };

  async function onBond() {
    if (quantity === "") {
      dispatch(error(t`Please enter a value!`));
    } else if (isNaN(quantity)) {
      dispatch(error(t`Please enter a valid value!`));
    } else if (bond.interestDue > 0 || bond.pendingPayout > 0) {
      const shouldProceed = window.confirm(
        t`You have an existing bond. Bonding will reset your vesting period and forfeit rewards. We recommend claiming rewards first or using a fresh wallet. Do you still want to proceed?`,
      );
      if (shouldProceed) {
        await dispatch(
          bondAsset({
            value: quantity,
            slippage,
            bond,
            networkID: chainID,
            provider,
            address: recipientAddress || address,
          }),
        );
      }
    } else {
      await dispatch(
        bondAsset({
          value: quantity,
          slippage,
          bond,
          networkID: chainID,
          provider,
          address: recipientAddress || address,
        }),
      );
      clearInput();
    }
  }

  const clearInput = () => {
    setQuantity(0);
  };

  const hasAllowance = useCallback(() => {
    return bond.allowance > 0;
  }, [bond.allowance]);

  const setMax = () => {
    let maxQ;
    if (bond.maxBondPrice * bond.bondPrice < Number(bond.balance)) {
      // there is precision loss here on Number(bond.balance)
      maxQ = bond.maxBondPrice * bond.bondPrice.toString();
    } else {
      maxQ = bond.balance;
    }
    setQuantity(maxQ);
  };

  const bondDetailsDebounce = useDebounce(quantity, 1000);

  useEffect(() => {
    dispatch(calcBondDetails({ bond, value: quantity, provider, networkID: chainID }));
  }, [bondDetailsDebounce]);

  useEffect(() => {
    let interval = null;
    if (secondsToRefresh > 0) {
      interval = setInterval(() => {
        setSecondsToRefresh(secondsToRefresh => secondsToRefresh - 1);
      }, 1000);
    } else {
      clearInterval(interval);
      dispatch(calcBondDetails({ bond, value: quantity, provider, networkID: chainID }));
      setSecondsToRefresh(SECONDS_TO_REFRESH);
    }
    return () => clearInterval(interval);
  }, [secondsToRefresh, quantity]);

  const onSeekApproval = async () => {
    dispatch(changeApproval({ address, bond, provider, networkID: chainID }));
  };

  const displayUnits = bond.displayUnits;

  const isAllowanceDataLoading = bond.allowance == null;

  return (
    <Box display="flex" flexDirection="column">
      <Box display="flex" justifyContent="space-around" flexWrap="wrap">
        {isAllowanceDataLoading ? (
          <Skeleton width="200px" />
        ) : (
          <>
            {!hasAllowance() ? (
              <div className="help-text">
                <em>
                  <Typography variant="body1" align="center" color="textSecondary">
                    First time bonding <b>{bond.displayName}</b>? <br /> Please approve Olympus Dao to use your{" "}
                    <b>{bond.displayName}</b> for bonding.
                  </Typography>
                </em>
              </div>
            ) : (
              <FormControl className="ohm-input" variant="outlined" color="primary" fullWidth>
                <InputLabel htmlFor="outlined-adornment-amount">
                  <Trans>Amount</Trans>
                </InputLabel>
                <OutlinedInput
                  id="outlined-adornment-amount"
                  type="number"
                  value={quantity}
                  onChange={e => setQuantity(e.target.value)}
                  // startAdornment={<InputAdornment position="start">$</InputAdornment>}
                  labelWidth={55}
                  endAdornment={
                    <InputAdornment position="end">
                      <Button variant="text" onClick={setMax}>
                        <Trans>Max</Trans>
                      </Button>
                    </InputAdornment>
                  }
                />
              </FormControl>
            )}

            {hasAllowance() ? (
              <Button
                variant="contained"
                color="primary"
                id="bond-btn"
                className="transaction-button"
                disabled={isPendingTxn(pendingTransactions, "bond_" + bond.name)}
                onClick={onBond}
              >
                {txnButtonText(pendingTransactions, "bond_" + bond.name, "Bond")}
              </Button>
            ) : (
              <Button
                variant="contained"
                color="primary"
                id="bond-approve-btn"
                className="transaction-button"
                disabled={isPendingTxn(pendingTransactions, "approve_" + bond.name)}
                onClick={onSeekApproval}
              >
                {txnButtonText(pendingTransactions, "approve_" + bond.name, "Approve")}
              </Button>
            )}
          </>
        )}
      </Box>

      <Slide direction="left" in={true} mountOnEnter unmountOnExit {...{ timeout: 533 }}>
        <Box className="bond-data">
          <div className="data-row">
            <Typography>
              <Trans>Your Balance</Trans>
<<<<<<< HEAD
            </Typography>
=======
            </Typography>{" "}
>>>>>>> 16587382
            <Typography id="bond-balance">
              {isBondLoading ? (
                <Skeleton width="100px" />
              ) : (
                <>
                  {trim(bond.balance, 4)} {displayUnits}
                </>
              )}
            </Typography>
          </div>

          <div className={`data-row`}>
            <Typography>
              <Trans>You Will Get</Trans>
            </Typography>
            <Typography id="bond-value-id" className="price-data">
              {isBondLoading ? <Skeleton width="100px" /> : `${trim(bond.bondQuote, 4) || "0"} OHM`}
            </Typography>
          </div>

          <div className={`data-row`}>
            <Typography>
              <Trans>Max You Can Buy</Trans>
            </Typography>
            <Typography id="bond-value-id" className="price-data">
              {isBondLoading ? <Skeleton width="100px" /> : `${trim(bond.maxBondPrice, 4) || "0"} OHM`}
            </Typography>
          </div>

          <div className="data-row">
            <Typography>
              <Trans>ROI</Trans>
            </Typography>
            <Typography>
              {isBondLoading ? <Skeleton width="100px" /> : `${trim(bond.bondDiscount * 100, 2)}%`}
            </Typography>
          </div>

          <div className="data-row">
            <Typography>
              <Trans>Debt Ratio</Trans>
            </Typography>
            <Typography>
              {isBondLoading ? <Skeleton width="100px" /> : `${trim(bond.debtRatio / 10000000, 2)}%`}
            </Typography>
          </div>

          <div className="data-row">
            <Typography>
              <Trans>Vesting Term</Trans>
            </Typography>
            <Typography>{isBondLoading ? <Skeleton width="100px" /> : vestingPeriod()}</Typography>
          </div>

          {recipientAddress !== address && (
            <div className="data-row">
              <Typography>
                <Trans>Recipient</Trans>{" "}
              </Typography>
              <Typography>{isBondLoading ? <Skeleton width="100px" /> : shorten(recipientAddress)}</Typography>
            </div>
          )}
        </Box>
      </Slide>
    </Box>
  );
}

export default BondPurchase;<|MERGE_RESOLUTION|>--- conflicted
+++ resolved
@@ -197,11 +197,7 @@
           <div className="data-row">
             <Typography>
               <Trans>Your Balance</Trans>
-<<<<<<< HEAD
-            </Typography>
-=======
             </Typography>{" "}
->>>>>>> 16587382
             <Typography id="bond-balance">
               {isBondLoading ? (
                 <Skeleton width="100px" />
