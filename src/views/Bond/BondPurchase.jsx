--- conflicted
+++ resolved
@@ -15,12 +15,8 @@
 import { changeApproval, calcBondDetails, calculateUserBondDetails, bondAsset } from "../../slices/BondSlice";
 import { BONDS } from "../../constants";
 import { useWeb3Context } from "src/hooks/web3Context";
-<<<<<<< HEAD
 import { isPendingTxn, txnButtonText } from "src/slices/PendingTxnsSlice";
-=======
-import { isPendingTxn, txnButtonText } from "src/actions/PendingTxns.actions";
 import { Skeleton } from "@material-ui/lab";
->>>>>>> 089075de
 
 function BondPurchase({ bond, slippage }) {
   const dispatch = useDispatch();
