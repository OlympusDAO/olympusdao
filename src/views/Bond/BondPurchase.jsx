import { useCallback, useEffect, useState } from "react";
import { useDispatch, useSelector } from "react-redux";
import { t, Trans } from "@lingui/macro";
import {
  Box,
  Button,
  FormControl,
  InputAdornment,
  InputLabel,
  OutlinedInput,
  Slide,
  Typography,
} from "@material-ui/core";
import { prettifySeconds, secondsUntilBlock, shorten, trim } from "../../helpers";
import { bondAsset, calcBondDetails, changeApproval } from "../../slices/BondSlice";
import { useWeb3Context } from "src/hooks/web3Context";
import { isPendingTxn, txnButtonText } from "src/slices/PendingTxnsSlice";
import { Skeleton } from "@material-ui/lab";
import useDebounce from "../../hooks/Debounce";
import { error } from "../../slices/MessagesSlice";

function BondPurchase({ bond, slippage, recipientAddress }) {
  const SECONDS_TO_REFRESH = 60;
  const dispatch = useDispatch();
  const { provider, address, chainID } = useWeb3Context();

  const [quantity, setQuantity] = useState("");
  const [secondsToRefresh, setSecondsToRefresh] = useState(SECONDS_TO_REFRESH);

  const currentBlock = useSelector(state => {
    return state.app.currentBlock;
  });

  const isBondLoading = useSelector(state => state.bonding.loading ?? true);

  const pendingTransactions = useSelector(state => {
    return state.pendingTransactions;
  });

  const vestingPeriod = () => {
    const vestingBlock = parseInt(currentBlock) + parseInt(bond.vestingTerm);
    const seconds = secondsUntilBlock(currentBlock, vestingBlock);
    return prettifySeconds(seconds, "day");
  };

  async function onBond() {
    if (quantity === "") {
      dispatch(error(t`Please enter a value!`));
    } else if (isNaN(quantity)) {
      dispatch(error(t`Please enter a valid value!`));
    } else if (bond.interestDue > 0 || bond.pendingPayout > 0) {
      const shouldProceed = window.confirm(
        t`You have an existing bond. Bonding will reset your vesting period and forfeit rewards. We recommend claiming rewards first or using a fresh wallet. Do you still want to proceed?`,
      );
      if (shouldProceed) {
        await dispatch(
          bondAsset({
            value: quantity,
            slippage,
            bond,
            networkID: chainID,
            provider,
            address: recipientAddress || address,
          }),
        );
      }
    } else {
      await dispatch(
        bondAsset({
          value: quantity,
          slippage,
          bond,
          networkID: chainID,
          provider,
          address: recipientAddress || address,
        }),
      );
      clearInput();
    }
  }

  const clearInput = () => {
    setQuantity(0);
  };

  const hasAllowance = useCallback(() => {
    return bond.allowance > 0;
  }, [bond.allowance]);

  const setMax = () => {
    let maxQ;
    if (bond.maxBondPrice * bond.bondPrice < Number(bond.balance)) {
      // there is precision loss here on Number(bond.balance)
      maxQ = bond.maxBondPrice * bond.bondPrice.toString();
    } else {
      maxQ = bond.balance;
    }
    setQuantity(maxQ);
  };

  const bondDetailsDebounce = useDebounce(quantity, 1000);

  useEffect(() => {
    dispatch(calcBondDetails({ bond, value: quantity, provider, networkID: chainID }));
  }, [bondDetailsDebounce]);

  useEffect(() => {
    let interval = null;
    if (secondsToRefresh > 0) {
      interval = setInterval(() => {
        setSecondsToRefresh(secondsToRefresh => secondsToRefresh - 1);
      }, 1000);
    } else {
      clearInterval(interval);
      dispatch(calcBondDetails({ bond, value: quantity, provider, networkID: chainID }));
      setSecondsToRefresh(SECONDS_TO_REFRESH);
    }
    return () => clearInterval(interval);
  }, [secondsToRefresh, quantity]);

  const onSeekApproval = async () => {
    dispatch(changeApproval({ address, bond, provider, networkID: chainID }));
  };

  const displayUnits = bond.displayUnits;

  const isAllowanceDataLoading = bond.allowance == null;

  return (
    <Box display="flex" flexDirection="column">
      <Box display="flex" justifyContent="space-around" flexWrap="wrap">
        {isAllowanceDataLoading ? (
          <Skeleton width="200px" />
        ) : (
          <>
            {!hasAllowance() ? (
              <div className="help-text">
                <em>
                  <Typography variant="body1" align="center" color="textSecondary">
                    First time bonding <b>{bond.displayName}</b>? <br /> Please approve Olympus Dao to use your{" "}
                    <b>{bond.displayName}</b> for bonding.
                  </Typography>
                </em>
              </div>
            ) : (
              <FormControl className="ohm-input" variant="outlined" color="primary" fullWidth>
                <InputLabel htmlFor="outlined-adornment-amount">
                  <Trans>Amount</Trans>
                </InputLabel>
                <OutlinedInput
                  id="outlined-adornment-amount"
                  type="number"
                  value={quantity}
                  onChange={e => setQuantity(e.target.value)}
                  // startAdornment={<InputAdornment position="start">$</InputAdornment>}
                  labelWidth={55}
                  endAdornment={
                    <InputAdornment position="end">
                      <Button variant="text" onClick={setMax}>
                        <Trans>Max</Trans>
                      </Button>
                    </InputAdornment>
                  }
                />
              </FormControl>
            )}

            {hasAllowance() ? (
              <Button
                variant="contained"
                color="primary"
                id="bond-btn"
                className="transaction-button"
                disabled={isPendingTxn(pendingTransactions, "bond_" + bond.name)}
                onClick={onBond}
              >
                {txnButtonText(pendingTransactions, "bond_" + bond.name, "Bond")}
              </Button>
            ) : (
              <Button
                variant="contained"
                color="primary"
                id="bond-approve-btn"
                className="transaction-button"
                disabled={isPendingTxn(pendingTransactions, "approve_" + bond.name)}
                onClick={onSeekApproval}
              >
                {txnButtonText(pendingTransactions, "approve_" + bond.name, "Approve")}
              </Button>
            )}
          </>
        )}
      </Box>

      <Slide direction="left" in={true} mountOnEnter unmountOnExit {...{ timeout: 533 }}>
        <Box className="bond-data">
          <div className="data-row">
<<<<<<< HEAD
            <Typography>
              <Trans>Your Balance</Trans>
            </Typography>
            <Typography>
=======
            <Typography>Your Balance</Typography>
            <Typography id="bond-balance">
>>>>>>> 74a2eb07
              {isBondLoading ? (
                <Skeleton width="100px" />
              ) : (
                <>
                  {trim(bond.balance, 4)} {displayUnits}
                </>
              )}
            </Typography>
          </div>

          <div className={`data-row`}>
            <Typography>
              <Trans>You Will Get</Trans>
            </Typography>
            <Typography id="bond-value-id" className="price-data">
              {isBondLoading ? <Skeleton width="100px" /> : `${trim(bond.bondQuote, 4) || "0"} OHM`}
            </Typography>
          </div>

          <div className={`data-row`}>
            <Typography>
              <Trans>Max You Can Buy</Trans>
            </Typography>
            <Typography id="bond-value-id" className="price-data">
              {isBondLoading ? <Skeleton width="100px" /> : `${trim(bond.maxBondPrice, 4) || "0"} OHM`}
            </Typography>
          </div>

          <div className="data-row">
            <Typography>
              <Trans>ROI</Trans>
            </Typography>
            <Typography>
              {isBondLoading ? <Skeleton width="100px" /> : `${trim(bond.bondDiscount * 100, 2)}%`}
            </Typography>
          </div>

          <div className="data-row">
            <Typography>
              <Trans>Debt Ratio</Trans>
            </Typography>
            <Typography>
              {isBondLoading ? <Skeleton width="100px" /> : `${trim(bond.debtRatio / 10000000, 2)}%`}
            </Typography>
          </div>

          <div className="data-row">
            <Typography>
              <Trans>Vesting Term</Trans>
            </Typography>
            <Typography>{isBondLoading ? <Skeleton width="100px" /> : vestingPeriod()}</Typography>
          </div>

          {recipientAddress !== address && (
            <div className="data-row">
              <Typography>
                <Trans>Recipient</Trans>{" "}
              </Typography>
              <Typography>{isBondLoading ? <Skeleton width="100px" /> : shorten(recipientAddress)}</Typography>
            </div>
          )}
        </Box>
      </Slide>
    </Box>
  );
}

export default BondPurchase;<|MERGE_RESOLUTION|>--- conflicted
+++ resolved
@@ -195,15 +195,10 @@
       <Slide direction="left" in={true} mountOnEnter unmountOnExit {...{ timeout: 533 }}>
         <Box className="bond-data">
           <div className="data-row">
-<<<<<<< HEAD
             <Typography>
               <Trans>Your Balance</Trans>
-            </Typography>
-            <Typography>
-=======
-            <Typography>Your Balance</Typography>
+            </Typography>{" "}
             <Typography id="bond-balance">
->>>>>>> 74a2eb07
               {isBondLoading ? (
                 <Skeleton width="100px" />
               ) : (
