import { useCallback, useEffect, useState } from "react";
import { useDispatch, useSelector } from "react-redux";
import { t, Trans } from "@lingui/macro";
import {
  Box,
  Button,
  FormControl,
  InputAdornment,
  InputLabel,
  OutlinedInput,
  Slide,
  Typography,
} from "@material-ui/core";
import { prettifySeconds, secondsUntilBlock, shorten, trim } from "../../helpers";
import { bondAsset, calcBondDetails, changeApproval } from "../../slices/BondSlice";
import { useWeb3Context } from "src/hooks/web3Context";
import { isPendingTxn, txnButtonText } from "src/slices/PendingTxnsSlice";
import { Skeleton } from "@material-ui/lab";
import useDebounce from "../../hooks/Debounce";
import { error } from "../../slices/MessagesSlice";
import { DisplayBondDiscount } from "./Bond";
import ConnectButton from "../../components/ConnectButton";
<<<<<<< HEAD
import { PrimaryButton } from "@olympusdao/component-library";
=======
import { DataRow } from "@olympusdao/component-library";
>>>>>>> a8fa4a9c

function BondPurchase({ bond, slippage, recipientAddress }) {
  const SECONDS_TO_REFRESH = 60;
  const dispatch = useDispatch();
  const { provider, address, networkId } = useWeb3Context();

  const [quantity, setQuantity] = useState("");
  const [secondsToRefresh, setSecondsToRefresh] = useState(SECONDS_TO_REFRESH);

  const currentBlock = useSelector(state => {
    return state.app.currentBlock;
  });

  const isBondLoading = useSelector(state => state.bonding.loading ?? true);

  const pendingTransactions = useSelector(state => {
    return state.pendingTransactions;
  });

  const vestingPeriod = () => {
    const vestingBlock = parseInt(currentBlock) + parseInt(bond.vestingTerm);
    const seconds = secondsUntilBlock(currentBlock, vestingBlock);
    return prettifySeconds(seconds, "day");
  };

  async function onBond() {
    if (quantity === "") {
      dispatch(error(t`Please enter a value!`));
    } else if (isNaN(quantity)) {
      dispatch(error(t`Please enter a valid value!`));
    } else if (bond.interestDue > 0 || bond.pendingPayout > 0) {
      const shouldProceed = window.confirm(
        t`You have an existing bond. Bonding will reset your vesting period and forfeit rewards. We recommend claiming rewards first or using a fresh wallet. Do you still want to proceed?`,
      );
      if (shouldProceed) {
        await dispatch(
          bondAsset({
            value: quantity,
            slippage,
            bond,
            networkID: networkId,
            provider,
            address: recipientAddress || address,
          }),
        );
      }
    } else {
      await dispatch(
        bondAsset({
          value: quantity,
          slippage,
          bond,
          networkID: networkId,
          provider,
          address: recipientAddress || address,
        }),
      );
      clearInput();
    }
  }

  const clearInput = () => {
    setQuantity(0);
  };

  const hasAllowance = useCallback(() => {
    return bond.allowance > 0;
  }, [bond.allowance]);

  const setMax = () => {
    let maxQ;
    if (bond.maxBondPrice * bond.bondPrice < Number(bond.balance)) {
      // there is precision loss here on Number(bond.balance)
      maxQ = bond.maxBondPrice * bond.bondPrice.toString();
    } else {
      maxQ = bond.balance;
    }
    setQuantity(maxQ);
  };

  const bondDetailsDebounce = useDebounce(quantity, 1000);

  useEffect(() => {
    dispatch(calcBondDetails({ bond, value: quantity, provider, networkID: networkId }));
  }, [bondDetailsDebounce]);

  useEffect(() => {
    let interval = null;
    if (secondsToRefresh > 0) {
      interval = setInterval(() => {
        setSecondsToRefresh(secondsToRefresh => secondsToRefresh - 1);
      }, 1000);
    } else {
      if (bond.getBondability(networkId)) {
        clearInterval(interval);
        dispatch(calcBondDetails({ bond, value: quantity, provider, networkID: networkId }));
        setSecondsToRefresh(SECONDS_TO_REFRESH);
      }
    }
    return () => clearInterval(interval);
  }, [secondsToRefresh, quantity]);

  const onSeekApproval = async () => {
    dispatch(changeApproval({ address, bond, provider, networkID: networkId }));
  };

  const displayUnits = bond.displayUnits;

  const isAllowanceDataLoading = bond.allowance == null;

  return (
    <Box display="flex" flexDirection="column">
      <Box display="flex" justifyContent="space-around" flexWrap="wrap">
        {!address ? (
          <ConnectButton />
        ) : (
          <>
            {isAllowanceDataLoading ? (
              <Skeleton width="200px" />
            ) : (
              <>
                {!hasAllowance() ? (
                  <div className="help-text">
                    <em>
                      <Typography variant="body1" align="center" color="textSecondary">
                        <Trans>First time bonding</Trans> <b>{bond.displayName}</b>? <br />{" "}
                        <Trans>Please approve Olympus Dao to use your</Trans> <b>{bond.displayName}</b>{" "}
                        <Trans>for bonding</Trans>.
                      </Typography>
                    </em>
                  </div>
                ) : (
                  <FormControl className="ohm-input" variant="outlined" color="primary" fullWidth>
                    <InputLabel htmlFor="outlined-adornment-amount">
                      <Trans>Amount</Trans>
                    </InputLabel>
                    <OutlinedInput
                      id="outlined-adornment-amount"
                      type="number"
                      value={quantity}
                      onChange={e => setQuantity(e.target.value)}
                      // startAdornment={<InputAdornment position="start">$</InputAdornment>}
                      labelWidth={55}
                      endAdornment={
                        <InputAdornment position="end">
                          <Button variant="text" onClick={setMax}>
                            <Trans>Max</Trans>
                          </Button>
                        </InputAdornment>
                      }
                    />
                  </FormControl>
                )}
                {bond.isBondable[networkId] ? (
                  <PrimaryButton disabled={true}>
                    {/* NOTE (appleseed): temporary for ONHOLD MIGRATION */}
                    {/* <Trans>Sold Out</Trans> */}
                    {bond.LOLmessage}
                  </PrimaryButton>
                ) : hasAllowance() ? (
                  <PrimaryButton disabled={isPendingTxn(pendingTransactions, "bond_" + bond.name)} onClick={onBond}>
                    {txnButtonText(pendingTransactions, "bond_" + bond.name, "Bond")}
                  </PrimaryButton>
                ) : (
                  <PrimaryButton
                    disabled={isPendingTxn(pendingTransactions, "approve_" + bond.name)}
                    onClick={onSeekApproval}
                  >
                    {txnButtonText(pendingTransactions, "approve_" + bond.name, "Approve")}
                  </PrimaryButton>
                )}
              </>
            )}{" "}
          </>
        )}
      </Box>

      <Slide direction="left" in={true} mountOnEnter unmountOnExit {...{ timeout: 533 }}>
        <Box className="bond-data">
          <DataRow
            title={t`Your Balance`}
            balance={`${trim(bond.balance, 4)} ${displayUnits}`}
            isLoading={isBondLoading}
          />
          <DataRow
            title={t`You Will Get`}
            balance={`${trim(bond.bondQuote, 4) || "0"} ` + `${bond.payoutToken}`}
            isLoading={isBondLoading}
          />
          <DataRow
            title={t`Max You Can Buy`}
            balance={`${trim(bond.maxBondPrice, 4) || "0"} ` + `${bond.payoutToken}`}
            isLoading={isBondLoading}
          />
          <DataRow
            title={t`ROI`}
            balance={<DisplayBondDiscount key={bond.name} bond={bond} />}
            isLoading={isBondLoading}
          />
          <DataRow title={t`Debt Ratio`} balance={`${trim(bond.debtRatio / 10000000, 2)}%`} isLoading={isBondLoading} />
          <DataRow title={t`Vesting Term`} balance={vestingPeriod()} isLoading={isBondLoading} />
          {recipientAddress !== address && (
            <DataRow title={t`Recipient`} balance={shorten(recipientAddress)} isLoading={isBondLoading} />
          )}
        </Box>
      </Slide>
    </Box>
  );
}

export default BondPurchase;<|MERGE_RESOLUTION|>--- conflicted
+++ resolved
@@ -20,11 +20,7 @@
 import { error } from "../../slices/MessagesSlice";
 import { DisplayBondDiscount } from "./Bond";
 import ConnectButton from "../../components/ConnectButton";
-<<<<<<< HEAD
-import { PrimaryButton } from "@olympusdao/component-library";
-=======
-import { DataRow } from "@olympusdao/component-library";
->>>>>>> a8fa4a9c
+import { PrimaryButton, DataRow } from "@olympusdao/component-library";
 
 function BondPurchase({ bond, slippage, recipientAddress }) {
   const SECONDS_TO_REFRESH = 60;
