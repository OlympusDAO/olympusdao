import { useState, useEffect, useCallback } from "react";
import { useSelector, useDispatch } from "react-redux";
import {
  Typography,
  FormControl,
  Box,
  InputLabel,
  OutlinedInput,
  InputAdornment,
  Button,
  Fade,
  Slide,
} from "@material-ui/core";
import { shorten, trim, secondsUntilBlock, prettifySeconds } from "../../helpers";
<<<<<<< HEAD
import { changeApproval, calcBondDetails, calculateUserBondDetails, bondAsset } from "../../actions/Bond.actions";
=======
import { changeApproval, bondAsset } from "../../slices/BondSlice";
>>>>>>> bbb58397
import { BONDS } from "../../constants";
import { useWeb3Context } from "src/hooks/web3Context";
import { isPendingTxn, txnButtonText } from "src/slices/PendingTxnsSlice";
import { Skeleton } from "@material-ui/lab";

function BondPurchase({ bond, slippage }) {
  const dispatch = useDispatch();
  const { provider, address, chainID } = useWeb3Context();

  const [recipientAddress, setRecipientAddress] = useState(address);
  const [quantity, setQuantity] = useState("");

  const currentBlock = useSelector(state => {
    return state.app.currentBlock;
  });

  const isBondLoading = useSelector(state => state.bonding.loading ?? true);
  const vestingTerm = useSelector(state => {
    return state.bonding[bond] && state.bonding[bond].vestingBlock;
  });

  const bondDiscount = useSelector(state => {
    return state.bonding[bond] && state.bonding[bond].bondDiscount;
  });
  const maxBondPrice = useSelector(state => {
    return state.bonding[bond] && state.bonding[bond].maxBondPrice;
  });
  const interestDue = useSelector(state => {
    return state.bonding[bond] && state.bonding[bond].interestDue;
  });
  const pendingPayout = useSelector(state => {
    return state.bonding[bond] && state.bonding[bond].pendingPayout;
  });
  const debtRatio = useSelector(state => {
    return state.bonding[bond] && state.bonding[bond].debtRatio;
  });
  const bondQuote = useSelector(state => {
    return state.bonding[bond] && state.bonding[bond].bondQuote;
  });
  const balance = useSelector(state => {
    return state.bonding[bond] && state.bonding[bond].balance;
  });
  const allowance = useSelector(state => {
    return state.bonding[bond] && state.bonding[bond].allowance;
  });

  const pendingTransactions = useSelector(state => {
    return state.pendingTransactions;
  });

  const hasEnteredAmount = () => {
    return !(isNaN(quantity) || quantity === 0 || quantity === "");
  };

  const vestingPeriod = () => {
    const vestingBlock = parseInt(currentBlock) + parseInt(vestingTerm);
    const seconds = secondsUntilBlock(currentBlock, vestingBlock);
    return prettifySeconds(seconds, "day");
  };

  async function onBond() {
    console.log("slippage = ", slippage);
    console.log("recipientAddress = ", recipientAddress);

    if (quantity === "") {
      alert("Please enter a value!");
    } else if (isNaN(quantity)) {
      alert("Please enter a valid value!");
    } else if (interestDue > 0 || pendingPayout > 0) {
      const shouldProceed = window.confirm(
        "You have an existing bond. Bonding will reset your vesting period and forfeit rewards. We recommend claiming rewards first or using a fresh wallet. Do you still want to proceed?",
      );
      if (shouldProceed) {
        await dispatch(
          bondAsset({
            value: quantity,
            slippage,
            bond,
            networkID: chainID,
            provider,
            address: recipientAddress || address,
          }),
        );
      }
    } else {
      await dispatch(
        bondAsset({
          value: quantity,
          slippage,
          bond,
          networkID: chainID,
          provider,
          address: recipientAddress || address,
        }),
      );
    }
  }

  const hasAllowance = useCallback(() => {
    return allowance > 0;
  }, [allowance]);

  const setMax = () => {
    if (!balance) return;
    setQuantity((balance || "").toString());
  };

  const balanceUnits = () => {
    if (bond.indexOf("_lp") >= 0) return "LP";
    else if (bond === BONDS.dai) return "DAI";
    else if (bond === BONDS.eth) return "wETH";
    else return "FRAX";
  };

  useEffect(() => {
    if (address) setRecipientAddress(address);
  }, [provider, quantity, address]);

  const onSeekApproval = async () => {
    await dispatch(changeApproval({ address, bond, provider, networkID: chainID }));
  };

  return (
    <Box display="flex" flexDirection="column">
      <Box display="flex" justifyContent="space-around" flexWrap="wrap">
        <FormControl className="ohm-input" variant="outlined" color="primary" fullWidth>
          <InputLabel htmlFor="outlined-adornment-amount">Amount</InputLabel>
          <OutlinedInput
            id="outlined-adornment-amount"
            type="number"
            value={quantity}
            onChange={e => setQuantity(e.target.value)}
            // startAdornment={<InputAdornment position="start">$</InputAdornment>}
            labelWidth={55}
            endAdornment={
              <InputAdornment position="end">
                <Button variant="text" onClick={setMax}>
                  Max
                </Button>
              </InputAdornment>
            }
          />
        </FormControl>
        {hasAllowance() ? (
          <Button
            variant="contained"
            color="primary"
            id="bond-btn"
            className="transaction-button"
            disabled={isPendingTxn(pendingTransactions, "bond_" + bond)}
            onClick={onBond}
          >
            {txnButtonText(pendingTransactions, "bond_" + bond, "Bond")}
          </Button>
        ) : (
          <Button
            variant="contained"
            color="primary"
            id="bond-approve-btn"
            className="transaction-button"
            disabled={isPendingTxn(pendingTransactions, "approve_" + bond)}
            onClick={onSeekApproval}
          >
            {txnButtonText(pendingTransactions, "approve_" + bond, "Approve")}
          </Button>
        )}

        {!hasAllowance() && (
          <div className="help-text">
            <em>
              <Typography variant="body2">
                Note: The "Approve" transaction is only needed when bonding for the first time; subsequent bonding only
                requires you to perform the "Bond" transaction.
              </Typography>
            </em>
          </div>
        )}
      </Box>

      <Slide direction="left" in={true} mountOnEnter unmountOnExit {...{ timeout: 533 }}>
        <Box className="bond-data">
          <div className="data-row">
            <Typography>Your Balance</Typography>
            <Typography>
              {isBondLoading ? (
                <Skeleton width="100px" />
              ) : (
                <>
                  {trim(balance, 4)} {balanceUnits()}
                </>
              )}
            </Typography>
          </div>

          <div className={`data-row`}>
            <Typography>You Will Get</Typography>
            <Typography id="bond-value-id" className="price-data">
              {isBondLoading ? <Skeleton width="100px" /> : `${trim(bondQuote, 4) || "0"} OHM`}
            </Typography>
          </div>

          <div className={`data-row`}>
            <Typography>Max You Can Buy</Typography>
            <Typography id="bond-value-id" className="price-data">
              {isBondLoading ? <Skeleton width="100px" /> : `${trim(maxBondPrice, 4) || "0"} OHM`}
            </Typography>
          </div>

          <div className="data-row">
            <Typography>ROI</Typography>
            <Typography>{isBondLoading ? <Skeleton width="100px" /> : `${trim(bondDiscount * 100, 2)}%`}</Typography>
          </div>

          <div className="data-row">
            <Typography>Debt Ratio</Typography>
            <Typography>{isBondLoading ? <Skeleton width="100px" /> : `${trim(debtRatio / 10000000, 2)}%`}</Typography>
          </div>

          <div className="data-row">
            <Typography>Vesting Term</Typography>
            <Typography>{isBondLoading ? <Skeleton width="100px" /> : vestingPeriod()}</Typography>
          </div>

          {recipientAddress !== address && (
            <div className="data-row">
              <Typography>Recipient</Typography>
              <Typography>{isBondLoading ? <Skeleton width="100px" /> : shorten(recipientAddress)}</Typography>
            </div>
          )}
        </Box>
      </Slide>
    </Box>
  );
}

export default BondPurchase;<|MERGE_RESOLUTION|>--- conflicted
+++ resolved
@@ -12,11 +12,7 @@
   Slide,
 } from "@material-ui/core";
 import { shorten, trim, secondsUntilBlock, prettifySeconds } from "../../helpers";
-<<<<<<< HEAD
-import { changeApproval, calcBondDetails, calculateUserBondDetails, bondAsset } from "../../actions/Bond.actions";
-=======
 import { changeApproval, bondAsset } from "../../slices/BondSlice";
->>>>>>> bbb58397
 import { BONDS } from "../../constants";
 import { useWeb3Context } from "src/hooks/web3Context";
 import { isPendingTxn, txnButtonText } from "src/slices/PendingTxnsSlice";
