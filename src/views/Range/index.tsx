--- conflicted
+++ resolved
@@ -1,15 +1,8 @@
-<<<<<<< HEAD
-import { Box, CircularProgress, Grid, Paper, Typography, useTheme } from "@mui/material";
-import React, { useEffect, useState } from "react";
-import { useNavigate } from "react-router-dom";
-import { DataRow, InfoNotification, OHMTokenProps, PrimaryButton } from "src/components/library";
-=======
 import { Box, CircularProgress, Grid, Link, Paper, Typography, useTheme } from "@mui/material";
-import { DataRow, Icon, InfoNotification, OHMTokenProps, PrimaryButton } from "@olympusdao/component-library";
 import React, { useEffect, useState } from "react";
 import { useNavigate } from "react-router-dom";
 import { Link as RouterLink } from "react-router-dom";
->>>>>>> 6a98f9b7
+import { DataRow, Icon, InfoNotification, OHMTokenProps, PrimaryButton } from "src/components/library";
 import PageTitle from "src/components/PageTitle";
 import { WalletConnectedGuard } from "src/components/WalletConnectedGuard";
 import { DAI_ADDRESSES, OHM_ADDRESSES } from "src/constants/addresses";
@@ -204,8 +197,8 @@
                                 ? "discount"
                                 : "premium"
                               : discount < 0
-                              ? "premium"
-                              : "discount"}{" "}
+                                ? "premium"
+                                : "discount"}{" "}
                             of {formatNumber(Math.abs(discount) * 100, 2)}% relative to market price of{" "}
                             {formatNumber(currentPrice, 2)} {reserveSymbol}
                           </InfoNotification>
@@ -221,8 +214,8 @@
                                   ? "Discount"
                                   : "Premium"
                                 : discount < 0
-                                ? "Premium"
-                                : "Discount"
+                                  ? "Premium"
+                                  : "Discount"
                             }
                             balance={
                               <Typography
@@ -256,8 +249,8 @@
                               {amountAboveCapacity
                                 ? `Amount exceeds capacity`
                                 : amountAboveBalance
-                                ? `Amount exceeds balance`
-                                : swapButtonText}
+                                  ? `Amount exceeds balance`
+                                  : swapButtonText}
                             </PrimaryButton>
                           </WalletConnectedGuard>
                         </Box>
