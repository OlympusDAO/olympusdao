--- conflicted
+++ resolved
@@ -1,29 +1,17 @@
-<<<<<<< HEAD
-=======
-import { DisplayBondPrice, DisplayBondDiscount } from "../Bond/Bond";
-import { Button, Link, Paper, Typography, TableRow, TableCell, SvgIcon, Slide } from "@material-ui/core";
-import { ReactComponent as ArrowUp } from "../../assets/icons/arrow-up.svg";
-import { NavLink } from "react-router-dom";
->>>>>>> 27d50f66
 import "./choosebond.scss";
 
 import { t, Trans } from "@lingui/macro";
 import { Button, Link, Paper, Slide, SvgIcon, TableCell, TableRow, Typography } from "@material-ui/core";
 import { Skeleton } from "@material-ui/lab";
+import { TokenStack } from "@olympusdao/component-library";
 import { NavLink } from "react-router-dom";
 import { NetworkId } from "src/constants";
 import { IAllBondData } from "src/hooks/Bonds";
 import { Bond, CustomBond, LPBond } from "src/lib/Bond";
-<<<<<<< HEAD
 
 import { ReactComponent as ArrowUp } from "../../assets/icons/arrow-up.svg";
-import BondLogo from "../../components/BondLogo";
-import { useWeb3Context } from "../../hooks/web3Context";
+import { useWeb3Context } from "../../hooks";
 import { DisplayBondDiscount, DisplayBondPrice } from "../Bond/Bond";
-=======
-import { NetworkId } from "src/constants";
-import { TokenStack } from "@olympusdao/component-library";
->>>>>>> 27d50f66
 
 type BondUnion = CustomBond | LPBond;
 
