import BondLogo from "../../components/BondLogo";
import { DisplayBondPrice, DisplayBondDiscount } from "../Bond/Bond";
<<<<<<< HEAD
import { Button, Link, Paper, Typography, TableRow, TableCell, SvgIcon, Slide } from "@material-ui/core";
=======
import { Box, Button, Link, Paper, Typography, TableRow, TableCell, SvgIcon, Slide } from "@material-ui/core";
>>>>>>> 7ffb4432
import { ReactComponent as ArrowUp } from "../../assets/icons/arrow-up.svg";
import { NavLink } from "react-router-dom";
import "./choosebond.scss";
import { t, Trans } from "@lingui/macro";
import { Skeleton } from "@material-ui/lab";
<<<<<<< HEAD
import { useSelector } from "react-redux";

export function BondDataCard({ bond }) {
  const networkId = useSelector(state => state.network.networkId);
=======
import useBonds from "src/hooks/Bonds";
import { useWeb3Context } from "../../hooks/web3Context";

export function BondDataCard({ bond }) {
  const { chainID } = useWeb3Context();
  const { loading } = useBonds(chainID);
>>>>>>> 7ffb4432
  const isBondLoading = !bond.bondPrice ?? true;

  return (
    <Slide direction="up" in={true}>
      <Paper id={`${bond.name}--bond`} className="bond-data-card ohm-card">
        <div className="bond-pair">
          <BondLogo bond={bond} />
          <div className="bond-name">
            <Typography>{bond.displayName}</Typography>
            {bond.isLP && (
              <div>
                <Link href={bond.lpUrl} target="_blank">
                  <Typography variant="body1">
                    <Trans>View Contract</Trans>
                    <SvgIcon component={ArrowUp} htmlColor="#A3A3A3" />
                  </Typography>
                </Link>
              </div>
            )}
          </div>
        </div>
        <div className="data-row">
          <Typography>
            <Trans>Price</Trans>
          </Typography>
          <Typography className="bond-price">
            <>{isBondLoading ? <Skeleton width="50px" /> : <DisplayBondPrice key={bond.name} bond={bond} />}</>
          </Typography>
        </div>
        <div className="data-row">
          <Typography>
            <Trans>ROI</Trans>
          </Typography>
          <Typography>
            {isBondLoading ? <Skeleton width="50px" /> : <DisplayBondDiscount key={bond.name} bond={bond} />}
          </Typography>
        </div>

        <div className="data-row">
          <Typography>
            <Trans>Purchased</Trans>
          </Typography>
          <Typography>
            {isBondLoading ? (
              <Skeleton width="80px" />
            ) : (
              new Intl.NumberFormat("en-US", {
                style: "currency",
                currency: "USD",
                maximumFractionDigits: 0,
                minimumFractionDigits: 0,
              }).format(bond.purchased)
            )}
          </Typography>
        </div>
        <Link component={NavLink} to={`/bonds/${bond.name}`}>
<<<<<<< HEAD
          <Button variant="outlined" color="primary" fullWidth disabled={!bond.isAvailable[networkId]}>
            <Typography variant="h5">
              {!bond.isAvailable[networkId] ? t`Sold Out` : t`Bond ${bond.displayName}`}
=======
          <Button variant="outlined" color="primary" fullWidth disabled={!bond.isAvailable[chainID]}>
            <Typography variant="h5">
              {!bond.isAvailable[chainID] ? t`Sold Out` : t`Bond ${bond.displayName}`}
>>>>>>> 7ffb4432
            </Typography>
          </Button>
        </Link>
      </Paper>
    </Slide>
  );
}

export function BondTableData({ bond }) {
<<<<<<< HEAD
  const networkId = useSelector(state => state.network.networkId);
=======
  const { chainID } = useWeb3Context();
>>>>>>> 7ffb4432
  // Use BondPrice as indicator of loading.
  const isBondLoading = !bond.bondPrice ?? true;
  // const isBondLoading = useSelector(state => !state.bonding[bond]?.bondPrice ?? true);

  return (
    <TableRow id={`${bond.name}--bond`}>
      <TableCell align="left" className="bond-name-cell">
        <BondLogo bond={bond} />
        <div className="bond-name">
          <Typography variant="body1">{bond.displayName}</Typography>
          {bond.isLP && (
            <Link color="primary" href={bond.lpUrl} target="_blank">
              <Typography variant="body1">
                <Trans>View Contract</Trans>
                <SvgIcon component={ArrowUp} htmlColor="#A3A3A3" />
              </Typography>
            </Link>
          )}
        </div>
      </TableCell>
      <TableCell align="left">
        <Typography>
          <>{isBondLoading ? <Skeleton width="50px" /> : <DisplayBondPrice key={bond.name} bond={bond} />}</>
        </Typography>
      </TableCell>
      <TableCell align="left">
        {" "}
        {isBondLoading ? <Skeleton width="50px" /> : <DisplayBondDiscount key={bond.name} bond={bond} />}
      </TableCell>
      <TableCell align="right">
        {isBondLoading ? (
          <Skeleton />
        ) : (
          new Intl.NumberFormat("en-US", {
            style: "currency",
            currency: "USD",
            maximumFractionDigits: 0,
            minimumFractionDigits: 0,
          }).format(bond.purchased)
        )}
      </TableCell>
      <TableCell>
        <Link component={NavLink} to={`/bonds/${bond.name}`}>
<<<<<<< HEAD
          <Button variant="outlined" color="primary" disabled={!bond.isAvailable[networkId]}>
            <Typography variant="h6">{!bond.isAvailable[networkId] ? t`Sold Out` : t`do_bond`}</Typography>
=======
          <Button variant="outlined" color="primary" disabled={!bond.isAvailable[chainID]}>
            <Typography variant="h6">{!bond.isAvailable[chainID] ? t`Sold Out` : t`do_bond`}</Typography>
>>>>>>> 7ffb4432
          </Button>
        </Link>
      </TableCell>
    </TableRow>
  );
}<|MERGE_RESOLUTION|>--- conflicted
+++ resolved
@@ -1,28 +1,17 @@
 import BondLogo from "../../components/BondLogo";
 import { DisplayBondPrice, DisplayBondDiscount } from "../Bond/Bond";
-<<<<<<< HEAD
-import { Button, Link, Paper, Typography, TableRow, TableCell, SvgIcon, Slide } from "@material-ui/core";
-=======
 import { Box, Button, Link, Paper, Typography, TableRow, TableCell, SvgIcon, Slide } from "@material-ui/core";
->>>>>>> 7ffb4432
 import { ReactComponent as ArrowUp } from "../../assets/icons/arrow-up.svg";
 import { NavLink } from "react-router-dom";
 import "./choosebond.scss";
 import { t, Trans } from "@lingui/macro";
 import { Skeleton } from "@material-ui/lab";
-<<<<<<< HEAD
+import useBonds from "src/hooks/Bonds";
 import { useSelector } from "react-redux";
 
 export function BondDataCard({ bond }) {
   const networkId = useSelector(state => state.network.networkId);
-=======
-import useBonds from "src/hooks/Bonds";
-import { useWeb3Context } from "../../hooks/web3Context";
-
-export function BondDataCard({ bond }) {
-  const { chainID } = useWeb3Context();
-  const { loading } = useBonds(chainID);
->>>>>>> 7ffb4432
+  const { loading } = useBonds(networkId);
   const isBondLoading = !bond.bondPrice ?? true;
 
   return (
@@ -79,15 +68,9 @@
           </Typography>
         </div>
         <Link component={NavLink} to={`/bonds/${bond.name}`}>
-<<<<<<< HEAD
-          <Button variant="outlined" color="primary" fullWidth disabled={!bond.isAvailable[networkId]}>
+          <Button variant="outlined" color="primary" fullWidth disabled={!bond.isAvailable[chainID]}>
             <Typography variant="h5">
               {!bond.isAvailable[networkId] ? t`Sold Out` : t`Bond ${bond.displayName}`}
-=======
-          <Button variant="outlined" color="primary" fullWidth disabled={!bond.isAvailable[chainID]}>
-            <Typography variant="h5">
-              {!bond.isAvailable[chainID] ? t`Sold Out` : t`Bond ${bond.displayName}`}
->>>>>>> 7ffb4432
             </Typography>
           </Button>
         </Link>
@@ -97,11 +80,7 @@
 }
 
 export function BondTableData({ bond }) {
-<<<<<<< HEAD
   const networkId = useSelector(state => state.network.networkId);
-=======
-  const { chainID } = useWeb3Context();
->>>>>>> 7ffb4432
   // Use BondPrice as indicator of loading.
   const isBondLoading = !bond.bondPrice ?? true;
   // const isBondLoading = useSelector(state => !state.bonding[bond]?.bondPrice ?? true);
@@ -145,13 +124,8 @@
       </TableCell>
       <TableCell>
         <Link component={NavLink} to={`/bonds/${bond.name}`}>
-<<<<<<< HEAD
           <Button variant="outlined" color="primary" disabled={!bond.isAvailable[networkId]}>
             <Typography variant="h6">{!bond.isAvailable[networkId] ? t`Sold Out` : t`do_bond`}</Typography>
-=======
-          <Button variant="outlined" color="primary" disabled={!bond.isAvailable[chainID]}>
-            <Typography variant="h6">{!bond.isAvailable[chainID] ? t`Sold Out` : t`do_bond`}</Typography>
->>>>>>> 7ffb4432
           </Button>
         </Link>
       </TableCell>
