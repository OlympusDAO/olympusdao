import BondLogo from "../../components/BondLogo";
import { DisplayBondPrice, DisplayBondDiscount } from "../Bond/Bond";
import { Box, Button, Link, Paper, Typography, TableRow, TableCell, SvgIcon, Slide } from "@material-ui/core";
import { ReactComponent as ArrowUp } from "../../assets/icons/arrow-up.svg";
import { NavLink } from "react-router-dom";
import "./choosebond.scss";
import { Skeleton } from "@material-ui/lab";
import useBonds from "src/hooks/Bonds";
import { useWeb3Context } from "../../hooks/web3Context";

export function BondDataCard({ bond }) {
  const { chainID } = useWeb3Context();
  const { loading } = useBonds(chainID);
  const isBondLoading = !bond.bondPrice ?? true;

  return (
    <Slide direction="up" in={true}>
      <Paper id={`${bond.name}--bond`} className="bond-data-card ohm-card">
        <div className="bond-pair">
          <BondLogo bond={bond} />
          <div className="bond-name">
            <Typography>{bond.displayName}</Typography>
            {bond.isLP && (
              <div>
                <Link href={bond.lpUrl} target="_blank">
                  <Typography variant="body1">
                    View Contract
                    <SvgIcon component={ArrowUp} htmlColor="#A3A3A3" />
                  </Typography>
                </Link>
              </div>
            )}
          </div>
        </div>
        <div className="data-row">
          <Typography>Price</Typography>
          <Typography className="bond-price">
            <>{isBondLoading ? <Skeleton width="50px" /> : <DisplayBondPrice key={bond.name} bond={bond} />}</>
          </Typography>
        </div>
        <div className="data-row">
          <Typography>ROI</Typography>
          <Typography>
            {isBondLoading ? <Skeleton width="50px" /> : <DisplayBondDiscount key={bond.name} bond={bond} />}
          </Typography>
        </div>

        <div className="data-row">
          <Typography>Purchased</Typography>
          <Typography>
            {isBondLoading ? (
              <Skeleton width="80px" />
            ) : (
              new Intl.NumberFormat("en-US", {
                style: "currency",
                currency: "USD",
                maximumFractionDigits: 0,
                minimumFractionDigits: 0,
              }).format(bond.purchased)
            )}
          </Typography>
        </div>
        <Link component={NavLink} to={`/bonds/${bond.name}`}>
          <Button variant="outlined" color="primary" fullWidth disabled={!bond.isAvailable[chainID]}>
            <Typography variant="h5">{!bond.isAvailable[chainID] ? "Sold Out" : `Bond ${bond.displayName}`}</Typography>
          </Button>
        </Link>
      </Paper>
    </Slide>
  );
}

export function BondTableData({ bond }) {
  const { chainID } = useWeb3Context();
  // Use BondPrice as indicator of loading.
  const isBondLoading = !bond.bondPrice ?? true;
  // const isBondLoading = useSelector(state => !state.bonding[bond]?.bondPrice ?? true);

  return (
    <TableRow id={`${bond.name}--bond`}>
      <TableCell align="left" className="bond-name-cell">
        <BondLogo bond={bond} />
        <div className="bond-name">
          <Typography variant="body1">{bond.displayName}</Typography>
          {bond.isLP && (
            <Link color="primary" href={bond.lpUrl} target="_blank">
              <Typography variant="body1">
                View Contract
                <SvgIcon component={ArrowUp} htmlColor="#A3A3A3" />
              </Typography>
            </Link>
          )}
        </div>
      </TableCell>
      <TableCell align="left">
        <Typography>
<<<<<<< HEAD
          <>
            <span className="currency-icon">$</span>
            {isBondLoading ? <Skeleton width="50px" /> : <span class="bond-price">trim(bond.bondPrice, 2)</span>}
          </>
=======
          <>{isBondLoading ? <Skeleton width="50px" /> : <DisplayBondPrice key={bond.name} bond={bond} />}</>
>>>>>>> ccda5d8a
        </Typography>
      </TableCell>
      <TableCell align="left">
        {" "}
        {isBondLoading ? <Skeleton width="50px" /> : <DisplayBondDiscount key={bond.name} bond={bond} />}
      </TableCell>
      <TableCell align="right">
        {isBondLoading ? (
          <Skeleton />
        ) : (
          new Intl.NumberFormat("en-US", {
            style: "currency",
            currency: "USD",
            maximumFractionDigits: 0,
            minimumFractionDigits: 0,
          }).format(bond.purchased)
        )}
      </TableCell>
      <TableCell>
        <Link component={NavLink} to={`/bonds/${bond.name}`}>
          <Button variant="outlined" color="primary" disabled={!bond.isAvailable[chainID]}>
            <Typography variant="h6">{!bond.isAvailable[chainID] ? "Sold Out" : "Bond"}</Typography>
          </Button>
        </Link>
      </TableCell>
    </TableRow>
  );
}<|MERGE_RESOLUTION|>--- conflicted
+++ resolved
@@ -94,14 +94,7 @@
       </TableCell>
       <TableCell align="left">
         <Typography>
-<<<<<<< HEAD
-          <>
-            <span className="currency-icon">$</span>
-            {isBondLoading ? <Skeleton width="50px" /> : <span class="bond-price">trim(bond.bondPrice, 2)</span>}
-          </>
-=======
           <>{isBondLoading ? <Skeleton width="50px" /> : <DisplayBondPrice key={bond.name} bond={bond} />}</>
->>>>>>> ccda5d8a
         </Typography>
       </TableCell>
       <TableCell align="left">
