import BondLogo from "../../components/BondLogo";
import { DisplayBondPrice, DisplayBondDiscount } from "../Bond/Bond";
import { Box, Button, Link, Paper, Typography, TableRow, TableCell, SvgIcon, Slide } from "@material-ui/core";
import { ReactComponent as ArrowUp } from "../../assets/icons/arrow-up.svg";
import { NavLink } from "react-router-dom";
import "./choosebond.scss";
import { t, Trans } from "@lingui/macro";
import { Skeleton } from "@material-ui/lab";
import useBonds from "src/hooks/Bonds";
import { useWeb3Context } from "../../hooks/web3Context";

export function BondDataCard({ bond }) {
  const { loading } = useBonds();
  const { chainID } = useWeb3Context();
  const isBondLoading = !bond.bondPrice ?? true;

  return (
    <Slide direction="up" in={true}>
      <Paper id={`${bond.name}--bond`} className="bond-data-card ohm-card">
        <div className="bond-pair">
          <BondLogo bond={bond} />
          <div className="bond-name">
            <Typography>{bond.displayName}</Typography>
            {bond.isLP && (
              <div>
                <Link href={bond.lpUrl} target="_blank">
                  <Typography variant="body1">
                    <Trans>View Contract</Trans>
                    <SvgIcon component={ArrowUp} htmlColor="#A3A3A3" />
                  </Typography>
                </Link>
              </div>
            )}
          </div>
        </div>
        <div className="data-row">
          <Typography>
            <Trans>Price</Trans>
          </Typography>
          <Typography className="bond-price">
            <>{isBondLoading ? <Skeleton width="50px" /> : <DisplayBondPrice key={bond.name} bond={bond} />}</>
          </Typography>
        </div>
        <div className="data-row">
<<<<<<< HEAD
          <Typography>
            <Trans>ROI</Trans>
          </Typography>
          <Typography>{isBondLoading ? <Skeleton width="50px" /> : `${trim(bond.bondDiscount * 100, 2)}%`}</Typography>
=======
          <Typography>ROI</Typography>
          <Typography>
            {isBondLoading ? <Skeleton width="50px" /> : <DisplayBondDiscount key={bond.name} bond={bond} />}
          </Typography>
>>>>>>> 4d3b1c1f
        </div>

        <div className="data-row">
          <Typography>
            <Trans>Purchased</Trans>
          </Typography>
          <Typography>
            {isBondLoading ? (
              <Skeleton width="80px" />
            ) : (
              new Intl.NumberFormat("en-US", {
                style: "currency",
                currency: "USD",
                maximumFractionDigits: 0,
                minimumFractionDigits: 0,
              }).format(bond.purchased)
            )}
          </Typography>
        </div>
        <Link component={NavLink} to={`/bonds/${bond.name}`}>
          <Button variant="outlined" color="primary" fullWidth disabled={!bond.isAvailable[chainID]}>
            <Typography variant="h5">{!bond.isAvailable[chainID] ? "Sold Out" : `Bond ${bond.displayName}`}</Typography>
          </Button>
        </Link>
      </Paper>
    </Slide>
  );
}

export function BondTableData({ bond }) {
  const { chainID } = useWeb3Context();
  // Use BondPrice as indicator of loading.
  const isBondLoading = !bond.bondPrice ?? true;
  // const isBondLoading = useSelector(state => !state.bonding[bond]?.bondPrice ?? true);

  return (
    <TableRow id={`${bond.name}--bond`}>
      <TableCell align="left" className="bond-name-cell">
        <BondLogo bond={bond} />
        <div className="bond-name">
          <Typography variant="body1">{bond.displayName}</Typography>
          {bond.isLP && (
            <Link color="primary" href={bond.lpUrl} target="_blank">
              <Typography variant="body1">
                <Trans>View Contract</Trans>
                <SvgIcon component={ArrowUp} htmlColor="#A3A3A3" />
              </Typography>
            </Link>
          )}
        </div>
      </TableCell>
      <TableCell align="left">
        <Typography>
<<<<<<< HEAD
          <>
            <span className="currency-icon">$</span>
            {isBondLoading ? <Skeleton width="50px" /> : <span class="bond-price">trim(bond.bondPrice, 2)</span>}
          </>
=======
          <>{isBondLoading ? <Skeleton width="50px" /> : <DisplayBondPrice key={bond.name} bond={bond} />}</>
>>>>>>> 4d3b1c1f
        </Typography>
      </TableCell>
      <TableCell align="left">
        {" "}
        {isBondLoading ? <Skeleton width="50px" /> : <DisplayBondDiscount key={bond.name} bond={bond} />}
      </TableCell>
      <TableCell align="right">
        {isBondLoading ? (
          <Skeleton />
        ) : (
          new Intl.NumberFormat("en-US", {
            style: "currency",
            currency: "USD",
            maximumFractionDigits: 0,
            minimumFractionDigits: 0,
          }).format(bond.purchased)
        )}
      </TableCell>
      <TableCell>
        <Link component={NavLink} to={`/bonds/${bond.name}`}>
          <Button variant="outlined" color="primary" disabled={!bond.isAvailable[chainID]}>
            <Typography variant="h6">{!bond.isAvailable[chainID] ? t`Sold Out` : t`do_bond`}</Typography>
          </Button>
        </Link>
      </TableCell>
    </TableRow>
  );
}<|MERGE_RESOLUTION|>--- conflicted
+++ resolved
@@ -42,17 +42,12 @@
           </Typography>
         </div>
         <div className="data-row">
-<<<<<<< HEAD
           <Typography>
             <Trans>ROI</Trans>
           </Typography>
-          <Typography>{isBondLoading ? <Skeleton width="50px" /> : `${trim(bond.bondDiscount * 100, 2)}%`}</Typography>
-=======
-          <Typography>ROI</Typography>
           <Typography>
             {isBondLoading ? <Skeleton width="50px" /> : <DisplayBondDiscount key={bond.name} bond={bond} />}
           </Typography>
->>>>>>> 4d3b1c1f
         </div>
 
         <div className="data-row">
@@ -106,14 +101,7 @@
       </TableCell>
       <TableCell align="left">
         <Typography>
-<<<<<<< HEAD
-          <>
-            <span className="currency-icon">$</span>
-            {isBondLoading ? <Skeleton width="50px" /> : <span class="bond-price">trim(bond.bondPrice, 2)</span>}
-          </>
-=======
           <>{isBondLoading ? <Skeleton width="50px" /> : <DisplayBondPrice key={bond.name} bond={bond} />}</>
->>>>>>> 4d3b1c1f
         </Typography>
       </TableCell>
       <TableCell align="left">
