--- conflicted
+++ resolved
@@ -65,77 +65,7 @@
         <Zoom in={true}>
           <Paper className="ohm-card claim-bonds-card">
             <CardHeader title="Your Bonds (1,1)" />
-<<<<<<< HEAD
-            <Box>
-              {!isSmallScreen && (
-                <TableContainer>
-                  <Table aria-label="Claimable bonds">
-                    <TableHead>
-                      <TableRow>
-                        <TableCell align="center">
-                          <Trans>Bond</Trans>
-                        </TableCell>
-                        <TableCell align="center">
-                          <Trans>Claimable</Trans>
-                        </TableCell>
-                        <TableCell align="center">
-                          <Trans>Pending</Trans>
-                        </TableCell>
-                        <TableCell align="right">
-                          <Trans>Fully Vested</Trans>
-                        </TableCell>
-                        <TableCell align="right"></TableCell>
-                      </TableRow>
-                    </TableHead>
-                    <TableBody>
-                      {Object.entries(activeBonds).map((bond, i) => (
-                        <ClaimBondTableData key={i} userBond={bond} />
-                      ))}
-                    </TableBody>
-                  </Table>
-                </TableContainer>
-              )}
-
-              {isSmallScreen &&
-                Object.entries(activeBonds).map((bond, i) => <ClaimBondCardData key={i} userBond={bond} />)}
-
-              <Box
-                display="flex"
-                justifyContent="center"
-                className={`global-claim-buttons ${isSmallScreen ? "small" : ""}`}
-              >
-                {numberOfBonds > 1 && (
-                  <>
-                    <Box mr={2}>
-                      <PrimaryButton
-                        fullWidth
-                        disabled={pendingClaim()}
-                        onClick={() => {
-                          onRedeemAll({ autostake: false });
-                        }}
-                      >
-                        {txnButtonTextGeneralPending(pendingTransactions, "redeem_all_bonds", t`Claim all`)}
-                      </PrimaryButton>
-                    </Box>
-                    <PrimaryButton
-                      disabled={pendingClaim()}
-                      onClick={() => {
-                        onRedeemAll({ autostake: true });
-                      }}
-                    >
-                      {txnButtonTextGeneralPending(
-                        pendingTransactions,
-                        "redeem_all_bonds_autostake",
-                        t`Claim all and Stake`,
-                      )}
-                    </PrimaryButton>
-                  </>
-                )}
-              </Box>
-            </Box>
-=======
             <ClaimBondsSubComponent activeBonds={activeBonds} />
->>>>>>> 92e7328f
           </Paper>
         </Zoom>
       )}
