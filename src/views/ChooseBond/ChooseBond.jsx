import { useSelector } from "react-redux";
import {
  Box,
  Grid,
  Paper,
  Table,
  TableBody,
  TableCell,
  TableContainer,
  TableHead,
  TableRow,
  Typography,
  Zoom,
} from "@material-ui/core";
import { t, Trans } from "@lingui/macro";
import { BondDataCard, BondTableData } from "./BondRow";
import useMediaQuery from "@material-ui/core/useMediaQuery";
import { formatCurrency } from "../../helpers";
import useBonds from "../../hooks/Bonds";
import { useWeb3Context } from "src/hooks/web3Context";

import "./choosebond.scss";
import { Skeleton } from "@material-ui/lab";
import ClaimBonds from "./ClaimBonds";
import isEmpty from "lodash/isEmpty";
import { allBondsMap } from "src/helpers/AllBonds";

function ChooseBond() {
  const { chainID } = useWeb3Context();
  const { bonds } = useBonds(chainID);
  const isSmallScreen = useMediaQuery("(max-width: 733px)"); // change to breakpoint query
  const isVerySmallScreen = useMediaQuery("(max-width: 420px)");

  const isAppLoading = useSelector(state => state.app.loading);
  const isAccountLoading = useSelector(state => state.account.loading);

  const accountBonds = useSelector(state => {
    const withInterestDue = [];
    for (const bond in state.account.bonds) {
      if (state.account.bonds[bond].interestDue > 0) {
        withInterestDue.push(state.account.bonds[bond]);
      }
    }
    return withInterestDue;
  });

  const marketPrice = useSelector(state => {
    return state.app.marketPrice;
  });

  const treasuryBalance = useSelector(state => {
    if (state.bonding.loading == false) {
      let tokenBalances = 0;
      for (const bond in allBondsMap) {
        if (state.bonding[bond]) {
          tokenBalances += state.bonding[bond].purchased;
        }
      }
      return tokenBalances;
    }
  });

  return (
    <div id="choose-bond-view">
      {!isAccountLoading && !isEmpty(accountBonds) && <ClaimBonds activeBonds={accountBonds} />}

      <Zoom in={true}>
        <Paper className="ohm-card">
          <Box className="card-header">
            <Typography variant="h5" data-testid="t">
<<<<<<< HEAD
              Bond (1,1)
=======
              <Trans>Bond</Trans> (1,1)
>>>>>>> 6e12612f
            </Typography>
          </Box>

          <Grid container item xs={12} style={{ margin: "10px 0px 20px" }} className="bond-hero">
            <Grid item xs={6}>
              <Box textAlign={`${isVerySmallScreen ? "left" : "center"}`}>
                <Typography variant="h5" color="textSecondary">
                  <Trans>Treasury Balance</Trans>
                </Typography>
                <Box>
                  {isAppLoading ? (
                    <Skeleton width="180px" data-testid="treasury-balance-loading" />
                  ) : (
<<<<<<< HEAD
                    <Typography data-testid="treasury-balance">
                      $
=======
                    <Typography variant="h4" data-testid="treasury-balance">
>>>>>>> 6e12612f
                      {new Intl.NumberFormat("en-US", {
                        style: "currency",
                        currency: "USD",
                        maximumFractionDigits: 0,
                        minimumFractionDigits: 0,
                      }).format(treasuryBalance)}
                    </Typography>
                  )}
                </Box>
              </Box>
            </Grid>

            <Grid item xs={6} className={`ohm-price`}>
              <Box textAlign={`${isVerySmallScreen ? "right" : "center"}`}>
                <Typography variant="h5" color="textSecondary">
                  <Trans>OHM Price</Trans>
                </Typography>
                <Typography variant="h4">
                  {isAppLoading ? <Skeleton width="100px" /> : formatCurrency(marketPrice, 2)}
                </Typography>
              </Box>
            </Grid>
          </Grid>

          {!isSmallScreen && (
            <Grid container item>
              <TableContainer>
                <Table aria-label="Available bonds">
                  <TableHead>
                    <TableRow>
                      <TableCell align="center">
                        <Trans>Bond</Trans>
                      </TableCell>
                      <TableCell align="left">
                        <Trans>Price</Trans>
                      </TableCell>
                      <TableCell align="left">
                        <Trans>ROI</Trans>
                      </TableCell>
                      <TableCell align="right">
                        <Trans>Purchased</Trans>
                      </TableCell>
                      <TableCell align="right"></TableCell>
                    </TableRow>
                  </TableHead>
                  <TableBody>
                    {bonds.map(bond => (
                      <BondTableData key={bond.name} bond={bond} />
                    ))}
                  </TableBody>
                </Table>
              </TableContainer>
            </Grid>
          )}
        </Paper>
      </Zoom>

      {isSmallScreen && (
        <Box className="ohm-card-container">
          <Grid container item spacing={2}>
            {bonds.map(bond => (
              <Grid item xs={12} key={bond.name}>
                <BondDataCard key={bond.name} bond={bond} />
              </Grid>
            ))}
          </Grid>
        </Box>
      )}
    </div>
  );
}

export default ChooseBond;<|MERGE_RESOLUTION|>--- conflicted
+++ resolved
@@ -68,11 +68,7 @@
         <Paper className="ohm-card">
           <Box className="card-header">
             <Typography variant="h5" data-testid="t">
-<<<<<<< HEAD
-              Bond (1,1)
-=======
               <Trans>Bond</Trans> (1,1)
->>>>>>> 6e12612f
             </Typography>
           </Box>
 
@@ -86,12 +82,7 @@
                   {isAppLoading ? (
                     <Skeleton width="180px" data-testid="treasury-balance-loading" />
                   ) : (
-<<<<<<< HEAD
-                    <Typography data-testid="treasury-balance">
-                      $
-=======
                     <Typography variant="h4" data-testid="treasury-balance">
->>>>>>> 6e12612f
                       {new Intl.NumberFormat("en-US", {
                         style: "currency",
                         currency: "USD",
