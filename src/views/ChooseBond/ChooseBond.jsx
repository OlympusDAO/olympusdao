--- conflicted
+++ resolved
@@ -65,13 +65,8 @@
       <Zoom in={true}>
         <Paper className="ohm-card">
           <Box className="card-header">
-<<<<<<< HEAD
-            <Typography variant="h5">
+            <Typography variant="h5" data-testid="t">
               <Trans>Bond</Trans> (1,1)
-=======
-            <Typography variant="h5" data-testid="t">
-              Bond (1,1)
->>>>>>> 74a2eb07
             </Typography>
           </Box>
 
