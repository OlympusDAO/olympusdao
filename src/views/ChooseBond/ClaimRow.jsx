<<<<<<< HEAD
import { useDispatch, useSelector } from "react-redux";
import { prettyVestingPeriod, trim } from "../../helpers";
import { t, Trans } from "@lingui/macro";
=======
import { useEffect } from "react";
import { useSelector, useDispatch } from "react-redux";
import { t, Trans } from "@lingui/macro";
import { shorten, trim, prettyVestingPeriod } from "../../helpers";
>>>>>>> 7ffb4432
import { redeemBond } from "../../slices/BondSlice";
import BondLogo from "../../components/BondLogo";
import { Box, Button, TableCell, TableRow, Typography } from "@material-ui/core";
import "./choosebond.scss";
import { Skeleton } from "@material-ui/lab";
import { useBonds, useWeb3Context } from "src/hooks";
import { isPendingTxn, txnButtonTextGeneralPending } from "src/slices/PendingTxnsSlice";

export function ClaimBondTableData({ userBond }) {
  const dispatch = useDispatch();
<<<<<<< HEAD
  const { address, provider } = useWeb3Context();
  const networkId = useSelector(state => state.network.networkId);
  const { bonds, expiredBonds } = useBonds(networkId);
=======
  const { address, chainID, provider } = useWeb3Context();
  const { bonds, expiredBonds } = useBonds(chainID);
>>>>>>> 7ffb4432

  const bond = userBond[1];
  const bondName = bond.bond;

  const isAppLoading = useSelector(state => state.app.loading ?? true);

  const currentBlock = useSelector(state => {
    return state.app.currentBlock;
  });

  const pendingTransactions = useSelector(state => {
    return state.pendingTransactions;
  });

  const vestingPeriod = () => {
    return prettyVestingPeriod(currentBlock, bond.bondMaturationBlock);
  };

  async function onRedeem({ autostake }) {
    // TODO (appleseed-expiredBonds): there may be a smarter way to refactor this
    let currentBond = [...bonds, ...expiredBonds].find(bnd => bnd.name === bondName);
<<<<<<< HEAD
    await dispatch(redeemBond({ address, bond: currentBond, networkID: networkId, provider, autostake }));
=======
    await dispatch(redeemBond({ address, bond: currentBond, networkID: chainID, provider, autostake }));
>>>>>>> 7ffb4432
  }

  return (
    <TableRow id={`${bondName}--claim`}>
      <TableCell align="left" className="bond-name-cell">
        <BondLogo bond={bond} />
        <div className="bond-name">
          <Typography variant="body1">
            {bond.displayName ? trim(bond.displayName, 4) : <Skeleton width={100} />}
          </Typography>
        </div>
      </TableCell>
      <TableCell align="center">
        {bond.pendingPayout ? trim(bond.pendingPayout, 4) : <Skeleton width={100} />}
      </TableCell>
      <TableCell align="center">{bond.interestDue ? trim(bond.interestDue, 4) : <Skeleton width={100} />}</TableCell>
      <TableCell align="right" style={{ whiteSpace: "nowrap" }}>
        {isAppLoading ? <Skeleton /> : vestingPeriod()}
      </TableCell>
      <TableCell align="right">
        <Button
          variant="outlined"
          color="primary"
          disabled={isPendingTxn(pendingTransactions, "redeem_bond_" + bondName)}
          onClick={() => onRedeem({ autostake: false })}
        >
          <Typography variant="h6">
            {txnButtonTextGeneralPending(pendingTransactions, "redeem_bond_" + bondName, "Claim")}
          </Typography>
        </Button>
      </TableCell>
    </TableRow>
  );
}

export function ClaimBondCardData({ userBond }) {
  const dispatch = useDispatch();
<<<<<<< HEAD
  const { address, provider } = useWeb3Context();
  const networkId = useSelector(state => state.network.networkId);
  const { bonds, expiredBonds } = useBonds(networkId);
=======
  const { address, chainID, provider } = useWeb3Context();
  const { bonds, expiredBonds } = useBonds(chainID);
>>>>>>> 7ffb4432

  const bond = userBond[1];
  const bondName = bond.bond;

  const currentBlock = useSelector(state => {
    return state.app.currentBlock;
  });

  const pendingTransactions = useSelector(state => {
    return state.pendingTransactions;
  });

  const vestingPeriod = () => {
    return prettyVestingPeriod(currentBlock, bond.bondMaturationBlock);
  };

  async function onRedeem({ autostake }) {
    // TODO (appleseed-expiredBonds): there may be a smarter way to refactor this
    let currentBond = [...bonds, ...expiredBonds].find(bnd => bnd.name === bondName);
<<<<<<< HEAD
    await dispatch(redeemBond({ address, bond: currentBond, networkID: networkId, provider, autostake }));
=======
    await dispatch(redeemBond({ address, bond: currentBond, networkID: chainID, provider, autostake }));
>>>>>>> 7ffb4432
  }

  return (
    <Box id={`${bondName}--claim`} className="claim-bond-data-card bond-data-card" style={{ marginBottom: "30px" }}>
      <Box className="bond-pair">
        <BondLogo bond={bond} />
        <Box className="bond-name">
          <Typography>{bond.displayName ? trim(bond.displayName, 4) : <Skeleton width={100} />}</Typography>
        </Box>
      </Box>

      <div className="data-row">
        <Typography>Claimable</Typography>
        <Typography>{bond.pendingPayout ? trim(bond.pendingPayout, 4) : <Skeleton width={100} />}</Typography>
      </div>

      <div className="data-row">
        <Typography>Pending</Typography>
        <Typography>{bond.interestDue ? trim(bond.interestDue, 4) : <Skeleton width={100} />}</Typography>
      </div>

      <div className="data-row" style={{ marginBottom: "20px" }}>
        <Typography>Fully Vested</Typography>
        <Typography>{vestingPeriod()}</Typography>
      </div>
      <Box display="flex" justifyContent="space-around" alignItems="center" className="claim-bond-card-buttons">
        <Button
          variant="outlined"
          color="primary"
          disabled={isPendingTxn(pendingTransactions, "redeem_bond_" + bondName)}
          onClick={() => onRedeem({ autostake: false })}
        >
          <Typography variant="h5">
            {txnButtonTextGeneralPending(pendingTransactions, "redeem_bond_" + bondName, t`Claim`)}
          </Typography>
        </Button>
        <Button variant="outlined" color="primary" onClick={() => onRedeem({ autostake: true })}>
          <Typography variant="h5">
            {txnButtonTextGeneralPending(
              pendingTransactions,
              "redeem_bond_" + bondName + "_autostake",
              t`Claim and Stake`,
            )}
          </Typography>
        </Button>
      </Box>
    </Box>
  );
}<|MERGE_RESOLUTION|>--- conflicted
+++ resolved
@@ -1,13 +1,7 @@
-<<<<<<< HEAD
-import { useDispatch, useSelector } from "react-redux";
-import { prettyVestingPeriod, trim } from "../../helpers";
-import { t, Trans } from "@lingui/macro";
-=======
 import { useEffect } from "react";
 import { useSelector, useDispatch } from "react-redux";
 import { t, Trans } from "@lingui/macro";
 import { shorten, trim, prettyVestingPeriod } from "../../helpers";
->>>>>>> 7ffb4432
 import { redeemBond } from "../../slices/BondSlice";
 import BondLogo from "../../components/BondLogo";
 import { Box, Button, TableCell, TableRow, Typography } from "@material-ui/core";
@@ -18,14 +12,9 @@
 
 export function ClaimBondTableData({ userBond }) {
   const dispatch = useDispatch();
-<<<<<<< HEAD
   const { address, provider } = useWeb3Context();
   const networkId = useSelector(state => state.network.networkId);
   const { bonds, expiredBonds } = useBonds(networkId);
-=======
-  const { address, chainID, provider } = useWeb3Context();
-  const { bonds, expiredBonds } = useBonds(chainID);
->>>>>>> 7ffb4432
 
   const bond = userBond[1];
   const bondName = bond.bond;
@@ -47,11 +36,7 @@
   async function onRedeem({ autostake }) {
     // TODO (appleseed-expiredBonds): there may be a smarter way to refactor this
     let currentBond = [...bonds, ...expiredBonds].find(bnd => bnd.name === bondName);
-<<<<<<< HEAD
     await dispatch(redeemBond({ address, bond: currentBond, networkID: networkId, provider, autostake }));
-=======
-    await dispatch(redeemBond({ address, bond: currentBond, networkID: chainID, provider, autostake }));
->>>>>>> 7ffb4432
   }
 
   return (
@@ -89,14 +74,9 @@
 
 export function ClaimBondCardData({ userBond }) {
   const dispatch = useDispatch();
-<<<<<<< HEAD
   const { address, provider } = useWeb3Context();
   const networkId = useSelector(state => state.network.networkId);
   const { bonds, expiredBonds } = useBonds(networkId);
-=======
-  const { address, chainID, provider } = useWeb3Context();
-  const { bonds, expiredBonds } = useBonds(chainID);
->>>>>>> 7ffb4432
 
   const bond = userBond[1];
   const bondName = bond.bond;
@@ -116,11 +96,7 @@
   async function onRedeem({ autostake }) {
     // TODO (appleseed-expiredBonds): there may be a smarter way to refactor this
     let currentBond = [...bonds, ...expiredBonds].find(bnd => bnd.name === bondName);
-<<<<<<< HEAD
     await dispatch(redeemBond({ address, bond: currentBond, networkID: networkId, provider, autostake }));
-=======
-    await dispatch(redeemBond({ address, bond: currentBond, networkID: chainID, provider, autostake }));
->>>>>>> 7ffb4432
   }
 
   return (
