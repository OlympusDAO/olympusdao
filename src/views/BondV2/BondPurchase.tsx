--- conflicted
+++ resolved
@@ -39,9 +39,8 @@
   const [secondsToRefresh, setSecondsToRefresh] = useState(SECONDS_TO_REFRESH);
 
   const helpText = inverseBond
-    ? "Important: Inverse Bonds have 0 vesting time & payout instantly"
-    : "Important: New bonds are auto-staked (accrue rebase rewards) and no longer vest linearly. " +
-      "Simply claim as sOHM or gOHM at the end of the term.";
+    ? t`Important: Inverse Bonds have 0 vesting time & payout instantly.`
+    : t`Important: New bonds are auto-staked (accrue rebase rewards) and no longer vest linearly. Simply claim as sOHM or gOHM at the end of the term.`;
 
   const isBondLoading = useAppSelector(state => {
     if (inverseBond) {
@@ -275,16 +274,7 @@
       </Slide>
       <div className="help-text">
         <em>
-<<<<<<< HEAD
           <Typography variant="body2">{helpText}</Typography>
-=======
-          <Typography variant="body2">
-            <Trans>
-              Important: New bonds are auto-staked (accrue rebase rewards) and no longer vest linearly. Simply claim as
-              sOHM or gOHM at the end of the term.
-            </Trans>
-          </Typography>
->>>>>>> 2febb815
         </em>
       </div>
     </Box>
