--- conflicted
+++ resolved
@@ -1,26 +1,15 @@
-<<<<<<< HEAD
-=======
-import { DisplayBondPrice, DisplayBondDiscount } from "./BondV2";
-import { Button, Link, Paper, Typography, TableRow, TableCell, SvgIcon, Slide } from "@material-ui/core";
-import { ReactComponent as ArrowUp } from "../../assets/icons/arrow-up.svg";
-import { NavLink } from "react-router-dom";
->>>>>>> 27d50f66
 import "./choosebond.scss";
 
 import { t, Trans } from "@lingui/macro";
 import { Button, Link, Paper, Slide, SvgIcon, TableCell, TableRow, Typography } from "@material-ui/core";
 import { Skeleton } from "@material-ui/lab";
+import { TokenStack } from "@olympusdao/component-library";
 import { NavLink } from "react-router-dom";
 import { useAppSelector } from "src/hooks";
-<<<<<<< HEAD
 import { IBondV2 } from "src/slices/BondSliceV2";
 
 import { ReactComponent as ArrowUp } from "../../assets/icons/arrow-up.svg";
-import BondLogo from "../../components/BondLogo";
 import { DisplayBondDiscount, DisplayBondPrice } from "./BondV2";
-=======
-import { TokenStack } from "@olympusdao/component-library";
->>>>>>> 27d50f66
 
 export function BondDataCard({ bond }: { bond: IBondV2 }) {
   const isBondLoading = useAppSelector(state => state.bondingV2.loading);
