import { t } from "@lingui/macro";
import { IconButton, Link, SvgIcon, Typography } from "@material-ui/core";
import { useState } from "react";
import { NavLink, useHistory } from "react-router-dom";
<<<<<<< HEAD

=======
import AdvancedSettings from "./AdvancedSettings";
import { Typography, IconButton, SvgIcon, Link } from "@material-ui/core";
import { t } from "@lingui/macro";
>>>>>>> 27d50f66
import { ReactComponent as SettingsIcon } from "../../assets/icons/settings.svg";
import { ReactComponent as XIcon } from "../../assets/icons/x.svg";
import BondLogo from "../../components/BondLogo";
import useEscape from "../../hooks/useEscape";
<<<<<<< HEAD
import AdvancedSettings from "./AdvancedSettings";
=======
import { TokenStack } from "@olympusdao/component-library";
>>>>>>> 27d50f66

function BondHeader({ bond, slippage, recipientAddress, onRecipientAddressChange, onSlippageChange }) {
  const [open, setOpen] = useState(false);

  const handleOpen = () => {
    setOpen(true);
  };

  const handleClose = () => {
    setOpen(false);
  };

  let history = useHistory();

  useEscape(() => {
    if (open) handleClose;
    else history.push(`/bonds`);
  });

  return (
    <>
      <div className="bond-header">
        <Link component={NavLink} to="/bonds" className="cancel-bond">
          <SvgIcon color="primary" component={XIcon} />
        </Link>

        <div className="bond-header-logo">
          <TokenStack tokens={bond.bondIconSvg} />
          <div className="bond-header-name">
            <Typography variant="h5">{bond.displayName}</Typography>
          </div>
        </div>
        <div className="bond-settings">
          <IconButton onClick={handleOpen}>
            <SvgIcon color="primary" component={SettingsIcon} />
          </IconButton>
          <AdvancedSettings
            open={open}
            handleClose={handleClose}
            slippage={slippage}
            recipientAddress={recipientAddress}
            onRecipientAddressChange={onRecipientAddressChange}
            onSlippageChange={onSlippageChange}
          />
        </div>
      </div>
      <div
        style={{
          display: "flex",
          flexDirection: "column",
          alignItems: "center",
          justifyContent: "center",
          paddingTop: "20px",
        }}
      >
        <Typography>{bond.fixedTerm ? t`Fixed Term` : t`Fixed Expiration`}</Typography>
        <Typography style={{ marginTop: "3px" }}>
          {bond.fixedTerm ? `${bond.duration}` : `${bond.expiration}`}
        </Typography>
      </div>
    </>
  );
}

export default BondHeader;<|MERGE_RESOLUTION|>--- conflicted
+++ resolved
@@ -1,23 +1,13 @@
 import { t } from "@lingui/macro";
 import { IconButton, Link, SvgIcon, Typography } from "@material-ui/core";
+import { TokenStack } from "@olympusdao/component-library";
 import { useState } from "react";
 import { NavLink, useHistory } from "react-router-dom";
-<<<<<<< HEAD
 
-=======
-import AdvancedSettings from "./AdvancedSettings";
-import { Typography, IconButton, SvgIcon, Link } from "@material-ui/core";
-import { t } from "@lingui/macro";
->>>>>>> 27d50f66
 import { ReactComponent as SettingsIcon } from "../../assets/icons/settings.svg";
 import { ReactComponent as XIcon } from "../../assets/icons/x.svg";
-import BondLogo from "../../components/BondLogo";
 import useEscape from "../../hooks/useEscape";
-<<<<<<< HEAD
 import AdvancedSettings from "./AdvancedSettings";
-=======
-import { TokenStack } from "@olympusdao/component-library";
->>>>>>> 27d50f66
 
 function BondHeader({ bond, slippage, recipientAddress, onRecipientAddressChange, onSlippageChange }) {
   const [open, setOpen] = useState(false);
