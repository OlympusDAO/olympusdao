--- conflicted
+++ resolved
@@ -13,12 +13,8 @@
   useMediaQuery,
 } from "@mui/material";
 import { styled } from "@mui/material/styles";
-<<<<<<< HEAD
-import { DataRow, MiniCard, OHMTokenProps, Paper, TextButton, Token } from "src/components/library";
-=======
-import { DataRow, Icon, MiniCard, OHMTokenProps, Paper, TextButton, Token } from "@olympusdao/component-library";
 import { Link as RouterLink } from "react-router-dom";
->>>>>>> 6a98f9b7
+import { DataRow, Icon, MiniCard, OHMTokenProps, Paper, TextButton, Token } from "src/components/library";
 import PageTitle from "src/components/PageTitle";
 import { BRIDGE_CHAINS } from "src/constants/addresses";
 import { shorten } from "src/helpers";
