--- conflicted
+++ resolved
@@ -1,11 +1,8 @@
 export { default as Bond } from "./Bond/Bond";
 export { default as ChooseBond } from "./ChooseBond/ChooseBond";
 export { default as Stake } from "./Stake/Stake";
-<<<<<<< HEAD
 export { default as Wrap } from "./Wrap/Wrap";
-=======
 export { default as V1Stake } from "./V1-Stake/V1-Stake";
->>>>>>> d05bd234
 export { default as Dashboard } from "./Dashboard/Dashboard";
 export { default as PoolTogether } from "./33Together/33Together.jsx";
 export { default as TreasuryDashboard } from "./TreasuryDashboard/TreasuryDashboard";