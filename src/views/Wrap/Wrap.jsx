import { useCallback, useState } from "react";
import { useDispatch, useSelector } from "react-redux";
import {
  Box,
  Button,
  Divider,
  FormControl,
  Grid,
  InputAdornment,
  InputLabel,
  Link,
  OutlinedInput,
  Paper,
  Tab,
  Tabs,
  Typography,
  Zoom,
  SvgIcon,
  makeStyles,
  Select,
  MenuItem,
} from "@material-ui/core";
import InfoTooltip from "../../components/InfoTooltip/InfoTooltip.jsx";
import { ReactComponent as InfoIcon } from "../../assets/icons/info-fill.svg";
import { getOhmTokenImage, getTokenImage, trim, formatCurrency } from "../../helpers";
import { changeApproval, changeWrap } from "../../slices/WrapThunk";
import {
  changeMigrationApproval,
  bridgeBack,
  migrateWithType,
  migrateCrossChainWSOHM,
} from "../../slices/MigrateThunk";
import { switchNetwork } from "../../slices/NetworkSlice";
import { useWeb3Context } from "src/hooks/web3Context";
import { isPendingTxn, txnButtonText } from "src/slices/PendingTxnsSlice";
import { Skeleton } from "@material-ui/lab";
import { error } from "../../slices/MessagesSlice";
import { NETWORKS } from "../../constants";
import { ethers } from "ethers";
import "../Stake/stake.scss";

function a11yProps(index) {
  return {
    id: `simple-tab-${index}`,
    "aria-controls": `simple-tabpanel-${index}`,
  };
}

const useStyles = makeStyles(theme => ({
  textHighlight: {
    color: theme.palette.highlight,
  },
}));

function Wrap() {
  const dispatch = useDispatch();
  const { provider, address, connect } = useWeb3Context();
  const networkId = useSelector(state => state.network.networkId);
  const networkName = useSelector(state => state.network.networkName);

  const [zoomed, setZoomed] = useState(false);
  const [view, setView] = useState(0);
  const [asset, setAsset] = useState(1);
  const [quantity, setQuantity] = useState("");
  const classes = useStyles();

  const isAppLoading = useSelector(state => state.app.loading);
  const isAccountLoading = useSelector(state => state.account.loading);
  const currentIndex = useSelector(state => {
    return state.app.currentIndex;
  });

  const sOhmPrice = useSelector(state => {
    return state.app.marketPrice;
  });

  const wsOhmPrice = useSelector(state => {
    return state.app.marketPrice * state.app.currentIndex;
  });

  const sohmBalance = useSelector(state => {
    return state.account.balances && state.account.balances.sohm;
  });
  const wsohmBalance = useSelector(state => {
    return state.account.balances && state.account.balances.wsohm;
  });
  const gohmBalance = useSelector(state => {
    return state.account.balances && state.account.balances.gohm;
  });
  const wrapAllowance = useSelector(state => {
    return state.account.wrapping && state.account.wrapping.ohmWrap;
  });
  const unwrapAllowance = useSelector(state => {
    return state.account.wrapping && state.account.wrapping.ohmUnwrap;
  });

  const migrateAllowance = useSelector(state => {
    return state.account.migration && state.account.migration.sohm;
  });

  const migrateAllowanceWsohmAvax = useSelector(state => {
    return state.account.migration && state.account.migration.wsohm;
  });

  const unwrapGohmAllowance = useSelector(state => {
    return state.account.wrapping && state.account.wrapping.gOhmUnwrap;
  });

  const pendingTransactions = useSelector(state => {
    return state.pendingTransactions;
  });

  const avax = NETWORKS[43114];
  const ethereum = NETWORKS[1];

  const setMax = () => {
    if (networkId === 43114) {
      setQuantity(wsohmBalance);
    } else {
      if (view === 0) {
        setQuantity(sohmBalance);
      } else {
        if (asset === 0) {
          setQuantity(wsohmBalance);
        } else {
          setQuantity(gohmBalance);
        }
      }
    }
  };

  const handleSwitchChain = id => {
    return () => {
      dispatch(switchNetwork({ provider: provider, networkId: id }));
    };
  };

  const onSeekApproval = async token => {
    await dispatch(changeApproval({ address, token, provider, networkID: networkId }));
  };

  const onChangeWrap = async action => {
    // eslint-disable-next-line no-restricted-globals
    if (isNaN(quantity) || Number(quantity) === 0 || quantity === "") {
      // eslint-disable-next-line no-alert
      return dispatch(error("Please enter a value!"));
    }

    // 1st catch if quantity > balance
    if (
      action === "wrap" &&
      ethers.utils.parseUnits(quantity, "gwei").gt(ethers.utils.parseUnits(sohmBalance, "gwei"))
    ) {
      return dispatch(error("You cannot wrap more than your sOHM balance."));
    }

    if (
      action === "unwrap" &&
      ethers.utils.parseUnits(quantity, "ether").gt(ethers.utils.parseUnits(wsohmBalance, "ether"))
    ) {
      return dispatch(error("You cannot unwrap more than your wsOHM balance."));
    }

    await dispatch(changeWrap({ address, action, value: quantity.toString(), provider, networkID: networkId }));
  };

  const hasAllowance = useCallback(
    token => {
      if (token === "sohm" && asset === 0) return wrapAllowance > 0;
      if (token === "sohm" && asset === 1) return migrateAllowance > 0;
      if (token === "wsohm") return unwrapAllowance > 0;
      if (token === "gohm") return unwrapGohmAllowance > 0;
      if (token === "wsohm-avax") return migrateAllowanceWsohmAvax > 0;
      return 0;
    },
    [wrapAllowance, unwrapAllowance, migrateAllowance, migrateAllowanceWsohmAvax, asset, networkId],
  );

  const isAllowanceDataLoading =
    (wrapAllowance == null && view === 0) ||
    (unwrapAllowance == null && view === 1) ||
    migrateAllowanceWsohmAvax == null;

  const isUnwrap = view === 1;
  const convertedQuantity = isUnwrap ? (quantity * wsOhmPrice) / sOhmPrice : (quantity * sOhmPrice) / wsOhmPrice;

  let modalButton = [];

  modalButton.push(
    <Button variant="contained" color="primary" className="connect-button" onClick={connect} key={1}>
      Connect Wallet
    </Button>,
  );

  const changeView = (event, newView) => {
    setQuantity("");
    setView(newView);
  };

  const changeAsset = event => {
    setQuantity("");
    setAsset(event.target.value);
  };

  const approveMigrate = token => {
    dispatch(changeMigrationApproval({ token, provider, address, networkID: networkId, displayName: "sohm" }));
  };

  const approveMigrateCrossChain = token => {
    dispatch(changeMigrationApproval({ token, provider, address, networkID: networkId, displayName: "wsohm" }));
  };

  const migrateToGohmCrossChain = () => {
    dispatch(
      migrateCrossChainWSOHM({
        provider,
        address,
        networkID: networkId,
        type: "wsohm",
        value: quantity,
        action: "migrate to gOHM",
      }),
    );
  };

  const migrateToGohm = () => {
    dispatch(
      migrateWithType({
        provider,
        address,
        networkID: networkId,
        type: "sohm",
        value: quantity,
        action: "wrap to gOHM",
      }),
    );
  };

  const unwrapGohm = () => {
    dispatch(bridgeBack({ provider, address, networkID: chainID, value: quantity }));
  };

  const assetName = asset === 0 ? "wsOHM" : "gOHM";

  const chooseInputArea = () => {
    if (!address || isAllowanceDataLoading) return <Skeleton width="150px" />;
    if (view === 0 && asset === 0)
      return (
        <div className="no-input-visible">
          Wrapping to <b>wsOHM</b> is disabled at this time due to the upcoming{" "}
          <a className="v2-migration-link" href="https://olympusdao.medium.com/introducing-olympus-v2-c4ade14e9fe">
            V2 migration
          </a>
          .
          <br />
          If you'd like to wrap your <b>sOHM</b>, please try wrapping to <b>gOHM</b> instead.
        </div>
      );
    if (!hasAllowance("sohm") && view === 0 && asset === 1)
      return (
        <div className="no-input-visible">
          First time wrapping to <b>gOHM</b>?
          <br />
          Please approve Olympus Dao to use your <b>sOHM</b> for this transaction.
        </div>
      );
    if (!hasAllowance("gohm") && view === 1 && asset === 1)
      return (
        <div className="no-input-visible">
          First time unwrapping <b>gOHM</b>?
          <br />
          Please approve Olympus Dao to use your <b>gOHM</b> for unwrapping.
        </div>
      );
    if (!hasAllowance("wsohm") && view === 1 && asset === 0)
      return (
        <div className="no-input-visible">
          First time unwrapping <b>wsOHM</b>?
          <br />
          Please approve Olympus Dao to use your <b>wsOHM</b> for unwrapping.
        </div>
      );

    return (
      <FormControl className="ohm-input" variant="outlined" color="primary">
        <InputLabel htmlFor="amount-input"></InputLabel>
        <OutlinedInput
          id="amount-input"
          type="number"
          placeholder="Enter an amount"
          className="stake-input"
          value={quantity}
          onChange={e => setQuantity(e.target.value)}
          labelWidth={0}
          endAdornment={
            <InputAdornment position="end">
              <Button variant="text" onClick={setMax} color="inherit">
                Max
              </Button>
            </InputAdornment>
          }
        />
      </FormControl>
    );
  };

  const chooseButtonArea = () => {
    if (!address) return "";
    // wrap view
    if (view === 0) {
      // if trying to wrap to wsOHM
      if (asset === 0) return "";
      // if trying to wrap to gOhm but not approved yet
      if (!hasAllowance("sohm") && asset === 1)
        return (
          <Button
            className="stake-button wrap-page"
            variant="contained"
            color="primary"
            disabled={isPendingTxn(pendingTransactions, "approve_wrapping")}
            onClick={() => {
              approveMigrate("sohm");
            }}
          >
            {txnButtonText(pendingTransactions, "approve_wrapping", "Approve")}
          </Button>
        );
      if (hasAllowance("sohm") && asset === 1)
        return (
          <Button
            className="stake-button wrap-page"
            variant="contained"
            color="primary"
            disabled={isPendingTxn(pendingTransactions, "wrapping")}
            onClick={() => {
              migrateToGohm();
            }}
          >
            {txnButtonText(pendingTransactions, "wrapping", "Wrap to gOHM")}
          </Button>
        );
    }
    // unwrap view
    if (view === 1) {
      // if not approved to unwrap the current asset
      if (!hasAllowance(assetName.toLowerCase()))
        return (
          <Button
            className="stake-button wrap-page"
            variant="contained"
            color="primary"
            disabled={isPendingTxn(pendingTransactions, "approve_wrapping")}
            onClick={() => {
              asset === 0 ? onSeekApproval("wsohm") : approveMigrate("gohm");
            }}
          >
            {txnButtonText(pendingTransactions, "approve_wrapping", "Approve")}
          </Button>
        );

      if (hasAllowance(assetName.toLowerCase()))
        return (
          <Button
            className="stake-button wrap-page"
            variant="contained"
            color="primary"
            disabled={isPendingTxn(pendingTransactions, "unwrapping")}
            onClick={() => {
              asset === 0 ? onChangeWrap("unwrap") : unwrapGohm();
            }}
          >
            {asset === 0
              ? txnButtonText(pendingTransactions, "unwrapping", "Unwrap wsOHM")
              : txnButtonText(pendingTransactions, "unwrapping", "Unwrap gOHM")}
          </Button>
        );
    }
  };

  const migrateInputArea = () => {
    if (!address || isAllowanceDataLoading) return <Skeleton width="150px" />;

    if (!hasAllowance("wsohm-avax"))
      return (
        <div className="no-input-visible">
          First time migrating your <b>wsOHM</b>?
          <br />
          Please approve Olympus Dao to use your <b>wsOHM</b> for v2 migration.
        </div>
      );

    return (
      <FormControl className="ohm-input" variant="outlined" color="primary">
        <InputLabel htmlFor="amount-input"></InputLabel>
        <OutlinedInput
          id="amount-input"
          type="number"
          placeholder="Enter an amount"
          className="stake-input"
          value={quantity}
          onChange={e => setQuantity(e.target.value)}
          labelWidth={0}
          endAdornment={
            <InputAdornment position="end">
              <Button variant="text" onClick={setMax} color="inherit">
                Max
              </Button>
            </InputAdornment>
          }
        />
      </FormControl>
    );
  };

  const migrateButtonArea = () => {
    if (!address) return "";
    // wrap view

    if (!hasAllowance("wsohm-avax"))
      return (
        <Button
          className="stake-button wrap-page"
          variant="contained"
          color="primary"
          disabled={isPendingTxn(pendingTransactions, "approve_migrate")}
          onClick={() => {
            approveMigrateCrossChain("wsohm");
          }}
        >
          {txnButtonText(pendingTransactions, "approve_migrate", "Approve")}
        </Button>
      );
    if (hasAllowance("wsohm-avax"))
      return (
        <Button
          className="stake-button wrap-page"
          variant="contained"
          color="primary"
          disabled={isPendingTxn(pendingTransactions, "migrating")}
          onClick={() => {
            migrateToGohmCrossChain();
          }}
        >
          {txnButtonText(pendingTransactions, "migrating", "Migrate to gOHM")}
        </Button>
      );
  };

  return (
    <div id="stake-view" className="wrapper">
      <Zoom in={true} onEntered={() => setZoomed(true)}>
        <Paper className={`ohm-card`}>
          <Grid container direction="column" spacing={2}>
            <Grid item>
              <div className="card-header">
                <Typography variant="h5">Wrap / Unwrap</Typography>
                <Link
                  className="migrate-sohm-button"
                  style={{ textDecoration: "none" }}
                  href={
                    asset === 0
                      ? "https://docs.olympusdao.finance/main/contracts/tokens#wsohm"
                      : "https://docs.olympusdao.finance/main/contracts/tokens#gohm"
                  }
                  aria-label="wsohm-wut"
                  target="_blank"
                >
                  <Typography>{assetName}</Typography> <SvgIcon component={InfoIcon} color="primary" />
                </Link>
              </div>
            </Grid>

            <Grid item>
              <div className="stake-top-metrics">
                <Grid container spacing={2} alignItems="flex-end">
                  <Grid item xs={12} sm={4} md={4} lg={4}>
                    <div className="wrap-sOHM">
                      <Typography variant="h5" color="textSecondary">
                        sOHM Price
                      </Typography>
                      <Typography variant="h4">
                        {sOhmPrice ? formatCurrency(sOhmPrice, 2) : <Skeleton width="150px" />}
                      </Typography>
                    </div>
                  </Grid>
                  <Grid item xs={12} sm={4} md={4} lg={4}>
                    <div className="wrap-index">
                      <Typography variant="h5" color="textSecondary">
                        Current Index
                      </Typography>
                      <Typography variant="h4">
                        {currentIndex ? <>{trim(currentIndex, 1)} OHM</> : <Skeleton width="150px" />}
                      </Typography>
                    </div>
                  </Grid>
                  <Grid item xs={12} sm={4} md={4} lg={4}>
                    <div className="wrap-wsOHM">
                      <Typography variant="h5" color="textSecondary">
                        {`${assetName} Price`}
                        <InfoTooltip
                          message={`${assetName} = sOHM * index\n\nThe price of ${assetName} is equal to the price of OHM multiplied by the current index`}
                        />
                      </Typography>
                      <Typography variant="h4">
                        {wsOhmPrice ? formatCurrency(wsOhmPrice, 2) : <Skeleton width="150px" />}
                      </Typography>
                    </div>
                  </Grid>
                </Grid>
              </div>
            </Grid>

            <div className="staking-area">
              {!address ? (
                <div className="stake-wallet-notification">
                  <div className="wallet-menu" id="wallet-menu">
                    {modalButton}
                  </div>
                  <Typography variant="h6">Connect your wallet</Typography>
                </div>
              ) : (
                <>
                  <Box className="stake-action-area">
<<<<<<< HEAD
                    {networkId === 1 || networkId === 4 ? (
                      <>
                        <Tabs
                          key={String(zoomed)}
                          centered
                          value={view}
                          textColor="primary"
                          indicatorColor="primary"
                          className="stake-tab-buttons"
                          onChange={changeView}
                          aria-label="stake tabs"
                        >
                          <Tab label="Wrap" {...a11yProps(0)} />
                          <Tab label="Unwrap" {...a11yProps(1)} />
                        </Tabs>
                        <Box>
                          <FormControl style={{ display: "flex", flexDirection: "row", alignItems: "center" }}>
                            <span className="asset-select-label">{view === 0 ? "Wrap to" : "Unwrap"} </span>
                            <Select
                              id="asset-select"
                              value={asset}
                              label="Asset"
                              onChange={changeAsset}
                              disableUnderline
                            >
                              <MenuItem value={0}>wsOHM</MenuItem>
                              <MenuItem value={1}>gOHM</MenuItem>
                            </Select>
                          </FormControl>
                        </Box>
                        <Box display="flex" alignItems="center" style={{ paddingBottom: 0 }}>
                          <div className="stake-tab-panel wrap-page">
                            {chooseInputArea()}
                            {/* <Box width="1px" /> */}
                            {chooseButtonArea()}
                          </div>
                        </Box>
                        {quantity && (
                          <Box padding={1}>
                            <Typography variant="body2" className={classes.textHighlight}>
                              {isUnwrap
                                ? `Unwrapping ${quantity} ${asset === 0 ? "wsOHM" : "gOHM"} will result in ${trim(
                                    convertedQuantity,
                                    4,
                                  )} sOHM`
                                : `Wrapping ${quantity} sOHM will result in ${trim(convertedQuantity, 4)} gOHM`}
                            </Typography>
                          </Box>
                        )}
                      </>
                    ) : (
                      <>
                        <Box className="stake-tab-buttons" align="center">
                          <Typography variant="h3" style={{ marginBottom: "10px" }}>
                            Migrate to gOHM
                          </Typography>
                          {/* <Box className="cross-chain-migrate-info">
                            <Typography variant="subtitle2">Migrate your wsOHM to gOHM on {networkName}</Typography>
                          </Box> */}
                        </Box>

                        <Box display="flex" alignItems="center" style={{ paddingBottom: 0 }} m={1}>
                          <div className="stake-tab-panel wrap-page">
                            {migrateInputArea()}

                            {migrateButtonArea()}
                          </div>
                        </Box>
                        {/* {quantity && (
                          <Box padding={1}>
                            <Typography variant="body2" className={classes.textHighlight}>
                              {isUnwrap
                                ? `Unwrapping ${quantity} ${asset === 0 ? "wsOHM" : "gOHM"} will result in ${trim(
                                    convertedQuantity,
                                    4,
                                  )} sOHM`
                                : `Wrapping ${quantity} sOHM will result in ${trim(convertedQuantity, 4)} gOHM`}
                            </Typography>
                          </Box>
                        )} */}
                      </>
=======
                    <Tabs
                      key={String(zoomed)}
                      centered
                      value={view}
                      textColor="primary"
                      indicatorColor="primary"
                      className="stake-tab-buttons"
                      onChange={changeView}
                      aria-label="stake tabs"
                    >
                      <Tab label="Wrap" {...a11yProps(0)} />
                      <Tab label="Unwrap" {...a11yProps(1)} />
                    </Tabs>
                    <Box>
                      <FormControl style={{ display: "flex", flexDirection: "row", alignItems: "center" }}>
                        <span className="asset-select-label">{view === 0 ? "Wrap to" : "Unwrap"} </span>
                        <Select id="asset-select" value={asset} label="Asset" onChange={changeAsset} disableUnderline>
                          <MenuItem value={0}>wsOHM</MenuItem>
                          <MenuItem value={1}>gOHM</MenuItem>
                        </Select>
                      </FormControl>
                    </Box>
                    <Box display="flex" alignItems="center" style={{ paddingBottom: 0 }}>
                      <div className="stake-tab-panel wrap-page">
                        {chooseInputArea()}
                        {/* <Box width="1px" /> */}
                      </div>
                    </Box>
                    {chooseButtonArea()}
                    {quantity && (
                      <Box padding={1}>
                        <Typography variant="body2" className={classes.textHighlight}>
                          {isUnwrap
                            ? `Unwrapping ${quantity} ${asset === 0 ? "wsOHM" : "gOHM"} will result in ${trim(
                                convertedQuantity,
                                4,
                              )} sOHM`
                            : `Wrapping ${quantity} sOHM will result in ${trim(convertedQuantity, 4)} gOHM`}
                        </Typography>
                      </Box>
>>>>>>> ecc57784
                    )}
                  </Box>
                  <div className={`stake-user-data`}>
                    {networkId === 1 || networkId === 4 ? (
                      <>
                        <div className="data-row">
                          <Typography variant="body1">Wrappable Balance</Typography>
                          <Typography variant="body1">
                            {isAppLoading ? <Skeleton width="80px" /> : <>{trim(sohmBalance, 4)} sOHM</>}
                          </Typography>
                        </div>
                        <div className="data-row">
                          <Typography variant="body1">Unwrappable Balance</Typography>
                          <Typography variant="body1">
                            {isAppLoading ? (
                              <Skeleton width="80px" />
                            ) : (
                              <>{asset === 0 ? trim(wsohmBalance, 4) + " wsOHM" : trim(gohmBalance, 4) + " gOHM"}</>
                            )}
                          </Typography>
                        </div>
                        <Divider />
                        <Box width="100%" align="center" p={1}>
                          <Typography variant="h6" style={{ margin: "15px 0 10px 0" }}>
                            Got wsOHM on Avalanche? Click below to switch networks and migrate to gOHM (no bridge
                            required!)
                          </Typography>
                          <Button onClick={handleSwitchChain(43114)} variant="outlined" p={1}>
                            <img height="28px" width="28px" src={avax.image} alt={avax.imageAltText} />
                            <Typography variant="h6" style={{ marginLeft: "8px" }}>
                              {avax.chainName}
                            </Typography>
                          </Button>
                        </Box>
                      </>
                    ) : (
                      <>
                        <div className="data-row">
                          <Typography variant="body1">wsOHM Balance ({networkName})</Typography>
                          <Typography variant="body1">
                            {isAppLoading ? <Skeleton width="80px" /> : <>{trim(wsohmBalance, 4)} wsOHM</>}
                          </Typography>
                        </div>
                        <div className="data-row">
                          <Typography variant="body1">gOHM Balance ({networkName})</Typography>
                          <Typography variant="body1">
                            {isAppLoading ? <Skeleton width="80px" /> : <>{trim(gohmBalance, 4) + " gOHM"}</>}
                          </Typography>
                        </div>
                        <Divider />
                        <Box width="100%" align="center" p={1}>
                          <Typography variant="h6" style={{ margin: "15px 0 10px 0" }}>
                            Back to Ethereum Mainnet
                          </Typography>
                          <Button onClick={handleSwitchChain(1)} variant="outlined" p={1}>
                            <img height="28px" width="28px" src={ethereum.image} alt={ethereum.imageAltText} />
                            <Typography variant="h6" style={{ marginLeft: "8px" }}>
                              {ethereum.chainName}
                            </Typography>
                          </Button>
                        </Box>
                      </>
                    )}
                  </div>
                </>
              )}
            </div>
          </Grid>
        </Paper>
      </Zoom>
    </div>
  );
}

export default Wrap;<|MERGE_RESOLUTION|>--- conflicted
+++ resolved
@@ -521,7 +521,6 @@
               ) : (
                 <>
                   <Box className="stake-action-area">
-<<<<<<< HEAD
                     {networkId === 1 || networkId === 4 ? (
                       <>
                         <Tabs
@@ -559,6 +558,7 @@
                             {chooseButtonArea()}
                           </div>
                         </Box>
+
                         {quantity && (
                           <Box padding={1}>
                             <Typography variant="body2" className={classes.textHighlight}>
@@ -583,7 +583,7 @@
                           </Box> */}
                         </Box>
 
-                        <Box display="flex" alignItems="center" style={{ paddingBottom: 0 }} m={1}>
+                        <Box display="flex" alignItems="center" style={{ paddingBottom: 0 }}>
                           <div className="stake-tab-panel wrap-page">
                             {migrateInputArea()}
 
@@ -603,48 +603,6 @@
                           </Box>
                         )} */}
                       </>
-=======
-                    <Tabs
-                      key={String(zoomed)}
-                      centered
-                      value={view}
-                      textColor="primary"
-                      indicatorColor="primary"
-                      className="stake-tab-buttons"
-                      onChange={changeView}
-                      aria-label="stake tabs"
-                    >
-                      <Tab label="Wrap" {...a11yProps(0)} />
-                      <Tab label="Unwrap" {...a11yProps(1)} />
-                    </Tabs>
-                    <Box>
-                      <FormControl style={{ display: "flex", flexDirection: "row", alignItems: "center" }}>
-                        <span className="asset-select-label">{view === 0 ? "Wrap to" : "Unwrap"} </span>
-                        <Select id="asset-select" value={asset} label="Asset" onChange={changeAsset} disableUnderline>
-                          <MenuItem value={0}>wsOHM</MenuItem>
-                          <MenuItem value={1}>gOHM</MenuItem>
-                        </Select>
-                      </FormControl>
-                    </Box>
-                    <Box display="flex" alignItems="center" style={{ paddingBottom: 0 }}>
-                      <div className="stake-tab-panel wrap-page">
-                        {chooseInputArea()}
-                        {/* <Box width="1px" /> */}
-                      </div>
-                    </Box>
-                    {chooseButtonArea()}
-                    {quantity && (
-                      <Box padding={1}>
-                        <Typography variant="body2" className={classes.textHighlight}>
-                          {isUnwrap
-                            ? `Unwrapping ${quantity} ${asset === 0 ? "wsOHM" : "gOHM"} will result in ${trim(
-                                convertedQuantity,
-                                4,
-                              )} sOHM`
-                            : `Wrapping ${quantity} sOHM will result in ${trim(convertedQuantity, 4)} gOHM`}
-                        </Typography>
-                      </Box>
->>>>>>> ecc57784
                     )}
                   </Box>
                   <div className={`stake-user-data`}>
