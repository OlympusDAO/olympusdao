--- conflicted
+++ resolved
@@ -34,12 +34,9 @@
 import { NETWORKS } from "../../constants";
 import { ethers } from "ethers";
 import "../Stake/stake.scss";
-<<<<<<< HEAD
 import { Metric, MetricCollection } from "src/components/Metric";
 import { t } from "@lingui/macro";
-=======
 import { useAppSelector } from "src/hooks/index.ts";
->>>>>>> db32eae7
 
 const useStyles = makeStyles(theme => ({
   textHighlight: {
