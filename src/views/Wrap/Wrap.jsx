import { useCallback, useEffect, useMemo, useState } from "react";
import { useDispatch, useSelector } from "react-redux";
import {
  Box,
  Button,
  Divider,
  FormControl,
  Grid,
  InputAdornment,
  InputLabel,
  Link,
  OutlinedInput,
  Paper,
  Tab,
  Tabs,
  Typography,
  Zoom,
  SvgIcon,
  makeStyles,
  Select,
  MenuItem,
} from "@material-ui/core";
import { InfoTooltip } from "@olympusdao/component-library";
import { ReactComponent as ArrowUp } from "../../assets/icons/arrow-up.svg";

import { getOhmTokenImage, getTokenImage, trim, formatCurrency } from "../../helpers";
import { changeApproval, changeWrapV2 } from "../../slices/WrapThunk";
import { migrateWithType, migrateCrossChainWSOHM } from "../../slices/MigrateThunk";
import { switchNetwork } from "../../helpers/NetworkHelper";
import { useWeb3Context } from "src/hooks/web3Context";
import { isPendingTxn, txnButtonText, txnButtonTextMultiType } from "src/slices/PendingTxnsSlice";
import { Skeleton } from "@material-ui/lab";
import { error } from "../../slices/MessagesSlice";
import { NETWORKS } from "../../constants";
import { ethers } from "ethers";
import "../Stake/stake.scss";
import { Metric, MetricCollection } from "@olympusdao/component-library";
import { t } from "@lingui/macro";
import { useAppSelector } from "src/hooks";
import WrapCrossChain from "./WrapCrossChain";
import { loadAccountDetails } from "src/slices/AccountSlice";
import { DataRow } from "@olympusdao/component-library";
import ConnectButton from "src/components/ConnectButton";

function Wrap() {
  const dispatch = useDispatch();
  const { provider, address, connect, networkId } = useWeb3Context();

  const [zoomed, setZoomed] = useState(false);
  const [assetFrom, setAssetFrom] = useState("sOHM");
  const [assetTo, setAssetTo] = useState("gOHM");
  const [quantity, setQuantity] = useState("");

  const chooseCurrentAction = () => {
    if (assetFrom === "sOHM") return "Wrap from";
    if (assetTo === "sOHM") return "Unwrap from";
    return "Transform";
  };
  const currentAction = chooseCurrentAction();

  const isAppLoading = useSelector(state => state.app.loading);
  const isAccountLoading = useSelector(state => state.account.loading);
  const currentIndex = useSelector(state => {
    return state.app.currentIndex;
  });

  const sOhmPrice = useSelector(state => {
    return state.app.marketPrice;
  });

  const gOhmPrice = useSelector(state => {
    return state.app.marketPrice * state.app.currentIndex;
  });

  const sohmBalance = useAppSelector(state => {
    return state.account.balances && state.account.balances.sohm;
  });

  const gohmBalance = useAppSelector(state => {
    return state.account.balances && state.account.balances.gohm;
  });

  const unwrapGohmAllowance = useAppSelector(state => {
    return state.account.wrapping && state.account.wrapping.gOhmUnwrap;
  });

  const wrapSohmAllowance = useAppSelector(state => {
    return state.account.wrapping && state.account.wrapping.sohmWrap;
  });

  const pendingTransactions = useSelector(state => {
    return state.pendingTransactions;
  });

  const avax = NETWORKS[43114];
  const arbitrum = NETWORKS[42161];

  const isAvax = useMemo(() => networkId != 1 && networkId != 4 && networkId != -1, [networkId]);

  const wrapButtonText =
    assetTo === "gOHM" ? (assetFrom === "wsOHM" ? "Migrate" : "Wrap") + " to gOHM" : `${currentAction} ${assetFrom}`;

  const setMax = () => {
    if (assetFrom === "sOHM") setQuantity(sohmBalance);
    if (assetFrom === "gOHM") setQuantity(gohmBalance);
  };

  const handleSwitchChain = id => {
    return () => {
      switchNetwork({ provider: provider, networkId: id });
    };
  };

  const hasCorrectAllowance = useCallback(() => {
    if (assetFrom === "sOHM" && assetTo === "gOHM") return wrapSohmAllowance > Number(sohmBalance);
    if (assetFrom === "gOHM" && assetTo === "sOHM") return unwrapGohmAllowance > Number(gohmBalance);

    return 0;
  }, [unwrapGohmAllowance, wrapSohmAllowance, assetTo, assetFrom, sohmBalance, gohmBalance]);

  const isAllowanceDataLoading = currentAction === "Unwrap";
  // const convertedQuantity = 0;
  const convertedQuantity = useMemo(() => {
    if (assetFrom === "sOHM") {
      return quantity / currentIndex;
    } else if (assetTo === "sOHM") {
      return quantity * currentIndex;
    } else {
      return quantity;
    }
  }, [quantity]);

<<<<<<< HEAD
  const changeAssetFrom = event => {
    setQuantity("");
    setAssetFrom(event.target.value);
  };
=======
  let modalButton = [];

  modalButton.push(
    <Button variant="contained" color="primary" className="connect-button" onClick={connect} key={1}>
      Connect Wallet
    </Button>,
  );

  let temporaryStore = assetTo;
>>>>>>> 3301ebe2

  const changeAsset = () => {
    setQuantity("");
    setAssetTo(assetFrom);
    setAssetFrom(temporaryStore);
  };

  const approveWrap = token => {
    dispatch(changeApproval({ address, token: token.toLowerCase(), provider, networkID: networkId }));
  };

  const unwrapGohm = () => {
    dispatch(changeWrapV2({ action: "unwrap", value: quantity, provider, address, networkID: networkId }));
  };

  const wrapSohm = () => {
    dispatch(changeWrapV2({ action: "wrap", value: quantity, provider, address, networkID: networkId }));
  };

  const approveCorrectToken = () => {
    if (assetFrom === "sOHM" && assetTo === "gOHM") approveWrap("sOHM");
    if (assetFrom === "gOHM" && assetTo === "sOHM") approveWrap("gOHM");
  };

  const chooseCorrectWrappingFunction = () => {
    if (assetFrom === "sOHM" && assetTo === "gOHM") wrapSohm();
    if (assetFrom === "gOHM" && assetTo === "sOHM") unwrapGohm();
  };

  const chooseInputArea = () => {
    if (!address || isAllowanceDataLoading) return <Skeleton width="150px" />;
    if (assetFrom === assetTo) return "";
    if (!hasCorrectAllowance() && assetTo === "gOHM")
      return (
        <div className="no-input-visible">
          First time wrapping to <b>gOHM</b>?
          <br />
          Please approve Olympus to use your <b>{assetFrom}</b> for this transaction.
        </div>
      );
    else if (!hasCorrectAllowance() && assetTo === "sOHM")
      return (
        <div className="no-input-visible">
          First time unwrapping <b>{assetFrom}</b>?
          <br />
          Please approve Olympus to use your <b>{assetFrom}</b> for unwrapping.
        </div>
      );

    return (
      <FormControl className="ohm-input" variant="outlined" color="primary">
        <InputLabel htmlFor="amount-input"></InputLabel>
        <OutlinedInput
          id="amount-input"
          type="number"
          placeholder="Enter an amount"
          className="stake-input"
          value={quantity}
          onChange={e => setQuantity(e.target.value)}
          labelWidth={0}
          endAdornment={
            <InputAdornment position="end">
              <Button variant="text" onClick={setMax} color="inherit">
                Max
              </Button>
            </InputAdornment>
          }
        />
      </FormControl>
    );
  };

  const chooseButtonArea = () => {
    if (!address) return "";
    if (assetFrom === assetTo) return "";
    if (!hasCorrectAllowance())
      return (
        <Button
          className="stake-button wrap-page"
          variant="contained"
          color="primary"
          disabled={
            isPendingTxn(pendingTransactions, "approve_wrapping") ||
            isPendingTxn(pendingTransactions, "approve_migration")
          }
          onClick={approveCorrectToken}
        >
          {txnButtonTextMultiType(pendingTransactions, ["approve_wrapping", "approve_migration"], "Approve")}
        </Button>
      );

    if (hasCorrectAllowance())
      return (
        <Button
          className="stake-button wrap-page"
          variant="contained"
          color="primary"
          disabled={isPendingTxn(pendingTransactions, "wrapping") || isPendingTxn(pendingTransactions, "migrate")}
          onClick={chooseCorrectWrappingFunction}
        >
          {txnButtonTextMultiType(pendingTransactions, ["wrapping", "migrate"], wrapButtonText)}
        </Button>
      );
  };

  if (!isAvax) {
    return (
      <div id="stake-view" className="wrapper">
        <Zoom in={true} onEntered={() => setZoomed(true)}>
          <Paper className={`ohm-card`}>
            <Grid container direction="column" spacing={2}>
              <Grid item>
                <div className="card-header">
                  <Typography variant="h5">Wrap / Unwrap</Typography>
                  <Link
                    className="migrate-sohm-button"
                    style={{ textDecoration: "none" }}
                    href={
                      assetTo === "wsOHM"
                        ? "https://docs.olympusdao.finance/main/contracts/tokens#wsohm"
                        : "https://docs.olympusdao.finance/main/contracts/tokens#gohm"
                    }
                    aria-label="wsohm-wut"
                    target="_blank"
                  >
                    <Typography>gOHM</Typography>{" "}
                    <SvgIcon component={ArrowUp} color="primary" style={{ marginLeft: "5px", width: ".8em" }} />
                  </Link>
                </div>
              </Grid>
              <Grid item>
                <MetricCollection>
                  <Metric
                    label={`sOHM ${t`Price`}`}
                    metric={formatCurrency(sOhmPrice, 2)}
                    isLoading={sOhmPrice ? false : true}
                  />
                  <Metric
                    label={t`Current Index`}
                    metric={trim(currentIndex, 1)}
                    isLoading={currentIndex ? false : true}
                  />
                  <Metric
                    label={`gOHM ${t`Price`}`}
                    metric={formatCurrency(gOhmPrice, 2)}
                    isLoading={gOhmPrice ? false : true}
                    tooltip={`gOHM = sOHM * index\n\nThe price of gOHM is equal to the price of sOHM multiplied by the current index`}
                  />
                </MetricCollection>
              </Grid>
              <div className="staking-area">
                {!address ? (
                  <div className="stake-wallet-notification">
                    <div className="wallet-menu" id="wallet-menu">
                      <ConnectButton />
                    </div>
                    <Typography variant="h6">Connect your wallet</Typography>
                  </div>
                ) : (
                  <>
                    <Box className="stake-action-area">
                      <Box style={{ display: "flex", flexDirection: "row", alignItems: "center" }}>
                        <>
                          <Typography>
                            <span className="asset-select-label">{currentAction}</span>
                          </Typography>
                          <FormControl
                            style={{
                              display: "flex",
                              flexDirection: "row",
                              alignItems: "center",
                              margin: "0 10px",
                              height: "33px",
                              minWidth: "69px",
                            }}
                          >
                            <Select
                              id="asset-select"
                              value={assetFrom}
                              label="Asset"
                              onChange={changeAsset}
                              disableUnderline
                            >
                              <MenuItem value={"sOHM"}>sOHM</MenuItem>
                              <MenuItem value={"gOHM"}>gOHM</MenuItem>
                            </Select>
                          </FormControl>

                          <Typography>
                            <span className="asset-select-label"> to </span>
                          </Typography>
                          <FormControl
                            style={{
                              display: "flex",
                              flexDirection: "row",
                              alignItems: "center",
                              margin: "0 10px",
                              height: "33px",
                              minWidth: "69px",
                            }}
                          >
                            <Select
                              id="asset-select"
                              value={assetTo}
                              label="Asset"
                              onChange={changeAsset}
                              disableUnderline
                            >
                              <MenuItem value={"gOHM"}>gOHM</MenuItem>
                              <MenuItem value={"sOHM"}>sOHM</MenuItem>
                            </Select>
                          </FormControl>
                        </>
                      </Box>
                      <Box display="flex" alignItems="center" style={{ paddingBottom: 0 }}>
                        <div className="stake-tab-panel wrap-page">
                          {chooseInputArea()}
                          {chooseButtonArea()}
                        </div>
                      </Box>
                    </Box>
                    <div className={`stake-user-data`}>
                      <>
                        <DataRow
                          title={t`sOHM Balance`}
                          balance={`${trim(sohmBalance, 4)} sOHM`}
                          isLoading={isAppLoading}
                        />
                        <DataRow
                          title={t`gOHM Balance`}
                          balance={`${trim(gohmBalance, 4)} gOHM`}
                          isLoading={isAppLoading}
                        />
                        <Divider />
                        <Box width="100%" align="center" p={1}>
                          <Typography variant="body1" style={{ margin: "15px 0 10px 0" }}>
                            Got wsOHM on Avalanche or Arbitrum? Click below to switch networks and migrate to gOHM (no
                            bridge required!)
                          </Typography>
                          <Button
                            onClick={handleSwitchChain(43114)}
                            variant="outlined"
                            p={1}
                            style={{ margin: "0.3rem" }}
                          >
                            <img height="28px" width="28px" src={avax.image} alt={avax.imageAltText} />
                            <Typography variant="h6" style={{ marginLeft: "8px" }}>
                              {avax.chainName}
                            </Typography>
                          </Button>
                          <Button
                            onClick={handleSwitchChain(42161)}
                            variant="outlined"
                            p={1}
                            style={{ margin: "0.3rem" }}
                          >
                            <img height="28px" width="28px" src={arbitrum.image} alt={arbitrum.imageAltText} />
                            <Typography variant="h6" style={{ marginLeft: "8px" }}>
                              {arbitrum.chainName}
                            </Typography>
                          </Button>
                        </Box>
                      </>
                    </div>
                  </>
                )}
              </div>
            </Grid>
          </Paper>
        </Zoom>
      </div>
    );
  } else {
    return <WrapCrossChain />;
  }
}

export default Wrap;<|MERGE_RESOLUTION|>--- conflicted
+++ resolved
@@ -130,22 +130,7 @@
     }
   }, [quantity]);
 
-<<<<<<< HEAD
-  const changeAssetFrom = event => {
-    setQuantity("");
-    setAssetFrom(event.target.value);
-  };
-=======
-  let modalButton = [];
-
-  modalButton.push(
-    <Button variant="contained" color="primary" className="connect-button" onClick={connect} key={1}>
-      Connect Wallet
-    </Button>,
-  );
-
   let temporaryStore = assetTo;
->>>>>>> 3301ebe2
 
   const changeAsset = () => {
     setQuantity("");
