--- conflicted
+++ resolved
@@ -321,7 +321,6 @@
             </Grid>
 
             <Grid item>
-<<<<<<< HEAD
               <MetricCollection>
                 <Metric
                   label={t`sOHM Price`}
@@ -335,50 +334,11 @@
                 />
                 <Metric
                   label={t`${assetTo} Price`}
-                  metric={formatCurrency(wsOhmPrice, 2)}
-                  isLoading={wsOhmPrice ? false : true}
+                  metric={formatCurrency(gOhmPrice, 2)}
+                  isLoading={gOhmPrice ? false : true}
                   tooltip={`${assetTo} = sOHM * index\n\nThe price of ${assetTo} is equal to the price of OHM multiplied by the current index`}
                 />
               </MetricCollection>
-=======
-              <div className="stake-top-metrics">
-                <Grid container spacing={2} alignItems="flex-end">
-                  <Grid item xs={12} sm={4} md={4} lg={4}>
-                    <div className="wrap-sOHM">
-                      <Typography variant="h5" color="textSecondary">
-                        sOHM Price
-                      </Typography>
-                      <Typography variant="h4">
-                        {sOhmPrice ? formatCurrency(sOhmPrice, 2) : <Skeleton width="150px" />}
-                      </Typography>
-                    </div>
-                  </Grid>
-                  <Grid item xs={12} sm={4} md={4} lg={4}>
-                    <div className="wrap-index">
-                      <Typography variant="h5" color="textSecondary">
-                        Current Index
-                      </Typography>
-                      <Typography variant="h4">
-                        {currentIndex ? <>{trim(currentIndex, 1)} OHM</> : <Skeleton width="150px" />}
-                      </Typography>
-                    </div>
-                  </Grid>
-                  <Grid item xs={12} sm={4} md={4} lg={4}>
-                    <div className="wrap-wsOHM">
-                      <Typography variant="h5" color="textSecondary">
-                        {`${assetTo} Price`}
-                        <InfoTooltip
-                          message={`${assetTo} = sOHM * index\n\nThe price of ${assetTo} is equal to the price of OHM multiplied by the current index`}
-                        />
-                      </Typography>
-                      <Typography variant="h4">
-                        {gOhmPrice ? formatCurrency(gOhmPrice, 2) : <Skeleton width="150px" />}
-                      </Typography>
-                    </div>
-                  </Grid>
-                </Grid>
-              </div>
->>>>>>> 8c08bd40
             </Grid>
 
             <div className="staking-area">
