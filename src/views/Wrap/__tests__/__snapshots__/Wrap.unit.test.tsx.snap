--- conflicted
+++ resolved
@@ -28,11 +28,7 @@
                 class="MuiBox-root css-u4p24i"
               >
                 <p
-<<<<<<< HEAD
-                  class="MuiTypography-root MuiTypography-body1 header-text css-1v1in9t-MuiTypography-root"
-=======
                   class="MuiTypography-root MuiTypography-body1 header-text css-1r0s3mh-MuiTypography-root"
->>>>>>> cf17a215
                 >
                   Wrap / Unwrap
                 </p>
@@ -107,11 +103,7 @@
                             </p>
                           </div>
                           <p
-<<<<<<< HEAD
-                            class="MuiTypography-root MuiTypography-body1 css-152iexv-MuiTypography-root"
-=======
                             class="MuiTypography-root MuiTypography-body1 css-1q5p5g-MuiTypography-root"
->>>>>>> cf17a215
                             style="width: 100%;"
                           >
                             <span
@@ -162,11 +154,7 @@
                             </div>
                           </div>
                           <p
-<<<<<<< HEAD
-                            class="MuiTypography-root MuiTypography-body1 css-152iexv-MuiTypography-root"
-=======
                             class="MuiTypography-root MuiTypography-body1 css-1q5p5g-MuiTypography-root"
->>>>>>> cf17a215
                             style="width: 100%;"
                           >
                             <span
@@ -217,11 +205,7 @@
                             </div>
                           </div>
                           <p
-<<<<<<< HEAD
-                            class="MuiTypography-root MuiTypography-body1 css-152iexv-MuiTypography-root"
-=======
                             class="MuiTypography-root MuiTypography-body1 css-1q5p5g-MuiTypography-root"
->>>>>>> cf17a215
                             style="width: 100%;"
                           >
                             <span
@@ -403,11 +387,7 @@
                 Got wsOHM on Avalanche or Arbitrum? Click below to switch networks and migrate to gOHM (no bridge required!)
               </p>
               <button
-<<<<<<< HEAD
-                class="MuiButton-root MuiButton-outlined MuiButton-outlinedPrimary MuiButton-sizeLarge MuiButton-outlinedSizeLarge MuiButton-disableElevation MuiButtonBase-root custom-root  css-1yyqz5n-MuiButtonBase-root-MuiButton-root"
-=======
                 class="MuiButton-root MuiButton-outlined MuiButton-outlinedPrimary MuiButton-sizeLarge MuiButton-outlinedSizeLarge MuiButton-disableElevation MuiButtonBase-root custom-root  css-1r151zb-MuiButtonBase-root-MuiButton-root"
->>>>>>> cf17a215
                 style="margin: 0.3rem;"
                 tabindex="0"
                 type="button"
@@ -431,11 +411,7 @@
                 Avalanche
               </button>
               <button
-<<<<<<< HEAD
-                class="MuiButton-root MuiButton-outlined MuiButton-outlinedPrimary MuiButton-sizeLarge MuiButton-outlinedSizeLarge MuiButton-disableElevation MuiButtonBase-root custom-root  css-1yyqz5n-MuiButtonBase-root-MuiButton-root"
-=======
                 class="MuiButton-root MuiButton-outlined MuiButton-outlinedPrimary MuiButton-sizeLarge MuiButton-outlinedSizeLarge MuiButton-disableElevation MuiButtonBase-root custom-root  css-1r151zb-MuiButtonBase-root-MuiButton-root"
->>>>>>> cf17a215
                 style="margin: 0.3rem;"
                 tabindex="0"
                 type="button"
@@ -787,11 +763,7 @@
                 class="MuiBox-root css-u4p24i"
               >
                 <p
-<<<<<<< HEAD
-                  class="MuiTypography-root MuiTypography-body1 header-text css-1v1in9t-MuiTypography-root"
-=======
                   class="MuiTypography-root MuiTypography-body1 header-text css-1r0s3mh-MuiTypography-root"
->>>>>>> cf17a215
                 >
                   Wrap / Unwrap
                 </p>
@@ -866,11 +838,7 @@
                             </p>
                           </div>
                           <p
-<<<<<<< HEAD
-                            class="MuiTypography-root MuiTypography-body1 css-152iexv-MuiTypography-root"
-=======
                             class="MuiTypography-root MuiTypography-body1 css-1q5p5g-MuiTypography-root"
->>>>>>> cf17a215
                             style="width: 100%;"
                           >
                             <span
@@ -921,11 +889,7 @@
                             </div>
                           </div>
                           <p
-<<<<<<< HEAD
-                            class="MuiTypography-root MuiTypography-body1 css-152iexv-MuiTypography-root"
-=======
                             class="MuiTypography-root MuiTypography-body1 css-1q5p5g-MuiTypography-root"
->>>>>>> cf17a215
                             style="width: 100%;"
                           >
                             <span
@@ -976,11 +940,7 @@
                             </div>
                           </div>
                           <p
-<<<<<<< HEAD
-                            class="MuiTypography-root MuiTypography-body1 css-152iexv-MuiTypography-root"
-=======
                             class="MuiTypography-root MuiTypography-body1 css-1q5p5g-MuiTypography-root"
->>>>>>> cf17a215
                             style="width: 100%;"
                           >
                             <span
@@ -1055,11 +1015,7 @@
                 class="MuiBox-root css-u4p24i"
               >
                 <p
-<<<<<<< HEAD
-                  class="MuiTypography-root MuiTypography-body1 header-text css-1v1in9t-MuiTypography-root"
-=======
                   class="MuiTypography-root MuiTypography-body1 header-text css-1r0s3mh-MuiTypography-root"
->>>>>>> cf17a215
                 >
                   Wrap / Unwrap
                 </p>
@@ -1134,11 +1090,7 @@
                             </p>
                           </div>
                           <p
-<<<<<<< HEAD
-                            class="MuiTypography-root MuiTypography-body1 css-152iexv-MuiTypography-root"
-=======
                             class="MuiTypography-root MuiTypography-body1 css-1q5p5g-MuiTypography-root"
->>>>>>> cf17a215
                             style="width: 100%;"
                           >
                             <span
@@ -1189,11 +1141,7 @@
                             </div>
                           </div>
                           <p
-<<<<<<< HEAD
-                            class="MuiTypography-root MuiTypography-body1 css-152iexv-MuiTypography-root"
-=======
                             class="MuiTypography-root MuiTypography-body1 css-1q5p5g-MuiTypography-root"
->>>>>>> cf17a215
                             style="width: 100%;"
                           >
                             <span
@@ -1244,11 +1192,7 @@
                             </div>
                           </div>
                           <p
-<<<<<<< HEAD
-                            class="MuiTypography-root MuiTypography-body1 css-152iexv-MuiTypography-root"
-=======
                             class="MuiTypography-root MuiTypography-body1 css-1q5p5g-MuiTypography-root"
->>>>>>> cf17a215
                             style="width: 100%;"
                           >
                             <span
@@ -1522,11 +1466,7 @@
                 class="MuiBox-root css-u4p24i"
               >
                 <p
-<<<<<<< HEAD
-                  class="MuiTypography-root MuiTypography-body1 header-text css-1v1in9t-MuiTypography-root"
-=======
                   class="MuiTypography-root MuiTypography-body1 header-text css-1r0s3mh-MuiTypography-root"
->>>>>>> cf17a215
                 >
                   Wrap / Unwrap
                 </p>
@@ -1601,11 +1541,7 @@
                             </p>
                           </div>
                           <p
-<<<<<<< HEAD
-                            class="MuiTypography-root MuiTypography-body1 css-152iexv-MuiTypography-root"
-=======
                             class="MuiTypography-root MuiTypography-body1 css-1q5p5g-MuiTypography-root"
->>>>>>> cf17a215
                             style="width: 100%;"
                           >
                             <span
@@ -1656,11 +1592,7 @@
                             </div>
                           </div>
                           <p
-<<<<<<< HEAD
-                            class="MuiTypography-root MuiTypography-body1 css-152iexv-MuiTypography-root"
-=======
                             class="MuiTypography-root MuiTypography-body1 css-1q5p5g-MuiTypography-root"
->>>>>>> cf17a215
                             style="width: 100%;"
                           >
                             <span
@@ -1711,11 +1643,7 @@
                             </div>
                           </div>
                           <p
-<<<<<<< HEAD
-                            class="MuiTypography-root MuiTypography-body1 css-152iexv-MuiTypography-root"
-=======
                             class="MuiTypography-root MuiTypography-body1 css-1q5p5g-MuiTypography-root"
->>>>>>> cf17a215
                             style="width: 100%;"
                           >
                             <span
