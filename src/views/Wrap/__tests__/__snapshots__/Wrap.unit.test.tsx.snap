--- conflicted
+++ resolved
@@ -133,37 +133,6 @@
                     <div
                       class="MuiBox-root MuiBox-root-10"
                     >
-<<<<<<< HEAD
-                      gOHM Price
-                      <div
-                        class="MuiBox-root MuiBox-root-6"
-                        style="font-size: 16px;"
-                      >
-                        <div
-                          class="MuiBox-root MuiBox-root-7"
-                          style="display: inline-flex; justify-content: center; align-self: center;"
-                        >
-                          <svg
-                            aria-hidden="true"
-                            class="MuiSvgIcon-root info-icon MuiSvgIcon-fontSizeSmall"
-                            focusable="false"
-                            style="margin: 0px 5px; font-size: 1em;"
-                            viewBox="0 0 20 20"
-                          >
-                            <path
-                              d="M 10 20 C 15.475 20 20 15.473 20 10 C 20 4.518 15.473 0 9.991 0 C 4.516 0 0 4.518 0 10 C 0 15.475 4.527 20 10 20 Z M 10 18.705 C 5.189 18.714 1.287 14.812 1.297 10.001 C 1.28 5.189 5.179 1.281 9.991 1.285 C 14.807 1.28 18.714 5.182 18.714 9.999 C 18.719 14.811 14.813 18.712 10 18.702 Z M 9.941 6.242 C 10.559 6.242 11.038 5.763 11.038 5.156 C 11.043 4.547 10.549 4.053 9.94 4.058 C 9.334 4.057 8.842 4.55 8.844 5.156 C 8.843 5.761 9.337 6.249 9.941 6.242 Z M 8.216 15.444 L 12.303 15.444 C 12.623 15.444 12.871 15.204 12.871 14.895 C 12.87 14.584 12.615 14.334 12.303 14.338 L 10.868 14.338 L 10.868 8.754 C 10.868 8.346 10.658 8.065 10.269 8.065 L 8.345 8.065 C 7.919 8.045 7.631 8.493 7.826 8.872 C 7.925 9.065 8.128 9.182 8.345 9.172 L 9.652 9.172 L 9.652 14.338 L 8.216 14.338 C 7.905 14.334 7.649 14.584 7.648 14.895 C 7.648 15.204 7.897 15.444 8.216 15.444 Z"
-                            />
-                          </svg>
-                        </div>
-                      </div>
-                    </h5>
-                    <h4
-                      class="MuiTypography-root MuiTypography-h4"
-                      style="width: 100%;"
-                    >
-                      <span
-                        class="MuiSkeleton-root MuiSkeleton-text MuiSkeleton-pulse"
-=======
                       <h5
                         class="MuiTypography-root MuiTypography-h5 MuiTypography-colorTextSecondary"
                       >
@@ -192,7 +161,6 @@
                       </h5>
                       <h4
                         class="MuiTypography-root MuiTypography-h4"
->>>>>>> b640e76e
                         style="width: 100%;"
                       >
                         <span
@@ -212,20 +180,13 @@
             <div
               class="stake-wallet-notification"
             >
-<<<<<<< HEAD
-              <button
-                class="MuiButtonBase-root MuiButton-root MuiButton-contained makeStyles-root-9 makeStyles-root-10 undefined MuiButton-containedPrimary MuiButton-containedSizeLarge MuiButton-sizeLarge MuiButton-disableElevation"
-                style="font-size: 1.2857rem;"
-                tabindex="0"
-                type="button"
-=======
               <div
                 class="wallet-menu"
                 id="wallet-menu"
->>>>>>> b640e76e
               >
                 <button
-                  class="MuiButtonBase-root MuiButton-root MuiButton-contained connect-button MuiButton-containedPrimary MuiButton-disableElevation"
+                  class="MuiButtonBase-root MuiButton-root MuiButton-contained makeStyles-root-13 makeStyles-root-14 undefined MuiButton-containedPrimary MuiButton-containedSizeLarge MuiButton-sizeLarge MuiButton-disableElevation"
+                  style="font-size: 1.2857rem;"
                   tabindex="0"
                   type="button"
                 >
