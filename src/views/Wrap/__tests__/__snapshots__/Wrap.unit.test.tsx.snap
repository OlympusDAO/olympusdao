--- conflicted
+++ resolved
@@ -70,99 +70,90 @@
                     <h5
                       class="MuiTypography-root MuiTypography-h5 MuiTypography-colorTextSecondary"
                     >
-                      <h5
-                        class="MuiTypography-root MuiTypography-h5 MuiTypography-colorTextSecondary"
-                      >
-                        sOHM Price
-                      </h5>
-                      <h4
-                        class="MuiTypography-root MuiTypography-h4"
+                      sOHM Price
+                    </h5>
+                    <h4
+                      class="MuiTypography-root MuiTypography-h4"
+                      style="width: 100%;"
+                    >
+                      <span
+                        class="MuiSkeleton-root MuiSkeleton-text MuiSkeleton-pulse"
                         style="width: 100%;"
-<<<<<<< HEAD
-                      >
-                        <span
-                          class="MuiSkeleton-root MuiSkeleton-text MuiSkeleton-pulse"
-                          style="width: 100%;"
-                        />
-                      </h4>
-                    </div>
+                      />
+                    </h4>
                   </div>
                 </div>
+              </div>
+              <div
+                class="MuiGrid-root MuiGrid-item MuiGrid-grid-xs-12 MuiGrid-grid-sm-4"
+              >
                 <div
-                  class="MuiGrid-root MuiGrid-item MuiGrid-grid-xs-12 MuiGrid-grid-sm-4"
+                  class="makeStyles-root-2 "
                 >
                   <div
-                    class="makeStyles-root-7 "
+                    class="MuiBox-root MuiBox-root-4"
                   >
-                    <div
-                      class="MuiBox-root MuiBox-root-9"
+                    <h5
+                      class="MuiTypography-root MuiTypography-h5 MuiTypography-colorTextSecondary"
                     >
-                      <h5
-                        class="MuiTypography-root MuiTypography-h5 MuiTypography-colorTextSecondary"
-                      >
-                        Current Index
-                      </h5>
-                      <h4
-                        class="MuiTypography-root MuiTypography-h4"
+                      Current Index
+                    </h5>
+                    <h4
+                      class="MuiTypography-root MuiTypography-h4"
+                      style="width: 100%;"
+                    >
+                      <span
+                        class="MuiSkeleton-root MuiSkeleton-text MuiSkeleton-pulse"
                         style="width: 100%;"
-                      >
-                        <span
-                          class="MuiSkeleton-root MuiSkeleton-text MuiSkeleton-pulse"
-                          style="width: 100%;"
-                        />
-                      </h4>
-                    </div>
+                      />
+                    </h4>
                   </div>
                 </div>
+              </div>
+              <div
+                class="MuiGrid-root MuiGrid-item MuiGrid-grid-xs-12 MuiGrid-grid-sm-4"
+              >
                 <div
-                  class="MuiGrid-root MuiGrid-item MuiGrid-grid-xs-12 MuiGrid-grid-sm-4"
+                  class="makeStyles-root-2 "
                 >
                   <div
-                    class="makeStyles-root-7 "
+                    class="MuiBox-root MuiBox-root-5"
                   >
-                    <div
-                      class="MuiBox-root MuiBox-root-10"
+                    <h5
+                      class="MuiTypography-root MuiTypography-h5 MuiTypography-colorTextSecondary"
                     >
-                      <h5
-                        class="MuiTypography-root MuiTypography-h5 MuiTypography-colorTextSecondary"
+                      gOHM Price
+                      <div
+                        class="MuiBox-root MuiBox-root-6"
+                        style="font-size: 16px;"
                       >
-                        gOHM Price
                         <div
-                          class="MuiBox-root MuiBox-root-11"
-                          style="font-size: 16px;"
+                          class="MuiBox-root MuiBox-root-7"
+                          style="display: inline-flex; justify-content: center; align-self: center;"
                         >
-                          <div
-                            class="MuiBox-root MuiBox-root-12"
-                            style="display: inline-flex; justify-content: center; align-self: center;"
+                          <svg
+                            aria-hidden="true"
+                            class="MuiSvgIcon-root info-icon MuiSvgIcon-fontSizeSmall"
+                            focusable="false"
+                            style="margin: 0px 5px; font-size: 1em;"
+                            viewBox="0 0 20 20"
                           >
-                            <svg
-                              aria-hidden="true"
-                              class="MuiSvgIcon-root info-icon MuiSvgIcon-fontSizeSmall"
-                              focusable="false"
-                              style="margin: 0px 5px; font-size: 1em;"
-                              viewBox="0 0 20 20"
-                            >
-                              <path
-                                d="M 10 20 C 15.475 20 20 15.473 20 10 C 20 4.518 15.473 0 9.991 0 C 4.516 0 0 4.518 0 10 C 0 15.475 4.527 20 10 20 Z M 10 18.705 C 5.189 18.714 1.287 14.812 1.297 10.001 C 1.28 5.189 5.179 1.281 9.991 1.285 C 14.807 1.28 18.714 5.182 18.714 9.999 C 18.719 14.811 14.813 18.712 10 18.702 Z M 9.941 6.242 C 10.559 6.242 11.038 5.763 11.038 5.156 C 11.043 4.547 10.549 4.053 9.94 4.058 C 9.334 4.057 8.842 4.55 8.844 5.156 C 8.843 5.761 9.337 6.249 9.941 6.242 Z M 8.216 15.444 L 12.303 15.444 C 12.623 15.444 12.871 15.204 12.871 14.895 C 12.87 14.584 12.615 14.334 12.303 14.338 L 10.868 14.338 L 10.868 8.754 C 10.868 8.346 10.658 8.065 10.269 8.065 L 8.345 8.065 C 7.919 8.045 7.631 8.493 7.826 8.872 C 7.925 9.065 8.128 9.182 8.345 9.172 L 9.652 9.172 L 9.652 14.338 L 8.216 14.338 C 7.905 14.334 7.649 14.584 7.648 14.895 C 7.648 15.204 7.897 15.444 8.216 15.444 Z"
-                              />
-                            </svg>
-                          </div>
+                            <path
+                              d="M 10 20 C 15.475 20 20 15.473 20 10 C 20 4.518 15.473 0 9.991 0 C 4.516 0 0 4.518 0 10 C 0 15.475 4.527 20 10 20 Z M 10 18.705 C 5.189 18.714 1.287 14.812 1.297 10.001 C 1.28 5.189 5.179 1.281 9.991 1.285 C 14.807 1.28 18.714 5.182 18.714 9.999 C 18.719 14.811 14.813 18.712 10 18.702 Z M 9.941 6.242 C 10.559 6.242 11.038 5.763 11.038 5.156 C 11.043 4.547 10.549 4.053 9.94 4.058 C 9.334 4.057 8.842 4.55 8.844 5.156 C 8.843 5.761 9.337 6.249 9.941 6.242 Z M 8.216 15.444 L 12.303 15.444 C 12.623 15.444 12.871 15.204 12.871 14.895 C 12.87 14.584 12.615 14.334 12.303 14.338 L 10.868 14.338 L 10.868 8.754 C 10.868 8.346 10.658 8.065 10.269 8.065 L 8.345 8.065 C 7.919 8.045 7.631 8.493 7.826 8.872 C 7.925 9.065 8.128 9.182 8.345 9.172 L 9.652 9.172 L 9.652 14.338 L 8.216 14.338 C 7.905 14.334 7.649 14.584 7.648 14.895 C 7.648 15.204 7.897 15.444 8.216 15.444 Z"
+                            />
+                          </svg>
                         </div>
-                      </h5>
-                      <h4
-                        class="MuiTypography-root MuiTypography-h4"
+                      </div>
+                    </h5>
+                    <h4
+                      class="MuiTypography-root MuiTypography-h4"
+                      style="width: 100%;"
+                    >
+                      <span
+                        class="MuiSkeleton-root MuiSkeleton-text MuiSkeleton-pulse"
                         style="width: 100%;"
-                      >
-                        <span
-                          class="MuiSkeleton-root MuiSkeleton-text MuiSkeleton-pulse"
-                          style="width: 100%;"
-                        />
-                      </h4>
-                    </div>
-=======
                       />
                     </h4>
->>>>>>> 2a4fb1b3
                   </div>
                 </div>
               </div>
