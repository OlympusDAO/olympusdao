// Jest Snapshot v1, https://goo.gl/fbAQLP

exports[`Wrap Input Area Should Render Input when has Token Approval 1`] = `
<div>
  <div
    data-rk=""
  >
    <style>
      [data-rk]{--rk-blurs-modalOverlay:blur(0px);--rk-fonts-body:SFRounded, ui-rounded, "SF Pro Rounded", -apple-system, BlinkMacSystemFont, "Segoe UI", Roboto, Helvetica, Arial, sans-serif, "Apple Color Emoji", "Segoe UI Emoji", "Segoe UI Symbol";--rk-radii-actionButton:9999px;--rk-radii-connectButton:12px;--rk-radii-menuButton:12px;--rk-radii-modal:24px;--rk-radii-modalMobile:28px;--rk-colors-accentColor:#0E76FD;--rk-colors-accentColorForeground:#FFF;--rk-colors-actionButtonBorder:rgba(0, 0, 0, 0.04);--rk-colors-actionButtonBorderMobile:rgba(0, 0, 0, 0.06);--rk-colors-actionButtonSecondaryBackground:rgba(0, 0, 0, 0.06);--rk-colors-closeButton:rgba(60, 66, 66, 0.8);--rk-colors-closeButtonBackground:rgba(0, 0, 0, 0.06);--rk-colors-connectButtonBackground:#FFF;--rk-colors-connectButtonBackgroundError:#FF494A;--rk-colors-connectButtonInnerBackground:linear-gradient(0deg, rgba(0, 0, 0, 0.03), rgba(0, 0, 0, 0.06));--rk-colors-connectButtonText:#25292E;--rk-colors-connectButtonTextError:#FFF;--rk-colors-connectionIndicator:#30E000;--rk-colors-error:#FF494A;--rk-colors-generalBorder:rgba(0, 0, 0, 0.06);--rk-colors-generalBorderDim:rgba(0, 0, 0, 0.03);--rk-colors-menuItemBackground:rgba(60, 66, 66, 0.1);--rk-colors-modalBackdrop:rgba(0, 0, 0, 0.3);--rk-colors-modalBackground:#FFF;--rk-colors-modalBorder:transparent;--rk-colors-modalText:#25292E;--rk-colors-modalTextDim:rgba(60, 66, 66, 0.3);--rk-colors-modalTextSecondary:rgba(60, 66, 66, 0.6);--rk-colors-profileAction:#FFF;--rk-colors-profileActionHover:rgba(255, 255, 255, 0.5);--rk-colors-profileForeground:rgba(60, 66, 66, 0.06);--rk-colors-selectedOptionBorder:rgba(60, 66, 66, 0.1);--rk-colors-standby:#FFD641;--rk-shadows-connectButton:0px 4px 12px rgba(0, 0, 0, 0.1);--rk-shadows-dialog:0px 8px 32px rgba(0, 0, 0, 0.32);--rk-shadows-profileDetailsAction:0px 2px 6px rgba(37, 41, 46, 0.04);--rk-shadows-selectedOption:0px 2px 6px rgba(0, 0, 0, 0.24);--rk-shadows-selectedWallet:0px 2px 6px rgba(0, 0, 0, 0.12);--rk-shadows-walletLogo:0px 2px 16px rgba(0, 0, 0, 0.16);}
    </style>
    <div>
      <div />
    </div>
    <div
      id="stake-view"
    >
      <div
        class="MuiPaper-root MuiPaper-elevation MuiPaper-rounded MuiPaper-elevation0 Paper-root  css-1px9s0k-MuiPaper-root"
        style="transform: none; webkit-transition: transform 225ms cubic-bezier(0.4, 0, 0.2, 1) 0ms; transition: transform 225ms cubic-bezier(0.4, 0, 0.2, 1) 0ms;"
      >
        <div
          class="MuiGrid-root MuiGrid-container MuiGrid-spacing-xs-2 MuiGrid-direction-xs-column css-1rl1og4-MuiGrid-root"
        >
          <div
            class="MuiGrid-root MuiGrid-item card-header css-13i4rnv-MuiGrid-root"
          >
            <div
              class="MuiBox-root css-gg4vpm"
            >
              <div
                class="MuiBox-root css-u4p24i"
              >
                <p
                  class="MuiTypography-root MuiTypography-body1 header-text css-1r0s3mh-MuiTypography-root"
                >
                  Wrap / Unwrap
                </p>
              </div>
              <div
                class="top-right"
              >
                <a
                  aria-label="wsohm-wut"
                  class="MuiTypography-root MuiTypography-inherit MuiLink-root MuiLink-underlineNone css-wl2u8x-MuiTypography-root-MuiLink-root"
                  href="https://docs.olympusdao.finance/main/contracts/tokens#gohm"
                  rel="noopener noreferrer"
                  style="text-decoration: none;"
                  target="_blank"
                >
                  <div
                    class="MuiBox-root css-70qvj9"
                  >
                    <p
                      class="MuiTypography-root MuiTypography-body1 css-haqq9q-MuiTypography-root"
                    >
                      gOHM
                    </p>
                     
                    <svg
                      aria-hidden="true"
                      class="MuiSvgIcon-root MuiSvgIcon-fontSizeSmall css-1fx2bp7-MuiSvgIcon-root"
                      focusable="false"
                      style="margin-left: 5px;"
                      viewBox="0 0 20 20"
                    >
                      <path
                        d="M4.297 17.445h9.539c1.523 0 2.305-.78 2.305-2.28v-9.58c0-1.507-.782-2.288-2.305-2.288h-9.54c-1.523 0-2.304.773-2.304 2.289v9.578c0 1.508.781 2.281 2.305 2.281Zm.016-.968c-.875 0-1.352-.461-1.352-1.368V5.633c0-.899.477-1.367 1.352-1.367h9.5c.867 0 1.359.468 1.359 1.367v9.476c0 .907-.492 1.368-1.36 1.368h-9.5Zm7.296-4.235c.266 0 .438-.195.438-.476V7.867c0-.344-.188-.492-.492-.492H7.64c-.29 0-.47.172-.47.438 0 .265.188.445.477.445H9.53l1.133-.078-1.055.992-3.382 3.383a.476.476 0 0 0-.149.328c0 .273.18.453.453.453a.47.47 0 0 0 .344-.149L10.25 9.82l.984-1.047-.078 1.282v1.718c0 .29.18.47.453.47Z"
                      />
                    </svg>
                  </div>
                </a>
              </div>
            </div>
          </div>
          <div
            class="MuiGrid-root MuiGrid-item css-13i4rnv-MuiGrid-root"
          >
            <div
              class="MuiBox-root css-15i1vgz"
            >
              <div
                class="MuiGrid-root css-vj1n65-MuiGrid-root"
              >
                <div
                  class="MuiBox-root css-rjww1q"
                >
                  <div
                    class="MuiGrid-root MuiGrid-container MuiGrid-spacing-xs-2 css-jhdc2n-MuiGrid-root"
                  >
                    <div
                      class="MuiGrid-root MuiGrid-item MuiGrid-grid-xs-12 MuiGrid-grid-sm-4 css-1r6indk-MuiGrid-root"
                    >
                      <div
                        class="Metric-root  css-17kya8e"
                      >
                        <div
                          class="MuiBox-root css-g45inh"
                        >
                          <div
                            class="MuiBox-root css-1n2mv2k"
                          >
                            <p
                              class="MuiTypography-root MuiTypography-body1 Metric-label css-1lub2vt-MuiTypography-root"
                            >
                              sOHM Price
                            </p>
                          </div>
                          <p
                            class="MuiTypography-root MuiTypography-body1 css-1q5p5g-MuiTypography-root"
                            style="width: 100%;"
                          >
                            <span
                              class="MuiSkeleton-root MuiSkeleton-text MuiSkeleton-pulse css-1l7q9tc-MuiSkeleton-root"
                              style="width: 100%;"
                            />
                          </p>
                        </div>
                      </div>
                    </div>
                    <div
                      class="MuiGrid-root MuiGrid-item MuiGrid-grid-xs-12 MuiGrid-grid-sm-4 css-1r6indk-MuiGrid-root"
                    >
                      <div
                        class="Metric-root  css-17kya8e"
                      >
                        <div
                          class="MuiBox-root css-g45inh"
                        >
                          <div
                            class="MuiBox-root css-1n2mv2k"
                          >
                            <p
                              class="MuiTypography-root MuiTypography-body1 Metric-label css-1lub2vt-MuiTypography-root"
                            >
                              Current Index
                            </p>
                            <div
                              class="Metric-label MuiBox-root css-70qvj9"
                              style="font-size: 14px;"
                            >
                              <div
                                class="MuiBox-root css-0"
                                style="display: inline-flex; justify-content: center; align-self: center;"
                              >
                                <svg
                                  aria-hidden="true"
                                  class="MuiSvgIcon-root MuiSvgIcon-fontSizeSmall info-icon css-1fx2bp7-MuiSvgIcon-root"
                                  focusable="false"
                                  style="margin: 0px 5px; font-size: 1em;"
                                  viewBox="0 0 20 20"
                                >
                                  <path
                                    d="M 10 20 C 15.475 20 20 15.473 20 10 C 20 4.518 15.473 0 9.991 0 C 4.516 0 0 4.518 0 10 C 0 15.475 4.527 20 10 20 Z M 10 18.705 C 5.189 18.714 1.287 14.812 1.297 10.001 C 1.28 5.189 5.179 1.281 9.991 1.285 C 14.807 1.28 18.714 5.182 18.714 9.999 C 18.719 14.811 14.813 18.712 10 18.702 Z M 9.941 6.242 C 10.559 6.242 11.038 5.763 11.038 5.156 C 11.043 4.547 10.549 4.053 9.94 4.058 C 9.334 4.057 8.842 4.55 8.844 5.156 C 8.843 5.761 9.337 6.249 9.941 6.242 Z M 8.216 15.444 L 12.303 15.444 C 12.623 15.444 12.871 15.204 12.871 14.895 C 12.87 14.584 12.615 14.334 12.303 14.338 L 10.868 14.338 L 10.868 8.754 C 10.868 8.346 10.658 8.065 10.269 8.065 L 8.345 8.065 C 7.919 8.045 7.631 8.493 7.826 8.872 C 7.925 9.065 8.128 9.182 8.345 9.172 L 9.652 9.172 L 9.652 14.338 L 8.216 14.338 C 7.905 14.334 7.649 14.584 7.648 14.895 C 7.648 15.204 7.897 15.444 8.216 15.444 Z"
                                  />
                                </svg>
                              </div>
                            </div>
                          </div>
                          <p
                            class="MuiTypography-root MuiTypography-body1 css-1q5p5g-MuiTypography-root"
                            style="width: 100%;"
                          >
                            <span
                              class="MuiSkeleton-root MuiSkeleton-text MuiSkeleton-pulse css-1l7q9tc-MuiSkeleton-root"
                              style="width: 100%;"
                            />
                          </p>
                        </div>
                      </div>
                    </div>
                    <div
                      class="MuiGrid-root MuiGrid-item MuiGrid-grid-xs-12 MuiGrid-grid-sm-4 css-1r6indk-MuiGrid-root"
                    >
                      <div
                        class="Metric-root  css-17kya8e"
                      >
                        <div
                          class="MuiBox-root css-g45inh"
                        >
                          <div
                            class="MuiBox-root css-1n2mv2k"
                          >
                            <p
                              class="MuiTypography-root MuiTypography-body1 Metric-label css-1lub2vt-MuiTypography-root"
                            >
                              gOHM Price
                            </p>
                            <div
                              class="Metric-label MuiBox-root css-70qvj9"
                              style="font-size: 14px;"
                            >
                              <div
                                class="MuiBox-root css-0"
                                style="display: inline-flex; justify-content: center; align-self: center;"
                              >
                                <svg
                                  aria-hidden="true"
                                  class="MuiSvgIcon-root MuiSvgIcon-fontSizeSmall info-icon css-1fx2bp7-MuiSvgIcon-root"
                                  focusable="false"
                                  style="margin: 0px 5px; font-size: 1em;"
                                  viewBox="0 0 20 20"
                                >
                                  <path
                                    d="M 10 20 C 15.475 20 20 15.473 20 10 C 20 4.518 15.473 0 9.991 0 C 4.516 0 0 4.518 0 10 C 0 15.475 4.527 20 10 20 Z M 10 18.705 C 5.189 18.714 1.287 14.812 1.297 10.001 C 1.28 5.189 5.179 1.281 9.991 1.285 C 14.807 1.28 18.714 5.182 18.714 9.999 C 18.719 14.811 14.813 18.712 10 18.702 Z M 9.941 6.242 C 10.559 6.242 11.038 5.763 11.038 5.156 C 11.043 4.547 10.549 4.053 9.94 4.058 C 9.334 4.057 8.842 4.55 8.844 5.156 C 8.843 5.761 9.337 6.249 9.941 6.242 Z M 8.216 15.444 L 12.303 15.444 C 12.623 15.444 12.871 15.204 12.871 14.895 C 12.87 14.584 12.615 14.334 12.303 14.338 L 10.868 14.338 L 10.868 8.754 C 10.868 8.346 10.658 8.065 10.269 8.065 L 8.345 8.065 C 7.919 8.045 7.631 8.493 7.826 8.872 C 7.925 9.065 8.128 9.182 8.345 9.172 L 9.652 9.172 L 9.652 14.338 L 8.216 14.338 C 7.905 14.334 7.649 14.584 7.648 14.895 C 7.648 15.204 7.897 15.444 8.216 15.444 Z"
                                  />
                                </svg>
                              </div>
                            </div>
                          </div>
                          <p
                            class="MuiTypography-root MuiTypography-body1 css-1q5p5g-MuiTypography-root"
                            style="width: 100%;"
                          >
                            <span
                              class="MuiSkeleton-root MuiSkeleton-text MuiSkeleton-pulse css-1l7q9tc-MuiSkeleton-root"
                              style="width: 100%;"
                            />
                          </p>
                        </div>
                      </div>
                    </div>
                  </div>
                </div>
              </div>
            </div>
            <div
              class="MuiBox-root css-xwfmks"
            >
              <div
                class="MuiBox-root css-70qvj9"
              >
                <p
                  class="MuiTypography-root MuiTypography-body1 css-haqq9q-MuiTypography-root"
                >
                  Migrate
                </p>
                <div
                  class="MuiFormControl-root css-1nrlq1o-MuiFormControl-root"
                  style="margin: 0px 10px;"
                >
                  <div
                    class="MuiInputBase-root MuiInput-root MuiInputBase-colorPrimary MuiInputBase-formControl css-1trjcea-MuiInputBase-root-MuiInput-root-MuiSelect-root"
                  >
                    <div
                      aria-expanded="false"
                      aria-haspopup="listbox"
                      aria-labelledby="asset-select"
                      class="MuiSelect-select MuiSelect-standard MuiInputBase-input MuiInput-input css-wa1hpy-MuiSelect-select-MuiInputBase-input-MuiInput-input"
                      id="asset-select"
                      role="button"
                      tabindex="0"
                    >
                      wsOHM
                    </div>
                    <input
                      aria-hidden="true"
                      class="MuiSelect-nativeInput css-yf8vq0-MuiSelect-nativeInput"
                      tabindex="-1"
                      value="wsOHM"
                    />
                    <svg
                      aria-hidden="true"
                      class="MuiSvgIcon-root MuiSvgIcon-fontSizeSmall MuiSelect-icon MuiSelect-iconStandard css-1xyntl6-MuiSvgIcon-root-MuiSelect-icon"
                      data-testid="ArrowDropDownIcon"
                      focusable="false"
                      viewBox="0 0 20 20"
                    >
                      <path
                        d="M7 10l5 5 5-5z"
                      />
                    </svg>
                  </div>
                </div>
                <p
                  class="MuiTypography-root MuiTypography-body1 css-haqq9q-MuiTypography-root"
                >
                  <span
                    class="asset-select-label"
                  >
                     to 
                  </span>
                </p>
                <div
                  class="MuiFormControl-root css-1nrlq1o-MuiFormControl-root"
                  style="margin: 0px 10px;"
                >
                  <div
                    class="MuiInputBase-root MuiInput-root MuiInputBase-colorPrimary MuiInputBase-formControl css-1trjcea-MuiInputBase-root-MuiInput-root-MuiSelect-root"
                  >
                    <div
                      aria-expanded="false"
                      aria-haspopup="listbox"
                      aria-labelledby="asset-select"
                      class="MuiSelect-select MuiSelect-standard MuiInputBase-input MuiInput-input css-wa1hpy-MuiSelect-select-MuiInputBase-input-MuiInput-input"
                      id="asset-select"
                      role="button"
                      tabindex="0"
                    >
                      gOHM
                    </div>
                    <input
                      aria-hidden="true"
                      class="MuiSelect-nativeInput css-yf8vq0-MuiSelect-nativeInput"
                      tabindex="-1"
                      value="gOHM"
                    />
                    <svg
                      aria-hidden="true"
                      class="MuiSvgIcon-root MuiSvgIcon-fontSizeSmall MuiSelect-icon MuiSelect-iconStandard css-1xyntl6-MuiSvgIcon-root-MuiSelect-icon"
                      data-testid="ArrowDropDownIcon"
                      focusable="false"
                      viewBox="0 0 20 20"
                    >
                      <path
                        d="M7 10l5 5 5-5z"
                      />
                    </svg>
                  </div>
                </div>
              </div>
              <div
                class="MuiBox-root css-1xlzx9v"
              >
                <div
                  class="css-1jiamkk"
                >
                  <form
                    class="stake-tab-panel wrap-page"
                  >
                    <div
                      class="MuiGrid-root MuiGrid-container css-11lq3yg-MuiGrid-root"
                    >
                      <div
                        class="MuiGrid-root MuiGrid-item MuiGrid-grid-xs-12 MuiGrid-grid-sm-8 css-r0umuq-MuiGrid-root"
                        style="padding-right: 4px;"
                      >
                        <div
                          class="MuiFormControl-root MuiFormControl-fullWidth Input-root css-e9x9x6-MuiFormControl-root"
                        >
                          <div
                            class="MuiInputBase-root MuiOutlinedInput-root MuiInputBase-colorPrimary MuiInputBase-formControl MuiInputBase-adornedEnd css-1emryzf-MuiInputBase-root-MuiOutlinedInput-root"
                          >
                            <input
                              aria-invalid="false"
                              class="MuiInputBase-input MuiOutlinedInput-input MuiInputBase-inputAdornedEnd css-1vvkud8-MuiInputBase-input-MuiOutlinedInput-input"
                              id="amount-input"
                              name="amount-input"
                              placeholder="Enter an amount of wsOHM"
                              type="text"
                              value="1"
                            />
                            <div
                              class="MuiInputAdornment-root MuiInputAdornment-positionEnd MuiInputAdornment-outlined MuiInputAdornment-sizeMedium css-1laqsz7-MuiInputAdornment-root"
                            >
                              <button
                                class="MuiButtonBase-root MuiButton-root MuiButton-text MuiButton-textPrimary MuiButton-sizeMedium MuiButton-textSizeMedium MuiButton-disableElevation css-ftyfwv-MuiButtonBase-root-MuiButton-root"
                                style="font-weight: 500; font-size: 15px;"
                                tabindex="0"
                                type="button"
                              >
                                Max
                              </button>
                            </div>
                            <fieldset
                              aria-hidden="true"
                              class="MuiOutlinedInput-notchedOutline css-1csa3kb-MuiOutlinedInput-notchedOutline"
                            >
                              <legend
                                class="css-hdw1oc"
                              >
                                <span
                                  class="notranslate"
                                >
                                  ​
                                </span>
                              </legend>
                            </fieldset>
                          </div>
                        </div>
                      </div>
                      <div
                        class="MuiGrid-root MuiGrid-item MuiGrid-grid-xs-12 MuiGrid-grid-sm-4 css-1r6indk-MuiGrid-root"
                      >
                        <div
                          class="MuiBox-root css-w4egcq"
                        >
                          <button
<<<<<<< HEAD
                            class="MuiButton-root MuiButton-contained MuiButton-containedPrimary MuiButton-sizeMedium MuiButton-containedSizeMedium MuiButton-disableElevation MuiButton-fullWidth MuiButtonBase-root custom-root  css-e1do9p-MuiButtonBase-root-MuiButton-root"
=======
                            class="MuiButtonBase-root MuiButton-root MuiButton-contained MuiButton-containedPrimary MuiButton-sizeMedium MuiButton-containedSizeMedium MuiButton-disableElevation MuiButton-fullWidth custom-root  css-1i9s4yu-MuiButtonBase-root-MuiButton-root"
>>>>>>> 7f1a005f
                            data-testid="migrate-button"
                            style="height: 43px;"
                            tabindex="0"
                            type="submit"
                          >
                            Migrate
                          </button>
                        </div>
                      </div>
                    </div>
                  </form>
                </div>
              </div>
            </div>
            <div
              class="DataRow-root data-row css-19fvmib"
            >
              <div
                class="MuiBox-root css-1xhj18k"
              >
                <p
                  class="MuiTypography-root MuiTypography-body1 css-fjb5bl-MuiTypography-root"
                >
                  wsOHM Balance (Avalanche)
                </p>
              </div>
              <p
                class="MuiTypography-root MuiTypography-body1 css-fjb5bl-MuiTypography-root"
                style="text-align: right;"
              >
                <span
                  class="MuiSkeleton-root MuiSkeleton-text MuiSkeleton-pulse css-1l7q9tc-MuiSkeleton-root"
                  style="width: 80px;"
                />
              </p>
            </div>
            <div
              class="DataRow-root data-row css-19fvmib"
            >
              <div
                class="MuiBox-root css-1xhj18k"
              >
                <p
                  class="MuiTypography-root MuiTypography-body1 css-fjb5bl-MuiTypography-root"
                >
                  gOHM Balance (Avalanche)
                </p>
              </div>
              <p
                class="MuiTypography-root MuiTypography-body1 css-fjb5bl-MuiTypography-root"
                style="text-align: right;"
              >
                <span
                  class="MuiSkeleton-root MuiSkeleton-text MuiSkeleton-pulse css-1l7q9tc-MuiSkeleton-root"
                  style="width: 80px;"
                />
              </p>
            </div>
            <hr
              class="MuiDivider-root MuiDivider-fullWidth css-9mgopn-MuiDivider-root"
            />
            <div
              class="MuiBox-root css-na3zg8"
            >
              <h6
                class="MuiTypography-root MuiTypography-h6 css-1wdxjpy-MuiTypography-root"
                style="margin: 15px 0px 10px 0px;"
              >
                Back to Ethereum Mainnet
              </h6>
              <button
                class="MuiButtonBase-root MuiButton-root MuiButton-outlined MuiButton-outlinedSecondary MuiButton-sizeMedium MuiButton-outlinedSizeMedium MuiButton-disableElevation css-8nixbj-MuiButtonBase-root-MuiButton-root"
                tabindex="0"
                type="button"
              >
                <svg
                  aria-hidden="true"
                  class="MuiSvgIcon-root MuiSvgIcon-fontSizeLarge css-1djwm8g-MuiSvgIcon-root"
                  focusable="false"
                  style="font-size: 28px;"
                  viewBox="0 0 32 32"
                >
                  <circle
                    cx="16"
                    cy="16"
                    fill="#fff"
                    r="15"
                    stroke="url(#wETH_svg__a)"
                    stroke-width="2"
                  />
                  <path
                    clip-rule="evenodd"
                    d="M16.25 20.976 10 17.349 16.25 26V26l6.253-8.65-6.253 3.626Z"
                    fill="#708B96"
                    fill-rule="evenodd"
                  />
                  <path
                    clip-rule="evenodd"
                    d="m16.25 6 6.248 10.186-6.248-2.793L10 16.186 16.25 6Zm0 7.395L10 16.185l6.25 3.629 6.248-3.628-6.248-2.791Z"
                    fill="#424242"
                    fill-rule="evenodd"
                  />
                  <defs>
                    <lineargradient
                      gradientUnits="userSpaceOnUse"
                      id="wETH_svg__a"
                      x1="16"
                      x2="16"
                      y1="0"
                      y2="32"
                    >
                      <stop
                        stop-color="#444243"
                      />
                      <stop
                        offset="1"
                        stop-color="#708B96"
                      />
                    </lineargradient>
                  </defs>
                </svg>
                <h6
                  class="MuiTypography-root MuiTypography-h6 css-1wdxjpy-MuiTypography-root"
                  style="margin-left: 8px;"
                >
                  Ethereum
                </h6>
              </button>
            </div>
          </div>
        </div>
      </div>
    </div>
  </div>
</div>
`;<|MERGE_RESOLUTION|>--- conflicted
+++ resolved
@@ -385,11 +385,7 @@
                           class="MuiBox-root css-w4egcq"
                         >
                           <button
-<<<<<<< HEAD
-                            class="MuiButton-root MuiButton-contained MuiButton-containedPrimary MuiButton-sizeMedium MuiButton-containedSizeMedium MuiButton-disableElevation MuiButton-fullWidth MuiButtonBase-root custom-root  css-e1do9p-MuiButtonBase-root-MuiButton-root"
-=======
-                            class="MuiButtonBase-root MuiButton-root MuiButton-contained MuiButton-containedPrimary MuiButton-sizeMedium MuiButton-containedSizeMedium MuiButton-disableElevation MuiButton-fullWidth custom-root  css-1i9s4yu-MuiButtonBase-root-MuiButton-root"
->>>>>>> 7f1a005f
+                            class="MuiButtonBase-root MuiButton-root MuiButton-contained MuiButton-containedPrimary MuiButton-sizeMedium MuiButton-containedSizeMedium MuiButton-disableElevation MuiButton-fullWidth custom-root  css-e1do9p-MuiButtonBase-root-MuiButton-root"
                             data-testid="migrate-button"
                             style="height: 43px;"
                             tabindex="0"
