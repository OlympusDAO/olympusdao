--- conflicted
+++ resolved
@@ -384,11 +384,7 @@
                         class="MuiGrid-root MuiGrid-item MuiGrid-grid-xs-12 MuiGrid-grid-sm-4 css-1r6indk-MuiGrid-root"
                       >
                         <button
-<<<<<<< HEAD
-                          class="MuiButton-root MuiButton-contained MuiButton-containedPrimary MuiButton-sizeMedium MuiButton-containedSizeMedium MuiButton-disableElevation MuiButton-fullWidth MuiButtonBase-root custom-root  css-e1do9p-MuiButtonBase-root-MuiButton-root"
-=======
-                          class="MuiButtonBase-root MuiButton-root MuiButton-contained MuiButton-containedPrimary MuiButton-sizeMedium MuiButton-containedSizeMedium MuiButton-disableElevation MuiButton-fullWidth custom-root  css-1i9s4yu-MuiButtonBase-root-MuiButton-root"
->>>>>>> 7f1a005f
+                          class="MuiButtonBase-root MuiButton-root MuiButton-contained MuiButton-containedPrimary MuiButton-sizeMedium MuiButton-containedSizeMedium MuiButton-disableElevation MuiButton-fullWidth custom-root  css-e1do9p-MuiButtonBase-root-MuiButton-root"
                           style="margin: 0px;"
                           tabindex="0"
                           type="submit"
@@ -458,11 +454,7 @@
                 Got wsOHM on Avalanche or Arbitrum? Click below to switch networks and migrate to gOHM (no bridge required!)
               </p>
               <button
-<<<<<<< HEAD
-                class="MuiButton-root MuiButton-outlined MuiButton-outlinedPrimary MuiButton-sizeLarge MuiButton-outlinedSizeLarge MuiButton-disableElevation MuiButtonBase-root custom-root  css-1jsnrwg-MuiButtonBase-root-MuiButton-root"
-=======
-                class="MuiButtonBase-root MuiButton-root MuiButton-outlined MuiButton-outlinedPrimary MuiButton-sizeLarge MuiButton-outlinedSizeLarge MuiButton-disableElevation custom-root  css-1r151zb-MuiButtonBase-root-MuiButton-root"
->>>>>>> 7f1a005f
+                class="MuiButtonBase-root MuiButton-root MuiButton-outlined MuiButton-outlinedPrimary MuiButton-sizeLarge MuiButton-outlinedSizeLarge MuiButton-disableElevation custom-root  css-1jsnrwg-MuiButtonBase-root-MuiButton-root"
                 style="margin: 0.3rem;"
                 tabindex="0"
                 type="button"
@@ -486,11 +478,7 @@
                 Avalanche
               </button>
               <button
-<<<<<<< HEAD
-                class="MuiButton-root MuiButton-outlined MuiButton-outlinedPrimary MuiButton-sizeLarge MuiButton-outlinedSizeLarge MuiButton-disableElevation MuiButtonBase-root custom-root  css-1jsnrwg-MuiButtonBase-root-MuiButton-root"
-=======
-                class="MuiButtonBase-root MuiButton-root MuiButton-outlined MuiButton-outlinedPrimary MuiButton-sizeLarge MuiButton-outlinedSizeLarge MuiButton-disableElevation custom-root  css-1r151zb-MuiButtonBase-root-MuiButton-root"
->>>>>>> 7f1a005f
+                class="MuiButtonBase-root MuiButton-root MuiButton-outlined MuiButton-outlinedPrimary MuiButton-sizeLarge MuiButton-outlinedSizeLarge MuiButton-disableElevation custom-root  css-1jsnrwg-MuiButtonBase-root-MuiButton-root"
                 style="margin: 0.3rem;"
                 tabindex="0"
                 type="button"
@@ -1198,11 +1186,7 @@
                         class="MuiGrid-root MuiGrid-item MuiGrid-grid-xs-12 MuiGrid-grid-sm-4 css-1r6indk-MuiGrid-root"
                       >
                         <button
-<<<<<<< HEAD
-                          class="MuiButton-root MuiButton-contained MuiButton-containedPrimary MuiButton-sizeMedium MuiButton-containedSizeMedium MuiButton-disableElevation MuiButton-fullWidth MuiButtonBase-root custom-root  css-e1do9p-MuiButtonBase-root-MuiButton-root"
-=======
-                          class="MuiButtonBase-root MuiButton-root MuiButton-contained MuiButton-containedPrimary MuiButton-sizeMedium MuiButton-containedSizeMedium MuiButton-disableElevation MuiButton-fullWidth custom-root  css-1i9s4yu-MuiButtonBase-root-MuiButton-root"
->>>>>>> 7f1a005f
+                          class="MuiButtonBase-root MuiButton-root MuiButton-contained MuiButton-containedPrimary MuiButton-sizeMedium MuiButton-containedSizeMedium MuiButton-disableElevation MuiButton-fullWidth custom-root  css-e1do9p-MuiButtonBase-root-MuiButton-root"
                           style="margin: 0px;"
                           tabindex="0"
                           type="submit"
@@ -1272,11 +1256,7 @@
                 Got wsOHM on Avalanche or Arbitrum? Click below to switch networks and migrate to gOHM (no bridge required!)
               </p>
               <button
-<<<<<<< HEAD
-                class="MuiButton-root MuiButton-outlined MuiButton-outlinedPrimary MuiButton-sizeLarge MuiButton-outlinedSizeLarge MuiButton-disableElevation MuiButtonBase-root custom-root  css-1jsnrwg-MuiButtonBase-root-MuiButton-root"
-=======
-                class="MuiButtonBase-root MuiButton-root MuiButton-outlined MuiButton-outlinedPrimary MuiButton-sizeLarge MuiButton-outlinedSizeLarge MuiButton-disableElevation custom-root  css-1r151zb-MuiButtonBase-root-MuiButton-root"
->>>>>>> 7f1a005f
+                class="MuiButtonBase-root MuiButton-root MuiButton-outlined MuiButton-outlinedPrimary MuiButton-sizeLarge MuiButton-outlinedSizeLarge MuiButton-disableElevation custom-root  css-1jsnrwg-MuiButtonBase-root-MuiButton-root"
                 style="margin: 0.3rem;"
                 tabindex="0"
                 type="button"
@@ -1300,11 +1280,7 @@
                 Avalanche
               </button>
               <button
-<<<<<<< HEAD
-                class="MuiButton-root MuiButton-outlined MuiButton-outlinedPrimary MuiButton-sizeLarge MuiButton-outlinedSizeLarge MuiButton-disableElevation MuiButtonBase-root custom-root  css-1jsnrwg-MuiButtonBase-root-MuiButton-root"
-=======
-                class="MuiButtonBase-root MuiButton-root MuiButton-outlined MuiButton-outlinedPrimary MuiButton-sizeLarge MuiButton-outlinedSizeLarge MuiButton-disableElevation custom-root  css-1r151zb-MuiButtonBase-root-MuiButton-root"
->>>>>>> 7f1a005f
+                class="MuiButtonBase-root MuiButton-root MuiButton-outlined MuiButton-outlinedPrimary MuiButton-sizeLarge MuiButton-outlinedSizeLarge MuiButton-disableElevation custom-root  css-1jsnrwg-MuiButtonBase-root-MuiButton-root"
                 style="margin: 0.3rem;"
                 tabindex="0"
                 type="button"
