--- conflicted
+++ resolved
@@ -31,11 +31,7 @@
                 class="MuiBox-root css-u4p24i"
               >
                 <p
-<<<<<<< HEAD
-                  class="MuiTypography-root MuiTypography-body1 header-text css-1v1in9t-MuiTypography-root"
-=======
                   class="MuiTypography-root MuiTypography-body1 header-text css-1r0s3mh-MuiTypography-root"
->>>>>>> cf17a215
                 >
                   Wrap / Unwrap
                 </p>
@@ -110,11 +106,7 @@
                             </p>
                           </div>
                           <p
-<<<<<<< HEAD
-                            class="MuiTypography-root MuiTypography-body1 css-152iexv-MuiTypography-root"
-=======
                             class="MuiTypography-root MuiTypography-body1 css-1q5p5g-MuiTypography-root"
->>>>>>> cf17a215
                             style="width: 100%;"
                           >
                             <span
@@ -165,11 +157,7 @@
                             </div>
                           </div>
                           <p
-<<<<<<< HEAD
-                            class="MuiTypography-root MuiTypography-body1 css-152iexv-MuiTypography-root"
-=======
                             class="MuiTypography-root MuiTypography-body1 css-1q5p5g-MuiTypography-root"
->>>>>>> cf17a215
                             style="width: 100%;"
                           >
                             <span
@@ -220,11 +208,7 @@
                             </div>
                           </div>
                           <p
-<<<<<<< HEAD
-                            class="MuiTypography-root MuiTypography-body1 css-152iexv-MuiTypography-root"
-=======
                             class="MuiTypography-root MuiTypography-body1 css-1q5p5g-MuiTypography-root"
->>>>>>> cf17a215
                             style="width: 100%;"
                           >
                             <span
@@ -470,11 +454,7 @@
                 Got wsOHM on Avalanche or Arbitrum? Click below to switch networks and migrate to gOHM (no bridge required!)
               </p>
               <button
-<<<<<<< HEAD
-                class="MuiButton-root MuiButton-outlined MuiButton-outlinedPrimary MuiButton-sizeLarge MuiButton-outlinedSizeLarge MuiButton-disableElevation MuiButtonBase-root custom-root  css-1yyqz5n-MuiButtonBase-root-MuiButton-root"
-=======
                 class="MuiButton-root MuiButton-outlined MuiButton-outlinedPrimary MuiButton-sizeLarge MuiButton-outlinedSizeLarge MuiButton-disableElevation MuiButtonBase-root custom-root  css-1r151zb-MuiButtonBase-root-MuiButton-root"
->>>>>>> cf17a215
                 style="margin: 0.3rem;"
                 tabindex="0"
                 type="button"
@@ -498,11 +478,7 @@
                 Avalanche
               </button>
               <button
-<<<<<<< HEAD
-                class="MuiButton-root MuiButton-outlined MuiButton-outlinedPrimary MuiButton-sizeLarge MuiButton-outlinedSizeLarge MuiButton-disableElevation MuiButtonBase-root custom-root  css-1yyqz5n-MuiButtonBase-root-MuiButton-root"
-=======
                 class="MuiButton-root MuiButton-outlined MuiButton-outlinedPrimary MuiButton-sizeLarge MuiButton-outlinedSizeLarge MuiButton-disableElevation MuiButtonBase-root custom-root  css-1r151zb-MuiButtonBase-root-MuiButton-root"
->>>>>>> cf17a215
                 style="margin: 0.3rem;"
                 tabindex="0"
                 type="button"
@@ -857,11 +833,7 @@
                 class="MuiBox-root css-u4p24i"
               >
                 <p
-<<<<<<< HEAD
-                  class="MuiTypography-root MuiTypography-body1 header-text css-1v1in9t-MuiTypography-root"
-=======
                   class="MuiTypography-root MuiTypography-body1 header-text css-1r0s3mh-MuiTypography-root"
->>>>>>> cf17a215
                 >
                   Wrap / Unwrap
                 </p>
@@ -936,11 +908,7 @@
                             </p>
                           </div>
                           <p
-<<<<<<< HEAD
-                            class="MuiTypography-root MuiTypography-body1 css-152iexv-MuiTypography-root"
-=======
                             class="MuiTypography-root MuiTypography-body1 css-1q5p5g-MuiTypography-root"
->>>>>>> cf17a215
                             style="width: 100%;"
                           >
                             <span
@@ -991,11 +959,7 @@
                             </div>
                           </div>
                           <p
-<<<<<<< HEAD
-                            class="MuiTypography-root MuiTypography-body1 css-152iexv-MuiTypography-root"
-=======
                             class="MuiTypography-root MuiTypography-body1 css-1q5p5g-MuiTypography-root"
->>>>>>> cf17a215
                             style="width: 100%;"
                           >
                             <span
@@ -1046,11 +1010,7 @@
                             </div>
                           </div>
                           <p
-<<<<<<< HEAD
-                            class="MuiTypography-root MuiTypography-body1 css-152iexv-MuiTypography-root"
-=======
                             class="MuiTypography-root MuiTypography-body1 css-1q5p5g-MuiTypography-root"
->>>>>>> cf17a215
                             style="width: 100%;"
                           >
                             <span
@@ -1296,11 +1256,7 @@
                 Got wsOHM on Avalanche or Arbitrum? Click below to switch networks and migrate to gOHM (no bridge required!)
               </p>
               <button
-<<<<<<< HEAD
-                class="MuiButton-root MuiButton-outlined MuiButton-outlinedPrimary MuiButton-sizeLarge MuiButton-outlinedSizeLarge MuiButton-disableElevation MuiButtonBase-root custom-root  css-1yyqz5n-MuiButtonBase-root-MuiButton-root"
-=======
                 class="MuiButton-root MuiButton-outlined MuiButton-outlinedPrimary MuiButton-sizeLarge MuiButton-outlinedSizeLarge MuiButton-disableElevation MuiButtonBase-root custom-root  css-1r151zb-MuiButtonBase-root-MuiButton-root"
->>>>>>> cf17a215
                 style="margin: 0.3rem;"
                 tabindex="0"
                 type="button"
@@ -1324,11 +1280,7 @@
                 Avalanche
               </button>
               <button
-<<<<<<< HEAD
-                class="MuiButton-root MuiButton-outlined MuiButton-outlinedPrimary MuiButton-sizeLarge MuiButton-outlinedSizeLarge MuiButton-disableElevation MuiButtonBase-root custom-root  css-1yyqz5n-MuiButtonBase-root-MuiButton-root"
-=======
                 class="MuiButton-root MuiButton-outlined MuiButton-outlinedPrimary MuiButton-sizeLarge MuiButton-outlinedSizeLarge MuiButton-disableElevation MuiButtonBase-root custom-root  css-1r151zb-MuiButtonBase-root-MuiButton-root"
->>>>>>> cf17a215
                 style="margin: 0.3rem;"
                 tabindex="0"
                 type="button"
