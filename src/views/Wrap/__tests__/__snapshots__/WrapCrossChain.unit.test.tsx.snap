--- conflicted
+++ resolved
@@ -179,23 +179,16 @@
             <div
               class="staking-area"
             >
-<<<<<<< HEAD
-              <button
-                class="MuiButtonBase-root MuiButton-root MuiButton-contained makeStyles-root-3 makeStyles-root-4 undefined MuiButton-containedPrimary MuiButton-containedSizeLarge MuiButton-sizeLarge MuiButton-disableElevation"
-                style="font-size: 1.2857rem;"
-                tabindex="0"
-                type="button"
-=======
               <div
                 class="stake-wallet-notification"
->>>>>>> 383be155
               >
                 <div
                   class="wallet-menu"
                   id="wallet-menu"
                 >
                   <button
-                    class="MuiButtonBase-root MuiButton-root MuiButton-contained connect-button MuiButton-containedPrimary MuiButton-disableElevation"
+                    class="MuiButtonBase-root MuiButton-root MuiButton-contained makeStyles-root-13 makeStyles-root-14 undefined MuiButton-containedPrimary MuiButton-containedSizeLarge MuiButton-sizeLarge MuiButton-disableElevation"
+                    style="font-size: 1.2857rem;"
                     tabindex="0"
                     type="button"
                   >
