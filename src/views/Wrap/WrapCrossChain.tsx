import { useCallback, useEffect, useMemo, useState } from "react";
import { useDispatch } from "react-redux";
import {
  Box,
  Button,
  Divider,
  FormControl,
  Grid,
  InputAdornment,
  InputLabel,
  Link,
  OutlinedInput,
  Paper,
  Tab,
  Tabs,
  Typography,
  Zoom,
  SvgIcon,
  makeStyles,
  Select,
  MenuItem,
} from "@material-ui/core";
import { InfoTooltip } from "@olympusdao/component-library";
import { ReactComponent as ArrowUp } from "../../assets/icons/arrow-up.svg";

import { getOhmTokenImage, getTokenImage, trim, formatCurrency } from "../../helpers";
import { changeApproval, changeWrapV2 } from "../../slices/WrapThunk";
import { migrateWithType, migrateCrossChainWSOHM, changeMigrationApproval } from "../../slices/MigrateThunk";
import { switchNetwork } from "../../helpers/NetworkHelper";
import { useWeb3Context } from "src/hooks/web3Context";
import { isPendingTxn, txnButtonText, txnButtonTextMultiType } from "src/slices/PendingTxnsSlice";
import { Skeleton } from "@material-ui/lab";
import { NETWORKS } from "../../constants";
import "../Stake/stake.scss";
import { useAppSelector } from "src/hooks/index";
import { getBalances, loadAccountDetails } from "src/slices/AccountSlice";
<<<<<<< HEAD
import { PrimaryButton, SecondaryButton } from "@olympusdao/component-library";
=======
import { t } from "@lingui/macro";
import { DataRow } from "@olympusdao/component-library";
>>>>>>> a8fa4a9c

function WrapCrossChain() {
  const dispatch = useDispatch();
  const { provider, address, networkId, networkName, connect } = useWeb3Context();
  const [quantity, setQuantity] = useState("");
  const assetFrom = "wsOHM";
  const assetTo = "gOHM";

  const isAppLoading = useAppSelector(state => state.app.loading || state.account.loading);
  const currentIndex =
    useAppSelector(state => {
      return Number(state.app.currentIndex);
    }) ?? 1;

  const marketPrice =
    useAppSelector(state => {
      return state.app.marketPrice;
    }) ?? 0;

  const sOhmPrice = marketPrice;

  const gOhmPrice = marketPrice * currentIndex;

  const gohmBalance = useAppSelector(state => {
    return state.account.balances && Number(state.account.balances.gohm);
  });

  const wsOhmAllowance = useAppSelector(state => state.account.migration.wsohm);
  const wsOhmBalance = useAppSelector(state => Number(state.account.balances.wsohm));

  const pendingTransactions = useAppSelector(state => {
    return state.pendingTransactions;
  });

  const ethereum = NETWORKS[1];

  const wrapButtonText = "Migrate";

  const setMax = () => {
    setQuantity(wsOhmBalance.toString());
  };

  const handleSwitchChain = (id: any) => {
    return () => {
      switchNetwork({ provider: provider, networkId: id });
    };
  };

  const hasCorrectAllowance = useCallback(() => {
    return wsOhmAllowance > wsOhmBalance;
  }, [wsOhmBalance, wsOhmAllowance]);

  const isDataLoading = useAppSelector(state => state.account.loading);

  let modalButton = [];

  modalButton.push(
    <PrimaryButton size="large" onClick={connect} key={1}>
      Connect Wallet
    </PrimaryButton>,
  );

  const migrateToGohm = () =>
    dispatch(
      migrateCrossChainWSOHM({
        provider,
        address,
        networkID: networkId,
        value: quantity,
      }),
    );

  const approveWrap = () => {
    dispatch(
      changeMigrationApproval({
        token: "wsohm",
        displayName: "wsOHM",
        insertName: true,
        address,
        networkID: networkId,
        provider,
      }),
    );
  };

  const chooseInputArea = () => {
    if (!address || isAppLoading) return <Skeleton width="80%" />;
    if (!hasCorrectAllowance() && assetTo === "gOHM")
      return (
        <div className="no-input-visible">
          First time wrapping to <b>gOHM</b>?
          <br />
          Please approve Olympus to use your <b>{assetFrom}</b> for this transaction.
        </div>
      );

    return (
      <FormControl className="ohm-input" variant="outlined" color="primary">
        <InputLabel htmlFor="amount-input"></InputLabel>
        <OutlinedInput
          id="amount-input"
          type="number"
          placeholder="Enter an amount"
          className="stake-input"
          value={quantity}
          onChange={e => setQuantity(e.target.value)}
          labelWidth={0}
          endAdornment={
            <InputAdornment position="end">
              <Button variant="text" onClick={setMax} color="inherit">
                Max
              </Button>
            </InputAdornment>
          }
        />
      </FormControl>
    );
  };

  const chooseButtonArea = () => {
    if (!address) return "";
    if (!hasCorrectAllowance())
      return (
        <PrimaryButton
          disabled={
            isPendingTxn(pendingTransactions, "approve_wrapping") ||
            isPendingTxn(pendingTransactions, "approve_migration")
          }
          onClick={approveWrap}
        >
          {txnButtonTextMultiType(pendingTransactions, ["approve_wrapping", "approve_migration"], "Approve")}
        </PrimaryButton>
      );

    if (hasCorrectAllowance())
      return (
        <PrimaryButton
          disabled={isPendingTxn(pendingTransactions, "wrapping") || isPendingTxn(pendingTransactions, "migrate")}
          onClick={migrateToGohm}
        >
          {txnButtonTextMultiType(pendingTransactions, ["wrapping", "migrate"], wrapButtonText)}
        </PrimaryButton>
      );
  };

  return (
    <div id="stake-view" className="wrapper">
      <Zoom in={true}>
        <Paper className={`ohm-card`}>
          <Grid container direction="column" spacing={2}>
            <Grid item>
              <div className="card-header">
                <Typography variant="h5">Wrap / Unwrap</Typography>
                <Link
                  className="migrate-sohm-button"
                  style={{ textDecoration: "none" }}
                  href={"https://docs.olympusdao.finance/main/contracts/tokens#gohm"}
                  aria-label="wsohm-wut"
                  target="_blank"
                >
                  <Typography>gOHM</Typography>{" "}
                  <SvgIcon component={ArrowUp} color="primary" style={{ marginLeft: "5px", width: ".8em" }} />
                </Link>
              </div>
            </Grid>

            <Grid item>
              <div className="stake-top-metrics">
                <Grid container spacing={2} alignItems="flex-end">
                  <Grid item xs={12} sm={4} md={4} lg={4}>
                    <div className="wrap-sOHM">
                      <Typography variant="h5" color="textSecondary">
                        sOHM Price
                      </Typography>
                      <Typography variant="h4">
                        {sOhmPrice ? formatCurrency(sOhmPrice, 2) : <Skeleton width="150px" />}
                      </Typography>
                    </div>
                  </Grid>
                  <Grid item xs={12} sm={4} md={4} lg={4}>
                    <div className="wrap-index">
                      <Typography variant="h5" color="textSecondary">
                        Current Index
                      </Typography>
                      <Typography variant="h4">
                        {currentIndex ? <>{trim(currentIndex, 1)} OHM</> : <Skeleton width="150px" />}
                      </Typography>
                    </div>
                  </Grid>
                  <Grid item xs={12} sm={4} md={4} lg={4}>
                    <div className="wrap-wsOHM">
                      <Typography variant="h5" color="textSecondary">
                        {`${assetTo} Price`}
                        <InfoTooltip
                          message={`${assetTo} = sOHM * index\n\nThe price of ${assetTo} is equal to the price of OHM multiplied by the current index`}
                          children={undefined}
                        />
                      </Typography>
                      <Typography variant="h4">
                        {gOhmPrice ? formatCurrency(gOhmPrice, 2) : <Skeleton width="150px" />}
                      </Typography>
                    </div>
                  </Grid>
                </Grid>
              </div>
            </Grid>

            <div className="staking-area">
              {!address ? (
                <div className="stake-wallet-notification">
                  <div className="wallet-menu" id="wallet-menu">
                    {modalButton}
                  </div>
                  <Typography variant="h6">Connect your wallet</Typography>
                </div>
              ) : (
                <>
                  <Box className="stake-action-area">
                    <Box style={{ display: "flex", flexDirection: "row", alignItems: "center" }}>
                      <Box height="32px">
                        <Typography>
                          Transform <b>wsOHM</b> to <b>gOHM</b>
                        </Typography>
                      </Box>
                    </Box>
                    <Box display="flex" alignItems="center" style={{ paddingBottom: 0 }}>
                      <div className="stake-tab-panel wrap-page">
                        {chooseInputArea()}
                        {chooseButtonArea()}
                      </div>
                    </Box>
                  </Box>
                  <div className={`stake-user-data`}>
                    <DataRow
                      title={`${t`wsOHM Balance`} (${networkName})`}
                      balance={`${trim(wsOhmBalance, 4)} wsOHM`}
                      isLoading={isAppLoading}
                    />
                    <DataRow
                      title={`${t`gOHM Balance`} (${networkName})`}
                      balance={`${trim(gohmBalance, 4)} gOHM`}
                      isLoading={isAppLoading}
                    />
                    <Divider />
                    <Box width="100%" alignItems={"center"} display="flex" flexDirection="column" p={1}>
                      <Typography variant="h6" style={{ margin: "15px 0 10px 0" }}>
                        Back to Ethereum Mainnet
                      </Typography>
                      <SecondaryButton onClick={handleSwitchChain(1)} size="small">
                        <img height="28px" width="28px" src={String(ethereum.image)} alt={ethereum.imageAltText} />
                        <Box ml={1}>{ethereum.chainName}</Box>
                      </SecondaryButton>
                    </Box>
                  </div>
                </>
              )}
            </div>
          </Grid>
        </Paper>
      </Zoom>
    </div>
  );
}

export default WrapCrossChain;<|MERGE_RESOLUTION|>--- conflicted
+++ resolved
@@ -34,12 +34,8 @@
 import "../Stake/stake.scss";
 import { useAppSelector } from "src/hooks/index";
 import { getBalances, loadAccountDetails } from "src/slices/AccountSlice";
-<<<<<<< HEAD
-import { PrimaryButton, SecondaryButton } from "@olympusdao/component-library";
-=======
+import { PrimaryButton, SecondaryButton, DataRow } from "@olympusdao/component-library";
 import { t } from "@lingui/macro";
-import { DataRow } from "@olympusdao/component-library";
->>>>>>> a8fa4a9c
 
 function WrapCrossChain() {
   const dispatch = useDispatch();
