import "../Stake/Stake.scss";

import { t } from "@lingui/macro";
<<<<<<< HEAD
import { Box, Button, Divider, Grid, Link, Paper, SvgIcon, Typography, Zoom } from "@material-ui/core";
import { Skeleton } from "@material-ui/lab";
import { InfoTooltip } from "@olympusdao/component-library";
import { DataRow, InputWrapper } from "@olympusdao/component-library";
=======
import {
  Box,
  Button,
  Divider,
  FormControl,
  Grid,
  InputAdornment,
  InputLabel,
  Link,
  OutlinedInput,
  Typography,
  Zoom,
} from "@material-ui/core";
import { Skeleton } from "@material-ui/lab";
import { Icon, Metric, MetricCollection, Paper } from "@olympusdao/component-library";
import { DataRow } from "@olympusdao/component-library";
>>>>>>> de5a6d8c
import { useCallback, useState } from "react";
import { useDispatch } from "react-redux";
import { useAppSelector } from "src/hooks/index";
import { useWeb3Context } from "src/hooks/web3Context";
import { isPendingTxn, txnButtonTextMultiType } from "src/slices/PendingTxnsSlice";

import { NETWORKS } from "../../constants";
import { formatCurrency, trim } from "../../helpers";
import { switchNetwork } from "../../helpers/NetworkHelper";
import { changeMigrationApproval, migrateCrossChainWSOHM } from "../../slices/MigrateThunk";

function WrapCrossChain() {
  const dispatch = useDispatch();
  const { provider, address, networkId, networkName, connect } = useWeb3Context();
  const [quantity, setQuantity] = useState("");
  const assetFrom = "wsOHM";
  const assetTo = "gOHM";

  const isAppLoading = useAppSelector(state => state.app.loading || state.account.loading);
  const currentIndex =
    useAppSelector(state => {
      return Number(state.app.currentIndex);
    }) ?? 1;

  const marketPrice =
    useAppSelector(state => {
      return state.app.marketPrice;
    }) ?? 0;

  const sOhmPrice = marketPrice;

  const gOhmPrice = marketPrice * currentIndex;

  const gohmBalance = useAppSelector(state => {
    return state.account.balances && Number(state.account.balances.gohm);
  });

  const wsOhmAllowance = useAppSelector(state => state.account.migration.wsohm);
  const wsOhmBalance = useAppSelector(state => Number(state.account.balances.wsohm));

  const pendingTransactions = useAppSelector(state => {
    return state.pendingTransactions;
  });

  const ethereum = NETWORKS[1];

  const wrapButtonText = "Migrate";

  const setMax = () => {
    setQuantity(wsOhmBalance.toString());
  };

  const handleSwitchChain = (id: any) => {
    return () => {
      switchNetwork({ provider: provider, networkId: id });
    };
  };

  const hasCorrectAllowance = useCallback(() => {
    return wsOhmAllowance > wsOhmBalance;
  }, [wsOhmBalance, wsOhmAllowance]);

  const isDataLoading = useAppSelector(state => state.account.loading);

  const modalButton = [];

  modalButton.push(
    <Button variant="contained" color="primary" className="connect-button" onClick={connect} key={1}>
      Connect Wallet
    </Button>,
  );

  const migrateToGohm = () =>
    dispatch(
      migrateCrossChainWSOHM({
        provider,
        address,
        networkID: networkId,
        value: quantity,
      }),
    );

  const approveWrap = () => {
    dispatch(
      changeMigrationApproval({
        token: "wsohm",
        displayName: "wsOHM",
        insertName: true,
        address,
        networkID: networkId,
        provider,
      }),
    );
  };

  const chooseInputArea = () => {
    if (!address || isAppLoading) return <Skeleton width="80%" />;
    if (!hasCorrectAllowance() && assetTo === "gOHM")
      return (
        <div className="no-input-visible">
          First time wrapping to <b>gOHM</b>?
          <br />
          Please approve Olympus to use your <b>{assetFrom}</b> for this transaction.
        </div>
      );

    return (
      <InputWrapper
        id="amount-input"
        type="number"
        placeholder={t`Enter an amount`}
        value={quantity}
        onChange={e => setQuantity(e.target.value)}
        labelWidth={0}
        endString={t`Max`}
        endStringOnClick={setMax}
        disabled={isPendingTxn(pendingTransactions, "wrapping") || isPendingTxn(pendingTransactions, "migrate")}
        buttonOnClick={migrateToGohm}
        buttonText={txnButtonTextMultiType(pendingTransactions, ["wrapping", "migrate"], wrapButtonText)}
      />
    );
  };

  const chooseButtonArea = () => {
    if (!address) return "";
    if (!hasCorrectAllowance())
      return (
        <Button
          className="stake-button wrap-page"
          variant="contained"
          color="primary"
          disabled={
            isPendingTxn(pendingTransactions, "approve_wrapping") ||
            isPendingTxn(pendingTransactions, "approve_migration")
          }
          onClick={approveWrap}
        >
          {txnButtonTextMultiType(pendingTransactions, ["approve_wrapping", "approve_migration"], "Approve")}
        </Button>
      );
  };

  return (
    <div id="stake-view" className="wrapper">
      <Zoom in={true}>
        <Paper
          headerText={t`Wrap / Unwrap`}
          topRight={
            <Link
              className="migrate-sohm-button"
              style={{ textDecoration: "none" }}
              href={"https://docs.olympusdao.finance/main/contracts/tokens#gohm"}
              aria-label="wsohm-wut"
              target="_blank"
            >
              <Typography>gOHM</Typography> <Icon name="arrow-up" style={{ marginLeft: "5px" }} />
            </Link>
          }
        >
          <Grid container direction="column" spacing={2}>
            <Grid item>
              <MetricCollection>
                <Metric
                  label={`sOHM ${t`Price`}`}
                  metric={formatCurrency(sOhmPrice, 2)}
                  isLoading={sOhmPrice ? false : true}
                />
                <Metric
                  label={t`Current Index`}
                  metric={`${trim(currentIndex, 1)} OHM`}
                  isLoading={currentIndex ? false : true}
                />
                <Metric
                  label={`${assetTo} Price`}
                  metric={formatCurrency(gOhmPrice, 2)}
                  isLoading={gOhmPrice ? false : true}
                  tooltip={`${assetTo} = sOHM * index\n\nThe price of ${assetTo} is equal to the price of OHM multiplied by the current index`}
                />
              </MetricCollection>
            </Grid>

            <div className="staking-area">
              {!address ? (
                <div className="stake-wallet-notification">
                  <div className="wallet-menu" id="wallet-menu">
                    {modalButton}
                  </div>
                  <Typography variant="h6">Connect your wallet</Typography>
                </div>
              ) : (
                <>
                  <Box className="stake-action-area">
                    <Box style={{ display: "flex", flexDirection: "row", alignItems: "center" }}>
                      <Box height="32px">
                        <Typography>
                          Transform <b>wsOHM</b> to <b>gOHM</b>
                        </Typography>
                      </Box>
                    </Box>
                    <Box display="flex" alignItems="center" style={{ paddingBottom: 0 }}>
                      <div className="stake-tab-panel wrap-page">
                        {chooseInputArea()}
                        {chooseButtonArea()}
                      </div>
                    </Box>
                  </Box>
                  <div className={`stake-user-data`}>
                    <DataRow
                      title={`${t`wsOHM Balance`} (${networkName})`}
                      balance={`${trim(wsOhmBalance, 4)} wsOHM`}
                      isLoading={isAppLoading}
                    />
                    <DataRow
                      title={`${t`gOHM Balance`} (${networkName})`}
                      balance={`${trim(gohmBalance, 4)} gOHM`}
                      isLoading={isAppLoading}
                    />
                    <Divider />
                    <Box width="100%" alignItems={"center"} display="flex" flexDirection="column" p={1}>
                      <Typography variant="h6" style={{ margin: "15px 0 10px 0" }}>
                        Back to Ethereum Mainnet
                      </Typography>
                      <Button onClick={handleSwitchChain(1)} variant="outlined">
                        <img height="28px" width="28px" src={String(ethereum.image)} alt={ethereum.imageAltText} />
                        <Typography variant="h6" style={{ marginLeft: "8px" }}>
                          {ethereum.chainName}
                        </Typography>
                      </Button>
                    </Box>
                  </div>
                </>
              )}
            </div>
          </Grid>
        </Paper>
      </Zoom>
    </div>
  );
}

export default WrapCrossChain;<|MERGE_RESOLUTION|>--- conflicted
+++ resolved
@@ -1,29 +1,10 @@
 import "../Stake/Stake.scss";
 
 import { t } from "@lingui/macro";
-<<<<<<< HEAD
-import { Box, Button, Divider, Grid, Link, Paper, SvgIcon, Typography, Zoom } from "@material-ui/core";
-import { Skeleton } from "@material-ui/lab";
-import { InfoTooltip } from "@olympusdao/component-library";
-import { DataRow, InputWrapper } from "@olympusdao/component-library";
-=======
-import {
-  Box,
-  Button,
-  Divider,
-  FormControl,
-  Grid,
-  InputAdornment,
-  InputLabel,
-  Link,
-  OutlinedInput,
-  Typography,
-  Zoom,
-} from "@material-ui/core";
+import { Box, Button, Divider, Grid, Link, Typography, Zoom } from "@material-ui/core";
 import { Skeleton } from "@material-ui/lab";
 import { Icon, Metric, MetricCollection, Paper } from "@olympusdao/component-library";
-import { DataRow } from "@olympusdao/component-library";
->>>>>>> de5a6d8c
+import { DataRow, InputWrapper } from "@olympusdao/component-library";
 import { useCallback, useState } from "react";
 import { useDispatch } from "react-redux";
 import { useAppSelector } from "src/hooks/index";
