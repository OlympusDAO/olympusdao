import { fireEvent } from "@testing-library/dom";
<<<<<<< HEAD
import { DecimalBigNumber } from "src/helpers/DecimalBigNumber/DecimalBigNumber";
import * as useBalance from "src/hooks/useBalance";
import * as usePrices from "src/hooks/usePrices";
import * as useZapTokenBalances from "src/hooks/useZapTokenBalances";
import * as useWeb3Context from "src/hooks/web3Context";
import { NetworkId } from "src/networkDetails";
import { mockGohmBalance, mockOhmPrice, mockSohmBalance, mockWeb3Context, mockZapTokenBalances } from "src/testHelpers";
=======
import { BigNumber } from "ethers";
import App from "src/App";
import Messages from "src/components/Messages/Messages";
import * as useWeb3Context from "src/hooks/web3Context";
import appReducer from "src/slices/AppSlice";
import messagesReducer from "src/slices/MessagesSlice";
import zapReducer from "src/slices/ZapSlice";
import { mockWeb3Context } from "src/testHelpers";
>>>>>>> a36e9beb
import { render, screen } from "src/testUtils";
import * as Contract from "src/typechain";

<<<<<<< HEAD
import { mockGohmPrice } from "../../../testHelpers";
import ZapStakeAction from "../ZapStakeAction";

const tokenBalances = {
  balances: {
    dai: {
      address: "0x6b175474e89094c44da98b954eedeac495271d0f",
      decimals: 18,
      hide: false,
      tokenImageUrl:
        "https://storage.googleapis.com/zapper-fi-assets/tokens/ethereum/0x6b175474e89094c44da98b954eedeac495271d0f.png",
      symbol: "DAI",
      price: 0.998646,
      network: "ethereum",
      balance: 10000,
      balanceRaw: "10000",
      balanceUSD: 10000.0,
    },
    eth: {
      address: "0x0000000000000000000000000000000000000000",
      decimals: 18,
      hide: false,
      tokenImageUrl:
        "https://storage.googleapis.com/zapper-fi-assets/tokens/ethereum/0x0000000000000000000000000000000000000000.png",
      symbol: "ETH",
      network: "ethereum",
      price: 3397.72,
      balance: 1,
      balanceRaw: "1",
      balanceUSD: 3397.72,
    },
  },
};

beforeEach(() => {
  jest.useFakeTimers();
});

=======
import { zapAPIResponse } from "../__mocks__/mockZapBalances";
import ZapStakeAction from "../ZapStakeAction";

>>>>>>> a36e9beb
afterEach(() => {
  jest.clearAllMocks();
  jest.restoreAllMocks();
});

const preloadedState = {
  zap: {
    allowances: {},
    balancesLoading: false,
    changeAllowanceLoading: false,
    stakeLoading: false,
    balances: {
      dai: {
        hide: false,
        type: "base",
        network: "ethereum",
        address: "0x6b175474e89094c44da98b954eedeac495271d0f",
        decimals: 18,
        symbol: "DAI",
        price: 0.998646,
        balance: 10000,
        balanceRaw: "10000",
        balanceUSD: 10000.0,
        tokenImageUrl:
          "https://storage.googleapis.com/zapper-fi-assets/tokens/ethereum/0x6b175474e89094c44da98b954eedeac495271d0f.png",
      },
      eth: {
        hide: false,
        type: "base",
        network: "ethereum",
        address: "0x0000000000000000000000000000000000000000",
        decimals: 18,
        symbol: "ETH",
        price: 3397.72,
        balance: 1,
        balanceRaw: "1",
        balanceUSD: 3397.72,
        tokenImageUrl:
          "https://storage.googleapis.com/zapper-fi-assets/tokens/ethereum/0x0000000000000000000000000000000000000000.png",
      },
    },
  },
};

describe("<ZapStakeAction/> ", () => {
  beforeEach(() => {
    const data = jest.spyOn(useWeb3Context, "useWeb3Context");
    data.mockReturnValue(mockWeb3Context);
<<<<<<< HEAD
=======
  });
  it("Submit Button Should be disabled with < 2 tokens selected enabled with two selected", async () => {
    global.fetch = jest.fn().mockResolvedValue({ ok: true, json: jest.fn().mockReturnValue(zapAPIResponse) });
    render(
      <>
        <App />
        <ZapStakeAction />
      </>,
    );
    fireEvent.click(await screen.findByTestId("zap-input"));
    fireEvent.click(await screen.getAllByText("ETH")[0]);
    fireEvent.input(await screen.findByTestId("zap-amount-input"), { target: { value: "0.8" } });
    expect(await screen.findByText("Minimum Output Amount: 0.5"));
    fireEvent.click(await screen.findByTestId("zap-output"));
    fireEvent.click(await screen.getAllByText("gOHM")[2]);
    fireEvent.input(await screen.findByTestId("zap-amount-output"), { target: { value: "0.8" } });
    expect(screen.getByText("Zap-Stake"));
  });

  it("Should Approve", async () => {
    Contract.IERC20__factory.connect = jest.fn().mockReturnValue({
      allowance: jest.fn().mockReturnValue(BigNumber.from(0)),
      symbol: jest.fn().mockReturnValue("DAI"),
      approve: jest.fn().mockReturnValue({
        wait: jest.fn().mockResolvedValue(true),
      }),
    });
    global.fetch = jest.fn().mockResolvedValue({ ok: true, json: jest.fn().mockReturnValue(zapAPIResponse) });

    render(
      <>
        <Messages />
        <ZapStakeAction />
      </>,
    );

    fireEvent.click(await screen.findByTestId("zap-input"));
    fireEvent.click(await screen.getAllByText("DAI")[0]);
    fireEvent.input(await screen.findByTestId("zap-amount-input"), { target: { value: "5000" } });
    expect(await screen.findByText("Minimum Output Amount: 0.5"));
    fireEvent.click(await screen.findByTestId("zap-output"));
    fireEvent.click(await screen.getByText("gOHM"));
    fireEvent.input(await screen.findByTestId("zap-amount-input"), { target: { value: "1" } });
    fireEvent.click(await screen.getByText("Approve"));
    expect(await screen.findByText("Successfully approved token!"));
  });

  it("Should Display Error when unable to retrieve allowances", async () => {
    Contract.IERC20__factory.connect = jest.fn().mockReturnValue({
      allowance: jest.fn().mockImplementation(() => {
        throw new Error("Error");
      }),
      symbol: jest.fn().mockReturnValue("DAI"),
    });

    // use only reducers required for this component test
    const reducer = {
      app: appReducer,
      zap: zapReducer,
      messages: messagesReducer,
    };
>>>>>>> a36e9beb

    // Mock the Zapper API returning the token balances in the given wallet
    const balanceData = jest.spyOn(useZapTokenBalances, "useZapTokenBalances");
    balanceData.mockReturnValue(mockZapTokenBalances(tokenBalances));

    // Mock the OHM market price
    const ohmMarketData = jest.spyOn(usePrices, "useOhmPrice");
    ohmMarketData.mockReturnValue(mockOhmPrice(30));

    // Mock the gOHM market price
    const gOhmMarketData = jest.spyOn(usePrices, "useGohmPrice");
    gOhmMarketData.mockReturnValue(mockGohmPrice(3000));

<<<<<<< HEAD
    // Mock the sOHM balance
    const sOhmBalance = jest.spyOn(useBalance, "useSohmBalance");
    sOhmBalance.mockReturnValue(
      mockSohmBalance({
        [NetworkId.MAINNET]: new DecimalBigNumber("0"),
        [NetworkId.TESTNET_RINKEBY]: new DecimalBigNumber("0"),
      }),
    );

    // Mock the gOHM balance
    const gOhmBalance = jest.spyOn(useBalance, "useGohmBalance");
    gOhmBalance.mockReturnValue(
      mockGohmBalance({
        [NetworkId.MAINNET]: new DecimalBigNumber("0"),
        [NetworkId.TESTNET_RINKEBY]: new DecimalBigNumber("0"),
        [NetworkId.ARBITRUM]: new DecimalBigNumber("0"),
        [NetworkId.ARBITRUM_TESTNET]: new DecimalBigNumber("0"),
        [NetworkId.AVALANCHE]: new DecimalBigNumber("0"),
        [NetworkId.AVALANCHE_TESTNET]: new DecimalBigNumber("0"),
        [NetworkId.POLYGON]: new DecimalBigNumber("0"),
        [NetworkId.FANTOM]: new DecimalBigNumber("0"),
        [NetworkId.OPTIMISM]: new DecimalBigNumber("0"),
      }),
    );

    const { container } = render(<ZapStakeAction />);

    fireEvent.click(await screen.findByTestId("zap-input"));
    fireEvent.click(await screen.getAllByText("ETH")[0]);
    fireEvent.input(await screen.findByTestId("zap-amount-input"), { target: { value: "1" } });
    // Since there is no output token selected, this is displayed
    expect(await screen.findByText("Enter Amount"));
    fireEvent.click(await screen.findByTestId("zap-output"));
    fireEvent.click(await screen.getByText("gOHM"));
    fireEvent.input(await screen.findByTestId("zap-amount-input"), { target: { value: "1" } });
    // Once the output token has been selected, the zap button will be displayed
    expect(await screen.findByText("Zap-Stake"));
    expect(container).toMatchSnapshot();
  });

  it("should display loading modal if balances are still loading", () => {
    // Mock the Zapper API returning a loading status
    const balanceData = jest.spyOn(useZapTokenBalances, "useZapTokenBalances");
    const _tokenBalances = mockZapTokenBalances(tokenBalances);
    _tokenBalances.isLoading = true;
    balanceData.mockReturnValue(_tokenBalances);

    render(<ZapStakeAction />);
=======
    render(
      <>
        <Messages />
        <ZapStakeAction />
      </>,
      store,
    );
    fireEvent.click(await screen.findByTestId("zap-input"));
    fireEvent.click(await screen.getAllByText("DAI")[0]);
    expect(await screen.findByText("An error has occurred when fetching token allowance."));
  });

  it("Should Display Error when unable to approve allowance", async () => {
    const data = jest.spyOn(useWeb3Context, "useWeb3Context");
    data.mockReturnValue(mockWeb3Context);
    Contract.IERC20__factory.connect = jest.fn().mockReturnValue({
      allowance: jest.fn().mockReturnValue(BigNumber.from(0)),
      symbol: jest.fn().mockReturnValue("DAI"),
      approve: jest.fn().mockImplementation(() => {
        throw new Error("Error");
      }),
    });
    const reducer = {
      app: appReducer,
      zap: zapReducer,
      messages: messagesReducer,
    };

    const store = configureStore({
      reducer,
      middleware: getDefaultMiddleware => getDefaultMiddleware({ serializableCheck: false }),
      preloadedState,
    }) as any; //eslint-disable-line

    render(
      <>
        <Messages />
        <ZapStakeAction />
      </>,
      store,
    );

    fireEvent.click(await screen.findByTestId("zap-input"));
    fireEvent.click(await screen.getAllByText("DAI")[0]);
    fireEvent.input(await screen.findByTestId("zap-amount-input"), { target: { value: "5000" } });
    expect(await screen.findByText("Minimum Output Amount: 0.5")).toBeInTheDocument;
    fireEvent.click(await screen.findByTestId("zap-output"));
    fireEvent.click(await screen.getByText("gOHM"));
    fireEvent.input(await screen.findByTestId("zap-amount-input"), { target: { value: "1" } });
    fireEvent.click(screen.getByText("Approve"));
    expect(await screen.getAllByText("Error")[0]).toBeInTheDocument();
  });

  it("should display loading modal if balances are still loading", () => {
    const reducer = {
      app: appReducer,
      zap: zapReducer,
      messages: messagesReducer,
    };

    const store = configureStore({
      reducer,
      middleware: getDefaultMiddleware => getDefaultMiddleware({ serializableCheck: false }),
      preloadedState: { ...preloadedState, zap: { ...preloadedState.zap, balancesLoading: true } },
    }) as any; //eslint-disable-line

    render(
      <>
        <Messages />
        <ZapStakeAction />
      </>,
      store,
    );
>>>>>>> a36e9beb

    fireEvent.click(screen.getByTestId("zap-input"));
    expect(screen.getByText("Dialing Zapper...")).toBeInTheDocument();
  });
  it("should display a message if not on Mainnet", () => {
    const reducer = {
      app: appReducer,
      zap: zapReducer,
      messages: messagesReducer,
    };

    const store = configureStore({
      reducer,
      middleware: getDefaultMiddleware => getDefaultMiddleware({ serializableCheck: false }),
      preloadedState: { ...preloadedState, zap: { ...preloadedState.zap, balancesLoading: true } },
    }) as any; //eslint-disable-line

    render(
      <>
        <Messages />
        <ZapStakeAction />
      </>,
      store,
    );
    expect(screen.getByText("Dialing Zapper...")).toBeInTheDocument();
  });
});

describe("<ZapStakeAction/> Not on Mainnet", () => {
  beforeEach(() => {
    const data = jest.spyOn(useWeb3Context, "useWeb3Context");
    data.mockReturnValue({ ...mockWeb3Context, networkId: 123 });
  });

  it("should display a message if not on Mainnet", () => {
    const reducer = {
      app: appReducer,
      zap: zapReducer,
      messages: messagesReducer,
    };

    const store = configureStore({
      reducer,
      middleware: getDefaultMiddleware => getDefaultMiddleware({ serializableCheck: false }),
      preloadedState: preloadedState,
    }) as any; //eslint-disable-line

    render(
      <>
        <Messages />
        <ZapStakeAction />
      </>,
      store,
    );
    expect(screen.getByText("Zaps are only available on Mainnet")).toBeInTheDocument();
  });
});<|MERGE_RESOLUTION|>--- conflicted
+++ resolved
@@ -1,27 +1,23 @@
 import { fireEvent } from "@testing-library/dom";
-<<<<<<< HEAD
+import { BigNumber } from "ethers";
+import Messages from "src/components/Messages/Messages";
 import { DecimalBigNumber } from "src/helpers/DecimalBigNumber/DecimalBigNumber";
 import * as useBalance from "src/hooks/useBalance";
 import * as usePrices from "src/hooks/usePrices";
 import * as useZapTokenBalances from "src/hooks/useZapTokenBalances";
 import * as useWeb3Context from "src/hooks/web3Context";
 import { NetworkId } from "src/networkDetails";
-import { mockGohmBalance, mockOhmPrice, mockSohmBalance, mockWeb3Context, mockZapTokenBalances } from "src/testHelpers";
-=======
-import { BigNumber } from "ethers";
-import App from "src/App";
-import Messages from "src/components/Messages/Messages";
-import * as useWeb3Context from "src/hooks/web3Context";
-import appReducer from "src/slices/AppSlice";
-import messagesReducer from "src/slices/MessagesSlice";
-import zapReducer from "src/slices/ZapSlice";
-import { mockWeb3Context } from "src/testHelpers";
->>>>>>> a36e9beb
+import {
+  mockGohmBalance,
+  mockGohmPrice,
+  mockOhmPrice,
+  mockSohmBalance,
+  mockWeb3Context,
+  mockZapTokenBalances,
+} from "src/testHelpers";
 import { render, screen } from "src/testUtils";
 import * as Contract from "src/typechain";
 
-<<<<<<< HEAD
-import { mockGohmPrice } from "../../../testHelpers";
 import ZapStakeAction from "../ZapStakeAction";
 
 const tokenBalances = {
@@ -59,124 +55,18 @@
   jest.useFakeTimers();
 });
 
-=======
-import { zapAPIResponse } from "../__mocks__/mockZapBalances";
-import ZapStakeAction from "../ZapStakeAction";
-
->>>>>>> a36e9beb
 afterEach(() => {
   jest.clearAllMocks();
   jest.restoreAllMocks();
 });
 
-const preloadedState = {
-  zap: {
-    allowances: {},
-    balancesLoading: false,
-    changeAllowanceLoading: false,
-    stakeLoading: false,
-    balances: {
-      dai: {
-        hide: false,
-        type: "base",
-        network: "ethereum",
-        address: "0x6b175474e89094c44da98b954eedeac495271d0f",
-        decimals: 18,
-        symbol: "DAI",
-        price: 0.998646,
-        balance: 10000,
-        balanceRaw: "10000",
-        balanceUSD: 10000.0,
-        tokenImageUrl:
-          "https://storage.googleapis.com/zapper-fi-assets/tokens/ethereum/0x6b175474e89094c44da98b954eedeac495271d0f.png",
-      },
-      eth: {
-        hide: false,
-        type: "base",
-        network: "ethereum",
-        address: "0x0000000000000000000000000000000000000000",
-        decimals: 18,
-        symbol: "ETH",
-        price: 3397.72,
-        balance: 1,
-        balanceRaw: "1",
-        balanceUSD: 3397.72,
-        tokenImageUrl:
-          "https://storage.googleapis.com/zapper-fi-assets/tokens/ethereum/0x0000000000000000000000000000000000000000.png",
-      },
-    },
-  },
-};
-
 describe("<ZapStakeAction/> ", () => {
   beforeEach(() => {
     const data = jest.spyOn(useWeb3Context, "useWeb3Context");
     data.mockReturnValue(mockWeb3Context);
-<<<<<<< HEAD
-=======
-  });
+  });
+
   it("Submit Button Should be disabled with < 2 tokens selected enabled with two selected", async () => {
-    global.fetch = jest.fn().mockResolvedValue({ ok: true, json: jest.fn().mockReturnValue(zapAPIResponse) });
-    render(
-      <>
-        <App />
-        <ZapStakeAction />
-      </>,
-    );
-    fireEvent.click(await screen.findByTestId("zap-input"));
-    fireEvent.click(await screen.getAllByText("ETH")[0]);
-    fireEvent.input(await screen.findByTestId("zap-amount-input"), { target: { value: "0.8" } });
-    expect(await screen.findByText("Minimum Output Amount: 0.5"));
-    fireEvent.click(await screen.findByTestId("zap-output"));
-    fireEvent.click(await screen.getAllByText("gOHM")[2]);
-    fireEvent.input(await screen.findByTestId("zap-amount-output"), { target: { value: "0.8" } });
-    expect(screen.getByText("Zap-Stake"));
-  });
-
-  it("Should Approve", async () => {
-    Contract.IERC20__factory.connect = jest.fn().mockReturnValue({
-      allowance: jest.fn().mockReturnValue(BigNumber.from(0)),
-      symbol: jest.fn().mockReturnValue("DAI"),
-      approve: jest.fn().mockReturnValue({
-        wait: jest.fn().mockResolvedValue(true),
-      }),
-    });
-    global.fetch = jest.fn().mockResolvedValue({ ok: true, json: jest.fn().mockReturnValue(zapAPIResponse) });
-
-    render(
-      <>
-        <Messages />
-        <ZapStakeAction />
-      </>,
-    );
-
-    fireEvent.click(await screen.findByTestId("zap-input"));
-    fireEvent.click(await screen.getAllByText("DAI")[0]);
-    fireEvent.input(await screen.findByTestId("zap-amount-input"), { target: { value: "5000" } });
-    expect(await screen.findByText("Minimum Output Amount: 0.5"));
-    fireEvent.click(await screen.findByTestId("zap-output"));
-    fireEvent.click(await screen.getByText("gOHM"));
-    fireEvent.input(await screen.findByTestId("zap-amount-input"), { target: { value: "1" } });
-    fireEvent.click(await screen.getByText("Approve"));
-    expect(await screen.findByText("Successfully approved token!"));
-  });
-
-  it("Should Display Error when unable to retrieve allowances", async () => {
-    Contract.IERC20__factory.connect = jest.fn().mockReturnValue({
-      allowance: jest.fn().mockImplementation(() => {
-        throw new Error("Error");
-      }),
-      symbol: jest.fn().mockReturnValue("DAI"),
-    });
-
-    // use only reducers required for this component test
-    const reducer = {
-      app: appReducer,
-      zap: zapReducer,
-      messages: messagesReducer,
-    };
->>>>>>> a36e9beb
-
     // Mock the Zapper API returning the token balances in the given wallet
     const balanceData = jest.spyOn(useZapTokenBalances, "useZapTokenBalances");
     balanceData.mockReturnValue(mockZapTokenBalances(tokenBalances));
@@ -189,7 +79,6 @@
     const gOhmMarketData = jest.spyOn(usePrices, "useGohmPrice");
     gOhmMarketData.mockReturnValue(mockGohmPrice(3000));
 
-<<<<<<< HEAD
     // Mock the sOHM balance
     const sOhmBalance = jest.spyOn(useBalance, "useSohmBalance");
     sOhmBalance.mockReturnValue(
@@ -238,13 +127,57 @@
     balanceData.mockReturnValue(_tokenBalances);
 
     render(<ZapStakeAction />);
-=======
-    render(
-      <>
-        <Messages />
-        <ZapStakeAction />
-      </>,
-      store,
+  });
+
+  it("Should Approve", async () => {
+    Contract.IERC20__factory.connect = jest.fn().mockReturnValue({
+      allowance: jest.fn().mockReturnValue(BigNumber.from(0)),
+      symbol: jest.fn().mockReturnValue("DAI"),
+      approve: jest.fn().mockReturnValue({
+        wait: jest.fn().mockResolvedValue(true),
+      }),
+    });
+
+    // Mock the Zapper API returning the token balances in the given wallet
+    const balanceData = jest.spyOn(useZapTokenBalances, "useZapTokenBalances");
+    balanceData.mockReturnValue(mockZapTokenBalances(tokenBalances));
+
+    render(
+      <>
+        <Messages />
+        <ZapStakeAction />
+      </>,
+    );
+
+    fireEvent.click(await screen.findByTestId("zap-input"));
+    fireEvent.click(await screen.getAllByText("DAI")[0]);
+    fireEvent.input(await screen.findByTestId("zap-amount-input"), { target: { value: "5000" } });
+    expect(await screen.findByText("Minimum Output Amount: 0.5"));
+    fireEvent.click(await screen.findByTestId("zap-output"));
+    fireEvent.click(await screen.getByText("gOHM"));
+    fireEvent.input(await screen.findByTestId("zap-amount-input"), { target: { value: "1" } });
+    fireEvent.click(await screen.getByText("Approve"));
+    expect(await screen.findByText("Successfully approved token!"));
+  });
+
+  it("Should Display Error when unable to retrieve allowances", async () => {
+    // Contract throws an error when trying to get the allowance
+    Contract.IERC20__factory.connect = jest.fn().mockReturnValue({
+      allowance: jest.fn().mockImplementation(() => {
+        throw new Error("Error");
+      }),
+      symbol: jest.fn().mockReturnValue("DAI"),
+    });
+
+    // Mock the Zapper API returning the token balances in the given wallet
+    const balanceData = jest.spyOn(useZapTokenBalances, "useZapTokenBalances");
+    balanceData.mockReturnValue(mockZapTokenBalances(tokenBalances));
+
+    render(
+      <>
+        <Messages />
+        <ZapStakeAction />
+      </>,
     );
     fireEvent.click(await screen.findByTestId("zap-input"));
     fireEvent.click(await screen.getAllByText("DAI")[0]);
@@ -252,8 +185,7 @@
   });
 
   it("Should Display Error when unable to approve allowance", async () => {
-    const data = jest.spyOn(useWeb3Context, "useWeb3Context");
-    data.mockReturnValue(mockWeb3Context);
+    // Contract throws error
     Contract.IERC20__factory.connect = jest.fn().mockReturnValue({
       allowance: jest.fn().mockReturnValue(BigNumber.from(0)),
       symbol: jest.fn().mockReturnValue("DAI"),
@@ -261,24 +193,16 @@
         throw new Error("Error");
       }),
     });
-    const reducer = {
-      app: appReducer,
-      zap: zapReducer,
-      messages: messagesReducer,
-    };
-
-    const store = configureStore({
-      reducer,
-      middleware: getDefaultMiddleware => getDefaultMiddleware({ serializableCheck: false }),
-      preloadedState,
-    }) as any; //eslint-disable-line
-
-    render(
-      <>
-        <Messages />
-        <ZapStakeAction />
-      </>,
-      store,
+
+    // Mock the Zapper API returning the token balances in the given wallet
+    const balanceData = jest.spyOn(useZapTokenBalances, "useZapTokenBalances");
+    balanceData.mockReturnValue(mockZapTokenBalances(tokenBalances));
+
+    render(
+      <>
+        <Messages />
+        <ZapStakeAction />
+      </>,
     );
 
     fireEvent.click(await screen.findByTestId("zap-input"));
@@ -293,50 +217,22 @@
   });
 
   it("should display loading modal if balances are still loading", () => {
-    const reducer = {
-      app: appReducer,
-      zap: zapReducer,
-      messages: messagesReducer,
-    };
-
-    const store = configureStore({
-      reducer,
-      middleware: getDefaultMiddleware => getDefaultMiddleware({ serializableCheck: false }),
-      preloadedState: { ...preloadedState, zap: { ...preloadedState.zap, balancesLoading: true } },
-    }) as any; //eslint-disable-line
-
-    render(
-      <>
-        <Messages />
-        <ZapStakeAction />
-      </>,
-      store,
-    );
->>>>>>> a36e9beb
+    // Mock the Zapper API returning the token balances in the given wallet
+    const balanceData = jest.spyOn(useZapTokenBalances, "useZapTokenBalances");
+    const _balanceData = mockZapTokenBalances(tokenBalances);
+    // Still loading
+    _balanceData.isLoading = true;
+    _balanceData.data = undefined;
+    balanceData.mockReturnValue(_balanceData);
+
+    render(
+      <>
+        <Messages />
+        <ZapStakeAction />
+      </>,
+    );
 
     fireEvent.click(screen.getByTestId("zap-input"));
-    expect(screen.getByText("Dialing Zapper...")).toBeInTheDocument();
-  });
-  it("should display a message if not on Mainnet", () => {
-    const reducer = {
-      app: appReducer,
-      zap: zapReducer,
-      messages: messagesReducer,
-    };
-
-    const store = configureStore({
-      reducer,
-      middleware: getDefaultMiddleware => getDefaultMiddleware({ serializableCheck: false }),
-      preloadedState: { ...preloadedState, zap: { ...preloadedState.zap, balancesLoading: true } },
-    }) as any; //eslint-disable-line
-
-    render(
-      <>
-        <Messages />
-        <ZapStakeAction />
-      </>,
-      store,
-    );
     expect(screen.getByText("Dialing Zapper...")).toBeInTheDocument();
   });
 });
@@ -348,24 +244,15 @@
   });
 
   it("should display a message if not on Mainnet", () => {
-    const reducer = {
-      app: appReducer,
-      zap: zapReducer,
-      messages: messagesReducer,
-    };
-
-    const store = configureStore({
-      reducer,
-      middleware: getDefaultMiddleware => getDefaultMiddleware({ serializableCheck: false }),
-      preloadedState: preloadedState,
-    }) as any; //eslint-disable-line
-
-    render(
-      <>
-        <Messages />
-        <ZapStakeAction />
-      </>,
-      store,
+    // Mock the Zapper API returning the token balances in the given wallet
+    const balanceData = jest.spyOn(useZapTokenBalances, "useZapTokenBalances");
+    balanceData.mockReturnValue(mockZapTokenBalances(tokenBalances));
+
+    render(
+      <>
+        <Messages />
+        <ZapStakeAction />
+      </>,
     );
     expect(screen.getByText("Zaps are only available on Mainnet")).toBeInTheDocument();
   });
