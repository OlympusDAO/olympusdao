--- conflicted
+++ resolved
@@ -18,23 +18,16 @@
           <div
             class="staking-area"
           >
-<<<<<<< HEAD
-            <button
-              class="MuiButtonBase-root MuiButton-root MuiButton-contained makeStyles-root-1 makeStyles-root-2 undefined MuiButton-containedPrimary MuiButton-containedSizeLarge MuiButton-sizeLarge MuiButton-disableElevation"
-              style="font-size: 1.2857rem;"
-              tabindex="0"
-              type="button"
-=======
             <div
               class="stake-wallet-notification"
->>>>>>> 4adcc000
             >
               <div
                 class="wallet-menu"
                 id="wallet-menu"
               >
                 <button
-                  class="MuiButtonBase-root MuiButton-root MuiButton-contained connect-button MuiButton-containedPrimary MuiButton-disableElevation"
+                  class="MuiButtonBase-root MuiButton-root MuiButton-contained makeStyles-root-3 makeStyles-root-4 undefined MuiButton-containedPrimary MuiButton-containedSizeLarge MuiButton-sizeLarge MuiButton-disableElevation"
+                  style="font-size: 1.2857rem;"
                   tabindex="0"
                   type="button"
                 >
@@ -64,16 +57,16 @@
         class="MuiGrid-root MuiGrid-container MuiGrid-spacing-xs-4"
       >
         <div
-          class="MuiGrid-root makeStyles-infoBox-3 MuiGrid-item makeStyles-infoBoxItem-4 MuiGrid-grid-sm-12 MuiGrid-grid-md-4"
-        >
-          <div
-            class="MuiBox-root MuiBox-root-7 makeStyles-infoHeader-5 oly-info-header-box"
+          class="MuiGrid-root makeStyles-infoBox-5 MuiGrid-item makeStyles-infoBoxItem-6 MuiGrid-grid-sm-12 MuiGrid-grid-md-4"
+        >
+          <div
+            class="MuiBox-root MuiBox-root-9 makeStyles-infoHeader-7 oly-info-header-box"
           >
             <div
-              class="MuiBox-root MuiBox-root-8"
+              class="MuiBox-root MuiBox-root-10"
             >
               <div
-                class="MuiBox-root MuiBox-root-9"
+                class="MuiBox-root MuiBox-root-11"
               >
                 <svg
                   aria-hidden="true"
@@ -148,7 +141,7 @@
             </p>
           </div>
           <div
-            class="MuiBox-root MuiBox-root-11 makeStyles-infoBody-6"
+            class="MuiBox-root MuiBox-root-13 makeStyles-infoBody-8"
           >
             <p
               class="MuiTypography-root oly-info-body-header MuiTypography-body1"
@@ -163,10 +156,10 @@
           </div>
         </div>
         <div
-          class="MuiGrid-root makeStyles-infoBox-3 MuiGrid-item makeStyles-infoBoxItem-4 MuiGrid-grid-sm-12 MuiGrid-grid-md-4"
-        >
-          <div
-            class="MuiBox-root MuiBox-root-12 makeStyles-infoHeader-5 oly-info-header-box"
+          class="MuiGrid-root makeStyles-infoBox-5 MuiGrid-item makeStyles-infoBoxItem-6 MuiGrid-grid-sm-12 MuiGrid-grid-md-4"
+        >
+          <div
+            class="MuiBox-root MuiBox-root-14 makeStyles-infoHeader-7 oly-info-header-box"
           >
             <svg
               aria-hidden="true"
@@ -195,7 +188,7 @@
             </p>
           </div>
           <div
-            class="MuiBox-root MuiBox-root-13 makeStyles-infoBody-6"
+            class="MuiBox-root MuiBox-root-15 makeStyles-infoBody-8"
           >
             <p
               class="MuiTypography-root oly-info-body-header MuiTypography-body1"
@@ -210,10 +203,10 @@
           </div>
         </div>
         <div
-          class="MuiGrid-root makeStyles-infoBox-3 MuiGrid-item makeStyles-infoBoxItem-4 MuiGrid-grid-sm-12 MuiGrid-grid-md-4"
-        >
-          <div
-            class="MuiBox-root MuiBox-root-14 makeStyles-infoHeader-5 oly-info-header-box"
+          class="MuiGrid-root makeStyles-infoBox-5 MuiGrid-item makeStyles-infoBoxItem-6 MuiGrid-grid-sm-12 MuiGrid-grid-md-4"
+        >
+          <div
+            class="MuiBox-root MuiBox-root-16 makeStyles-infoHeader-7 oly-info-header-box"
           >
             <svg
               aria-hidden="true"
@@ -266,7 +259,7 @@
             </p>
           </div>
           <div
-            class="MuiBox-root MuiBox-root-15 makeStyles-infoBody-6"
+            class="MuiBox-root MuiBox-root-17 makeStyles-infoBody-8"
           >
             <p
               class="MuiTypography-root oly-info-body-header MuiTypography-body1"
@@ -282,7 +275,7 @@
         </div>
       </div>
       <div
-        class="MuiBox-root MuiBox-root-16 button-box"
+        class="MuiBox-root MuiBox-root-18 button-box"
       >
         <a
           aria-disabled="false"
