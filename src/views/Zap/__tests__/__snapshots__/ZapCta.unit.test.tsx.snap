// Jest Snapshot v1, https://goo.gl/fbAQLP

exports[`<ZapCta/> should render component 1`] = `
<div>
  <div
    class="css-10l1l29"
  >
    <div
      class="MuiPaper-root MuiPaper-elevation MuiPaper-rounded MuiPaper-elevation0 ohm-card css-w1su4o-MuiPaper-root"
      id="olyzaps-cta"
    >
      <div
        class="MuiGrid-root MuiGrid-container cta-box css-1bxbb5o-MuiGrid-root"
      >
        <div
          class="MuiGrid-root MuiGrid-item MuiGrid-grid-xs-5 MuiGrid-grid-sm-3 icons-box css-1xugj07-MuiGrid-root"
        >
          <div
            class="MuiBox-root css-1xhj18k"
          >
            <svg
              aria-hidden="true"
              class="MuiSvgIcon-root MuiSvgIcon-fontSizeLarge css-1djwm8g-MuiSvgIcon-root"
              focusable="false"
              style="z-index: 1;"
              viewBox="0 0 32 32"
            >
              <circle
                cx="16"
                cy="16"
                fill="#F5AC37"
                r="16"
              />
              <path
                d="M16.59 17.13h6.08c.13 0 .19 0 .2-.17.05-.619.05-1.24 0-1.86 0-.12-.06-.17-.19-.17h-12.1c-.15 0-.19.05-.19.19v1.78c0 .23 0 .23.24.23h5.96Zm5.6-4.28a.195.195 0 0 0 0-.14 3.96 3.96 0 0 0-.36-.63 5.103 5.103 0 0 0-.74-.93 2.451 2.451 0 0 0-.461-.45 7.187 7.187 0 0 0-3-1.52 7.458 7.458 0 0 0-1.7-.18h-5.37c-.15 0-.17.06-.17.19v3.55c0 .15 0 .19.19.19h11.54s.1-.02.12-.08h-.049Zm0 6.36a2.336 2.336 0 0 0-.51 0H10.59c-.15 0-.2 0-.2.2v3.47c0 .16 0 .2.2.2h5.12c.245.02.49.002.73-.049a7.626 7.626 0 0 0 2.17-.48c.253-.088.498-.203.73-.34h.07a6.496 6.496 0 0 0 2.79-2.809s.07-.151-.01-.19v-.002ZM8.38 24.88v-5.53c0-.13 0-.15-.16-.15H6.05c-.12 0-.17 0-.17-.16v-1.9H8.2c.13 0 .18 0 .18-.17v-1.88c0-.12 0-.149-.16-.149H6.05c-.12 0-.17 0-.17-.16v-1.76c0-.11 0-.14.16-.14h2.15c.15 0 .19 0 .19-.19v-5.39c0-.16 0-.2.2-.2h7.5c.544.022 1.085.082 1.62.18a9.775 9.775 0 0 1 3.13 1.16 8.82 8.82 0 0 1 1.76 1.36c.396.412.753.857 1.07 1.33.314.48.575.994.78 1.53a.26.26 0 0 0 .3.21h1.79c.23 0 .23 0 .24.221v1.64c0 .16-.06.2-.221.2h-1.38c-.14 0-.18 0-.17.18.054.61.054 1.22 0 1.83 0 .17 0 .19.19.19h1.58c.07.09 0 .18 0 .27.01.117.01.234 0 .35v1.21c0 .17-.05.22-.2.22h-1.89a.25.25 0 0 0-.29.19 7.997 7.997 0 0 1-2.101 3.06c-.34.307-.697.595-1.07.86-.4.23-.79.47-1.2.66-.756.34-1.548.591-2.36.75a12.3 12.3 0 0 1-2.34.19h-6.94v-.01l.002-.002Z"
                fill="#FEFEFD"
              />
            </svg>
            <svg
              aria-hidden="true"
              class="MuiSvgIcon-root MuiSvgIcon-fontSizeLarge css-1djwm8g-MuiSvgIcon-root"
              focusable="false"
              style="margin-left: -6px; z-index: 1;"
              viewBox="0 0 32 32"
            >
              <circle
                cx="16"
                cy="16"
                fill="#fff"
                r="15"
                stroke="url(#wETH_svg__a)"
                stroke-width="2"
              />
              <path
                clip-rule="evenodd"
                d="M16.25 20.976 10 17.349 16.25 26V26l6.253-8.65-6.253 3.626Z"
                fill="#708B96"
                fill-rule="evenodd"
              />
              <path
                clip-rule="evenodd"
                d="m16.25 6 6.248 10.186-6.248-2.793L10 16.186 16.25 6Zm0 7.395L10 16.185l6.25 3.629 6.248-3.628-6.248-2.791Z"
                fill="#424242"
                fill-rule="evenodd"
              />
              <defs>
                <lineargradient
                  gradientUnits="userSpaceOnUse"
                  id="wETH_svg__a"
                  x1="16"
                  x2="16"
                  y1="0"
                  y2="32"
                >
                  <stop
                    stop-color="#444243"
                  />
                  <stop
                    offset="1"
                    stop-color="#708B96"
                  />
                </lineargradient>
              </defs>
            </svg>
          </div>
        </div>
        <div
          class="MuiGrid-root MuiGrid-item MuiGrid-grid-xs-7 MuiGrid-grid-sm-5 css-1ss0obd-MuiGrid-root"
        >
          <div
            class="MuiBox-root css-1efvhw7"
          >
            <p
              class="MuiTypography-root MuiTypography-body1 MuiTypography-alignCenter cta-header css-lfavw2-MuiTypography-root"
            >
              Zap with more assets and stake 
              <strong>
                OHM
              </strong>
            </p>
            <p
              class="ZapCta-subHeader MuiTypography-root MuiTypography-body1 MuiTypography-alignCenter cta-subheader css-lfavw2-MuiTypography-root"
            >
              All-in-One contract to save time
            </p>
          </div>
        </div>
<<<<<<< HEAD
        <div
          class="ZapCta-buttonBox MuiGrid-root MuiGrid-item MuiGrid-grid-xs-12 MuiGrid-grid-sm-4 button-box css-wmkgw3-MuiGrid-root"
=======
      </div>
      <div
        class="MuiGrid-root makeStyles-buttonBox-2 button-box MuiGrid-item MuiGrid-grid-xs-12 MuiGrid-grid-sm-4"
      >
        <a
          class="MuiTypography-root MuiLink-root MuiLink-underlineNone MuiTypography-colorPrimary"
          href="#/zap"
>>>>>>> 726291f9
        >
          <a
            class="MuiTypography-root MuiTypography-inherit MuiLink-root MuiLink-underlineNone css-ao3601-MuiTypography-root-MuiLink-root"
            href="/zap"
          >
            <div
              class="MuiButton-root MuiButton-outlined MuiButton-outlinedSecondary MuiButton-sizeMedium MuiButton-outlinedSizeMedium MuiButton-disableElevation MuiButtonBase-root learn-more-button css-1sigo3z-MuiButtonBase-root-MuiButton-root"
              role="button"
              tabindex="0"
            >
              <p
                class="MuiTypography-root MuiTypography-body1 css-69sme-MuiTypography-root"
              >
                Swap into sOHM
              </p>
            </div>
          </a>
        </div>
      </div>
    </div>
  </div>
</div>
`;<|MERGE_RESOLUTION|>--- conflicted
+++ resolved
@@ -105,22 +105,12 @@
             </p>
           </div>
         </div>
-<<<<<<< HEAD
         <div
           class="ZapCta-buttonBox MuiGrid-root MuiGrid-item MuiGrid-grid-xs-12 MuiGrid-grid-sm-4 button-box css-wmkgw3-MuiGrid-root"
-=======
-      </div>
-      <div
-        class="MuiGrid-root makeStyles-buttonBox-2 button-box MuiGrid-item MuiGrid-grid-xs-12 MuiGrid-grid-sm-4"
-      >
-        <a
-          class="MuiTypography-root MuiLink-root MuiLink-underlineNone MuiTypography-colorPrimary"
-          href="#/zap"
->>>>>>> 726291f9
         >
           <a
             class="MuiTypography-root MuiTypography-inherit MuiLink-root MuiLink-underlineNone css-ao3601-MuiTypography-root-MuiLink-root"
-            href="/zap"
+            href="#/zap"
           >
             <div
               class="MuiButton-root MuiButton-outlined MuiButton-outlinedSecondary MuiButton-sizeMedium MuiButton-outlinedSizeMedium MuiButton-disableElevation MuiButtonBase-root learn-more-button css-1sigo3z-MuiButtonBase-root-MuiButton-root"
