--- conflicted
+++ resolved
@@ -77,13 +77,9 @@
           </div>
         </Paper>
       </Zoom>
-<<<<<<< HEAD
       <Zoom in={true}>
         <ZapInfo tokens={inputTokenImages} />
       </Zoom>
-=======
-      <ZapInfo tokens={infoTokenIcons} />
->>>>>>> 2434c686
     </div>
   );
 }
