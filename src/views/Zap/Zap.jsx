import { useState, useRef, useEffect, useMemo } from "react";
import { Box, Button, Fade, Paper, Tab, Tabs, Typography, Zoom } from "@material-ui/core";
import TabPanel from "../../components/TabPanel";
import "./zap.scss";
import { useWeb3Context } from "src/hooks/web3Context";
import ZapStakeAction from "./ZapStakeAction";
<<<<<<< HEAD
import FlashOnIcon from "@mui/icons-material/FlashOn";
import ZapBondAction from "./ZapBondAction";
import ZapInfo from "./ZapInfo";
import { useSelector } from "react-redux";
import { Slide } from "@mui/material";
=======
>>>>>>> eaf5a347

function a11yProps(index) {
  return {
    id: `simple-tab-${index}`,
    "aria-controls": `simple-tabpanel-${index}`,
  };
}

function Zap({ initialTab }) {
  const { address, connect } = useWeb3Context();

  const [zoomed, setZoomed] = useState(false);
  const [view, setView] = useState(initialTab ?? 0);
  const tokens = useSelector(state => state.zap.balances);

  const changeView = (event, newView) => {
    setView(newView);
  };
<<<<<<< HEAD

  const inputTokenImages = useMemo(
    () =>
      Object.entries(tokens)
        .filter(token => token[0] !== "sohm")
        .map(token => token[1].img)
        .slice(0, 3),
    [tokens],
  );

  const transitionEffect = children =>
    initialTab == null ? (
      <Zoom in={true} onEntered={() => setZoomed(true)}>
        {children}
      </Zoom>
    ) : (
      <Slide in={true} direction="right">
        {children}
      </Slide>
    );
=======
>>>>>>> eaf5a347
  // const hasAllowance = useCallback(
  //   token => {
  //     if (token === "ohm") return stakeAllowance > 0;
  //     if (token === "sohm") return unstakeAllowance > 0;
  //     return 0;
  //   },
  //   [stakeAllowance, unstakeAllowance],
  // );

  // const isAllowanceDataLoading = (stakeAllowance == null && view === 0) || (unstakeAllowance == null && view === 1);

  return (
    <div id="zap-view">
      {/* <Box flexDirection="row" minWidth="350px">
        <Tabs
          key={String(zoomed)}
          centered
          value={view}
          textColor="primary"
          indicatorColor="primary"
          className="stake-tab-buttons"
          onChange={changeView}
          aria-label="stake tabs"
          variant="fullWidth"
          wrapped
        >
          <Tab
            label={
              <div
                style={{
                  display: "flex",
                  alignItems: "center",
                  flexWrap: "wrap",
                }}
              >
                Zap-Stake
                <FlashOnIcon />
              </div>
            }
            {...a11yProps(0)}
          />
          <Tab
            label={
              <div
                style={{
                  display: "flex",
                  alignItems: "center",
                  flexWrap: "wrap",
                }}
              >
                Zap-Bond
              </div>
            }
            {...a11yProps(1)}
          />
        </Tabs>
      </Box> */}
      <Paper className="ohm-card">
        <div className="staking-area">
          {!address ? (
            <div className="stake-wallet-notification">
              <div className="wallet-menu" id="wallet-menu">
                <Button variant="contained" color="primary" className="connect-button" onClick={connect} key={1}>
                  Connect Wallet
                </Button>
              </div>
              <Typography variant="h6">Connect your wallet to use Zap</Typography>
            </div>
          ) : (
            <>
              <Box className="stake-action-area">
                <Box alignSelf="center" minWidth="420px" width="80%"></Box>

<<<<<<< HEAD
                  <TabPanel value={view} index={0} className="stake-tab-panel">
                    <ZapStakeAction address={address} />
                  </TabPanel>
                  <TabPanel value={view} index={1} className="stake-tab-panel">
                    <ZapBondAction />
                  </TabPanel>
                </Box>
              </>
            )}
          </div>
        </Paper>,
      )}
      {transitionEffect(<ZapInfo tokens={inputTokenImages} />)}
=======
                <TabPanel value={view} index={0} className="stake-tab-panel">
                  <ZapStakeAction address={address} />
                </TabPanel>
              </Box>
            </>
          )}
        </div>
      </Paper>
>>>>>>> eaf5a347
    </div>
  );
}

export default Zap;<|MERGE_RESOLUTION|>--- conflicted
+++ resolved
@@ -4,14 +4,6 @@
 import "./zap.scss";
 import { useWeb3Context } from "src/hooks/web3Context";
 import ZapStakeAction from "./ZapStakeAction";
-<<<<<<< HEAD
-import FlashOnIcon from "@mui/icons-material/FlashOn";
-import ZapBondAction from "./ZapBondAction";
-import ZapInfo from "./ZapInfo";
-import { useSelector } from "react-redux";
-import { Slide } from "@mui/material";
-=======
->>>>>>> eaf5a347
 
 function a11yProps(index) {
   return {
@@ -30,29 +22,7 @@
   const changeView = (event, newView) => {
     setView(newView);
   };
-<<<<<<< HEAD
-
-  const inputTokenImages = useMemo(
-    () =>
-      Object.entries(tokens)
-        .filter(token => token[0] !== "sohm")
-        .map(token => token[1].img)
-        .slice(0, 3),
-    [tokens],
-  );
-
-  const transitionEffect = children =>
-    initialTab == null ? (
-      <Zoom in={true} onEntered={() => setZoomed(true)}>
-        {children}
-      </Zoom>
-    ) : (
-      <Slide in={true} direction="right">
-        {children}
-      </Slide>
-    );
-=======
->>>>>>> eaf5a347
+  
   // const hasAllowance = useCallback(
   //   token => {
   //     if (token === "ohm") return stakeAllowance > 0;
@@ -126,21 +96,6 @@
               <Box className="stake-action-area">
                 <Box alignSelf="center" minWidth="420px" width="80%"></Box>
 
-<<<<<<< HEAD
-                  <TabPanel value={view} index={0} className="stake-tab-panel">
-                    <ZapStakeAction address={address} />
-                  </TabPanel>
-                  <TabPanel value={view} index={1} className="stake-tab-panel">
-                    <ZapBondAction />
-                  </TabPanel>
-                </Box>
-              </>
-            )}
-          </div>
-        </Paper>,
-      )}
-      {transitionEffect(<ZapInfo tokens={inputTokenImages} />)}
-=======
                 <TabPanel value={view} index={0} className="stake-tab-panel">
                   <ZapStakeAction address={address} />
                 </TabPanel>
@@ -149,7 +104,6 @@
           )}
         </div>
       </Paper>
->>>>>>> eaf5a347
     </div>
   );
 }
