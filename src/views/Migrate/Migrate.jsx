--- conflicted
+++ resolved
@@ -2,12 +2,8 @@
 import React, { useState, useCallback, useEffect } from "react";
 import { useSelector, useDispatch } from "react-redux";
 import { trim } from "../../helpers";
-<<<<<<< HEAD
-import { changeStake, changeApproval } from "../../actions/Stake.actions";
+import { changeStake, getApproval, TYPES, ACTIONS } from "../../actions/Migrate.actions";
 import "../../style.scss";
-=======
-import { changeStake, getApproval, TYPES, ACTIONS } from "../../actions/Migrate.actions";
->>>>>>> 0eece98f
 
 // This view will only allow you to Unstake sOHm --> ohm and then stake Ohm --> wsOhm
 function Migrate({ provider, address }) {
@@ -47,10 +43,6 @@
     return state.app.migrate && state.app.migrate.unstakeAllowance;
   });
 
-<<<<<<< HEAD
-  const onSeekApproval = async token => {
-    await dispatch(changeApproval({ address, token, provider, networkID: 1 }));
-=======
   const setMax = () => {
     if (view === "stake") {
       setQuantity(ohmBalance);
@@ -78,7 +70,6 @@
       address,
     });
     await dispatch(dispatchObj);
->>>>>>> 0eece98f
   };
 
   const unStakeLegacy = async () => {
@@ -110,7 +101,6 @@
     [stakeAllowance, unstakeAllowance],
   );
 
-<<<<<<< HEAD
   useEffect(() => {
     // setView based on sohm(new) vs sohm(old) balance
     // if there is any sohm(old) set to unstake
@@ -120,10 +110,6 @@
   }, [])
 
   // TODO: 
-=======
-  // TODO:
-  //  - Remove max button
->>>>>>> 0eece98f
   //  - Set value = ohmBalance, sOhmbalance (depending on view)
   return (
     <div className="d-flex align-items-center justify-content-center min-vh-100">
@@ -191,7 +177,6 @@
             </div>
 
 
-<<<<<<< HEAD
             
 
             {(view === "stake") || (view === "unstake") ? (
@@ -204,72 +189,25 @@
                   className="form-control"
                   placeholder="Type an amount"
                 />
-=======
-              <div className="stake-price-data-row">
-                <p className="price-label">Staked</p>
-                <p className="price-data">{trim(sohmBalance, 4)} sOHM</p>
               </div>
 
-              <div className="stake-price-data-row">
-                <p className="price-label">Staked (Legacy)</p>
-                <p className="price-data">{trim(oldSohmBalance, 4)} sOHM</p>
->>>>>>> 0eece98f
-              </div>
-
-<<<<<<< HEAD
               <div className="stake-price-data-column">
                 <div className="stake-price-data-row">
                   <p className="price-label">Ohm Balance</p>
                   <p className="price-data">{trim(ohmBalance, 4)} OHM</p>
-=======
-            {address && hasAllowance("ohm") && view === "stake" && (
-              <div className="d-flex align-self-center mb-2">
-                <div
-                  className="stake-button"
-                  onClick={() => {
-                    stakeOhm();
-                  }}
-                >
-                  Stake OHM
->>>>>>> 0eece98f
-                </div>
-
-<<<<<<< HEAD
+                </div>
+
                 <div className="stake-price-data-row">
                   <p className="price-label">Staked (New)</p>
                   <p className="price-data">{trim(sohmBalance, 4)} sOHM</p>
-=======
-            {address && hasAllowance("sohm") && view === "unstake" && (
-              <div className="d-flex align-self-center mb-2">
-                <div
-                  className="stake-button"
-                  onClick={() => {
-                    unStakeLegacy();
-                  }}
-                >
-                  Unstake sOHM
->>>>>>> 0eece98f
-                </div>
-
-<<<<<<< HEAD
+                </div>
+
                 <div className="stake-price-data-row">
                   <p className="price-label">Staked (Legacy)</p>
                   <p className="price-data">{trim(sohmBalance, 4)} sOHM</p>
-=======
-            {address && !hasAllowance("ohm") && view === "stake" && (
-              <div className="d-flex align-self-center mb-2">
-                <div
-                  className="stake-button"
-                  onClick={() => {
-                    getStakeApproval();
-                  }}
-                >
-                  Approve OHM
->>>>>>> 0eece98f
                 </div>
               </div>
 
-<<<<<<< HEAD
               {address && hasAllowance("ohm") && view === "stake" && (
                 <div className="d-flex align-self-center mb-2">
                   <div
@@ -348,17 +286,6 @@
                 <div className="stake-price-data-row">
                   <p className="price-label">Staked (Legacy)</p>
                   <p className="price-data">{trim(sohmBalance, 4)} sOHM</p>
-=======
-            {address && !hasAllowance("sohm") && view === "unstake" && (
-              <div className="d-flex align-self-center mb-2">
-                <div
-                  className="stake-button"
-                  onClick={() => {
-                    getUnstakeLegacyApproval();
-                  }}
-                >
-                  Approve sOHM
->>>>>>> 0eece98f
                 </div>
               </div>
               </>
