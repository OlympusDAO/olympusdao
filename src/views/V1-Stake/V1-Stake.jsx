import { useCallback, useEffect, useState } from "react";
import { useDispatch, useSelector } from "react-redux";
import {
  Box,
  Button,
  FormControl,
  Grid,
  InputAdornment,
  InputLabel,
  Link,
  OutlinedInput,
  Paper,
  Tab,
  Tabs,
  Typography,
  Zoom,
  Accordion,
  AccordionSummary,
  AccordionDetails,
  Divider,
} from "@material-ui/core";
import { ExpandMore } from "@material-ui/icons";
import { t, Trans } from "@lingui/macro";
import NewReleases from "@material-ui/icons/NewReleases";
import RebaseTimer from "../../components/RebaseTimer/RebaseTimer";
import TabPanel from "../../components/TabPanel";
import { MigrateButton, LearnMoreButton } from "src/components/CallToAction/CallToAction";
import { getOhmTokenImage, getTokenImage, trim } from "../../helpers";
import { changeApproval, changeStake } from "../../slices/StakeThunk";
import useMediaQuery from "@material-ui/core/useMediaQuery";
import "../Stake/stake.scss";
import "./v1stake.scss";
import StakeRow from "../Stake/StakeRow";
import { useWeb3Context } from "src/hooks/web3Context";
import { isPendingTxn, txnButtonText } from "src/slices/PendingTxnsSlice";
import { Skeleton } from "@material-ui/lab";
import ExternalStakePool from "../Stake/ExternalStakePool";
import { error } from "../../slices/MessagesSlice";
import { ethers } from "ethers";
import { getMigrationAllowances } from "src/slices/AccountSlice";
import { useAppSelector } from "src/hooks";
import { useHistory } from "react-router-dom";

function a11yProps(index) {
  return {
    id: `simple-tab-${index}`,
    "aria-controls": `simple-tabpanel-${index}`,
  };
}

const sOhmImg = getTokenImage("sohm");
const ohmImg = getOhmTokenImage(16, 16);

function V1Stake({ oldAssetsDetected, setMigrationModalOpen, hasActiveV1Bonds }) {
  const dispatch = useDispatch();
  const history = useHistory();
  const { provider, address, connect } = useWeb3Context();

  const chainID = useAppSelector(state => state.network.networkId);

  const [zoomed, setZoomed] = useState(false);
  const [view, setView] = useState(0);
  const [quantity, setQuantity] = useState("");

  const isAppLoading = useSelector(state => state.app.loading);
  const currentIndex = useSelector(state => {
    return state.app.currentIndex;
  });
  const fiveDayRate = useSelector(state => {
    return state.app.fiveDayRate;
  });
  const ohmBalance = useSelector(state => {
    return state.account.balances && state.account.balances.ohmV1;
  });
  const sohmBalance = useSelector(state => {
    return state.account.balances && state.account.balances.sohmV1;
  });
  const fsohmBalance = useSelector(state => {
    return state.account.balances && state.account.balances.fsohm;
  });
  const wsohmBalance = useSelector(state => {
    return state.account.balances && state.account.balances.wsohm;
  });
  const stakeAllowance = useSelector(state => {
    return state.account.staking && state.account.staking.ohmStakeV1;
  });
  const unstakeAllowance = useSelector(state => {
    return state.account.staking && state.account.staking.ohmUnstakeV1;
  });
  const stakingRebase = useSelector(state => {
    return state.app.stakingRebase;
  });
  const stakingAPY = useSelector(state => {
    return state.app.stakingAPY;
  });
  const stakingTVL = useSelector(state => {
    return state.app.stakingTVL;
  });

  const pendingTransactions = useSelector(state => {
    return state.pendingTransactions;
  });

  const fiatDaowsohmBalance = useAppSelector(state => {
    return state.account.balances && state.account.balances.fiatDaowsohm;
  });

  const gOhmBalance = useAppSelector(state => {
    return state.account.balances && state.account.balances.gohm;
  });
  const sohmV2Balance = useSelector(state => {
    return state.account.balances && state.account.balances.sohm;
  });

  const calculateWrappedAsSohm = balance => {
    return Number(balance) * Number(currentIndex);
  };
  const fiatDaoAsSohm = calculateWrappedAsSohm(fiatDaowsohmBalance);
  const gOhmAsSohm = calculateWrappedAsSohm(gOhmBalance);
  const wsohmAsSohm = calculateWrappedAsSohm(wsohmBalance);

  const setMax = () => {
    if (view === 0) {
      setQuantity(ohmBalance);
    } else {
      setQuantity(sohmBalance);
    }
  };

  const onSeekApproval = async token => {
    await dispatch(changeApproval({ address, token, provider, networkID: chainID, version2: false }));
  };

  const onChangeStake = async action => {
    // eslint-disable-next-line no-restricted-globals
    if (isNaN(quantity) || quantity === 0 || quantity === "") {
      // eslint-disable-next-line no-alert
      return dispatch(error("Please enter a value!"));
    }

    // 1st catch if quantity > balance
    let gweiValue = ethers.utils.parseUnits(quantity, "gwei");
    if (action === "stake" && gweiValue.gt(ethers.utils.parseUnits(ohmBalance, "gwei"))) {
      return dispatch(error("You cannot stake more than your OHM balance."));
    }

    if (action === "unstake" && gweiValue.gt(ethers.utils.parseUnits(sohmBalance, "gwei"))) {
      return dispatch(error("You cannot unstake more than your sOHM balance."));
    }

    await dispatch(
      changeStake({ address, action, value: quantity.toString(), provider, networkID: chainID, version2: false }),
    );
  };

  const hasAllowance = useCallback(
    token => {
      if (token === "ohm") return stakeAllowance > 0;
      if (token === "sohm") return unstakeAllowance > 0;
      return 0;
    },
    [stakeAllowance, unstakeAllowance],
  );

  const isAllowanceDataLoading = (stakeAllowance == null && view === 0) || (unstakeAllowance == null && view === 1);

  let modalButton = [];

  modalButton.push(
    <Button variant="contained" color="primary" className="connect-button" onClick={connect} key={1}>
      Connect Wallet
    </Button>,
  );

  const changeView = (event, newView) => {
    setView(newView);
  };

  const trimmedBalance = Number(
    [sohmBalance, gOhmAsSohm, sohmV2Balance, wsohmAsSohm, fiatDaoAsSohm, fsohmBalance]
      .filter(Boolean)
      .map(balance => Number(balance))
      .reduce((a, b) => a + b, 0)
      .toFixed(4),
  );
  const trimmedStakingAPY = trim(stakingAPY * 100, 1);
  const stakingRebasePercentage = trim(stakingRebase * 100, 4);
  const nextRewardValue = trim((stakingRebasePercentage / 100) * trimmedBalance, 4);

  const goToV2Stake = () => {
    history.push("/stake");
  };

<<<<<<< HEAD
  // useEffect(() => {
  //   if (!oldAssetsDetected) {
  //     history.push("/stake");
  //   }
  // }, []);
=======
  const goToBonds = () => {
    history.push("/bonds");
  };
>>>>>>> b65738e7

  return (
    <div id="v1-stake-view">
      <Zoom in={true} onEntered={() => setZoomed(true)}>
        <Paper className={`ohm-card`}>
          <Grid container direction="column" spacing={2}>
            <Grid item>
              <div className="card-header">
                <Typography variant="h5">
                  <Trans>Single Stake</Trans> (3, 3)
                </Typography>
                <RebaseTimer />
              </div>
            </Grid>

            <Grid item>
              <div className="stake-top-metrics">
                <Grid container spacing={2} alignItems="flex-end">
                  <Grid item xs={12} sm={4} md={4} lg={4}>
                    <div className="stake-apy">
                      <Typography variant="h5" color="textSecondary">
                        <Trans>APY</Trans> (v1)
                      </Typography>
                      <Typography variant="h4">
                        {stakingAPY ? (
                          <>{new Intl.NumberFormat("en-US").format(trimmedStakingAPY)}%</>
                        ) : (
                          <Skeleton width="150px" />
                        )}
                      </Typography>
                    </div>
                  </Grid>

                  <Grid item xs={12} sm={4} md={4} lg={4}>
                    <div className="stake-tvl">
                      <Typography variant="h5" color="textSecondary">
                        <Trans>TVL</Trans> (v1)
                      </Typography>
                      <Typography variant="h4">
                        {stakingTVL ? (
                          new Intl.NumberFormat("en-US", {
                            style: "currency",
                            currency: "USD",
                            maximumFractionDigits: 0,
                            minimumFractionDigits: 0,
                          }).format(stakingTVL)
                        ) : (
                          <Skeleton width="150px" />
                        )}
                      </Typography>
                    </div>
                  </Grid>

                  <Grid item xs={12} sm={4} md={4} lg={4}>
                    <div className="stake-index">
                      <Typography variant="h5" color="textSecondary">
                        <Trans>Current Index</Trans> (v1)
                      </Typography>
                      <Typography variant="h4">
                        {currentIndex ? <>{trim(currentIndex, 1)} OHM</> : <Skeleton width="150px" />}
                      </Typography>
                    </div>
                  </Grid>
                </Grid>
              </div>
            </Grid>

            <div className="staking-area">
              {!address ? (
                <div className="stake-wallet-notification">
                  <div className="wallet-menu" id="wallet-menu">
                    {modalButton}
                  </div>
                  <Typography variant="h6">
                    <Trans>Connect your wallet to stake OHM</Trans>
                  </Typography>
                </div>
              ) : (
                <>
                  <Box className="stake-action-area">
                    <Tabs
                      key={String(zoomed)}
                      centered
                      value={view}
                      textColor="primary"
                      indicatorColor="primary"
                      className="stake-tab-buttons"
                      onChange={changeView}
                      aria-label="stake tabs"
                    >
                      <Tab label={t`Stake`} {...a11yProps(0)} />
                      <Tab label={t`Unstake`} {...a11yProps(1)} />
                    </Tabs>

                    <Box className="help-text">
                      <Typography variant="body1" className="stake-note" color="textSecondary">
                        {view === 0 ? (
                          <>
                            {hasActiveV1Bonds
<<<<<<< HEAD
                              ? "Once your current bonds have been claimed, you can migrate your assets to stake more OHM"
                              : !oldAssetsDetected
                              ? "All your assets are migrated"
                              : "You must complete the migration of your assets to stake additional OHM"}
=======
                              ? t`Once your current bonds have been claimed, you can migrate your assets to stake more OHM`
                              : !oldAssetsDetected
                              ? t`All your assets are migrated`
                              : t`You must complete the migration of your assets to stake additional OHM`}
>>>>>>> b65738e7
                          </>
                        ) : (
                          <br />
                        )}
                      </Typography>
                    </Box>

                    <Box className="stake-action-row v1-row " display="flex" alignItems="center">
                      {address && !isAllowanceDataLoading ? (
                        !hasAllowance("sohm") && view === 1 ? (
                          <Box className="help-text">
                            <Typography variant="body1" className="stake-note" color="textSecondary">
                              <>
                                <Trans>First time unstaking</Trans> <b>sOHM</b>?
                                <br />
                                <Trans>Please approve Olympus Dao to use your</Trans> <b>sOHM </b>
                                <Trans> for unstaking</Trans>.
                              </>
                            </Typography>
                          </Box>
                        ) : (
                          <>
                            {view === 1 && (
                              <FormControl className="ohm-input" variant="outlined" color="primary">
                                <InputLabel htmlFor="amount-input"></InputLabel>
                                <OutlinedInput
                                  id="amount-input"
                                  type="number"
                                  placeholder="Enter an amount"
                                  className="stake-input"
                                  value={quantity}
                                  onChange={e => setQuantity(e.target.value)}
                                  labelWidth={0}
                                  endAdornment={
                                    <InputAdornment position="end">
                                      <Button variant="text" onClick={setMax} color="inherit">
                                        Max
                                      </Button>
                                    </InputAdornment>
                                  }
                                />
                              </FormControl>
                            )}

                            {view === 0 && <LearnMoreButton />}
                          </>
                        )
                      ) : (
                        <Skeleton width="150px" />
                      )}

                      {!hasActiveV1Bonds && oldAssetsDetected ? (
                        <TabPanel value={view} index={0} className="stake-tab-panel">
                          {isAllowanceDataLoading ? (
                            <Skeleton />
                          ) : (
                            <MigrateButton setMigrationModalOpen={setMigrationModalOpen} btnText={t`Migrate`} />
                          )}
                        </TabPanel>
<<<<<<< HEAD
=======
                      ) : hasActiveV1Bonds ? (
                        <TabPanel value={view} index={0} className="stake-tab-panel call-to-action">
                          <Button
                            className="migrate-button"
                            variant="contained"
                            color="primary"
                            onClick={() => {
                              goToBonds();
                            }}
                          >
                            <Trans>Go to Bonds</Trans>
                          </Button>
                        </TabPanel>
>>>>>>> b65738e7
                      ) : (
                        <TabPanel value={view} index={0} className="stake-tab-panel call-to-action">
                          <Button
                            className="migrate-button"
                            variant="contained"
                            color="primary"
                            onClick={() => {
                              goToV2Stake();
                            }}
                          >
<<<<<<< HEAD
                            Go to Stake V2
=======
                            <Trans>Go to Stake V2</Trans>
>>>>>>> b65738e7
                          </Button>
                        </TabPanel>
                      )}

                      <TabPanel value={view} index={1} className="stake-tab-panel">
                        {isAllowanceDataLoading ? (
                          <Skeleton />
                        ) : address && hasAllowance("sohm") ? (
                          <Button
                            className="stake-button"
                            variant="contained"
                            color="primary"
                            disabled={isPendingTxn(pendingTransactions, "unstaking")}
                            onClick={() => {
                              onChangeStake("unstake");
                            }}
                          >
                            {txnButtonText(pendingTransactions, "unstaking", t`Unstake OHM`)}
                          </Button>
                        ) : (
                          <Button
                            className="stake-button"
                            variant="contained"
                            color="primary"
                            disabled={isPendingTxn(pendingTransactions, "approve_unstaking")}
                            onClick={() => {
                              onSeekApproval("sohm");
                            }}
                          >
                            {txnButtonText(pendingTransactions, "approve_unstaking", t`Approve`)}
                          </Button>
                        )}
                      </TabPanel>
                    </Box>
                  </Box>
                  <div className="stake-user-data">
                    <StakeRow
                      title={`${t`Unstaked Balance`} (v1)`}
                      id="user-balance"
                      balance={`${trim(Number(ohmBalance), 4)} OHM`}
                      {...{ isAppLoading }}
                    />
                    <Accordion className="stake-accordion" square>
                      <AccordionSummary expandIcon={<ExpandMore className="stake-expand" />}>
                        <StakeRow
                          title={t`Staked Balance`}
                          id="user-staked-balance"
                          balance={`${trimmedBalance} sOHM`}
                          {...{ isAppLoading }}
                        />
                      </AccordionSummary>
                      <AccordionDetails>
                        <StakeRow
                          title={`${t`Single Staking`} (v1)`}
                          balance={`${trim(Number(sohmBalance), 4)} sOHM`}
                          indented
                          {...{ isAppLoading }}
                        />
                        {Number(fsohmBalance) > 0.00009 && (
                          <StakeRow
                            title={`${t`Staked Balance in Fuse`} (v2)`}
                            balance={`${trim(Number(fsohmBalance), 4)} fsOHM`}
                            indented
                            {...{ isAppLoading }}
                          />
                        )}
                        {Number(wsohmBalance) > 0.0 && (
                          <StakeRow
                            title={`${t`Wrapped Balance`} (v1)`}
                            balance={`${trim(Number(wsohmBalance), 4)} wsOHM`}
                            {...{ isAppLoading }}
                            indented
                          />
                        )}
                        {Number(fiatDaowsohmBalance) > 0.00009 && (
                          <StakeRow
                            title={`${t`Wrapped Balance in FiatDAO`} (v1)`}
                            balance={`${trim(Number(fiatDaowsohmBalance), 4)} wsOHM`}
                            {...{ isAppLoading }}
                            indented
                          />
                        )}
                        <StakeRow
                          title={`${t`Single Staking`} (v2)`}
                          balance={`${trim(Number(sohmV2Balance), 4)} sOHM`}
                          indented
                          {...{ isAppLoading }}
                        />
                        <StakeRow
                          title={`${t`Wrapped Balance`} (v2)`}
                          balance={`${trim(Number(gOhmBalance), 4)} gOHM`}
                          indented
                          {...{ isAppLoading }}
                        />
                      </AccordionDetails>
                    </Accordion>
                    <Divider color="secondary" />
                    <StakeRow title={t`Next Reward Amount`} balance={`${nextRewardValue} sOHM`} {...{ isAppLoading }} />
                    <StakeRow
                      title={t`Next Reward Yield`}
                      balance={`${stakingRebasePercentage}%`}
                      {...{ isAppLoading }}
                    />
                    <StakeRow
                      title={t`ROI (5-Day Rate)`}
                      balance={`${trim(Number(fiveDayRate) * 100, 4)}%`}
                      {...{ isAppLoading }}
                    />
                  </div>
                </>
              )}
            </div>
          </Grid>
        </Paper>
      </Zoom>

      <ExternalStakePool />
    </div>
  );
}

export default V1Stake;<|MERGE_RESOLUTION|>--- conflicted
+++ resolved
@@ -191,17 +191,9 @@
     history.push("/stake");
   };
 
-<<<<<<< HEAD
-  // useEffect(() => {
-  //   if (!oldAssetsDetected) {
-  //     history.push("/stake");
-  //   }
-  // }, []);
-=======
   const goToBonds = () => {
     history.push("/bonds");
   };
->>>>>>> b65738e7
 
   return (
     <div id="v1-stake-view">
@@ -301,17 +293,10 @@
                         {view === 0 ? (
                           <>
                             {hasActiveV1Bonds
-<<<<<<< HEAD
-                              ? "Once your current bonds have been claimed, you can migrate your assets to stake more OHM"
-                              : !oldAssetsDetected
-                              ? "All your assets are migrated"
-                              : "You must complete the migration of your assets to stake additional OHM"}
-=======
                               ? t`Once your current bonds have been claimed, you can migrate your assets to stake more OHM`
                               : !oldAssetsDetected
                               ? t`All your assets are migrated`
                               : t`You must complete the migration of your assets to stake additional OHM`}
->>>>>>> b65738e7
                           </>
                         ) : (
                           <br />
@@ -371,8 +356,6 @@
                             <MigrateButton setMigrationModalOpen={setMigrationModalOpen} btnText={t`Migrate`} />
                           )}
                         </TabPanel>
-<<<<<<< HEAD
-=======
                       ) : hasActiveV1Bonds ? (
                         <TabPanel value={view} index={0} className="stake-tab-panel call-to-action">
                           <Button
@@ -386,7 +369,6 @@
                             <Trans>Go to Bonds</Trans>
                           </Button>
                         </TabPanel>
->>>>>>> b65738e7
                       ) : (
                         <TabPanel value={view} index={0} className="stake-tab-panel call-to-action">
                           <Button
@@ -397,11 +379,7 @@
                               goToV2Stake();
                             }}
                           >
-<<<<<<< HEAD
-                            Go to Stake V2
-=======
                             <Trans>Go to Stake V2</Trans>
->>>>>>> b65738e7
                           </Button>
                         </TabPanel>
                       )}
