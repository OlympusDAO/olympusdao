--- conflicted
+++ resolved
@@ -36,9 +36,9 @@
 import { changeApproval, changeStake } from "src/slices/StakeThunk";
 import { ExternalStakePools } from "src/views/Stake/components/ExternalStakePools/ExternalStakePools";
 import RebaseTimer from "src/views/Stake/components/StakeArea/components/RebaseTimer/RebaseTimer";
-import { StakeFiveDayYield } from "src/views/Stake/components/StakeArea/components/StakeFiveDayYield";
+import { StakeFiveDayRate } from "src/views/Stake/components/StakeArea/components/StakeFiveDayRate";
 import { StakeNextRebaseAmount } from "src/views/Stake/components/StakeArea/components/StakeNextRebaseAmount";
-import { StakeRebaseYield } from "src/views/Stake/components/StakeArea/components/StakeRebaseYield";
+import { StakeRebaseRate } from "src/views/Stake/components/StakeArea/components/StakeRebaseRate";
 import { CurrentIndex, StakingAPY, TotalValueDeposited } from "src/views/TreasuryDashboard/components/Metric/Metric";
 import { useAccount, useNetwork, useProvider } from "wagmi";
 
@@ -361,26 +361,12 @@
                     </AccordionDetails>
                   </Accordion>
                   <Divider />
-<<<<<<< HEAD
-                  <DataRow title={t`Your Next Rebase`} balance={`${nextRewardValue} sOHM`} isLoading={isAppLoading} />
-                  <DataRow
-                    title={t`Next Rebase Rate`}
-                    balance={`${stakingRebasePercentage}%`}
-                    isLoading={isAppLoading}
-                  />
-                  <DataRow
-                    title={t`Rebases (5-Day Rate)`}
-                    balance={`${trim(Number(fiveDayRate) * 100, 4)}%`}
-                    isLoading={isAppLoading}
-                  />
-=======
 
                   <StakeNextRebaseAmount />
 
-                  <StakeRebaseYield />
-
-                  <StakeFiveDayYield />
->>>>>>> 17db318c
+                  <StakeRebaseRate />
+
+                  <StakeFiveDayRate />
                 </div>
               </>
             )}
