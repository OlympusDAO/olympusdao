import { useCallback, useState } from "react";
import { useDispatch, useSelector } from "react-redux";
import {
  Box,
  Button,
  FormControl,
  Grid,
  InputAdornment,
  InputLabel,
  OutlinedInput,
  Paper,
  Tab,
  Tabs,
  Typography,
  Zoom,
  Accordion,
  AccordionSummary,
  AccordionDetails,
  Divider,
} from "@material-ui/core";
import { ExpandMore } from "@material-ui/icons";
import { t, Trans } from "@lingui/macro";
import RebaseTimer from "../../components/RebaseTimer/RebaseTimer";
import TabPanel from "../../components/TabPanel";
import { MigrateButton, LearnMoreButton } from "src/components/CallToAction/CallToAction";
import { getOhmTokenImage, getTokenImage, trim } from "../../helpers";
import { changeApproval, changeStake } from "../../slices/StakeThunk";
import "../Stake/stake.scss";
import "./v1stake.scss";
import { useWeb3Context } from "src/hooks/web3Context";
import { isPendingTxn, txnButtonText } from "src/slices/PendingTxnsSlice";
import { Skeleton } from "@material-ui/lab";
import ExternalStakePool from "../Stake/ExternalStakePool";
import { error } from "../../slices/MessagesSlice";
import { ethers } from "ethers";
import { useAppSelector } from "src/hooks";
import { useHistory } from "react-router-dom";
<<<<<<< HEAD
import { PrimaryButton, DataRow } from "@olympusdao/component-library";
=======
import { Metric, MetricCollection, DataRow } from "@olympusdao/component-library";
>>>>>>> 92e7328f

function a11yProps(index) {
  return {
    id: `simple-tab-${index}`,
    "aria-controls": `simple-tabpanel-${index}`,
  };
}

const sOhmImg = getTokenImage("sohm");
const ohmImg = getOhmTokenImage(16, 16);

function V1Stake({ oldAssetsDetected, setMigrationModalOpen, hasActiveV1Bonds }) {
  const dispatch = useDispatch();
  const history = useHistory();
  const { provider, address, connect, networkId } = useWeb3Context();

  const [zoomed, setZoomed] = useState(false);
  const [view, setView] = useState(0);
  const [quantity, setQuantity] = useState("");

  const isAppLoading = useSelector(state => state.app.loading);
  const currentIndex = useSelector(state => {
    return state.app.currentIndex;
  });
  const fiveDayRate = useSelector(state => {
    return state.app.fiveDayRate;
  });
  const ohmBalance = useSelector(state => {
    return state.account.balances && state.account.balances.ohmV1;
  });
  const sohmBalance = useSelector(state => {
    return state.account.balances && state.account.balances.sohmV1;
  });
  const fsohmBalance = useSelector(state => {
    return state.account.balances && state.account.balances.fsohm;
  });
  const wsohmBalance = useSelector(state => {
    return state.account.balances && state.account.balances.wsohm;
  });
  const stakeAllowance = useSelector(state => {
    return state.account.staking && state.account.staking.ohmStakeV1;
  });
  const unstakeAllowance = useSelector(state => {
    return state.account.staking && state.account.staking.ohmUnstakeV1;
  });
  const stakingRebase = useSelector(state => {
    return state.app.stakingRebase;
  });
  const stakingAPY = useSelector(state => {
    return state.app.stakingAPY;
  });
  const stakingTVL = useSelector(state => {
    return state.app.stakingTVL;
  });

  const pendingTransactions = useSelector(state => {
    return state.pendingTransactions;
  });

  const fiatDaowsohmBalance = useAppSelector(state => {
    return state.account.balances && state.account.balances.fiatDaowsohm;
  });

  const gOhmBalance = useAppSelector(state => {
    return state.account.balances && state.account.balances.gohm;
  });
  const sohmV2Balance = useSelector(state => {
    return state.account.balances && state.account.balances.sohm;
  });

  const calculateWrappedAsSohm = balance => {
    return Number(balance) * Number(currentIndex);
  };
  const fiatDaoAsSohm = calculateWrappedAsSohm(fiatDaowsohmBalance);
  const gOhmAsSohm = calculateWrappedAsSohm(gOhmBalance);
  const wsohmAsSohm = calculateWrappedAsSohm(wsohmBalance);

  const setMax = () => {
    if (view === 0) {
      setQuantity(ohmBalance);
    } else {
      setQuantity(sohmBalance);
    }
  };

  const onSeekApproval = async token => {
    await dispatch(changeApproval({ address, token, provider, networkID: networkId, version2: false }));
  };

  const onChangeStake = async action => {
    // eslint-disable-next-line no-restricted-globals
    if (isNaN(quantity) || quantity === 0 || quantity === "") {
      // eslint-disable-next-line no-alert
      return dispatch(error("Please enter a value!"));
    }

    // 1st catch if quantity > balance
    let gweiValue = ethers.utils.parseUnits(quantity, "gwei");
    if (action === "stake" && gweiValue.gt(ethers.utils.parseUnits(ohmBalance, "gwei"))) {
      return dispatch(error("You cannot stake more than your OHM balance."));
    }

    if (action === "unstake" && gweiValue.gt(ethers.utils.parseUnits(sohmBalance, "gwei"))) {
      return dispatch(error("You cannot unstake more than your sOHM balance."));
    }

    await dispatch(
      changeStake({ address, action, value: quantity.toString(), provider, networkID: networkId, version2: false }),
    );
  };

  const hasAllowance = useCallback(
    token => {
      if (token === "ohm") return stakeAllowance > 0;
      if (token === "sohm") return unstakeAllowance > 0;
      return 0;
    },
    [stakeAllowance, unstakeAllowance],
  );

  const isAllowanceDataLoading = (stakeAllowance == null && view === 0) || (unstakeAllowance == null && view === 1);

  let modalButton = [];

  modalButton.push(
    <PrimaryButton onClick={connect} key={1} size="large">
      Connect Wallet
    </PrimaryButton>,
  );

  const changeView = (event, newView) => {
    setView(newView);
  };

  const trimmedBalance = Number(
    [sohmBalance, gOhmAsSohm, sohmV2Balance, wsohmAsSohm, fiatDaoAsSohm, fsohmBalance]
      .filter(Boolean)
      .map(balance => Number(balance))
      .reduce((a, b) => a + b, 0)
      .toFixed(4),
  );
  const trimmedStakingAPY = trim(stakingAPY * 100, 1);
  const stakingRebasePercentage = trim(stakingRebase * 100, 4);
  const nextRewardValue = trim((stakingRebasePercentage / 100) * trimmedBalance, 4);

  const goToV2Stake = () => {
    history.push("/stake");
  };

  const goToBonds = () => {
    // v1 bonds for v1 stake
    history.push("/bonds-v1");
  };

  const formattedTrimmedStakingAPY = new Intl.NumberFormat("en-US").format(Number(trimmedStakingAPY));
  const formattedStakingTVL = new Intl.NumberFormat("en-US", {
    style: "currency",
    currency: "USD",
    maximumFractionDigits: 0,
    minimumFractionDigits: 0,
  }).format(stakingTVL);
  const formattedCurrentIndex = trim(currentIndex, 1);
  return (
    <div id="v1-stake-view">
      <Zoom in={true} onEntered={() => setZoomed(true)}>
        <Paper className={`ohm-card`}>
          <Grid container direction="column" spacing={2}>
            <Grid item>
              <div className="card-header">
                <Typography variant="h5">
                  <Trans>Single Stake</Trans> (3, 3)
                </Typography>
                <RebaseTimer />
              </div>
            </Grid>

            <Grid item>
              <MetricCollection>
                <Metric
                  className="stake-apy"
                  label={`${t`APY`} (v1)`}
                  metric={`${formattedTrimmedStakingAPY}%`}
                  isLoading={stakingAPY ? false : true}
                />
                <Metric
                  className="stake-tvl"
                  label={`${t`TVL`} (v1)`}
                  metric={formattedStakingTVL}
                  isLoading={stakingTVL ? false : true}
                />
                <Metric
                  className="stake-index"
                  label={`${t`Current Index`} (v1)`}
                  metric={`${formattedCurrentIndex} OHM`}
                  isLoading={currentIndex ? false : true}
                />
              </MetricCollection>
            </Grid>

            <div className="staking-area">
              {!address ? (
                <div className="stake-wallet-notification">
                  <div className="wallet-menu" id="wallet-menu">
                    {modalButton}
                  </div>
                  <Typography variant="h6">
                    <Trans>Connect your wallet to stake OHM</Trans>
                  </Typography>
                </div>
              ) : (
                <>
                  <Box className="stake-action-area">
                    <Tabs
                      key={String(zoomed)}
                      centered
                      value={view}
                      textColor="primary"
                      indicatorColor="primary"
                      className="stake-tab-buttons"
                      onChange={changeView}
                      aria-label="stake tabs"
                    >
                      <Tab label={t`Stake`} {...a11yProps(0)} />
                      <Tab label={t`Unstake`} {...a11yProps(1)} />
                    </Tabs>

                    <Box className="help-text">
                      <Typography variant="body1" className="stake-note" color="textSecondary">
                        {view === 0 ? (
                          <>
                            {hasActiveV1Bonds
                              ? t`Once your current bonds have been claimed, you can migrate your assets to stake more OHM`
                              : !oldAssetsDetected
                              ? t`All your assets are migrated`
                              : t`You must complete the migration of your assets to stake additional OHM`}
                          </>
                        ) : (
                          <br />
                        )}
                      </Typography>
                    </Box>

                    <Box className="stake-action-row v1-row " display="flex" alignItems="center">
                      {address && !isAllowanceDataLoading ? (
                        !hasAllowance("sohm") && view === 1 ? (
                          <Box className="help-text">
                            <Typography variant="body1" className="stake-note" color="textSecondary">
                              <>
                                <Trans>First time unstaking</Trans> <b>sOHM</b>?
                                <br />
                                <Trans>Please approve Olympus Dao to use your</Trans> <b>sOHM </b>
                                <Trans> for unstaking</Trans>.
                              </>
                            </Typography>
                          </Box>
                        ) : (
                          <>
                            {view === 1 && (
                              <FormControl className="ohm-input" variant="outlined" color="primary">
                                <InputLabel htmlFor="amount-input"></InputLabel>
                                <OutlinedInput
                                  id="amount-input"
                                  type="number"
                                  placeholder="Enter an amount"
                                  className="stake-input"
                                  value={quantity}
                                  onChange={e => setQuantity(e.target.value)}
                                  labelWidth={0}
                                  endAdornment={
                                    <InputAdornment position="end">
                                      <Button variant="text" onClick={setMax} color="inherit">
                                        Max
                                      </Button>
                                    </InputAdornment>
                                  }
                                />
                              </FormControl>
                            )}

                            {view === 0 && <LearnMoreButton />}
                          </>
                        )
                      ) : (
                        <Skeleton width="150px" />
                      )}
                      <TabPanel value={view} index={0} className="stake-tab-panel">
                        {!hasActiveV1Bonds && oldAssetsDetected ? (
                          isAllowanceDataLoading ? (
                            <Skeleton />
                          ) : (
                            <MigrateButton setMigrationModalOpen={setMigrationModalOpen} btnText={t`Migrate`} />
                          )
                        ) : (
                          <PrimaryButton
                            onClick={() => {
                              hasActiveV1Bonds ? goToBonds() : goToV2Stake();
                            }}
                            fullWidth
                          >
                            {hasActiveV1Bonds ? t`Go to Bonds` : t`Go to Stake V2`}
                          </PrimaryButton>
                        )}
                      </TabPanel>

                      <TabPanel value={view} index={1} className="stake-tab-panel">
                        {isAllowanceDataLoading ? (
                          <Skeleton />
                        ) : address && hasAllowance("sohm") ? (
                          <PrimaryButton
                            disabled={isPendingTxn(pendingTransactions, "unstaking")}
                            onClick={() => {
                              onChangeStake("unstake");
                            }}
                            fullWidth
                          >
                            {txnButtonText(pendingTransactions, "unstaking", t`Unstake OHM`)}
                          </PrimaryButton>
                        ) : (
                          <PrimaryButton
                            disabled={isPendingTxn(pendingTransactions, "approve_unstaking")}
                            onClick={() => {
                              onSeekApproval("sohm");
                            }}
                            fullWidth
                          >
                            {txnButtonText(pendingTransactions, "approve_unstaking", t`Approve`)}
                          </PrimaryButton>
                        )}
                      </TabPanel>
                    </Box>
                  </Box>
                  <div className="stake-user-data">
                    <DataRow
                      title={`${t`Unstaked Balance`} (v1)`}
                      id="user-balance"
                      balance={`${trim(Number(ohmBalance), 4)} OHM`}
                      isLoading={isAppLoading}
                    />
                    <Accordion className="stake-accordion" square>
                      <AccordionSummary expandIcon={<ExpandMore className="stake-expand" />}>
                        <DataRow
                          title={t`Total Staked Balance`}
                          id="user-staked-balance"
                          balance={`${trimmedBalance} sOHM`}
                          isLoading={isAppLoading}
                        />
                      </AccordionSummary>
                      <AccordionDetails>
                        <DataRow
                          title={`${t`sOHM Balance`} (v1)`}
                          balance={`${trim(Number(sohmBalance), 4)} sOHM`}
                          indented
                          isLoading={isAppLoading}
                        />
                        {Number(fsohmBalance) > 0.00009 && (
                          <DataRow
                            title={`${t`gOHM Balance in Fuse`}`}
                            balance={`${trim(Number(fsohmBalance), 4)} gOHM`}
                            indented
                            isLoading={isAppLoading}
                          />
                        )}
                        {Number(wsohmBalance) > 0.0 && (
                          <DataRow
                            title={`${t`wsOHM Balance`} (v1)`}
                            balance={`${trim(Number(wsohmBalance), 4)} wsOHM`}
                            isLoading={isAppLoading}
                            indented
                          />
                        )}
                        {Number(fiatDaowsohmBalance) > 0.00009 && (
                          <DataRow
                            title={`${t`wsOHM Balance in FiatDAO`} (v1)`}
                            balance={`${trim(Number(fiatDaowsohmBalance), 4)} wsOHM`}
                            isLoading={isAppLoading}
                            indented
                          />
                        )}
                        <DataRow
                          title={`${t`sOHM Balance`} (v2)`}
                          balance={`${trim(Number(sohmV2Balance), 4)} sOHM`}
                          indented
                          isLoading={isAppLoading}
                        />
                        <DataRow
                          title={`${t`gOHM Balance`} (v2)`}
                          balance={`${trim(Number(gOhmBalance), 4)} gOHM`}
                          indented
                          isLoading={isAppLoading}
                        />
                      </AccordionDetails>
                    </Accordion>
                    <Divider color="secondary" />
                    <DataRow
                      title={t`Next Reward Amount`}
                      balance={`${nextRewardValue} sOHM`}
                      isLoading={isAppLoading}
                    />
                    <DataRow
                      title={t`Next Reward Yield`}
                      balance={`${stakingRebasePercentage}%`}
                      isLoading={isAppLoading}
                    />
                    <DataRow
                      title={t`ROI (5-Day Rate)`}
                      balance={`${trim(Number(fiveDayRate) * 100, 4)}%`}
                      isLoading={isAppLoading}
                    />
                  </div>
                </>
              )}
            </div>
          </Grid>
        </Paper>
      </Zoom>

      <ExternalStakePool />
    </div>
  );
}

export default V1Stake;<|MERGE_RESOLUTION|>--- conflicted
+++ resolved
@@ -35,11 +35,7 @@
 import { ethers } from "ethers";
 import { useAppSelector } from "src/hooks";
 import { useHistory } from "react-router-dom";
-<<<<<<< HEAD
-import { PrimaryButton, DataRow } from "@olympusdao/component-library";
-=======
-import { Metric, MetricCollection, DataRow } from "@olympusdao/component-library";
->>>>>>> 92e7328f
+import { Metric, MetricCollection, DataRow, PrimaryButton } from "@olympusdao/component-library";
 
 function a11yProps(index) {
   return {
