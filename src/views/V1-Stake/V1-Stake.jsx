--- conflicted
+++ resolved
@@ -282,13 +282,9 @@
                           <>
                             {hasActiveV1Bonds
                               ? "Once your current bonds have been claimed, you can migrate your assets to stake more OHM"
-<<<<<<< HEAD
-                              : "You must complete the migration of your assets to stake additional OHM"}
-=======
                               : !oldAssetsDetected
                               ? "All your assets are migrated"
-                              : "You must complete the migration of your assest to stake additional OHM"}
->>>>>>> f53d5dd6
+                              : "You must complete the migration of your assets to stake additional OHM"}
                           </>
                         ) : (
                           <br />
