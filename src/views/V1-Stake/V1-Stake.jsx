--- conflicted
+++ resolved
@@ -33,10 +33,7 @@
 import { useTestableNetworks } from "src/hooks/useTestableNetworks";
 import { isPendingTxn, txnButtonText } from "src/slices/PendingTxnsSlice";
 import { changeApproval, changeStake } from "src/slices/StakeThunk";
-<<<<<<< HEAD
-=======
 import { ClaimsArea } from "src/views/Stake/components/ClaimsArea/ClaimsArea";
->>>>>>> 6d236a3f
 import RebaseTimer from "src/views/Stake/components/StakeArea/components/RebaseTimer/RebaseTimer";
 import { StakeFiveDayYield } from "src/views/Stake/components/StakeArea/components/StakeFiveDayYield";
 import { StakeNextRebaseAmount } from "src/views/Stake/components/StakeArea/components/StakeNextRebaseAmount";
@@ -373,12 +370,7 @@
           </div>
         </Grid>
       </Paper>
-<<<<<<< HEAD
-=======
-
-      {/* <ExternalStakePools /> */}
       <ClaimsArea />
->>>>>>> 6d236a3f
     </div>
   );
 }
