--- conflicted
+++ resolved
@@ -1,13 +1,8 @@
 import { Grid, Link, Skeleton, SvgIcon, Typography } from "@mui/material";
 import { ReactElement } from "react";
-<<<<<<< HEAD
-import { ReactComponent as Fullscreen } from "src/assets/icons/fullscreen.svg";
-import { ReactComponent as GraphLogo } from "src/assets/icons/graph-grt-logo.svg";
-import { InfoTooltip, Tooltip } from "src/components/library";
-=======
 import Fullscreen from "src/assets/icons/fullscreen.svg?react";
 import GraphLogo from "src/assets/icons/graph-grt-logo.svg?react";
->>>>>>> 6a98f9b7
+import { InfoTooltip, Tooltip } from "src/components/library";
 
 type ChartCardProps = {
   headerText: string;
