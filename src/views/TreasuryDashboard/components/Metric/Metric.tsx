import { t } from "@lingui/macro";
import { Metric } from "@olympusdao/component-library";
import { STAKING_CONTRACT_DECIMALS } from "src/constants/decimals";
import { formatCurrency, formatNumber, parseBigNumber } from "src/helpers";
import { useCurrentIndex } from "src/hooks/useCurrentIndex";
import { useGohmPrice, useOhmPrice } from "src/hooks/usePrices";
import {
  useMarketCap,
  useOhmCirculatingSupply,
  useTotalSupply,
<<<<<<< HEAD
  useTreasuryMarketValue,
  useTreasuryTotalBacking,
=======
  useTotalValueDeposited,
  useTreasuryMarketValue,
>>>>>>> 99d6ec4e
} from "src/hooks/useProtocolMetrics";
import { useStakingRebaseRate } from "src/hooks/useStakingRebaseRate";

type MetricProps = PropsOf<typeof Metric>;
type AbstractedMetricProps = Omit<MetricProps, "metric" | "label" | "tooltip" | "isLoading">;

export const MarketCap: React.FC<AbstractedMetricProps> = props => {
  const { data: marketCap } = useMarketCap();

  const _props: MetricProps = {
    ...props,
    label: t`Market Cap`,
  };

  if (marketCap) _props.metric = formatCurrency(marketCap, 0);
  else _props.isLoading = true;

  return <Metric {..._props} />;
};

export const OHMPrice: React.FC<AbstractedMetricProps> = props => {
  const { data: ohmPrice } = useOhmPrice();

  const _props: MetricProps = {
    ...props,
    label: t`OHM Price`,
  };

  if (ohmPrice) _props.metric = formatCurrency(ohmPrice, 2);
  else _props.isLoading = true;

  return <Metric {..._props} />;
};

export const CircSupply: React.FC<AbstractedMetricProps> = props => {
  const { data: totalSupply } = useTotalSupply();
  const { data: circSupply } = useOhmCirculatingSupply();

  const _props: MetricProps = {
    ...props,
    label: t`Circulating Supply (total)`,
  };

  if (circSupply && totalSupply) _props.metric = `${formatNumber(circSupply)} / ${formatNumber(totalSupply)}`;
  else _props.isLoading = true;

  return <Metric {..._props} />;
};

export const BackingPerOHM: React.FC<AbstractedMetricProps> = props => {
  const { data: circSupply } = useOhmCirculatingSupply();
  const { data: treasuryValue } = useTreasuryMarketValue();
<<<<<<< HEAD
  const { data: treasuryBacking } = useTreasuryTotalBacking();

  const props: MetricProps = {
    ...sharedProps,
    label: t`Backing per OHM`,
    tooltip: t`The number on the left represents the backing including all assets in the treasury. The number on the right represents the backing without the LP positions.`,
  };

  if (treasuryValue && circSupply && treasuryBacking)
    props.metric = `${formatCurrency(treasuryValue / circSupply, 2)} / ${formatCurrency(
      treasuryBacking / circSupply,
      2,
    )}`;
  else props.isLoading = true;
=======

  const _props: MetricProps = {
    ...props,
    label: t`Treasury Market Value per OHM`,
    tooltip: t`Treasury MV backing is the total USD budget the treasury has per OHM to spend on all market operations (LP, swaps, revenue generation, bonds and inverse bonds, etc)`,
  };

  if (treasuryValue && circSupply) _props.metric = formatCurrency(treasuryValue / circSupply, 2);
  else _props.isLoading = true;
>>>>>>> 99d6ec4e

  return <Metric {..._props} />;
};

export const CurrentIndex: React.FC<AbstractedMetricProps> = props => {
  const { data: currentIndex } = useCurrentIndex();

  const _props: MetricProps = {
    ...props,
    label: t`Current Index`,
    tooltip: t`The current index tracks the amount of sOHM accumulated since the beginning of staking. Basically, how much sOHM one would have if they staked and held 1 OHM from launch.`,
  };

  if (currentIndex) _props.metric = `${parseBigNumber(currentIndex, STAKING_CONTRACT_DECIMALS).toFixed(2)} sOHM`;
  else _props.isLoading = true;

  return <Metric {..._props} />;
};

export const GOHMPrice: React.FC<AbstractedMetricProps> = props => {
  const { data: gOhmPrice } = useGohmPrice();

  const _props: MetricProps = {
    ...props,
    label: t`gOHM Price`,
    tooltip:
      t`gOHM = sOHM * index` +
      "\n\n" +
      t`The price of gOHM is equal to the price of OHM multiplied by the current index`,
  };

  if (gOhmPrice) _props.metric = formatCurrency(gOhmPrice, 2);
  else _props.isLoading = true;

  return <Metric {..._props} />;
};

export const TotalValueDeposited: React.FC<AbstractedMetricProps> = props => {
  const { data: totalValueDeposited } = useTotalValueDeposited();

  const _props: MetricProps = {
    ...props,
    label: t`Total Value Deposited`,
  };

  if (totalValueDeposited) _props.metric = formatCurrency(totalValueDeposited, 0);
  else _props.isLoading = true;

  return <Metric {..._props} />;
};

export const StakingAPY: React.FC<AbstractedMetricProps> = props => {
  const { data: rebaseRate } = useStakingRebaseRate();

  const _props: MetricProps = {
    ...props,
    label: t`APY`,
  };

  if (rebaseRate) {
    const apy = (Math.pow(1 + rebaseRate, 365 * 3) - 1) * 100;
    const formatted = formatNumber(apy, 1);

    _props.metric = `${formatted}%`;
  } else _props.isLoading = true;

  return <Metric {..._props} />;
};<|MERGE_RESOLUTION|>--- conflicted
+++ resolved
@@ -8,13 +8,9 @@
   useMarketCap,
   useOhmCirculatingSupply,
   useTotalSupply,
-<<<<<<< HEAD
+  useTotalValueDeposited,
   useTreasuryMarketValue,
   useTreasuryTotalBacking,
-=======
-  useTotalValueDeposited,
-  useTreasuryMarketValue,
->>>>>>> 99d6ec4e
 } from "src/hooks/useProtocolMetrics";
 import { useStakingRebaseRate } from "src/hooks/useStakingRebaseRate";
 
@@ -67,32 +63,20 @@
 export const BackingPerOHM: React.FC<AbstractedMetricProps> = props => {
   const { data: circSupply } = useOhmCirculatingSupply();
   const { data: treasuryValue } = useTreasuryMarketValue();
-<<<<<<< HEAD
   const { data: treasuryBacking } = useTreasuryTotalBacking();
 
-  const props: MetricProps = {
-    ...sharedProps,
+  const _props: MetricProps = {
+    ...props,
     label: t`Backing per OHM`,
     tooltip: t`The number on the left represents the backing including all assets in the treasury. The number on the right represents the backing without the LP positions.`,
   };
 
   if (treasuryValue && circSupply && treasuryBacking)
-    props.metric = `${formatCurrency(treasuryValue / circSupply, 2)} / ${formatCurrency(
+    _props.metric = `${formatCurrency(treasuryValue / circSupply, 2)} / ${formatCurrency(
       treasuryBacking / circSupply,
       2,
     )}`;
-  else props.isLoading = true;
-=======
-
-  const _props: MetricProps = {
-    ...props,
-    label: t`Treasury Market Value per OHM`,
-    tooltip: t`Treasury MV backing is the total USD budget the treasury has per OHM to spend on all market operations (LP, swaps, revenue generation, bonds and inverse bonds, etc)`,
-  };
-
-  if (treasuryValue && circSupply) _props.metric = formatCurrency(treasuryValue / circSupply, 2);
   else _props.isLoading = true;
->>>>>>> 99d6ec4e
 
   return <Metric {..._props} />;
 };
