--- conflicted
+++ resolved
@@ -8,12 +8,8 @@
   useMarketCap,
   useOhmCirculatingSupply,
   useTotalSupply,
-<<<<<<< HEAD
   useTotalValueDeposited,
-  useTreasuryMarketValue,
-=======
   useTreasuryTotalBacking,
->>>>>>> 9b87e162
 } from "src/hooks/useProtocolMetrics";
 import { useStakingRebaseRate } from "src/hooks/useStakingRebaseRate";
 
@@ -67,15 +63,9 @@
   const { data: circSupply } = useOhmCirculatingSupply();
   const { data: treasuryValue } = useTreasuryTotalBacking();
 
-<<<<<<< HEAD
   const _props: MetricProps = {
     ...props,
-    label: t`Backing per OHM`,
-=======
-  const props: MetricProps = {
-    ...sharedProps,
     label: t`Liquid Backing per OHM`,
->>>>>>> 9b87e162
   };
 
   if (treasuryValue && circSupply) _props.metric = formatCurrency(treasuryValue / circSupply, 2);
