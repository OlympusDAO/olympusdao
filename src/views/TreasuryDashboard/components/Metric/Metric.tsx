--- conflicted
+++ resolved
@@ -165,13 +165,8 @@
   const { data: currentIndex } = useCurrentIndex(props.subgraphUrl);
   const _props: MetricProps = {
     ...props,
-<<<<<<< HEAD
     label: `Current Index`,
-    tooltip: `The current index tracks the amount of sOHM accumulated since the beginning of staking. Basically, how much sOHM one would have if they staked and held 1 OHM from launch.`,
-=======
-    label: t`Current Index`,
-    tooltip: t`The current index tracks the amount of OHM accumulated since the beginning of staking. Basically, how much OHM one would have if they staked and held 1 OHM from launch.`,
->>>>>>> 55a61232
+    tooltip: `The current index tracks the amount of OHM accumulated since the beginning of staking. Basically, how much OHM one would have if they staked and held 1 OHM from launch.`,
   };
 
   if (currentIndex) _props.metric = `${formatNumber(currentIndex, 2)} OHM`;
