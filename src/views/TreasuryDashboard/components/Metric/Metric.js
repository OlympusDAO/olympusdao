--- conflicted
+++ resolved
@@ -75,16 +75,10 @@
   const gOhmPrice = useSelector(state => state.app.marketPrice * state.app.currentIndex);
   return (
     <Metric
-<<<<<<< HEAD
-      label={t`wsOHM Price`}
-      metric={wsOhmPrice && formatCurrency(wsOhmPrice, 2)}
-      isLoading={wsOhmPrice ? false : true}
-=======
       className="metric wsoprice"
       label={t`gOHM Price`}
       metric={gOhmPrice && formatCurrency(gOhmPrice, 2)}
       isLoading={gOhmPrice ? false : true}
->>>>>>> 8c08bd40
       {...sharedProps}
       tooltip={`gOHM = sOHM * index\n\nThe price of gOHM is equal to the price of OHM multiplied by the current index`}
     />
