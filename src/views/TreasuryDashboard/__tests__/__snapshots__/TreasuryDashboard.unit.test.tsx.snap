// Vitest Snapshot v1

exports[`<TreasuryDashboard/> > should render component 1`] = `
<div>
  <div
    class="MuiContainer-root MuiContainer-maxWidthLg css-e057jq-MuiContainer-root"
    style="padding-left: 3.3rem; padding-right: 3.3rem;"
  >
    <div
      class="MuiBox-root css-tr0r3x"
    >
      <div
        class="MuiGrid-root MuiGrid-container MuiGrid-spacing-xs-1 css-vljhbv-MuiGrid-root"
      >
        <div
<<<<<<< HEAD
          class="MuiGrid-root MuiGrid-item MuiGrid-grid-xs-12 css-17ydv12-MuiGrid-root"
        >
          <div
            class="MuiPaper-root MuiPaper-elevation MuiPaper-rounded MuiPaper-elevation0 Paper-root  css-wcytrk-MuiPaper-root"
            style="transform: none; transition: transform 225ms cubic-bezier(0.4, 0, 0.2, 1) 0ms;"
          >
            <div
              class="MuiGrid-root MuiGrid-container MuiGrid-spacing-xs-2 MuiGrid-direction-xs-column css-1oficnd-MuiGrid-root"
            >
              <div
                class="MuiGrid-root MuiGrid-item css-ieinjk-MuiGrid-root"
              >
                <div
                  class="MuiBox-root css-rjww1q"
=======
          class="MuiGrid-root MuiGrid-container MuiGrid-spacing-xs-1 css-a5rdam-MuiGrid-root"
        >
          <div
            class="MuiGrid-root MuiGrid-item MuiGrid-grid-xs-12 css-49904w-MuiGrid-root"
          >
            <div
              class="MuiPaper-root MuiPaper-elevation MuiPaper-rounded MuiPaper-elevation0 Paper-root  css-1ngkk3s-MuiPaper-root"
              style="transform: none; webkit-transition: transform 225ms cubic-bezier(0.4, 0, 0.2, 1) 0ms; transition: transform 225ms cubic-bezier(0.4, 0, 0.2, 1) 0ms;"
            >
              <div
                class="MuiGrid-root MuiGrid-container MuiGrid-spacing-xs-2 MuiGrid-direction-xs-column css-1rl1og4-MuiGrid-root"
              >
                <div
                  class="MuiGrid-root MuiGrid-item css-13i4rnv-MuiGrid-root"
>>>>>>> 872ef60c
                >
                  <div
                    class="MuiGrid-root MuiGrid-container MuiGrid-spacing-xs-2 css-1djfsf6-MuiGrid-root"
                  >
                    <div
<<<<<<< HEAD
                      class="MuiGrid-root MuiGrid-item MuiGrid-grid-xs-12 MuiGrid-grid-sm-4 css-1ss4yyi-MuiGrid-root"
                    >
                      <div
                        class="Metric-root  css-1xkrsym"
                      >
                        <div
                          class="MuiBox-root css-g45inh"
=======
                      class="MuiGrid-root MuiGrid-container MuiGrid-spacing-xs-2 css-jhdc2n-MuiGrid-root"
                    >
                      <div
                        class="MuiGrid-root MuiGrid-item MuiGrid-grid-xs-12 MuiGrid-grid-sm-4 css-1r6indk-MuiGrid-root"
                      >
                        <div
                          class="Metric-root  css-17kya8e"
>>>>>>> 872ef60c
                        >
                          <p
                            class="MuiTypography-root MuiTypography-body1 Metric-label css-tlko1g-MuiTypography-root"
                          >
<<<<<<< HEAD
                            OHM Market Cap
                            <div
                              class="MuiBox-root css-w341jy"
                              style="font-size: 14px;"
                            >
                              <div
                                class="MuiBox-root css-0"
                                style="display: inline-flex; justify-content: center; align-self: center;"
=======
                            <div
                              class="MuiBox-root css-1n2mv2k"
                            >
                              <p
                                class="MuiTypography-root MuiTypography-body1 Metric-label css-1lub2vt-MuiTypography-root"
                              >
                                OHM Market Cap
                              </p>
                              <div
                                class="Metric-label MuiBox-root css-70qvj9"
                                style="font-size: 14px;"
>>>>>>> 872ef60c
                              >
                                <svg
                                  aria-hidden="true"
                                  class="MuiSvgIcon-root MuiSvgIcon-fontSizeSmall info-icon css-1fx2bp7-MuiSvgIcon-root"
                                  focusable="false"
                                  style="margin: 0 5px; font-size: 1em;"
                                  viewBox="0 0 20 20"
                                >
                                  <path
                                    d="M 10 20 C 15.475 20 20 15.473 20 10 C 20 4.518 15.473 0 9.991 0 C 4.516 0 0 4.518 0 10 C 0 15.475 4.527 20 10 20 Z M 10 18.705 C 5.189 18.714 1.287 14.812 1.297 10.001 C 1.28 5.189 5.179 1.281 9.991 1.285 C 14.807 1.28 18.714 5.182 18.714 9.999 C 18.719 14.811 14.813 18.712 10 18.702 Z M 9.941 6.242 C 10.559 6.242 11.038 5.763 11.038 5.156 C 11.043 4.547 10.549 4.053 9.94 4.058 C 9.334 4.057 8.842 4.55 8.844 5.156 C 8.843 5.761 9.337 6.249 9.941 6.242 Z M 8.216 15.444 L 12.303 15.444 C 12.623 15.444 12.871 15.204 12.871 14.895 C 12.87 14.584 12.615 14.334 12.303 14.338 L 10.868 14.338 L 10.868 8.754 C 10.868 8.346 10.658 8.065 10.269 8.065 L 8.345 8.065 C 7.919 8.045 7.631 8.493 7.826 8.872 C 7.925 9.065 8.128 9.182 8.345 9.172 L 9.652 9.172 L 9.652 14.338 L 8.216 14.338 C 7.905 14.334 7.649 14.584 7.648 14.895 C 7.648 15.204 7.897 15.444 8.216 15.444 Z"
                                  />
                                </svg>
                              </div>
                            </div>
<<<<<<< HEAD
                          </p>
                          <p
                            class="MuiTypography-root MuiTypography-body1 Metric-metric css-69sme-MuiTypography-root"
                            style="width: 100%;"
                          >
                            <span
                              class="MuiSkeleton-root MuiSkeleton-text MuiSkeleton-pulse css-1l7q9tc-MuiSkeleton-root"
=======
                            <p
                              class="MuiTypography-root MuiTypography-body1 css-1q5p5g-MuiTypography-root"
>>>>>>> 872ef60c
                              style="width: 100%;"
                            />
                          </p>
                        </div>
                      </div>
                    </div>
                    <div
                      class="MuiGrid-root MuiGrid-item MuiGrid-grid-xs-12 MuiGrid-grid-sm-4 css-1ss4yyi-MuiGrid-root"
                    >
                      <div
<<<<<<< HEAD
                        class="Metric-root  css-1xkrsym"
                      >
                        <div
                          class="MuiBox-root css-g45inh"
=======
                        class="MuiGrid-root MuiGrid-item MuiGrid-grid-xs-12 MuiGrid-grid-sm-4 css-1r6indk-MuiGrid-root"
                      >
                        <div
                          class="Metric-root  css-17kya8e"
>>>>>>> 872ef60c
                        >
                          <p
                            class="MuiTypography-root MuiTypography-body1 Metric-label css-tlko1g-MuiTypography-root"
                          >
<<<<<<< HEAD
                            OHM Price
                          </p>
                          <p
                            class="MuiTypography-root MuiTypography-body1 Metric-metric css-69sme-MuiTypography-root"
                            style="width: 100%;"
                          >
                            <span
                              class="MuiSkeleton-root MuiSkeleton-text MuiSkeleton-pulse css-1l7q9tc-MuiSkeleton-root"
=======
                            <div
                              class="MuiBox-root css-1n2mv2k"
                            >
                              <p
                                class="MuiTypography-root MuiTypography-body1 Metric-label css-1lub2vt-MuiTypography-root"
                              >
                                OHM Price
                              </p>
                            </div>
                            <p
                              class="MuiTypography-root MuiTypography-body1 css-1q5p5g-MuiTypography-root"
>>>>>>> 872ef60c
                              style="width: 100%;"
                            />
                          </p>
                        </div>
                      </div>
                    </div>
                    <div
                      class="MuiGrid-root MuiGrid-item MuiGrid-grid-xs-12 MuiGrid-grid-sm-4 css-1ss4yyi-MuiGrid-root"
                    >
                      <div
<<<<<<< HEAD
                        class="Metric-root wsoprice css-1xkrsym"
                      >
                        <div
                          class="MuiBox-root css-g45inh"
=======
                        class="MuiGrid-root MuiGrid-item MuiGrid-grid-xs-12 MuiGrid-grid-sm-4 css-1r6indk-MuiGrid-root"
                      >
                        <div
                          class="Metric-root wsoprice css-17kya8e"
>>>>>>> 872ef60c
                        >
                          <p
                            class="MuiTypography-root MuiTypography-body1 Metric-label css-tlko1g-MuiTypography-root"
                          >
<<<<<<< HEAD
                            gOHM Price
                            <div
                              class="MuiBox-root css-w341jy"
                              style="font-size: 14px;"
                            >
                              <div
                                class="MuiBox-root css-0"
                                style="display: inline-flex; justify-content: center; align-self: center;"
=======
                            <div
                              class="MuiBox-root css-1n2mv2k"
                            >
                              <p
                                class="MuiTypography-root MuiTypography-body1 Metric-label css-1lub2vt-MuiTypography-root"
                              >
                                gOHM Price
                              </p>
                              <div
                                class="Metric-label MuiBox-root css-70qvj9"
                                style="font-size: 14px;"
>>>>>>> 872ef60c
                              >
                                <svg
                                  aria-hidden="true"
                                  class="MuiSvgIcon-root MuiSvgIcon-fontSizeSmall info-icon css-1fx2bp7-MuiSvgIcon-root"
                                  focusable="false"
                                  style="margin: 0 5px; font-size: 1em;"
                                  viewBox="0 0 20 20"
                                >
                                  <path
                                    d="M 10 20 C 15.475 20 20 15.473 20 10 C 20 4.518 15.473 0 9.991 0 C 4.516 0 0 4.518 0 10 C 0 15.475 4.527 20 10 20 Z M 10 18.705 C 5.189 18.714 1.287 14.812 1.297 10.001 C 1.28 5.189 5.179 1.281 9.991 1.285 C 14.807 1.28 18.714 5.182 18.714 9.999 C 18.719 14.811 14.813 18.712 10 18.702 Z M 9.941 6.242 C 10.559 6.242 11.038 5.763 11.038 5.156 C 11.043 4.547 10.549 4.053 9.94 4.058 C 9.334 4.057 8.842 4.55 8.844 5.156 C 8.843 5.761 9.337 6.249 9.941 6.242 Z M 8.216 15.444 L 12.303 15.444 C 12.623 15.444 12.871 15.204 12.871 14.895 C 12.87 14.584 12.615 14.334 12.303 14.338 L 10.868 14.338 L 10.868 8.754 C 10.868 8.346 10.658 8.065 10.269 8.065 L 8.345 8.065 C 7.919 8.045 7.631 8.493 7.826 8.872 C 7.925 9.065 8.128 9.182 8.345 9.172 L 9.652 9.172 L 9.652 14.338 L 8.216 14.338 C 7.905 14.334 7.649 14.584 7.648 14.895 C 7.648 15.204 7.897 15.444 8.216 15.444 Z"
                                  />
                                </svg>
                              </div>
                            </div>
<<<<<<< HEAD
                          </p>
                          <p
                            class="MuiTypography-root MuiTypography-body1 Metric-metric css-69sme-MuiTypography-root"
                            style="width: 100%;"
                          >
                            <span
                              class="MuiSkeleton-root MuiSkeleton-text MuiSkeleton-pulse css-1l7q9tc-MuiSkeleton-root"
=======
                            <p
                              class="MuiTypography-root MuiTypography-body1 css-1q5p5g-MuiTypography-root"
>>>>>>> 872ef60c
                              style="width: 100%;"
                            />
                          </p>
                        </div>
                      </div>
                    </div>
                    <div
                      class="MuiGrid-root MuiGrid-item MuiGrid-grid-xs-12 MuiGrid-grid-sm-4 css-1ss4yyi-MuiGrid-root"
                    >
                      <div
<<<<<<< HEAD
                        class="Metric-root  css-1xkrsym"
                      >
                        <div
                          class="MuiBox-root css-g45inh"
=======
                        class="MuiGrid-root MuiGrid-item MuiGrid-grid-xs-12 MuiGrid-grid-sm-4 css-1r6indk-MuiGrid-root"
                      >
                        <div
                          class="Metric-root  css-17kya8e"
>>>>>>> 872ef60c
                        >
                          <p
                            class="MuiTypography-root MuiTypography-body1 Metric-label css-tlko1g-MuiTypography-root"
                          >
<<<<<<< HEAD
                            OHM Circulating Supply / Total
                            <div
                              class="MuiBox-root css-w341jy"
                              style="font-size: 14px;"
                            >
                              <div
                                class="MuiBox-root css-0"
                                style="display: inline-flex; justify-content: center; align-self: center;"
=======
                            <div
                              class="MuiBox-root css-1n2mv2k"
                            >
                              <p
                                class="MuiTypography-root MuiTypography-body1 Metric-label css-1lub2vt-MuiTypography-root"
                              >
                                OHM Circulating Supply / Total
                              </p>
                              <div
                                class="Metric-label MuiBox-root css-70qvj9"
                                style="font-size: 14px;"
>>>>>>> 872ef60c
                              >
                                <svg
                                  aria-hidden="true"
                                  class="MuiSvgIcon-root MuiSvgIcon-fontSizeSmall info-icon css-1fx2bp7-MuiSvgIcon-root"
                                  focusable="false"
                                  style="margin: 0 5px; font-size: 1em;"
                                  viewBox="0 0 20 20"
                                >
                                  <path
                                    d="M 10 20 C 15.475 20 20 15.473 20 10 C 20 4.518 15.473 0 9.991 0 C 4.516 0 0 4.518 0 10 C 0 15.475 4.527 20 10 20 Z M 10 18.705 C 5.189 18.714 1.287 14.812 1.297 10.001 C 1.28 5.189 5.179 1.281 9.991 1.285 C 14.807 1.28 18.714 5.182 18.714 9.999 C 18.719 14.811 14.813 18.712 10 18.702 Z M 9.941 6.242 C 10.559 6.242 11.038 5.763 11.038 5.156 C 11.043 4.547 10.549 4.053 9.94 4.058 C 9.334 4.057 8.842 4.55 8.844 5.156 C 8.843 5.761 9.337 6.249 9.941 6.242 Z M 8.216 15.444 L 12.303 15.444 C 12.623 15.444 12.871 15.204 12.871 14.895 C 12.87 14.584 12.615 14.334 12.303 14.338 L 10.868 14.338 L 10.868 8.754 C 10.868 8.346 10.658 8.065 10.269 8.065 L 8.345 8.065 C 7.919 8.045 7.631 8.493 7.826 8.872 C 7.925 9.065 8.128 9.182 8.345 9.172 L 9.652 9.172 L 9.652 14.338 L 8.216 14.338 C 7.905 14.334 7.649 14.584 7.648 14.895 C 7.648 15.204 7.897 15.444 8.216 15.444 Z"
                                  />
                                </svg>
                              </div>
                            </div>
<<<<<<< HEAD
                          </p>
                          <p
                            class="MuiTypography-root MuiTypography-body1 Metric-metric css-69sme-MuiTypography-root"
                            style="width: 100%;"
                          >
                            <span
                              class="MuiSkeleton-root MuiSkeleton-text MuiSkeleton-pulse css-1l7q9tc-MuiSkeleton-root"
=======
                            <p
                              class="MuiTypography-root MuiTypography-body1 css-1q5p5g-MuiTypography-root"
>>>>>>> 872ef60c
                              style="width: 100%;"
                            />
                          </p>
                        </div>
                      </div>
                    </div>
                    <div
                      class="MuiGrid-root MuiGrid-item MuiGrid-grid-xs-12 MuiGrid-grid-sm-4 css-1ss4yyi-MuiGrid-root"
                    >
                      <div
<<<<<<< HEAD
                        class="Metric-root  css-1xkrsym"
                      >
                        <div
                          class="MuiBox-root css-g45inh"
=======
                        class="MuiGrid-root MuiGrid-item MuiGrid-grid-xs-12 MuiGrid-grid-sm-4 css-1r6indk-MuiGrid-root"
                      >
                        <div
                          class="Metric-root  css-17kya8e"
>>>>>>> 872ef60c
                        >
                          <p
                            class="MuiTypography-root MuiTypography-body1 Metric-label css-tlko1g-MuiTypography-root"
                          >
<<<<<<< HEAD
                            Liquid Backing per OHM
                            <div
                              class="MuiBox-root css-w341jy"
                              style="font-size: 14px;"
                            >
                              <div
                                class="MuiBox-root css-0"
                                style="display: inline-flex; justify-content: center; align-self: center;"
=======
                            <div
                              class="MuiBox-root css-1n2mv2k"
                            >
                              <p
                                class="MuiTypography-root MuiTypography-body1 Metric-label css-1lub2vt-MuiTypography-root"
                              >
                                Liquid Backing per OHM
                              </p>
                              <div
                                class="Metric-label MuiBox-root css-70qvj9"
                                style="font-size: 14px;"
>>>>>>> 872ef60c
                              >
                                <svg
                                  aria-hidden="true"
                                  class="MuiSvgIcon-root MuiSvgIcon-fontSizeSmall info-icon css-1fx2bp7-MuiSvgIcon-root"
                                  focusable="false"
                                  style="margin: 0 5px; font-size: 1em;"
                                  viewBox="0 0 20 20"
                                >
                                  <path
                                    d="M 10 20 C 15.475 20 20 15.473 20 10 C 20 4.518 15.473 0 9.991 0 C 4.516 0 0 4.518 0 10 C 0 15.475 4.527 20 10 20 Z M 10 18.705 C 5.189 18.714 1.287 14.812 1.297 10.001 C 1.28 5.189 5.179 1.281 9.991 1.285 C 14.807 1.28 18.714 5.182 18.714 9.999 C 18.719 14.811 14.813 18.712 10 18.702 Z M 9.941 6.242 C 10.559 6.242 11.038 5.763 11.038 5.156 C 11.043 4.547 10.549 4.053 9.94 4.058 C 9.334 4.057 8.842 4.55 8.844 5.156 C 8.843 5.761 9.337 6.249 9.941 6.242 Z M 8.216 15.444 L 12.303 15.444 C 12.623 15.444 12.871 15.204 12.871 14.895 C 12.87 14.584 12.615 14.334 12.303 14.338 L 10.868 14.338 L 10.868 8.754 C 10.868 8.346 10.658 8.065 10.269 8.065 L 8.345 8.065 C 7.919 8.045 7.631 8.493 7.826 8.872 C 7.925 9.065 8.128 9.182 8.345 9.172 L 9.652 9.172 L 9.652 14.338 L 8.216 14.338 C 7.905 14.334 7.649 14.584 7.648 14.895 C 7.648 15.204 7.897 15.444 8.216 15.444 Z"
                                  />
                                </svg>
                              </div>
                            </div>
<<<<<<< HEAD
                          </p>
                          <p
                            class="MuiTypography-root MuiTypography-body1 Metric-metric css-69sme-MuiTypography-root"
                            style="width: 100%;"
                          >
                            <span
                              class="MuiSkeleton-root MuiSkeleton-text MuiSkeleton-pulse css-1l7q9tc-MuiSkeleton-root"
=======
                            <p
                              class="MuiTypography-root MuiTypography-body1 css-1q5p5g-MuiTypography-root"
>>>>>>> 872ef60c
                              style="width: 100%;"
                            />
                          </p>
                        </div>
                      </div>
                    </div>
                    <div
                      class="MuiGrid-root MuiGrid-item MuiGrid-grid-xs-12 MuiGrid-grid-sm-4 css-1ss4yyi-MuiGrid-root"
                    >
                      <div
<<<<<<< HEAD
                        class="Metric-root  css-1xkrsym"
                      >
                        <div
                          class="MuiBox-root css-g45inh"
=======
                        class="MuiGrid-root MuiGrid-item MuiGrid-grid-xs-12 MuiGrid-grid-sm-4 css-1r6indk-MuiGrid-root"
                      >
                        <div
                          class="Metric-root  css-17kya8e"
>>>>>>> 872ef60c
                        >
                          <p
                            class="MuiTypography-root MuiTypography-body1 Metric-label css-tlko1g-MuiTypography-root"
                          >
<<<<<<< HEAD
                            Current Index
                            <div
                              class="MuiBox-root css-w341jy"
                              style="font-size: 14px;"
                            >
                              <div
                                class="MuiBox-root css-0"
                                style="display: inline-flex; justify-content: center; align-self: center;"
=======
                            <div
                              class="MuiBox-root css-1n2mv2k"
                            >
                              <p
                                class="MuiTypography-root MuiTypography-body1 Metric-label css-1lub2vt-MuiTypography-root"
                              >
                                Current Index
                              </p>
                              <div
                                class="Metric-label MuiBox-root css-70qvj9"
                                style="font-size: 14px;"
>>>>>>> 872ef60c
                              >
                                <svg
                                  aria-hidden="true"
                                  class="MuiSvgIcon-root MuiSvgIcon-fontSizeSmall info-icon css-1fx2bp7-MuiSvgIcon-root"
                                  focusable="false"
                                  style="margin: 0 5px; font-size: 1em;"
                                  viewBox="0 0 20 20"
                                >
                                  <path
                                    d="M 10 20 C 15.475 20 20 15.473 20 10 C 20 4.518 15.473 0 9.991 0 C 4.516 0 0 4.518 0 10 C 0 15.475 4.527 20 10 20 Z M 10 18.705 C 5.189 18.714 1.287 14.812 1.297 10.001 C 1.28 5.189 5.179 1.281 9.991 1.285 C 14.807 1.28 18.714 5.182 18.714 9.999 C 18.719 14.811 14.813 18.712 10 18.702 Z M 9.941 6.242 C 10.559 6.242 11.038 5.763 11.038 5.156 C 11.043 4.547 10.549 4.053 9.94 4.058 C 9.334 4.057 8.842 4.55 8.844 5.156 C 8.843 5.761 9.337 6.249 9.941 6.242 Z M 8.216 15.444 L 12.303 15.444 C 12.623 15.444 12.871 15.204 12.871 14.895 C 12.87 14.584 12.615 14.334 12.303 14.338 L 10.868 14.338 L 10.868 8.754 C 10.868 8.346 10.658 8.065 10.269 8.065 L 8.345 8.065 C 7.919 8.045 7.631 8.493 7.826 8.872 C 7.925 9.065 8.128 9.182 8.345 9.172 L 9.652 9.172 L 9.652 14.338 L 8.216 14.338 C 7.905 14.334 7.649 14.584 7.648 14.895 C 7.648 15.204 7.897 15.444 8.216 15.444 Z"
                                  />
                                </svg>
                              </div>
                            </div>
<<<<<<< HEAD
                          </p>
                          <p
                            class="MuiTypography-root MuiTypography-body1 Metric-metric css-69sme-MuiTypography-root"
                            style="width: 100%;"
                          >
                            <span
                              class="MuiSkeleton-root MuiSkeleton-text MuiSkeleton-pulse css-1l7q9tc-MuiSkeleton-root"
=======
                            <p
                              class="MuiTypography-root MuiTypography-body1 css-1q5p5g-MuiTypography-root"
>>>>>>> 872ef60c
                              style="width: 100%;"
                            />
                          </p>
                        </div>
                      </div>
                    </div>
                  </div>
                </div>
              </div>
            </div>
          </div>
        </div>
        <div
          class="MuiGrid-root MuiGrid-container MuiGrid-item MuiGrid-spacing-xs-1 MuiGrid-grid-xs-12 css-sa1xok-MuiGrid-root"
        >
          <div
            class="MuiGrid-root MuiGrid-item MuiGrid-grid-xs-2 MuiGrid-grid-sm-3 css-x4vhtq-MuiGrid-root"
          />
          <div
<<<<<<< HEAD
            class="MuiGrid-root MuiGrid-item MuiGrid-grid-xs-8 MuiGrid-grid-sm-6 MuiGrid-grid-md-5 MuiGrid-grid-lg-4 css-nzm0q9-MuiGrid-root"
          >
            <div
              class="TabBar-container MuiBox-root css-1cjx2ik"
            >
              <a
                class="MuiTypography-root MuiTypography-inherit MuiLink-root MuiLink-underlineHover css-z5jz01-MuiTypography-root-MuiLink-root"
                href="#/dashboard?days=7"
              >
                <button
                  class="MuiButtonBase-root MuiButton-root MuiButton-text MuiButton-textSecondary MuiButton-sizeMedium MuiButton-textSizeMedium MuiButton-disableElevation Button-root undefined css-199wfub-MuiButtonBase-root-MuiButton-root"
                  tabindex="0"
                  type="button"
                >
                  7d
                </button>
              </a>
              <a
                class="MuiTypography-root MuiTypography-inherit MuiLink-root MuiLink-underlineHover active css-z5jz01-MuiTypography-root-MuiLink-root"
                href="#/dashboard?days=30"
              >
                <button
                  class="MuiButtonBase-root MuiButton-root MuiButton-text MuiButton-textSecondary MuiButton-sizeMedium MuiButton-textSizeMedium MuiButton-disableElevation Button-root undefined css-199wfub-MuiButtonBase-root-MuiButton-root"
                  tabindex="0"
                  type="button"
                >
                  30d
                </button>
              </a>
              <a
                class="MuiTypography-root MuiTypography-inherit MuiLink-root MuiLink-underlineHover css-z5jz01-MuiTypography-root-MuiLink-root"
                href="#/dashboard?days=90"
              >
                <button
                  class="MuiButtonBase-root MuiButton-root MuiButton-text MuiButton-textSecondary MuiButton-sizeMedium MuiButton-textSizeMedium MuiButton-disableElevation Button-root undefined css-199wfub-MuiButtonBase-root-MuiButton-root"
                  tabindex="0"
                  type="button"
                >
                  90d
                </button>
              </a>
              <a
                class="MuiTypography-root MuiTypography-inherit MuiLink-root MuiLink-underlineHover css-z5jz01-MuiTypography-root-MuiLink-root"
                href="#/dashboard?days=180"
              >
                <button
                  class="MuiButtonBase-root MuiButton-root MuiButton-text MuiButton-textSecondary MuiButton-sizeMedium MuiButton-textSizeMedium MuiButton-disableElevation Button-root undefined css-199wfub-MuiButtonBase-root-MuiButton-root"
                  tabindex="0"
                  type="button"
                >
                  Max
                </button>
              </a>
=======
            class="MuiGrid-root MuiGrid-container MuiGrid-item MuiGrid-spacing-xs-1 MuiGrid-grid-xs-12 css-1pg2owi-MuiGrid-root"
          >
            <div
              class="MuiGrid-root MuiGrid-item MuiGrid-grid-xs-2 MuiGrid-grid-sm-3 css-388ssm-MuiGrid-root"
            />
            <div
              class="MuiGrid-root MuiGrid-item MuiGrid-grid-xs-8 MuiGrid-grid-sm-6 MuiGrid-grid-md-5 MuiGrid-grid-lg-4 css-ug5vt-MuiGrid-root"
            >
              <div
                class="TabBar-container MuiBox-root css-1yufy38"
              >
                <a
                  class="MuiTypography-root MuiTypography-inherit MuiLink-root MuiLink-underlineHover css-1nffzm5-MuiTypography-root-MuiLink-root"
                  href="#/dashboard?days=7"
                >
                  <button
                    class="MuiButtonBase-root MuiButton-root MuiButton-text MuiButton-textSecondary MuiButton-sizeMedium MuiButton-textSizeMedium MuiButton-disableElevation custom-root  css-1jgx692-MuiButtonBase-root-MuiButton-root"
                    tabindex="0"
                    type="button"
                  >
                    7d
                  </button>
                </a>
                <a
                  class="MuiTypography-root MuiTypography-inherit MuiLink-root MuiLink-underlineHover active css-1nffzm5-MuiTypography-root-MuiLink-root"
                  href="#/dashboard?days=30"
                >
                  <button
                    class="MuiButtonBase-root MuiButton-root MuiButton-text MuiButton-textSecondary MuiButton-sizeMedium MuiButton-textSizeMedium MuiButton-disableElevation custom-root  css-1jgx692-MuiButtonBase-root-MuiButton-root"
                    tabindex="0"
                    type="button"
                  >
                    30d
                  </button>
                </a>
                <a
                  class="MuiTypography-root MuiTypography-inherit MuiLink-root MuiLink-underlineHover css-1nffzm5-MuiTypography-root-MuiLink-root"
                  href="#/dashboard?days=90"
                >
                  <button
                    class="MuiButtonBase-root MuiButton-root MuiButton-text MuiButton-textSecondary MuiButton-sizeMedium MuiButton-textSizeMedium MuiButton-disableElevation custom-root  css-1jgx692-MuiButtonBase-root-MuiButton-root"
                    tabindex="0"
                    type="button"
                  >
                    90d
                  </button>
                </a>
                <a
                  class="MuiTypography-root MuiTypography-inherit MuiLink-root MuiLink-underlineHover css-1nffzm5-MuiTypography-root-MuiLink-root"
                  href="#/dashboard?days=180"
                >
                  <button
                    class="MuiButtonBase-root MuiButton-root MuiButton-text MuiButton-textSecondary MuiButton-sizeMedium MuiButton-textSizeMedium MuiButton-disableElevation custom-root  css-1jgx692-MuiButtonBase-root-MuiButton-root"
                    tabindex="0"
                    type="button"
                  >
                    Max
                  </button>
                </a>
              </div>
>>>>>>> 872ef60c
            </div>
          </div>
          <div
            class="MuiGrid-root MuiGrid-item MuiGrid-grid-xs-2 MuiGrid-grid-sm-3 MuiGrid-grid-md-1 css-ruwhxn-MuiGrid-root"
          />
          <div
            class="MuiGrid-root MuiGrid-item MuiGrid-grid-xs-3 MuiGrid-grid-sm-4 MuiGrid-grid-md-3 MuiGrid-grid-lg-5 css-1a3aviy-MuiGrid-root"
          />
          <div
            class="MuiGrid-root MuiGrid-item MuiGrid-grid-xs-6 MuiGrid-grid-sm-4 MuiGrid-grid-md-3 MuiGrid-grid-lg-2 css-15xsfmn-MuiGrid-root"
          >
            <div
<<<<<<< HEAD
              class="TabBar-container MuiBox-root css-1cjx2ik"
            >
              <a
                class="MuiTypography-root MuiTypography-inherit MuiLink-root MuiLink-underlineHover active css-z5jz01-MuiTypography-root-MuiLink-root"
                href="#/dashboard?token=OHM"
              >
                <button
                  class="MuiButtonBase-root MuiButton-root MuiButton-text MuiButton-textSecondary MuiButton-sizeMedium MuiButton-textSizeMedium MuiButton-disableElevation Button-root undefined css-199wfub-MuiButtonBase-root-MuiButton-root"
                  tabindex="0"
                  type="button"
                >
                  OHM
                </button>
              </a>
              <a
                class="MuiTypography-root MuiTypography-inherit MuiLink-root MuiLink-underlineHover css-z5jz01-MuiTypography-root-MuiLink-root"
                href="#/dashboard?token=gOHM"
              >
                <button
                  class="MuiButtonBase-root MuiButton-root MuiButton-text MuiButton-textSecondary MuiButton-sizeMedium MuiButton-textSizeMedium MuiButton-disableElevation Button-root undefined css-199wfub-MuiButtonBase-root-MuiButton-root"
                  tabindex="0"
                  type="button"
                >
                  gOHM
                </button>
              </a>
            </div>
          </div>
          <div
            class="MuiGrid-root MuiGrid-item MuiGrid-grid-xs-3 MuiGrid-grid-sm-4 css-1w6n6e9-MuiGrid-root"
          />
        </div>
        <div
          class="MuiGrid-root MuiGrid-item MuiGrid-grid-xs-12 css-17ydv12-MuiGrid-root"
        >
          <div
            class="MuiPaper-root MuiPaper-elevation MuiPaper-rounded MuiPaper-elevation0 Paper-root  css-wcytrk-MuiPaper-root"
            style="transform: none; transition: transform 225ms cubic-bezier(0.4, 0, 0.2, 1) 0ms;"
          >
            <div
              class="MuiGrid-root MuiGrid-container MuiGrid-spacing-xs-2 MuiGrid-direction-xs-column css-1oficnd-MuiGrid-root"
            >
              <div
                class="MuiGrid-root MuiGrid-item css-ieinjk-MuiGrid-root"
              >
                <div
                  class="MuiGrid-root MuiGrid-container MuiGrid-spacing-xs-2 css-v5mc7x-MuiGrid-root"
                >
                  <div
                    class="MuiGrid-root MuiGrid-item MuiGrid-grid-xs-12 css-17ydv12-MuiGrid-root"
                  >
                    <div
                      class="MuiGrid-root MuiGrid-container css-1iflbf0-MuiGrid-root"
                    >
                      <div
                        class="MuiGrid-root MuiGrid-item MuiGrid-grid-xs-11 css-1jd57o2-MuiGrid-root"
                      >
                        <h6
                          class="MuiTypography-root MuiTypography-h6 css-1e2mgue-MuiTypography-root"
                        >
                          OHM Backing
                        </h6>
                        <h6
                          class="MuiTypography-root MuiTypography-h6 css-1e2mgue-MuiTypography-root"
                        >
                          <div
                            class="MuiBox-root css-0"
                            style="display: inline-flex; justify-content: center; align-self: center;"
=======
              class="MuiGrid-root MuiGrid-item MuiGrid-grid-xs-2 MuiGrid-grid-sm-3 MuiGrid-grid-md-1 css-12i9dv-MuiGrid-root"
            />
            <div
              class="MuiGrid-root MuiGrid-item MuiGrid-grid-xs-3 MuiGrid-grid-sm-4 MuiGrid-grid-md-3 MuiGrid-grid-lg-5 css-b8fgsh-MuiGrid-root"
            />
            <div
              class="MuiGrid-root MuiGrid-item MuiGrid-grid-xs-6 MuiGrid-grid-sm-4 MuiGrid-grid-md-3 MuiGrid-grid-lg-2 css-my8xw9-MuiGrid-root"
            >
              <div
                class="TabBar-container MuiBox-root css-1yufy38"
              >
                <a
                  class="MuiTypography-root MuiTypography-inherit MuiLink-root MuiLink-underlineHover active css-1nffzm5-MuiTypography-root-MuiLink-root"
                  href="#/dashboard?token=OHM"
                >
                  <button
                    class="MuiButtonBase-root MuiButton-root MuiButton-text MuiButton-textSecondary MuiButton-sizeMedium MuiButton-textSizeMedium MuiButton-disableElevation custom-root  css-1jgx692-MuiButtonBase-root-MuiButton-root"
                    tabindex="0"
                    type="button"
                  >
                    OHM
                  </button>
                </a>
                <a
                  class="MuiTypography-root MuiTypography-inherit MuiLink-root MuiLink-underlineHover css-1nffzm5-MuiTypography-root-MuiLink-root"
                  href="#/dashboard?token=gOHM"
                >
                  <button
                    class="MuiButtonBase-root MuiButton-root MuiButton-text MuiButton-textSecondary MuiButton-sizeMedium MuiButton-textSizeMedium MuiButton-disableElevation custom-root  css-1jgx692-MuiButtonBase-root-MuiButton-root"
                    tabindex="0"
                    type="button"
                  >
                    gOHM
                  </button>
                </a>
              </div>
            </div>
            <div
              class="MuiGrid-root MuiGrid-item MuiGrid-grid-xs-3 MuiGrid-grid-sm-4 css-12dj1bj-MuiGrid-root"
            />
          </div>
          <div
            class="MuiGrid-root MuiGrid-item MuiGrid-grid-xs-12 css-49904w-MuiGrid-root"
          >
            <div
              class="MuiPaper-root MuiPaper-elevation MuiPaper-rounded MuiPaper-elevation0 Paper-root  css-1ngkk3s-MuiPaper-root"
              style="transform: none; webkit-transition: transform 225ms cubic-bezier(0.4, 0, 0.2, 1) 0ms; transition: transform 225ms cubic-bezier(0.4, 0, 0.2, 1) 0ms;"
            >
              <div
                class="MuiGrid-root MuiGrid-container MuiGrid-spacing-xs-2 MuiGrid-direction-xs-column css-1rl1og4-MuiGrid-root"
              >
                <div
                  class="MuiGrid-root MuiGrid-item css-13i4rnv-MuiGrid-root"
                >
                  <div
                    class="MuiGrid-root MuiGrid-container MuiGrid-spacing-xs-2 css-mhc70k-MuiGrid-root"
                  >
                    <div
                      class="MuiGrid-root MuiGrid-item MuiGrid-grid-xs-12 css-49904w-MuiGrid-root"
                    >
                      <div
                        class="MuiGrid-root MuiGrid-container css-411pid-MuiGrid-root"
                      >
                        <div
                          class="MuiGrid-root MuiGrid-item MuiGrid-grid-xs-11 css-p6fi3e-MuiGrid-root"
                        >
                          <h6
                            class="MuiTypography-root MuiTypography-h6 css-13bj08-MuiTypography-root"
                          >
                            OHM Backing
                          </h6>
                          <h6
                            class="MuiTypography-root MuiTypography-h6 css-13bj08-MuiTypography-root"
>>>>>>> 872ef60c
                          >
                            <svg
                              aria-hidden="true"
                              class="MuiSvgIcon-root MuiSvgIcon-fontSizeSmall info-icon css-1fx2bp7-MuiSvgIcon-root"
                              focusable="false"
                              style="margin: 0 5px; font-size: 1em;"
                              viewBox="0 0 20 20"
                            >
                              <path
                                d="M 10 20 C 15.475 20 20 15.473 20 10 C 20 4.518 15.473 0 9.991 0 C 4.516 0 0 4.518 0 10 C 0 15.475 4.527 20 10 20 Z M 10 18.705 C 5.189 18.714 1.287 14.812 1.297 10.001 C 1.28 5.189 5.179 1.281 9.991 1.285 C 14.807 1.28 18.714 5.182 18.714 9.999 C 18.719 14.811 14.813 18.712 10 18.702 Z M 9.941 6.242 C 10.559 6.242 11.038 5.763 11.038 5.156 C 11.043 4.547 10.549 4.053 9.94 4.058 C 9.334 4.057 8.842 4.55 8.844 5.156 C 8.843 5.761 9.337 6.249 9.941 6.242 Z M 8.216 15.444 L 12.303 15.444 C 12.623 15.444 12.871 15.204 12.871 14.895 C 12.87 14.584 12.615 14.334 12.303 14.338 L 10.868 14.338 L 10.868 8.754 C 10.868 8.346 10.658 8.065 10.269 8.065 L 8.345 8.065 C 7.919 8.045 7.631 8.493 7.826 8.872 C 7.925 9.065 8.128 9.182 8.345 9.172 L 9.652 9.172 L 9.652 14.338 L 8.216 14.338 C 7.905 14.334 7.649 14.584 7.648 14.895 C 7.648 15.204 7.897 15.444 8.216 15.444 Z"
                              />
                            </svg>
                          </div>
                        </h6>
                      </div>
                      <div
                        class="MuiGrid-root MuiGrid-item MuiGrid-grid-xs-1 css-1274tjr-MuiGrid-root"
                      >
                        <div
<<<<<<< HEAD
                          class="MuiGrid-root MuiGrid-container MuiGrid-spacing-xs-1 css-165oq3g-MuiGrid-root"
                        >
                          <div
                            class="MuiGrid-root MuiGrid-item css-ieinjk-MuiGrid-root"
                          >
                            <a
                              class="MuiTypography-root MuiTypography-inherit MuiLink-root MuiLink-underlineNone css-ao3601-MuiTypography-root-MuiLink-root"
                              href="https://api.thegraph.com/subgraphs/name/olympusdao/olympus-protocol-metrics/graphql?query=%0A%20%20%20%20query%20ProtocolMetrics(%24recordCount%3A%20Int!%2C%20%24startingRecord%3A%20Int%20%3D%200%2C%20%24filter%3A%20ProtocolMetric_filter)%20%7B%0A%20%20protocolMetrics(%0A%20%20%20%20first%3A%20%24recordCount%0A%20%20%20%20skip%3A%20%24startingRecord%0A%20%20%20%20where%3A%20%24filter%0A%20%20%20%20orderBy%3A%20date%0A%20%20%20%20orderDirection%3A%20desc%0A%20%20)%20%7B%0A%20%20%20%20id%0A%20%20%20%20block%0A%20%20%20%20currentAPY%0A%20%20%20%20currentIndex%0A%20%20%20%20date%0A%20%20%20%20gOhmPrice%0A%20%20%20%20gOhmTotalSupply%0A%20%20%20%20nextDistributedOhm%0A%20%20%20%20nextEpochRebase%0A%20%20%20%20ohmPrice%0A%20%20%20%20ohmTotalSupply%0A%20%20%20%20sOhmCirculatingSupply%0A%20%20%20%20timestamp%0A%20%20%20%20totalValueLocked%0A%20%20%7D%0A%7D%0A%20%20%20%20"
                              rel="noopener noreferrer"
                              target="_blank"
=======
                          class="MuiGrid-root MuiGrid-item MuiGrid-grid-xs-1 css-1c16yah-MuiGrid-root"
                        >
                          <div
                            class="MuiGrid-root MuiGrid-container MuiGrid-spacing-xs-1 css-x7kx7a-MuiGrid-root"
                          >
                            <div
                              class="MuiGrid-root MuiGrid-item css-13i4rnv-MuiGrid-root"
                            >
                              <a
                                class="MuiTypography-root MuiTypography-inherit MuiLink-root MuiLink-underlineNone css-wl2u8x-MuiTypography-root-MuiLink-root"
                                href="https://api.thegraph.com/subgraphs/name/olympusdao/olympus-protocol-metrics/graphql?query=%0A%20%20%20%20query%20ProtocolMetrics(%24recordCount%3A%20Int!%2C%20%24startingRecord%3A%20Int%20%3D%200%2C%20%24filter%3A%20ProtocolMetric_filter)%20%7B%0A%20%20protocolMetrics(%0A%20%20%20%20first%3A%20%24recordCount%0A%20%20%20%20skip%3A%20%24startingRecord%0A%20%20%20%20where%3A%20%24filter%0A%20%20%20%20orderBy%3A%20date%0A%20%20%20%20orderDirection%3A%20desc%0A%20%20)%20%7B%0A%20%20%20%20id%0A%20%20%20%20block%0A%20%20%20%20currentAPY%0A%20%20%20%20currentIndex%0A%20%20%20%20date%0A%20%20%20%20gOhmPrice%0A%20%20%20%20gOhmTotalSupply%0A%20%20%20%20nextDistributedOhm%0A%20%20%20%20nextEpochRebase%0A%20%20%20%20ohmPrice%0A%20%20%20%20ohmTotalSupply%0A%20%20%20%20sOhmCirculatingSupply%0A%20%20%20%20timestamp%0A%20%20%20%20totalValueLocked%0A%20%20%7D%0A%7D%0A%20%20%20%20"
                                rel="noopener noreferrer"
                                target="_blank"
                              >
                                <div
                                  class="MuiBox-root css-0"
                                  style="display: inline-flex; justify-content: center; align-self: center;"
                                >
                                  <svg
                                    aria-hidden="true"
                                    class="MuiSvgIcon-root MuiSvgIcon-fontSizeSmall css-y3v3gx-MuiSvgIcon-root"
                                    focusable="false"
                                    style="width: 16px; height: 16px;"
                                    viewBox="0 0 100 100"
                                  >
                                    graph-grt-logo.svg
                                  </svg>
                                </div>
                              </a>
                            </div>
                            <div
                              class="MuiGrid-root MuiGrid-item css-13i4rnv-MuiGrid-root"
>>>>>>> 872ef60c
                            >
                              <div
                                class="MuiBox-root css-0"
                                style="display: inline-flex; justify-content: center; align-self: center;"
                              >
                                <svg
                                  aria-hidden="true"
                                  class="MuiSvgIcon-root MuiSvgIcon-fontSizeSmall css-y3v3gx-MuiSvgIcon-root"
                                  focusable="false"
                                  id="GRT"
                                  style="width: 16px; height: 16px;"
                                  viewBox="0 0 100 100"
                                  x="0px"
                                  xml:space="preserve"
                                  xmlns="http://www.w3.org/2000/svg"
                                  xmlns:xlink="http://www.w3.org/1999/xlink"
                                  y="0px"
                                >
                                  <style
                                    type="text/css"
                                  >
                                    
	.st0{fill:#6747ED;}
	.st1{fill-rule:evenodd;clip-rule:evenodd;fill:#FFFFFF;}

                                  </style>
                                  <circle
                                    class="st0"
                                    cx="48"
                                    cy="48"
                                    r="48"
                                  />
                                  <g
                                    id="Symbols"
                                  >
                                    <g
                                      transform="translate(-88.000000, -52.000000)"
                                    >
                                      <path
                                        class="st1"
                                        d="M135.3,106.2c-7.1,0-12.8-5.7-12.8-12.8c0-7.1,5.7-12.8,12.8-12.8c7.1,0,12.8,5.7,12.8,12.8 C148.1,100.5,142.4,106.2,135.3,106.2 M135.3,74.2c10.6,0,19.2,8.6,19.2,19.2s-8.6,19.2-19.2,19.2c-10.6,0-19.2-8.6-19.2-19.2 S124.7,74.2,135.3,74.2z M153.6,113.6c1.3,1.3,1.3,3.3,0,4.5l-12.8,12.8c-1.3,1.3-3.3,1.3-4.5,0c-1.3-1.3-1.3-3.3,0-4.5l12.8-12.8 C150.3,112.3,152.4,112.3,153.6,113.6z M161,77.4c0,1.8-1.4,3.2-3.2,3.2c-1.8,0-3.2-1.4-3.2-3.2s1.4-3.2,3.2-3.2 C159.5,74.2,161,75.6,161,77.4z"
                                        id="Fill-19"
                                      />
                                    </g>
                                  </g>
                                </svg>
                              </div>
                            </a>
                          </div>
                          <div
                            class="MuiGrid-root MuiGrid-item css-ieinjk-MuiGrid-root"
                          >
                            <div
                              class="MuiBox-root css-0"
                              style="display: inline-flex; justify-content: center; align-self: center;"
                            >
                              <svg
                                aria-hidden="true"
                                class="MuiSvgIcon-root MuiSvgIcon-colorPrimary MuiSvgIcon-fontSizeSmall css-1x7u7wj-MuiSvgIcon-root"
                                fill="none"
                                focusable="false"
                                height="17"
                                style="font-size: 1rem; cursor: pointer;"
                                viewBox="0 0 20 20"
                                width="18"
                                xmlns="http://www.w3.org/2000/svg"
                              >
                                <path
                                  d="M9 16.5312C13.4766 16.5312 17.1641 12.8359 17.1641 8.35938C17.1641 3.88281 13.4688 0.195312 9 0.195312C4.52344 0.195312 0.835938 3.88281 0.835938 8.35938C0.835938 12.8359 4.52344 16.5312 9 16.5312ZM11.5391 10.6016C11.0859 10.6016 10.7969 10.2812 10.7969 9.78125V8.57812L10.9062 7.49219L9.88281 8.63281L7.17188 11.3359C6.99219 11.5234 6.78125 11.6016 6.53125 11.6016C6.07031 11.6016 5.71094 11.2734 5.71094 10.7812C5.71094 10.5625 5.8125 10.3359 5.97656 10.1719L8.70312 7.45312L9.85156 6.42188L8.82031 6.54688H7.53906C7.03906 6.54688 6.71875 6.25781 6.71875 5.80469C6.71875 5.35156 7.03906 5.0625 7.53906 5.0625H11.3125C11.9141 5.0625 12.2812 5.38281 12.2812 6.01562V9.77344C12.2812 10.2656 11.9922 10.6016 11.5391 10.6016Z"
                                  fill="#768299"
                                />
                              </svg>
                            </div>
                          </div>
                        </div>
                      </div>
<<<<<<< HEAD
                    </div>
                    <div
                      class="MuiGrid-root MuiGrid-item MuiGrid-grid-xs-12 css-17ydv12-MuiGrid-root"
=======
                      <div
                        class="MuiGrid-root MuiGrid-item MuiGrid-grid-xs-12 css-49904w-MuiGrid-root"
                      >
                        <span
                          class="MuiSkeleton-root MuiSkeleton-text MuiSkeleton-pulse css-1l7q9tc-MuiSkeleton-root"
                          style="width: 100px;"
                        />
                      </div>
                    </div>
                    <div
                      class="MuiGrid-root MuiGrid-item MuiGrid-grid-xs-13 css-12ijgm9-MuiGrid-root"
>>>>>>> 872ef60c
                    >
                      <span
                        class="MuiSkeleton-root MuiSkeleton-text MuiSkeleton-pulse css-1l7q9tc-MuiSkeleton-root"
                        style="width: 100px;"
                      />
                    </div>
                  </div>
                  <div
                    class="MuiGrid-root MuiGrid-item MuiGrid-grid-xs-13 css-18miy9-MuiGrid-root"
                  >
                    <span
                      class="MuiSkeleton-root MuiSkeleton-rectangular MuiSkeleton-pulse css-16gucqp-MuiSkeleton-root"
                      style="width: 100%; height: 400px;"
                    />
                  </div>
                </div>
              </div>
            </div>
          </div>
        </div>
        <div
          class="MuiGrid-root MuiGrid-item MuiGrid-grid-xs-12 css-17ydv12-MuiGrid-root"
        >
          <div
<<<<<<< HEAD
            class="MuiPaper-root MuiPaper-elevation MuiPaper-rounded MuiPaper-elevation0 Paper-root  css-wcytrk-MuiPaper-root"
            style="transform: none; transition: transform 225ms cubic-bezier(0.4, 0, 0.2, 1) 0ms;"
          >
            <div
              class="MuiGrid-root MuiGrid-container MuiGrid-spacing-xs-2 MuiGrid-direction-xs-column css-1oficnd-MuiGrid-root"
            >
              <div
                class="MuiGrid-root MuiGrid-item css-ieinjk-MuiGrid-root"
              >
                <div
                  class="MuiGrid-root MuiGrid-container css-17eoage-MuiGrid-root"
                >
                  <div
                    class="MuiGrid-root MuiGrid-item MuiGrid-grid-xs-12 css-17ydv12-MuiGrid-root"
                  >
                    <div
                      class="MuiBox-root css-1vp8jwk"
=======
            class="MuiGrid-root MuiGrid-item MuiGrid-grid-xs-12 css-49904w-MuiGrid-root"
          >
            <div
              class="MuiPaper-root MuiPaper-elevation MuiPaper-rounded MuiPaper-elevation0 Paper-root  css-1ngkk3s-MuiPaper-root"
              style="transform: none; webkit-transition: transform 225ms cubic-bezier(0.4, 0, 0.2, 1) 0ms; transition: transform 225ms cubic-bezier(0.4, 0, 0.2, 1) 0ms;"
            >
              <div
                class="MuiGrid-root MuiGrid-container MuiGrid-spacing-xs-2 MuiGrid-direction-xs-column css-1rl1og4-MuiGrid-root"
              >
                <div
                  class="MuiGrid-root MuiGrid-item css-13i4rnv-MuiGrid-root"
                >
                  <div
                    class="MuiGrid-root MuiGrid-container css-1jdu1a8-MuiGrid-root"
                  >
                    <div
                      class="MuiGrid-root MuiGrid-item MuiGrid-grid-xs-12 css-49904w-MuiGrid-root"
>>>>>>> 872ef60c
                    >
                      <div
                        class="TabBar-container MuiBox-root css-1cjx2ik"
                      >
<<<<<<< HEAD
                        <a
                          class="MuiTypography-root MuiTypography-inherit MuiLink-root MuiLink-underlineHover active css-z5jz01-MuiTypography-root-MuiLink-root"
                          href="#/dashboard?treasuryAssets=marketValue"
                        >
                          <button
                            class="MuiButtonBase-root MuiButton-root MuiButton-text MuiButton-textSecondary MuiButton-sizeMedium MuiButton-textSizeMedium MuiButton-disableElevation Button-root undefined css-199wfub-MuiButtonBase-root-MuiButton-root"
                            tabindex="0"
                            type="button"
                          >
                            Market Value
                          </button>
                        </a>
                        <a
                          class="MuiTypography-root MuiTypography-inherit MuiLink-root MuiLink-underlineHover css-z5jz01-MuiTypography-root-MuiLink-root"
                          href="#/dashboard?treasuryAssets=liquidBacking"
                        >
                          <button
                            class="MuiButtonBase-root MuiButton-root MuiButton-text MuiButton-textSecondary MuiButton-sizeMedium MuiButton-textSizeMedium MuiButton-disableElevation Button-root undefined css-199wfub-MuiButtonBase-root-MuiButton-root"
                            tabindex="0"
                            type="button"
                          >
                            Liquid Backing
                          </button>
                        </a>
=======
                        <div
                          class="TabBar-container MuiBox-root css-1yufy38"
                        >
                          <a
                            class="MuiTypography-root MuiTypography-inherit MuiLink-root MuiLink-underlineHover active css-1nffzm5-MuiTypography-root-MuiLink-root"
                            href="#/dashboard?treasuryAssets=marketValue"
                          >
                            <button
                              class="MuiButtonBase-root MuiButton-root MuiButton-text MuiButton-textSecondary MuiButton-sizeMedium MuiButton-textSizeMedium MuiButton-disableElevation custom-root  css-1jgx692-MuiButtonBase-root-MuiButton-root"
                              tabindex="0"
                              type="button"
                            >
                              Market Value
                            </button>
                          </a>
                          <a
                            class="MuiTypography-root MuiTypography-inherit MuiLink-root MuiLink-underlineHover css-1nffzm5-MuiTypography-root-MuiLink-root"
                            href="#/dashboard?treasuryAssets=liquidBacking"
                          >
                            <button
                              class="MuiButtonBase-root MuiButton-root MuiButton-text MuiButton-textSecondary MuiButton-sizeMedium MuiButton-textSizeMedium MuiButton-disableElevation custom-root  css-1jgx692-MuiButtonBase-root-MuiButton-root"
                              tabindex="0"
                              type="button"
                            >
                              Liquid Backing
                            </button>
                          </a>
                        </div>
>>>>>>> 872ef60c
                      </div>
                    </div>
                  </div>
                </div>
                <div
                  class="MuiGrid-root MuiGrid-container MuiGrid-spacing-xs-2 css-v5mc7x-MuiGrid-root"
                >
                  <div
<<<<<<< HEAD
                    class="MuiGrid-root MuiGrid-item MuiGrid-grid-xs-12 css-17ydv12-MuiGrid-root"
                  >
                    <div
                      class="MuiGrid-root MuiGrid-container css-1iflbf0-MuiGrid-root"
                    >
                      <div
                        class="MuiGrid-root MuiGrid-item MuiGrid-grid-xs-11 css-1jd57o2-MuiGrid-root"
                      >
                        <h6
                          class="MuiTypography-root MuiTypography-h6 css-1e2mgue-MuiTypography-root"
                        >
                          Market Value of Treasury Assets
                        </h6>
                        <h6
                          class="MuiTypography-root MuiTypography-h6 css-1e2mgue-MuiTypography-root"
                        >
                          <div
                            class="MuiBox-root css-0"
                            style="display: inline-flex; justify-content: center; align-self: center;"
=======
                    class="MuiGrid-root MuiGrid-container MuiGrid-spacing-xs-2 css-mhc70k-MuiGrid-root"
                  >
                    <div
                      class="MuiGrid-root MuiGrid-item MuiGrid-grid-xs-12 css-49904w-MuiGrid-root"
                    >
                      <div
                        class="MuiGrid-root MuiGrid-container css-411pid-MuiGrid-root"
                      >
                        <div
                          class="MuiGrid-root MuiGrid-item MuiGrid-grid-xs-11 css-p6fi3e-MuiGrid-root"
                        >
                          <h6
                            class="MuiTypography-root MuiTypography-h6 css-13bj08-MuiTypography-root"
                          >
                            Market Value of Treasury Assets
                          </h6>
                          <h6
                            class="MuiTypography-root MuiTypography-h6 css-13bj08-MuiTypography-root"
>>>>>>> 872ef60c
                          >
                            <svg
                              aria-hidden="true"
                              class="MuiSvgIcon-root MuiSvgIcon-fontSizeSmall info-icon css-1fx2bp7-MuiSvgIcon-root"
                              focusable="false"
                              style="margin: 0 5px; font-size: 1em;"
                              viewBox="0 0 20 20"
                            >
                              <path
                                d="M 10 20 C 15.475 20 20 15.473 20 10 C 20 4.518 15.473 0 9.991 0 C 4.516 0 0 4.518 0 10 C 0 15.475 4.527 20 10 20 Z M 10 18.705 C 5.189 18.714 1.287 14.812 1.297 10.001 C 1.28 5.189 5.179 1.281 9.991 1.285 C 14.807 1.28 18.714 5.182 18.714 9.999 C 18.719 14.811 14.813 18.712 10 18.702 Z M 9.941 6.242 C 10.559 6.242 11.038 5.763 11.038 5.156 C 11.043 4.547 10.549 4.053 9.94 4.058 C 9.334 4.057 8.842 4.55 8.844 5.156 C 8.843 5.761 9.337 6.249 9.941 6.242 Z M 8.216 15.444 L 12.303 15.444 C 12.623 15.444 12.871 15.204 12.871 14.895 C 12.87 14.584 12.615 14.334 12.303 14.338 L 10.868 14.338 L 10.868 8.754 C 10.868 8.346 10.658 8.065 10.269 8.065 L 8.345 8.065 C 7.919 8.045 7.631 8.493 7.826 8.872 C 7.925 9.065 8.128 9.182 8.345 9.172 L 9.652 9.172 L 9.652 14.338 L 8.216 14.338 C 7.905 14.334 7.649 14.584 7.648 14.895 C 7.648 15.204 7.897 15.444 8.216 15.444 Z"
                              />
                            </svg>
                          </div>
                        </h6>
                      </div>
                      <div
                        class="MuiGrid-root MuiGrid-item MuiGrid-grid-xs-1 css-1274tjr-MuiGrid-root"
                      >
                        <div
<<<<<<< HEAD
                          class="MuiGrid-root MuiGrid-container MuiGrid-spacing-xs-1 css-165oq3g-MuiGrid-root"
                        >
                          <div
                            class="MuiGrid-root MuiGrid-item css-ieinjk-MuiGrid-root"
                          >
                            <a
                              class="MuiTypography-root MuiTypography-inherit MuiLink-root MuiLink-underlineNone css-ao3601-MuiTypography-root-MuiLink-root"
                              href="https://api.thegraph.com/subgraphs/name/olympusdao/olympus-protocol-metrics/graphql?query=%0A%20%20%20%20query%20TokenRecords(%24recordCount%3A%20Int!%2C%20%24startingRecord%3A%20Int%20%3D%200%2C%20%24filter%3A%20TokenRecord_filter)%20%7B%0A%20%20tokenRecords(%0A%20%20%20%20first%3A%20%24recordCount%0A%20%20%20%20skip%3A%20%24startingRecord%0A%20%20%20%20where%3A%20%24filter%0A%20%20%20%20orderBy%3A%20date%0A%20%20%20%20orderDirection%3A%20desc%0A%20%20)%20%7B%0A%20%20%20%20id%0A%20%20%20%20balance%0A%20%20%20%20block%0A%20%20%20%20category%0A%20%20%20%20date%0A%20%20%20%20isBluechip%0A%20%20%20%20isLiquid%0A%20%20%20%20multiplier%0A%20%20%20%20rate%0A%20%20%20%20source%0A%20%20%20%20sourceAddress%0A%20%20%20%20timestamp%0A%20%20%20%20token%0A%20%20%20%20tokenAddress%0A%20%20%20%20value%0A%20%20%20%20valueExcludingOhm%0A%20%20%7D%0A%7D%0A%20%20%20%20"
                              rel="noopener noreferrer"
                              target="_blank"
=======
                          class="MuiGrid-root MuiGrid-item MuiGrid-grid-xs-1 css-1c16yah-MuiGrid-root"
                        >
                          <div
                            class="MuiGrid-root MuiGrid-container MuiGrid-spacing-xs-1 css-x7kx7a-MuiGrid-root"
                          >
                            <div
                              class="MuiGrid-root MuiGrid-item css-13i4rnv-MuiGrid-root"
                            >
                              <a
                                class="MuiTypography-root MuiTypography-inherit MuiLink-root MuiLink-underlineNone css-wl2u8x-MuiTypography-root-MuiLink-root"
                                href="https://api.thegraph.com/subgraphs/name/olympusdao/olympus-protocol-metrics/graphql?query=%0A%20%20%20%20query%20TokenRecords(%24recordCount%3A%20Int!%2C%20%24startingRecord%3A%20Int%20%3D%200%2C%20%24filter%3A%20TokenRecord_filter)%20%7B%0A%20%20tokenRecords(%0A%20%20%20%20first%3A%20%24recordCount%0A%20%20%20%20skip%3A%20%24startingRecord%0A%20%20%20%20where%3A%20%24filter%0A%20%20%20%20orderBy%3A%20date%0A%20%20%20%20orderDirection%3A%20desc%0A%20%20)%20%7B%0A%20%20%20%20id%0A%20%20%20%20balance%0A%20%20%20%20block%0A%20%20%20%20category%0A%20%20%20%20date%0A%20%20%20%20isBluechip%0A%20%20%20%20isLiquid%0A%20%20%20%20multiplier%0A%20%20%20%20rate%0A%20%20%20%20source%0A%20%20%20%20sourceAddress%0A%20%20%20%20timestamp%0A%20%20%20%20token%0A%20%20%20%20tokenAddress%0A%20%20%20%20value%0A%20%20%20%20valueExcludingOhm%0A%20%20%7D%0A%7D%0A%20%20%20%20"
                                rel="noopener noreferrer"
                                target="_blank"
                              >
                                <div
                                  class="MuiBox-root css-0"
                                  style="display: inline-flex; justify-content: center; align-self: center;"
                                >
                                  <svg
                                    aria-hidden="true"
                                    class="MuiSvgIcon-root MuiSvgIcon-fontSizeSmall css-y3v3gx-MuiSvgIcon-root"
                                    focusable="false"
                                    style="width: 16px; height: 16px;"
                                    viewBox="0 0 100 100"
                                  >
                                    graph-grt-logo.svg
                                  </svg>
                                </div>
                              </a>
                            </div>
                            <div
                              class="MuiGrid-root MuiGrid-item css-13i4rnv-MuiGrid-root"
>>>>>>> 872ef60c
                            >
                              <div
                                class="MuiBox-root css-0"
                                style="display: inline-flex; justify-content: center; align-self: center;"
                              >
                                <svg
                                  aria-hidden="true"
                                  class="MuiSvgIcon-root MuiSvgIcon-fontSizeSmall css-y3v3gx-MuiSvgIcon-root"
                                  focusable="false"
                                  id="GRT"
                                  style="width: 16px; height: 16px;"
                                  viewBox="0 0 100 100"
                                  x="0px"
                                  xml:space="preserve"
                                  xmlns="http://www.w3.org/2000/svg"
                                  xmlns:xlink="http://www.w3.org/1999/xlink"
                                  y="0px"
                                >
                                  <style
                                    type="text/css"
                                  >
                                    
	.st0{fill:#6747ED;}
	.st1{fill-rule:evenodd;clip-rule:evenodd;fill:#FFFFFF;}

                                  </style>
                                  <circle
                                    class="st0"
                                    cx="48"
                                    cy="48"
                                    r="48"
                                  />
                                  <g
                                    id="Symbols"
                                  >
                                    <g
                                      transform="translate(-88.000000, -52.000000)"
                                    >
                                      <path
                                        class="st1"
                                        d="M135.3,106.2c-7.1,0-12.8-5.7-12.8-12.8c0-7.1,5.7-12.8,12.8-12.8c7.1,0,12.8,5.7,12.8,12.8 C148.1,100.5,142.4,106.2,135.3,106.2 M135.3,74.2c10.6,0,19.2,8.6,19.2,19.2s-8.6,19.2-19.2,19.2c-10.6,0-19.2-8.6-19.2-19.2 S124.7,74.2,135.3,74.2z M153.6,113.6c1.3,1.3,1.3,3.3,0,4.5l-12.8,12.8c-1.3,1.3-3.3,1.3-4.5,0c-1.3-1.3-1.3-3.3,0-4.5l12.8-12.8 C150.3,112.3,152.4,112.3,153.6,113.6z M161,77.4c0,1.8-1.4,3.2-3.2,3.2c-1.8,0-3.2-1.4-3.2-3.2s1.4-3.2,3.2-3.2 C159.5,74.2,161,75.6,161,77.4z"
                                        id="Fill-19"
                                      />
                                    </g>
                                  </g>
                                </svg>
                              </div>
                            </a>
                          </div>
                          <div
                            class="MuiGrid-root MuiGrid-item css-ieinjk-MuiGrid-root"
                          >
                            <div
                              class="MuiBox-root css-0"
                              style="display: inline-flex; justify-content: center; align-self: center;"
                            >
                              <svg
                                aria-hidden="true"
                                class="MuiSvgIcon-root MuiSvgIcon-colorPrimary MuiSvgIcon-fontSizeSmall css-1x7u7wj-MuiSvgIcon-root"
                                fill="none"
                                focusable="false"
                                height="17"
                                style="font-size: 1rem; cursor: pointer;"
                                viewBox="0 0 20 20"
                                width="18"
                                xmlns="http://www.w3.org/2000/svg"
                              >
                                <path
                                  d="M9 16.5312C13.4766 16.5312 17.1641 12.8359 17.1641 8.35938C17.1641 3.88281 13.4688 0.195312 9 0.195312C4.52344 0.195312 0.835938 3.88281 0.835938 8.35938C0.835938 12.8359 4.52344 16.5312 9 16.5312ZM11.5391 10.6016C11.0859 10.6016 10.7969 10.2812 10.7969 9.78125V8.57812L10.9062 7.49219L9.88281 8.63281L7.17188 11.3359C6.99219 11.5234 6.78125 11.6016 6.53125 11.6016C6.07031 11.6016 5.71094 11.2734 5.71094 10.7812C5.71094 10.5625 5.8125 10.3359 5.97656 10.1719L8.70312 7.45312L9.85156 6.42188L8.82031 6.54688H7.53906C7.03906 6.54688 6.71875 6.25781 6.71875 5.80469C6.71875 5.35156 7.03906 5.0625 7.53906 5.0625H11.3125C11.9141 5.0625 12.2812 5.38281 12.2812 6.01562V9.77344C12.2812 10.2656 11.9922 10.6016 11.5391 10.6016Z"
                                  fill="#768299"
                                />
                              </svg>
                            </div>
                          </div>
                        </div>
                      </div>
<<<<<<< HEAD
                    </div>
                    <div
                      class="MuiGrid-root MuiGrid-item MuiGrid-grid-xs-12 css-17ydv12-MuiGrid-root"
=======
                      <div
                        class="MuiGrid-root MuiGrid-item MuiGrid-grid-xs-12 css-49904w-MuiGrid-root"
                      >
                        <span
                          class="MuiSkeleton-root MuiSkeleton-text MuiSkeleton-pulse css-1l7q9tc-MuiSkeleton-root"
                          style="width: 100px;"
                        />
                      </div>
                    </div>
                    <div
                      class="MuiGrid-root MuiGrid-item MuiGrid-grid-xs-13 css-12ijgm9-MuiGrid-root"
>>>>>>> 872ef60c
                    >
                      <span
                        class="MuiSkeleton-root MuiSkeleton-text MuiSkeleton-pulse css-1l7q9tc-MuiSkeleton-root"
                        style="width: 100px;"
                      />
                    </div>
                  </div>
                  <div
<<<<<<< HEAD
                    class="MuiGrid-root MuiGrid-item MuiGrid-grid-xs-13 css-18miy9-MuiGrid-root"
                  >
                    <span
                      class="MuiSkeleton-root MuiSkeleton-rectangular MuiSkeleton-pulse css-16gucqp-MuiSkeleton-root"
                      style="width: 100%; height: 400px;"
                    />
                  </div>
                </div>
                <div
                  class="MuiGrid-root MuiGrid-container MuiGrid-spacing-xs-2 css-v5mc7x-MuiGrid-root"
                >
                  <div
                    class="MuiGrid-root MuiGrid-item MuiGrid-grid-xs-12 css-17ydv12-MuiGrid-root"
                  >
                    <div
                      class="MuiGrid-root MuiGrid-container css-1iflbf0-MuiGrid-root"
                    >
                      <div
                        class="MuiGrid-root MuiGrid-item MuiGrid-grid-xs-11 css-1jd57o2-MuiGrid-root"
                      >
                        <h6
                          class="MuiTypography-root MuiTypography-h6 css-1e2mgue-MuiTypography-root"
                        >
                          Holdings
                        </h6>
                        <h6
                          class="MuiTypography-root MuiTypography-h6 css-1e2mgue-MuiTypography-root"
                        >
                          <div
                            class="MuiBox-root css-0"
                            style="display: inline-flex; justify-content: center; align-self: center;"
=======
                    class="MuiGrid-root MuiGrid-container MuiGrid-spacing-xs-2 css-mhc70k-MuiGrid-root"
                  >
                    <div
                      class="MuiGrid-root MuiGrid-item MuiGrid-grid-xs-12 css-49904w-MuiGrid-root"
                    >
                      <div
                        class="MuiGrid-root MuiGrid-container css-411pid-MuiGrid-root"
                      >
                        <div
                          class="MuiGrid-root MuiGrid-item MuiGrid-grid-xs-11 css-p6fi3e-MuiGrid-root"
                        >
                          <h6
                            class="MuiTypography-root MuiTypography-h6 css-13bj08-MuiTypography-root"
                          >
                            Holdings
                          </h6>
                          <h6
                            class="MuiTypography-root MuiTypography-h6 css-13bj08-MuiTypography-root"
>>>>>>> 872ef60c
                          >
                            <svg
                              aria-hidden="true"
                              class="MuiSvgIcon-root MuiSvgIcon-fontSizeSmall info-icon css-1fx2bp7-MuiSvgIcon-root"
                              focusable="false"
                              style="margin: 0 5px; font-size: 1em;"
                              viewBox="0 0 20 20"
                            >
                              <path
                                d="M 10 20 C 15.475 20 20 15.473 20 10 C 20 4.518 15.473 0 9.991 0 C 4.516 0 0 4.518 0 10 C 0 15.475 4.527 20 10 20 Z M 10 18.705 C 5.189 18.714 1.287 14.812 1.297 10.001 C 1.28 5.189 5.179 1.281 9.991 1.285 C 14.807 1.28 18.714 5.182 18.714 9.999 C 18.719 14.811 14.813 18.712 10 18.702 Z M 9.941 6.242 C 10.559 6.242 11.038 5.763 11.038 5.156 C 11.043 4.547 10.549 4.053 9.94 4.058 C 9.334 4.057 8.842 4.55 8.844 5.156 C 8.843 5.761 9.337 6.249 9.941 6.242 Z M 8.216 15.444 L 12.303 15.444 C 12.623 15.444 12.871 15.204 12.871 14.895 C 12.87 14.584 12.615 14.334 12.303 14.338 L 10.868 14.338 L 10.868 8.754 C 10.868 8.346 10.658 8.065 10.269 8.065 L 8.345 8.065 C 7.919 8.045 7.631 8.493 7.826 8.872 C 7.925 9.065 8.128 9.182 8.345 9.172 L 9.652 9.172 L 9.652 14.338 L 8.216 14.338 C 7.905 14.334 7.649 14.584 7.648 14.895 C 7.648 15.204 7.897 15.444 8.216 15.444 Z"
                              />
                            </svg>
                          </div>
                        </h6>
                      </div>
                      <div
                        class="MuiGrid-root MuiGrid-item MuiGrid-grid-xs-1 css-1274tjr-MuiGrid-root"
                      >
                        <div
<<<<<<< HEAD
                          class="MuiGrid-root MuiGrid-container MuiGrid-spacing-xs-1 css-165oq3g-MuiGrid-root"
                        >
                          <div
                            class="MuiGrid-root MuiGrid-item css-ieinjk-MuiGrid-root"
                          >
                            <a
                              class="MuiTypography-root MuiTypography-inherit MuiLink-root MuiLink-underlineNone css-ao3601-MuiTypography-root-MuiLink-root"
                              href="https://api.thegraph.com/subgraphs/name/olympusdao/olympus-protocol-metrics/graphql?query=%0A%20%20%20%20query%20TokenRecords(%24recordCount%3A%20Int!%2C%20%24startingRecord%3A%20Int%20%3D%200%2C%20%24filter%3A%20TokenRecord_filter)%20%7B%0A%20%20tokenRecords(%0A%20%20%20%20first%3A%20%24recordCount%0A%20%20%20%20skip%3A%20%24startingRecord%0A%20%20%20%20where%3A%20%24filter%0A%20%20%20%20orderBy%3A%20date%0A%20%20%20%20orderDirection%3A%20desc%0A%20%20)%20%7B%0A%20%20%20%20id%0A%20%20%20%20balance%0A%20%20%20%20block%0A%20%20%20%20category%0A%20%20%20%20date%0A%20%20%20%20isBluechip%0A%20%20%20%20isLiquid%0A%20%20%20%20multiplier%0A%20%20%20%20rate%0A%20%20%20%20source%0A%20%20%20%20sourceAddress%0A%20%20%20%20timestamp%0A%20%20%20%20token%0A%20%20%20%20tokenAddress%0A%20%20%20%20value%0A%20%20%20%20valueExcludingOhm%0A%20%20%7D%0A%7D%0A%20%20%20%20"
                              rel="noopener noreferrer"
                              target="_blank"
                            >
                              <div
                                class="MuiBox-root css-0"
                                style="display: inline-flex; justify-content: center; align-self: center;"
=======
                          class="MuiGrid-root MuiGrid-item MuiGrid-grid-xs-1 css-1c16yah-MuiGrid-root"
                        >
                          <div
                            class="MuiGrid-root MuiGrid-container MuiGrid-spacing-xs-1 css-x7kx7a-MuiGrid-root"
                          >
                            <div
                              class="MuiGrid-root MuiGrid-item css-13i4rnv-MuiGrid-root"
                            >
                              <a
                                class="MuiTypography-root MuiTypography-inherit MuiLink-root MuiLink-underlineNone css-wl2u8x-MuiTypography-root-MuiLink-root"
                                href="https://api.thegraph.com/subgraphs/name/olympusdao/olympus-protocol-metrics/graphql?query=%0A%20%20%20%20query%20TokenRecords(%24recordCount%3A%20Int!%2C%20%24startingRecord%3A%20Int%20%3D%200%2C%20%24filter%3A%20TokenRecord_filter)%20%7B%0A%20%20tokenRecords(%0A%20%20%20%20first%3A%20%24recordCount%0A%20%20%20%20skip%3A%20%24startingRecord%0A%20%20%20%20where%3A%20%24filter%0A%20%20%20%20orderBy%3A%20date%0A%20%20%20%20orderDirection%3A%20desc%0A%20%20)%20%7B%0A%20%20%20%20id%0A%20%20%20%20balance%0A%20%20%20%20block%0A%20%20%20%20category%0A%20%20%20%20date%0A%20%20%20%20isBluechip%0A%20%20%20%20isLiquid%0A%20%20%20%20multiplier%0A%20%20%20%20rate%0A%20%20%20%20source%0A%20%20%20%20sourceAddress%0A%20%20%20%20timestamp%0A%20%20%20%20token%0A%20%20%20%20tokenAddress%0A%20%20%20%20value%0A%20%20%20%20valueExcludingOhm%0A%20%20%7D%0A%7D%0A%20%20%20%20"
                                rel="noopener noreferrer"
                                target="_blank"
>>>>>>> 872ef60c
                              >
                                <svg
                                  aria-hidden="true"
                                  class="MuiSvgIcon-root MuiSvgIcon-fontSizeSmall css-y3v3gx-MuiSvgIcon-root"
                                  focusable="false"
                                  id="GRT"
                                  style="width: 16px; height: 16px;"
                                  viewBox="0 0 100 100"
                                  x="0px"
                                  xml:space="preserve"
                                  xmlns="http://www.w3.org/2000/svg"
                                  xmlns:xlink="http://www.w3.org/1999/xlink"
                                  y="0px"
                                >
                                  <style
                                    type="text/css"
                                  >
<<<<<<< HEAD
                                    
	.st0{fill:#6747ED;}
	.st1{fill-rule:evenodd;clip-rule:evenodd;fill:#FFFFFF;}

                                  </style>
                                  <circle
                                    class="st0"
                                    cx="48"
                                    cy="48"
                                    r="48"
                                  />
                                  <g
                                    id="Symbols"
                                  >
                                    <g
                                      transform="translate(-88.000000, -52.000000)"
                                    >
                                      <path
                                        class="st1"
                                        d="M135.3,106.2c-7.1,0-12.8-5.7-12.8-12.8c0-7.1,5.7-12.8,12.8-12.8c7.1,0,12.8,5.7,12.8,12.8 C148.1,100.5,142.4,106.2,135.3,106.2 M135.3,74.2c10.6,0,19.2,8.6,19.2,19.2s-8.6,19.2-19.2,19.2c-10.6,0-19.2-8.6-19.2-19.2 S124.7,74.2,135.3,74.2z M153.6,113.6c1.3,1.3,1.3,3.3,0,4.5l-12.8,12.8c-1.3,1.3-3.3,1.3-4.5,0c-1.3-1.3-1.3-3.3,0-4.5l12.8-12.8 C150.3,112.3,152.4,112.3,153.6,113.6z M161,77.4c0,1.8-1.4,3.2-3.2,3.2c-1.8,0-3.2-1.4-3.2-3.2s1.4-3.2,3.2-3.2 C159.5,74.2,161,75.6,161,77.4z"
                                        id="Fill-19"
                                      />
                                    </g>
                                  </g>
                                </svg>
                              </div>
                            </a>
=======
                                    graph-grt-logo.svg
                                  </svg>
                                </div>
                              </a>
                            </div>
                            <div
                              class="MuiGrid-root MuiGrid-item css-13i4rnv-MuiGrid-root"
                            />
>>>>>>> 872ef60c
                          </div>
                          <div
                            class="MuiGrid-root MuiGrid-item css-ieinjk-MuiGrid-root"
                          />
                        </div>
                      </div>
<<<<<<< HEAD
                    </div>
                    <div
                      class="MuiGrid-root MuiGrid-item MuiGrid-grid-xs-12 css-17ydv12-MuiGrid-root"
=======
                      <div
                        class="MuiGrid-root MuiGrid-item MuiGrid-grid-xs-12 css-49904w-MuiGrid-root"
                      >
                        <h4
                          class="MuiTypography-root MuiTypography-h4 css-1vjl3uq-MuiTypography-root"
                        />
                      </div>
                    </div>
                    <div
                      class="MuiGrid-root MuiGrid-item MuiGrid-grid-xs-13 css-12ijgm9-MuiGrid-root"
>>>>>>> 872ef60c
                    >
                      <h4
                        class="MuiTypography-root MuiTypography-h4 css-ehpv4t-MuiTypography-root"
                      />
                    </div>
                  </div>
                  <div
                    class="MuiGrid-root MuiGrid-item MuiGrid-grid-xs-13 css-18miy9-MuiGrid-root"
                  >
                    <div
                      aria-colcount="3"
                      aria-multiselectable="false"
                      aria-rowcount="0"
                      class="MuiDataGrid-root MuiDataGrid-autoHeight MuiDataGrid-root--densityStandard css-dj8woy-MuiDataGrid-root"
                      role="grid"
                    >
                      <div>
                        <div />
                      </div>
                      <div
<<<<<<< HEAD
                        class="MuiDataGrid-main css-204u17-MuiDataGrid-main"
=======
                        aria-colcount="3"
                        aria-multiselectable="false"
                        aria-rowcount="1"
                        class="MuiDataGrid-root MuiDataGrid-autoHeight MuiDataGrid-root--densityStandard css-gci2mh-MuiDataGrid-root"
                        role="grid"
>>>>>>> 872ef60c
                      >
                        <div
                          style="height: auto; width: 0; position: absolute; top: 56px; bottom: 0;"
                        >
                          <div
                            class="MuiDataGrid-overlay css-1lk5ll6-MuiDataGrid-overlay"
                          >
<<<<<<< HEAD
                            <span
                              class="MuiCircularProgress-root MuiCircularProgress-indeterminate MuiCircularProgress-colorPrimary css-2r4182-MuiCircularProgress-root"
                              role="progressbar"
                              style="width: 40px; height: 40px;"
=======
                            <div
                              class="MuiDataGrid-overlay css-c1gd0l-MuiDataGrid-overlay"
>>>>>>> 872ef60c
                            >
                              <svg
                                class="MuiCircularProgress-svg css-1idz92c-MuiCircularProgress-svg"
                                viewBox="22 22 44 44"
                              >
                                <circle
                                  class="MuiCircularProgress-circle MuiCircularProgress-circleIndeterminate css-176wh8e-MuiCircularProgress-circle"
                                  cx="44"
                                  cy="44"
                                  fill="none"
                                  r="20.2"
                                  stroke-width="3.6"
                                />
                              </svg>
                            </span>
                          </div>
                        </div>
                        <div
                          class="MuiDataGrid-columnHeaders css-f3jnds-MuiDataGrid-columnHeaders"
                          style="min-height: 56px; max-height: 56px; line-height: 56px;"
                        >
                          <div
                            aria-rowindex="1"
                            class="MuiDataGrid-columnHeadersInner css-1s0hp0k-MuiDataGrid-columnHeadersInner"
                            role="row"
                            style="transform: translate3d(0px, 0px, 0px);"
                          >
                            <div
<<<<<<< HEAD
                              aria-colindex="1"
                              aria-sort="none"
                              class="MuiDataGrid-columnHeader MuiDataGrid-columnHeader--sortable"
                              data-field="token"
                              role="columnheader"
                              style="width: 0; min-width: 0; max-width: 0;"
                              tabindex="0"
                            >
                              <div
                                class="MuiDataGrid-columnHeaderDraggableContainer"
                                draggable="false"
                              >
                                <div
                                  class="MuiDataGrid-columnHeaderTitleContainer"
                                >
                                  <div
                                    class="MuiDataGrid-columnHeaderTitleContainerContent"
                                  >
                                    <div
                                      aria-label="The token asset that is held"
                                      class="MuiDataGrid-columnHeaderTitle css-1jbbcbn-MuiDataGrid-columnHeaderTitle"
                                      data-mui-internal-clone-element="true"
                                    >
                                      Asset
                                    </div>
                                  </div>
                                  <div
                                    class="MuiDataGrid-iconButtonContainer css-ltf0zy-MuiDataGrid-iconButtonContainer"
                                  >
                                    <button
                                      aria-label="Sort"
                                      class="MuiButtonBase-root MuiIconButton-root MuiIconButton-sizeSmall css-1q2cqgk-MuiButtonBase-root-MuiIconButton-root"
                                      tabindex="-1"
                                      title="Sort"
                                      type="button"
                                    >
                                      <svg
                                        aria-hidden="true"
                                        class="MuiSvgIcon-root MuiSvgIcon-fontSizeSmall MuiDataGrid-sortIcon css-y3v3gx-MuiSvgIcon-root"
                                        data-testid="ArrowDownwardIcon"
                                        focusable="false"
                                        viewBox="0 0 20 20"
                                      >
                                        <path
                                          d="M20 12l-1.41-1.41L13 16.17V4h-2v12.17l-5.58-5.59L4 12l8 8 8-8z"
                                        />
                                      </svg>
                                    </button>
                                  </div>
                                </div>
                                <div
                                  class="MuiDataGrid-menuIcon"
                                >
                                  <button
                                    aria-controls="mui-4"
                                    aria-haspopup="true"
                                    aria-label="Menu"
                                    class="MuiButtonBase-root MuiIconButton-root MuiIconButton-sizeSmall MuiDataGrid-menuIconButton css-1q2cqgk-MuiButtonBase-root-MuiIconButton-root"
                                    id="mui-5"
                                    tabindex="-1"
                                    title="Menu"
                                    type="button"
                                  >
                                    <svg
                                      aria-hidden="true"
                                      class="MuiSvgIcon-root MuiSvgIcon-fontSizeSmall css-y3v3gx-MuiSvgIcon-root"
                                      data-testid="TripleDotsVerticalIcon"
                                      focusable="false"
                                      viewBox="0 0 20 20"
                                    >
                                      <path
                                        d="M12 8c1.1 0 2-.9 2-2s-.9-2-2-2-2 .9-2 2 .9 2 2 2zm0 2c-1.1 0-2 .9-2 2s.9 2 2 2 2-.9 2-2-.9-2-2-2zm0 6c-1.1 0-2 .9-2 2s.9 2 2 2 2-.9 2-2-.9-2-2-2z"
                                      />
                                    </svg>
                                  </button>
                                </div>
                              </div>
                              <div
                                class="MuiDataGrid-columnSeparator MuiDataGrid-columnSeparator--sideRight"
                                style="min-height: 56px; opacity: 1;"
                              >
                                <svg
                                  aria-hidden="true"
                                  class="MuiSvgIcon-root MuiSvgIcon-fontSizeSmall MuiDataGrid-iconSeparator css-y3v3gx-MuiSvgIcon-root"
                                  data-testid="SeparatorIcon"
                                  focusable="false"
                                  viewBox="0 0 20 20"
                                >
                                  <path
                                    d="M11 19V5h2v14z"
                                  />
                                </svg>
                              </div>
                            </div>
                            <div
                              aria-colindex="2"
                              aria-sort="none"
                              class="MuiDataGrid-columnHeader MuiDataGrid-columnHeader--sortable"
                              data-field="category"
                              role="columnheader"
                              style="width: 0; min-width: 0; max-width: 0;"
                              tabindex="-1"
                            >
                              <div
                                class="MuiDataGrid-columnHeaderDraggableContainer"
                                draggable="false"
                              >
                                <div
                                  class="MuiDataGrid-columnHeaderTitleContainer"
                                >
                                  <div
                                    class="MuiDataGrid-columnHeaderTitleContainerContent"
                                  >
                                    <div
                                      aria-label="The category of the token asset"
                                      class="MuiDataGrid-columnHeaderTitle css-1jbbcbn-MuiDataGrid-columnHeaderTitle"
                                      data-mui-internal-clone-element="true"
                                    >
                                      Category
                                    </div>
                                  </div>
                                  <div
                                    class="MuiDataGrid-iconButtonContainer css-ltf0zy-MuiDataGrid-iconButtonContainer"
                                  >
                                    <button
                                      aria-label="Sort"
                                      class="MuiButtonBase-root MuiIconButton-root MuiIconButton-sizeSmall css-1q2cqgk-MuiButtonBase-root-MuiIconButton-root"
                                      tabindex="-1"
                                      title="Sort"
                                      type="button"
                                    >
                                      <svg
                                        aria-hidden="true"
                                        class="MuiSvgIcon-root MuiSvgIcon-fontSizeSmall MuiDataGrid-sortIcon css-y3v3gx-MuiSvgIcon-root"
                                        data-testid="ArrowDownwardIcon"
                                        focusable="false"
                                        viewBox="0 0 20 20"
                                      >
                                        <path
                                          d="M20 12l-1.41-1.41L13 16.17V4h-2v12.17l-5.58-5.59L4 12l8 8 8-8z"
                                        />
                                      </svg>
                                    </button>
                                  </div>
                                </div>
                                <div
                                  class="MuiDataGrid-menuIcon"
                                >
                                  <button
                                    aria-controls="mui-7"
                                    aria-haspopup="true"
                                    aria-label="Menu"
                                    class="MuiButtonBase-root MuiIconButton-root MuiIconButton-sizeSmall MuiDataGrid-menuIconButton css-1q2cqgk-MuiButtonBase-root-MuiIconButton-root"
                                    id="mui-8"
                                    tabindex="-1"
                                    title="Menu"
                                    type="button"
                                  >
                                    <svg
                                      aria-hidden="true"
                                      class="MuiSvgIcon-root MuiSvgIcon-fontSizeSmall css-y3v3gx-MuiSvgIcon-root"
                                      data-testid="TripleDotsVerticalIcon"
                                      focusable="false"
                                      viewBox="0 0 20 20"
                                    >
                                      <path
                                        d="M12 8c1.1 0 2-.9 2-2s-.9-2-2-2-2 .9-2 2 .9 2 2 2zm0 2c-1.1 0-2 .9-2 2s.9 2 2 2 2-.9 2-2-.9-2-2-2zm0 6c-1.1 0-2 .9-2 2s.9 2 2 2 2-.9 2-2-.9-2-2-2z"
                                      />
                                    </svg>
                                  </button>
                                </div>
                              </div>
                              <div
                                class="MuiDataGrid-columnSeparator MuiDataGrid-columnSeparator--sideRight"
                                style="min-height: 56px; opacity: 1;"
                              >
                                <svg
                                  aria-hidden="true"
                                  class="MuiSvgIcon-root MuiSvgIcon-fontSizeSmall MuiDataGrid-iconSeparator css-y3v3gx-MuiSvgIcon-root"
                                  data-testid="SeparatorIcon"
                                  focusable="false"
                                  viewBox="0 0 20 20"
                                >
                                  <path
                                    d="M11 19V5h2v14z"
                                  />
                                </svg>
                              </div>
                            </div>
                            <div
                              aria-colindex="3"
                              aria-sort="descending"
                              class="MuiDataGrid-columnHeader MuiDataGrid-columnHeader--sortable MuiDataGrid-columnHeader--sorted"
                              data-field="value"
                              role="columnheader"
                              style="width: 0; min-width: 0; max-width: 0;"
                              tabindex="-1"
                            >
                              <div
                                class="MuiDataGrid-columnHeaderDraggableContainer"
                                draggable="false"
                              >
                                <div
                                  class="MuiDataGrid-columnHeaderTitleContainer"
                                >
                                  <div
                                    class="MuiDataGrid-columnHeaderTitleContainerContent"
                                  >
                                    <div
                                      aria-label="The total value of the token asset in USD"
                                      class="MuiDataGrid-columnHeaderTitle css-1jbbcbn-MuiDataGrid-columnHeaderTitle"
                                      data-mui-internal-clone-element="true"
                                    >
                                      Value
                                    </div>
                                  </div>
                                  <div
                                    class="MuiDataGrid-iconButtonContainer css-ltf0zy-MuiDataGrid-iconButtonContainer"
                                  >
                                    <button
                                      aria-label="Sort"
                                      class="MuiButtonBase-root MuiIconButton-root MuiIconButton-sizeSmall css-1q2cqgk-MuiButtonBase-root-MuiIconButton-root"
                                      tabindex="-1"
                                      title="Sort"
                                      type="button"
                                    >
                                      <svg
                                        aria-hidden="true"
                                        class="MuiSvgIcon-root MuiSvgIcon-fontSizeSmall MuiDataGrid-sortIcon css-y3v3gx-MuiSvgIcon-root"
                                        data-testid="ArrowDownwardIcon"
                                        focusable="false"
                                        viewBox="0 0 20 20"
                                      >
                                        <path
                                          d="M20 12l-1.41-1.41L13 16.17V4h-2v12.17l-5.58-5.59L4 12l8 8 8-8z"
                                        />
                                      </svg>
                                    </button>
                                  </div>
                                </div>
                                <div
                                  class="MuiDataGrid-menuIcon"
                                >
                                  <button
                                    aria-controls="mui-10"
                                    aria-haspopup="true"
                                    aria-label="Menu"
                                    class="MuiButtonBase-root MuiIconButton-root MuiIconButton-sizeSmall MuiDataGrid-menuIconButton css-1q2cqgk-MuiButtonBase-root-MuiIconButton-root"
                                    id="mui-11"
                                    tabindex="-1"
                                    title="Menu"
                                    type="button"
                                  >
                                    <svg
                                      aria-hidden="true"
                                      class="MuiSvgIcon-root MuiSvgIcon-fontSizeSmall css-y3v3gx-MuiSvgIcon-root"
                                      data-testid="TripleDotsVerticalIcon"
                                      focusable="false"
                                      viewBox="0 0 20 20"
                                    >
                                      <path
                                        d="M12 8c1.1 0 2-.9 2-2s-.9-2-2-2-2 .9-2 2 .9 2 2 2zm0 2c-1.1 0-2 .9-2 2s.9 2 2 2 2-.9 2-2-.9-2-2-2zm0 6c-1.1 0-2 .9-2 2s.9 2 2 2 2-.9 2-2-.9-2-2-2z"
                                      />
                                    </svg>
                                  </button>
                                </div>
=======
                              class="MuiDataGrid-columnHeadersInner css-gl260s-MuiDataGrid-columnHeadersInner"
                              role="rowgroup"
                              style="transform: translate3d(0px, 0px, 0px);"
                            >
                              <div
                                aria-rowindex="1"
                                class="css-yrdy0g-MuiDataGrid-columnHeaderRow"
                                role="row"
                              >
                                <div
                                  aria-colindex="1"
                                  aria-label="Asset"
                                  aria-sort="none"
                                  class="MuiDataGrid-columnHeader MuiDataGrid-columnHeader--sortable"
                                  data-field="token"
                                  role="columnheader"
                                  style="height: 56px; width: 0px; min-width: 0; max-width: 0;"
                                  tabindex="0"
                                >
                                  <div
                                    class="MuiDataGrid-columnHeaderDraggableContainer"
                                    draggable="false"
                                  >
                                    <div
                                      class="MuiDataGrid-columnHeaderTitleContainer"
                                    >
                                      <div
                                        class="MuiDataGrid-columnHeaderTitleContainerContent"
                                      >
                                        <div
                                          aria-label="The token asset that is held"
                                          class="MuiDataGrid-columnHeaderTitle css-1jbbcbn-MuiDataGrid-columnHeaderTitle"
                                          data-mui-internal-clone-element="true"
                                        >
                                          Asset
                                        </div>
                                      </div>
                                      <div
                                        class="MuiDataGrid-iconButtonContainer css-ltf0zy-MuiDataGrid-iconButtonContainer"
                                      >
                                        <button
                                          aria-label="Sort"
                                          class="MuiButtonBase-root MuiIconButton-root MuiIconButton-sizeSmall css-1vp8oyq-MuiButtonBase-root-MuiIconButton-root"
                                          tabindex="-1"
                                          title="Sort"
                                          type="button"
                                        >
                                          <svg
                                            aria-hidden="true"
                                            class="MuiSvgIcon-root MuiSvgIcon-fontSizeSmall MuiDataGrid-sortIcon css-y3v3gx-MuiSvgIcon-root"
                                            data-testid="ArrowDownwardIcon"
                                            focusable="false"
                                            viewBox="0 0 20 20"
                                          >
                                            <path
                                              d="M20 12l-1.41-1.41L13 16.17V4h-2v12.17l-5.58-5.59L4 12l8 8 8-8z"
                                            />
                                          </svg>
                                        </button>
                                      </div>
                                    </div>
                                    <div
                                      class="MuiDataGrid-menuIcon"
                                    >
                                      <button
                                        aria-controls="mui-4"
                                        aria-haspopup="true"
                                        aria-label="Menu"
                                        class="MuiButtonBase-root MuiIconButton-root MuiIconButton-sizeSmall MuiDataGrid-menuIconButton css-1vp8oyq-MuiButtonBase-root-MuiIconButton-root"
                                        id="mui-5"
                                        tabindex="-1"
                                        title="Menu"
                                        type="button"
                                      >
                                        <svg
                                          aria-hidden="true"
                                          class="MuiSvgIcon-root MuiSvgIcon-fontSizeSmall css-y3v3gx-MuiSvgIcon-root"
                                          data-testid="TripleDotsVerticalIcon"
                                          focusable="false"
                                          viewBox="0 0 20 20"
                                        >
                                          <path
                                            d="M12 8c1.1 0 2-.9 2-2s-.9-2-2-2-2 .9-2 2 .9 2 2 2zm0 2c-1.1 0-2 .9-2 2s.9 2 2 2 2-.9 2-2-.9-2-2-2zm0 6c-1.1 0-2 .9-2 2s.9 2 2 2 2-.9 2-2-.9-2-2-2z"
                                          />
                                        </svg>
                                      </button>
                                    </div>
                                  </div>
                                  <div
                                    class="MuiDataGrid-columnSeparator MuiDataGrid-columnSeparator--sideRight"
                                    style="min-height: 56px; opacity: 1;"
                                  >
                                    <svg
                                      aria-hidden="true"
                                      class="MuiSvgIcon-root MuiSvgIcon-fontSizeSmall MuiDataGrid-iconSeparator css-y3v3gx-MuiSvgIcon-root"
                                      data-testid="SeparatorIcon"
                                      focusable="false"
                                      viewBox="0 0 20 20"
                                    >
                                      <path
                                        d="M11 19V5h2v14z"
                                      />
                                    </svg>
                                  </div>
                                </div>
                                <div
                                  aria-colindex="2"
                                  aria-label="Category"
                                  aria-sort="none"
                                  class="MuiDataGrid-columnHeader MuiDataGrid-columnHeader--sortable"
                                  data-field="category"
                                  role="columnheader"
                                  style="height: 56px; width: 0px; min-width: 0; max-width: 0;"
                                  tabindex="-1"
                                >
                                  <div
                                    class="MuiDataGrid-columnHeaderDraggableContainer"
                                    draggable="false"
                                  >
                                    <div
                                      class="MuiDataGrid-columnHeaderTitleContainer"
                                    >
                                      <div
                                        class="MuiDataGrid-columnHeaderTitleContainerContent"
                                      >
                                        <div
                                          aria-label="The category of the token asset"
                                          class="MuiDataGrid-columnHeaderTitle css-1jbbcbn-MuiDataGrid-columnHeaderTitle"
                                          data-mui-internal-clone-element="true"
                                        >
                                          Category
                                        </div>
                                      </div>
                                      <div
                                        class="MuiDataGrid-iconButtonContainer css-ltf0zy-MuiDataGrid-iconButtonContainer"
                                      >
                                        <button
                                          aria-label="Sort"
                                          class="MuiButtonBase-root MuiIconButton-root MuiIconButton-sizeSmall css-1vp8oyq-MuiButtonBase-root-MuiIconButton-root"
                                          tabindex="-1"
                                          title="Sort"
                                          type="button"
                                        >
                                          <svg
                                            aria-hidden="true"
                                            class="MuiSvgIcon-root MuiSvgIcon-fontSizeSmall MuiDataGrid-sortIcon css-y3v3gx-MuiSvgIcon-root"
                                            data-testid="ArrowDownwardIcon"
                                            focusable="false"
                                            viewBox="0 0 20 20"
                                          >
                                            <path
                                              d="M20 12l-1.41-1.41L13 16.17V4h-2v12.17l-5.58-5.59L4 12l8 8 8-8z"
                                            />
                                          </svg>
                                        </button>
                                      </div>
                                    </div>
                                    <div
                                      class="MuiDataGrid-menuIcon"
                                    >
                                      <button
                                        aria-controls="mui-7"
                                        aria-haspopup="true"
                                        aria-label="Menu"
                                        class="MuiButtonBase-root MuiIconButton-root MuiIconButton-sizeSmall MuiDataGrid-menuIconButton css-1vp8oyq-MuiButtonBase-root-MuiIconButton-root"
                                        id="mui-8"
                                        tabindex="-1"
                                        title="Menu"
                                        type="button"
                                      >
                                        <svg
                                          aria-hidden="true"
                                          class="MuiSvgIcon-root MuiSvgIcon-fontSizeSmall css-y3v3gx-MuiSvgIcon-root"
                                          data-testid="TripleDotsVerticalIcon"
                                          focusable="false"
                                          viewBox="0 0 20 20"
                                        >
                                          <path
                                            d="M12 8c1.1 0 2-.9 2-2s-.9-2-2-2-2 .9-2 2 .9 2 2 2zm0 2c-1.1 0-2 .9-2 2s.9 2 2 2 2-.9 2-2-.9-2-2-2zm0 6c-1.1 0-2 .9-2 2s.9 2 2 2 2-.9 2-2-.9-2-2-2z"
                                          />
                                        </svg>
                                      </button>
                                    </div>
                                  </div>
                                  <div
                                    class="MuiDataGrid-columnSeparator MuiDataGrid-columnSeparator--sideRight"
                                    style="min-height: 56px; opacity: 1;"
                                  >
                                    <svg
                                      aria-hidden="true"
                                      class="MuiSvgIcon-root MuiSvgIcon-fontSizeSmall MuiDataGrid-iconSeparator css-y3v3gx-MuiSvgIcon-root"
                                      data-testid="SeparatorIcon"
                                      focusable="false"
                                      viewBox="0 0 20 20"
                                    >
                                      <path
                                        d="M11 19V5h2v14z"
                                      />
                                    </svg>
                                  </div>
                                </div>
                                <div
                                  aria-colindex="3"
                                  aria-label="Value"
                                  aria-sort="descending"
                                  class="MuiDataGrid-columnHeader MuiDataGrid-columnHeader--sortable MuiDataGrid-columnHeader--sorted"
                                  data-field="value"
                                  role="columnheader"
                                  style="height: 56px; width: 0px; min-width: 0; max-width: 0;"
                                  tabindex="-1"
                                >
                                  <div
                                    class="MuiDataGrid-columnHeaderDraggableContainer"
                                    draggable="false"
                                  >
                                    <div
                                      class="MuiDataGrid-columnHeaderTitleContainer"
                                    >
                                      <div
                                        class="MuiDataGrid-columnHeaderTitleContainerContent"
                                      >
                                        <div
                                          aria-label="The total value of the token asset in USD"
                                          class="MuiDataGrid-columnHeaderTitle css-1jbbcbn-MuiDataGrid-columnHeaderTitle"
                                          data-mui-internal-clone-element="true"
                                        >
                                          Value
                                        </div>
                                      </div>
                                      <div
                                        class="MuiDataGrid-iconButtonContainer css-ltf0zy-MuiDataGrid-iconButtonContainer"
                                      >
                                        <button
                                          aria-label="Sort"
                                          class="MuiButtonBase-root MuiIconButton-root MuiIconButton-sizeSmall css-1vp8oyq-MuiButtonBase-root-MuiIconButton-root"
                                          tabindex="-1"
                                          title="Sort"
                                          type="button"
                                        >
                                          <svg
                                            aria-hidden="true"
                                            class="MuiSvgIcon-root MuiSvgIcon-fontSizeSmall MuiDataGrid-sortIcon css-y3v3gx-MuiSvgIcon-root"
                                            data-testid="ArrowDownwardIcon"
                                            focusable="false"
                                            viewBox="0 0 20 20"
                                          >
                                            <path
                                              d="M20 12l-1.41-1.41L13 16.17V4h-2v12.17l-5.58-5.59L4 12l8 8 8-8z"
                                            />
                                          </svg>
                                        </button>
                                      </div>
                                    </div>
                                    <div
                                      class="MuiDataGrid-menuIcon"
                                    >
                                      <button
                                        aria-controls="mui-10"
                                        aria-haspopup="true"
                                        aria-label="Menu"
                                        class="MuiButtonBase-root MuiIconButton-root MuiIconButton-sizeSmall MuiDataGrid-menuIconButton css-1vp8oyq-MuiButtonBase-root-MuiIconButton-root"
                                        id="mui-11"
                                        tabindex="-1"
                                        title="Menu"
                                        type="button"
                                      >
                                        <svg
                                          aria-hidden="true"
                                          class="MuiSvgIcon-root MuiSvgIcon-fontSizeSmall css-y3v3gx-MuiSvgIcon-root"
                                          data-testid="TripleDotsVerticalIcon"
                                          focusable="false"
                                          viewBox="0 0 20 20"
                                        >
                                          <path
                                            d="M12 8c1.1 0 2-.9 2-2s-.9-2-2-2-2 .9-2 2 .9 2 2 2zm0 2c-1.1 0-2 .9-2 2s.9 2 2 2 2-.9 2-2-.9-2-2-2zm0 6c-1.1 0-2 .9-2 2s.9 2 2 2 2-.9 2-2-.9-2-2-2z"
                                          />
                                        </svg>
                                      </button>
                                    </div>
                                  </div>
                                  <div
                                    class="MuiDataGrid-columnSeparator MuiDataGrid-columnSeparator--sideRight"
                                    style="min-height: 56px; opacity: 1;"
                                  >
                                    <svg
                                      aria-hidden="true"
                                      class="MuiSvgIcon-root MuiSvgIcon-fontSizeSmall MuiDataGrid-iconSeparator css-y3v3gx-MuiSvgIcon-root"
                                      data-testid="SeparatorIcon"
                                      focusable="false"
                                      viewBox="0 0 20 20"
                                    >
                                      <path
                                        d="M11 19V5h2v14z"
                                      />
                                    </svg>
                                  </div>
                                </div>
>>>>>>> 872ef60c
                              </div>
                              <div
                                class="MuiDataGrid-columnSeparator MuiDataGrid-columnSeparator--sideRight"
                                style="min-height: 56px; opacity: 1;"
                              >
                                <svg
                                  aria-hidden="true"
                                  class="MuiSvgIcon-root MuiSvgIcon-fontSizeSmall MuiDataGrid-iconSeparator css-y3v3gx-MuiSvgIcon-root"
                                  data-testid="SeparatorIcon"
                                  focusable="false"
                                  viewBox="0 0 20 20"
                                >
                                  <path
                                    d="M11 19V5h2v14z"
                                  />
                                </svg>
                              </div>
                            </div>
                          </div>
                        </div>
                        <div
                          style="overflow: visible; width: 0;"
                        >
                          <div
                            class="MuiDataGrid-virtualScroller css-1w5m2wr-MuiDataGrid-virtualScroller"
                            style="width: 0; height: auto; margin-top: 56px; overflow-x: hidden; overflow-y: hidden;"
                          >
                            <div
                              class="MuiDataGrid-virtualScrollerContent css-1kwdphh-MuiDataGrid-virtualScrollerContent"
                              style="width: auto; height: 60px; min-height: auto;"
                            >
                              <div
                                class="MuiDataGrid-virtualScrollerRenderZone css-s1v7zr-MuiDataGrid-virtualScrollerRenderZone"
                                style="transform: translate3d(0px, undefinedpx, 0px);"
                              />
                            </div>
                          </div>
                        </div>
                        <div
                          class="Mui-resizeTriggers"
                        >
                          <div
                            class="expand-trigger"
                          >
                            <div
                              style="width: 1px; height: 1px;"
                            />
                          </div>
                          <div
                            class="contract-trigger"
                          />
                        </div>
                      </div>
                      <div>
                        <div
                          class="MuiDataGrid-footerContainer css-17jjc08-MuiDataGrid-footerContainer"
                        >
                          <div />
                          <div
                            class="MuiTablePagination-root css-1lt7h57-MuiTablePagination-root"
                          >
                            <div
                              class="MuiToolbar-root MuiToolbar-gutters MuiToolbar-regular MuiTablePagination-toolbar css-1q7dvge-MuiToolbar-root-MuiTablePagination-toolbar"
                            >
                              <div
                                class="MuiTablePagination-spacer css-1psng7p-MuiTablePagination-spacer"
                              />
                              <p
                                class="MuiTablePagination-displayedRows css-v8513r-MuiTablePagination-displayedRows"
                              >
<<<<<<< HEAD
                                0–0 of 0
                              </p>
                              <div
                                class="MuiTablePagination-actions"
                              >
                                <button
                                  aria-label="Go to previous page"
                                  class="MuiButtonBase-root Mui-disabled MuiIconButton-root Mui-disabled MuiIconButton-colorInherit MuiIconButton-sizeMedium css-2dcgsv-MuiButtonBase-root-MuiIconButton-root"
                                  disabled=""
                                  tabindex="-1"
                                  title="Go to previous page"
                                  type="button"
                                >
                                  <svg
                                    aria-hidden="true"
                                    class="MuiSvgIcon-root MuiSvgIcon-fontSizeSmall css-y3v3gx-MuiSvgIcon-root"
                                    data-testid="KeyboardArrowLeftIcon"
                                    focusable="false"
                                    viewBox="0 0 20 20"
                                  >
                                    <path
                                      d="M15.41 16.09l-4.58-4.59 4.58-4.59L14 5.5l-6 6 6 6z"
                                    />
                                  </svg>
                                </button>
                                <button
                                  aria-label="Go to next page"
                                  class="MuiButtonBase-root Mui-disabled MuiIconButton-root Mui-disabled MuiIconButton-colorInherit MuiIconButton-sizeMedium css-2dcgsv-MuiButtonBase-root-MuiIconButton-root"
                                  disabled=""
                                  tabindex="-1"
                                  title="Go to next page"
                                  type="button"
                                >
                                  <svg
                                    aria-hidden="true"
                                    class="MuiSvgIcon-root MuiSvgIcon-fontSizeSmall css-y3v3gx-MuiSvgIcon-root"
                                    data-testid="KeyboardArrowRightIcon"
                                    focusable="false"
                                    viewBox="0 0 20 20"
=======
                                <div
                                  class="MuiTablePagination-spacer css-1psng7p-MuiTablePagination-spacer"
                                />
                                <p
                                  class="MuiTablePagination-displayedRows css-hyra81-MuiTablePagination-displayedRows"
                                >
                                  0–0 of 0
                                </p>
                                <div
                                  class="MuiTablePagination-actions"
                                >
                                  <button
                                    aria-label="Go to previous page"
                                    class="MuiButtonBase-root Mui-disabled MuiIconButton-root Mui-disabled MuiIconButton-colorInherit MuiIconButton-sizeMedium css-5wnerk-MuiButtonBase-root-MuiIconButton-root"
                                    disabled=""
                                    tabindex="-1"
                                    title="Go to previous page"
                                    type="button"
                                  >
                                    <svg
                                      aria-hidden="true"
                                      class="MuiSvgIcon-root MuiSvgIcon-fontSizeSmall css-y3v3gx-MuiSvgIcon-root"
                                      data-testid="KeyboardArrowLeftIcon"
                                      focusable="false"
                                      viewBox="0 0 20 20"
                                    >
                                      <path
                                        d="M15.41 16.09l-4.58-4.59 4.58-4.59L14 5.5l-6 6 6 6z"
                                      />
                                    </svg>
                                  </button>
                                  <button
                                    aria-label="Go to next page"
                                    class="MuiButtonBase-root Mui-disabled MuiIconButton-root Mui-disabled MuiIconButton-colorInherit MuiIconButton-sizeMedium css-5wnerk-MuiButtonBase-root-MuiIconButton-root"
                                    disabled=""
                                    tabindex="-1"
                                    title="Go to next page"
                                    type="button"
>>>>>>> 872ef60c
                                  >
                                    <path
                                      d="M8.59 16.34l4.58-4.59-4.58-4.59L10 5.75l6 6-6 6z"
                                    />
                                  </svg>
                                </button>
                              </div>
                            </div>
                          </div>
                        </div>
                      </div>
                    </div>
                  </div>
                </div>
              </div>
            </div>
          </div>
        </div>
        <div
          class="MuiGrid-root MuiGrid-item MuiGrid-grid-xs-12 css-17ydv12-MuiGrid-root"
        >
          <div
<<<<<<< HEAD
            class="MuiPaper-root MuiPaper-elevation MuiPaper-rounded MuiPaper-elevation0 Paper-root  css-wcytrk-MuiPaper-root"
            style="transform: none; transition: transform 225ms cubic-bezier(0.4, 0, 0.2, 1) 0ms;"
          >
            <div
              class="MuiGrid-root MuiGrid-container MuiGrid-spacing-xs-2 MuiGrid-direction-xs-column css-1oficnd-MuiGrid-root"
            >
              <div
                class="MuiGrid-root MuiGrid-item css-ieinjk-MuiGrid-root"
              >
                <div
                  class="MuiGrid-root MuiGrid-container MuiGrid-spacing-xs-2 css-v5mc7x-MuiGrid-root"
                >
                  <div
                    class="MuiGrid-root MuiGrid-item MuiGrid-grid-xs-12 css-17ydv12-MuiGrid-root"
                  >
                    <div
                      class="MuiGrid-root MuiGrid-container css-1iflbf0-MuiGrid-root"
                    >
                      <div
                        class="MuiGrid-root MuiGrid-item MuiGrid-grid-xs-11 css-1jd57o2-MuiGrid-root"
                      >
                        <h6
                          class="MuiTypography-root MuiTypography-h6 css-1e2mgue-MuiTypography-root"
                        >
                          Protocol-Owned Liquidity
                        </h6>
                        <h6
                          class="MuiTypography-root MuiTypography-h6 css-1e2mgue-MuiTypography-root"
                        >
                          <div
                            class="MuiBox-root css-0"
                            style="display: inline-flex; justify-content: center; align-self: center;"
=======
            class="MuiGrid-root MuiGrid-item MuiGrid-grid-xs-12 css-49904w-MuiGrid-root"
          >
            <div
              class="MuiPaper-root MuiPaper-elevation MuiPaper-rounded MuiPaper-elevation0 Paper-root  css-1ngkk3s-MuiPaper-root"
              style="transform: none; webkit-transition: transform 225ms cubic-bezier(0.4, 0, 0.2, 1) 0ms; transition: transform 225ms cubic-bezier(0.4, 0, 0.2, 1) 0ms;"
            >
              <div
                class="MuiGrid-root MuiGrid-container MuiGrid-spacing-xs-2 MuiGrid-direction-xs-column css-1rl1og4-MuiGrid-root"
              >
                <div
                  class="MuiGrid-root MuiGrid-item css-13i4rnv-MuiGrid-root"
                >
                  <div
                    class="MuiGrid-root MuiGrid-container MuiGrid-spacing-xs-2 css-mhc70k-MuiGrid-root"
                  >
                    <div
                      class="MuiGrid-root MuiGrid-item MuiGrid-grid-xs-12 css-49904w-MuiGrid-root"
                    >
                      <div
                        class="MuiGrid-root MuiGrid-container css-411pid-MuiGrid-root"
                      >
                        <div
                          class="MuiGrid-root MuiGrid-item MuiGrid-grid-xs-11 css-p6fi3e-MuiGrid-root"
                        >
                          <h6
                            class="MuiTypography-root MuiTypography-h6 css-13bj08-MuiTypography-root"
                          >
                            Protocol-Owned Liquidity
                          </h6>
                          <h6
                            class="MuiTypography-root MuiTypography-h6 css-13bj08-MuiTypography-root"
>>>>>>> 872ef60c
                          >
                            <svg
                              aria-hidden="true"
                              class="MuiSvgIcon-root MuiSvgIcon-fontSizeSmall info-icon css-1fx2bp7-MuiSvgIcon-root"
                              focusable="false"
                              style="margin: 0 5px; font-size: 1em;"
                              viewBox="0 0 20 20"
                            >
                              <path
                                d="M 10 20 C 15.475 20 20 15.473 20 10 C 20 4.518 15.473 0 9.991 0 C 4.516 0 0 4.518 0 10 C 0 15.475 4.527 20 10 20 Z M 10 18.705 C 5.189 18.714 1.287 14.812 1.297 10.001 C 1.28 5.189 5.179 1.281 9.991 1.285 C 14.807 1.28 18.714 5.182 18.714 9.999 C 18.719 14.811 14.813 18.712 10 18.702 Z M 9.941 6.242 C 10.559 6.242 11.038 5.763 11.038 5.156 C 11.043 4.547 10.549 4.053 9.94 4.058 C 9.334 4.057 8.842 4.55 8.844 5.156 C 8.843 5.761 9.337 6.249 9.941 6.242 Z M 8.216 15.444 L 12.303 15.444 C 12.623 15.444 12.871 15.204 12.871 14.895 C 12.87 14.584 12.615 14.334 12.303 14.338 L 10.868 14.338 L 10.868 8.754 C 10.868 8.346 10.658 8.065 10.269 8.065 L 8.345 8.065 C 7.919 8.045 7.631 8.493 7.826 8.872 C 7.925 9.065 8.128 9.182 8.345 9.172 L 9.652 9.172 L 9.652 14.338 L 8.216 14.338 C 7.905 14.334 7.649 14.584 7.648 14.895 C 7.648 15.204 7.897 15.444 8.216 15.444 Z"
                              />
                            </svg>
                          </div>
                        </h6>
                      </div>
                      <div
                        class="MuiGrid-root MuiGrid-item MuiGrid-grid-xs-1 css-1274tjr-MuiGrid-root"
                      >
                        <div
<<<<<<< HEAD
                          class="MuiGrid-root MuiGrid-container MuiGrid-spacing-xs-1 css-165oq3g-MuiGrid-root"
                        >
                          <div
                            class="MuiGrid-root MuiGrid-item css-ieinjk-MuiGrid-root"
                          >
                            <a
                              class="MuiTypography-root MuiTypography-inherit MuiLink-root MuiLink-underlineNone css-ao3601-MuiTypography-root-MuiLink-root"
                              href="https://api.thegraph.com/subgraphs/name/olympusdao/olympus-protocol-metrics/graphql?query=%0A%20%20%20%20query%20TokenRecords(%24recordCount%3A%20Int!%2C%20%24startingRecord%3A%20Int%20%3D%200%2C%20%24filter%3A%20TokenRecord_filter)%20%7B%0A%20%20tokenRecords(%0A%20%20%20%20first%3A%20%24recordCount%0A%20%20%20%20skip%3A%20%24startingRecord%0A%20%20%20%20where%3A%20%24filter%0A%20%20%20%20orderBy%3A%20date%0A%20%20%20%20orderDirection%3A%20desc%0A%20%20)%20%7B%0A%20%20%20%20id%0A%20%20%20%20balance%0A%20%20%20%20block%0A%20%20%20%20category%0A%20%20%20%20date%0A%20%20%20%20isBluechip%0A%20%20%20%20isLiquid%0A%20%20%20%20multiplier%0A%20%20%20%20rate%0A%20%20%20%20source%0A%20%20%20%20sourceAddress%0A%20%20%20%20timestamp%0A%20%20%20%20token%0A%20%20%20%20tokenAddress%0A%20%20%20%20value%0A%20%20%20%20valueExcludingOhm%0A%20%20%7D%0A%7D%0A%20%20%20%20"
                              rel="noopener noreferrer"
                              target="_blank"
=======
                          class="MuiGrid-root MuiGrid-item MuiGrid-grid-xs-1 css-1c16yah-MuiGrid-root"
                        >
                          <div
                            class="MuiGrid-root MuiGrid-container MuiGrid-spacing-xs-1 css-x7kx7a-MuiGrid-root"
                          >
                            <div
                              class="MuiGrid-root MuiGrid-item css-13i4rnv-MuiGrid-root"
                            >
                              <a
                                class="MuiTypography-root MuiTypography-inherit MuiLink-root MuiLink-underlineNone css-wl2u8x-MuiTypography-root-MuiLink-root"
                                href="https://api.thegraph.com/subgraphs/name/olympusdao/olympus-protocol-metrics/graphql?query=%0A%20%20%20%20query%20TokenRecords(%24recordCount%3A%20Int!%2C%20%24startingRecord%3A%20Int%20%3D%200%2C%20%24filter%3A%20TokenRecord_filter)%20%7B%0A%20%20tokenRecords(%0A%20%20%20%20first%3A%20%24recordCount%0A%20%20%20%20skip%3A%20%24startingRecord%0A%20%20%20%20where%3A%20%24filter%0A%20%20%20%20orderBy%3A%20date%0A%20%20%20%20orderDirection%3A%20desc%0A%20%20)%20%7B%0A%20%20%20%20id%0A%20%20%20%20balance%0A%20%20%20%20block%0A%20%20%20%20category%0A%20%20%20%20date%0A%20%20%20%20isBluechip%0A%20%20%20%20isLiquid%0A%20%20%20%20multiplier%0A%20%20%20%20rate%0A%20%20%20%20source%0A%20%20%20%20sourceAddress%0A%20%20%20%20timestamp%0A%20%20%20%20token%0A%20%20%20%20tokenAddress%0A%20%20%20%20value%0A%20%20%20%20valueExcludingOhm%0A%20%20%7D%0A%7D%0A%20%20%20%20"
                                rel="noopener noreferrer"
                                target="_blank"
                              >
                                <div
                                  class="MuiBox-root css-0"
                                  style="display: inline-flex; justify-content: center; align-self: center;"
                                >
                                  <svg
                                    aria-hidden="true"
                                    class="MuiSvgIcon-root MuiSvgIcon-fontSizeSmall css-y3v3gx-MuiSvgIcon-root"
                                    focusable="false"
                                    style="width: 16px; height: 16px;"
                                    viewBox="0 0 100 100"
                                  >
                                    graph-grt-logo.svg
                                  </svg>
                                </div>
                              </a>
                            </div>
                            <div
                              class="MuiGrid-root MuiGrid-item css-13i4rnv-MuiGrid-root"
>>>>>>> 872ef60c
                            >
                              <div
                                class="MuiBox-root css-0"
                                style="display: inline-flex; justify-content: center; align-self: center;"
                              >
                                <svg
                                  aria-hidden="true"
                                  class="MuiSvgIcon-root MuiSvgIcon-fontSizeSmall css-y3v3gx-MuiSvgIcon-root"
                                  focusable="false"
                                  id="GRT"
                                  style="width: 16px; height: 16px;"
                                  viewBox="0 0 100 100"
                                  x="0px"
                                  xml:space="preserve"
                                  xmlns="http://www.w3.org/2000/svg"
                                  xmlns:xlink="http://www.w3.org/1999/xlink"
                                  y="0px"
                                >
                                  <style
                                    type="text/css"
                                  >
                                    
	.st0{fill:#6747ED;}
	.st1{fill-rule:evenodd;clip-rule:evenodd;fill:#FFFFFF;}

                                  </style>
                                  <circle
                                    class="st0"
                                    cx="48"
                                    cy="48"
                                    r="48"
                                  />
                                  <g
                                    id="Symbols"
                                  >
                                    <g
                                      transform="translate(-88.000000, -52.000000)"
                                    >
                                      <path
                                        class="st1"
                                        d="M135.3,106.2c-7.1,0-12.8-5.7-12.8-12.8c0-7.1,5.7-12.8,12.8-12.8c7.1,0,12.8,5.7,12.8,12.8 C148.1,100.5,142.4,106.2,135.3,106.2 M135.3,74.2c10.6,0,19.2,8.6,19.2,19.2s-8.6,19.2-19.2,19.2c-10.6,0-19.2-8.6-19.2-19.2 S124.7,74.2,135.3,74.2z M153.6,113.6c1.3,1.3,1.3,3.3,0,4.5l-12.8,12.8c-1.3,1.3-3.3,1.3-4.5,0c-1.3-1.3-1.3-3.3,0-4.5l12.8-12.8 C150.3,112.3,152.4,112.3,153.6,113.6z M161,77.4c0,1.8-1.4,3.2-3.2,3.2c-1.8,0-3.2-1.4-3.2-3.2s1.4-3.2,3.2-3.2 C159.5,74.2,161,75.6,161,77.4z"
                                        id="Fill-19"
                                      />
                                    </g>
                                  </g>
                                </svg>
                              </div>
                            </a>
                          </div>
                          <div
                            class="MuiGrid-root MuiGrid-item css-ieinjk-MuiGrid-root"
                          >
                            <div
                              class="MuiBox-root css-0"
                              style="display: inline-flex; justify-content: center; align-self: center;"
                            >
                              <svg
                                aria-hidden="true"
                                class="MuiSvgIcon-root MuiSvgIcon-colorPrimary MuiSvgIcon-fontSizeSmall css-1x7u7wj-MuiSvgIcon-root"
                                fill="none"
                                focusable="false"
                                height="17"
                                style="font-size: 1rem; cursor: pointer;"
                                viewBox="0 0 20 20"
                                width="18"
                                xmlns="http://www.w3.org/2000/svg"
                              >
                                <path
                                  d="M9 16.5312C13.4766 16.5312 17.1641 12.8359 17.1641 8.35938C17.1641 3.88281 13.4688 0.195312 9 0.195312C4.52344 0.195312 0.835938 3.88281 0.835938 8.35938C0.835938 12.8359 4.52344 16.5312 9 16.5312ZM11.5391 10.6016C11.0859 10.6016 10.7969 10.2812 10.7969 9.78125V8.57812L10.9062 7.49219L9.88281 8.63281L7.17188 11.3359C6.99219 11.5234 6.78125 11.6016 6.53125 11.6016C6.07031 11.6016 5.71094 11.2734 5.71094 10.7812C5.71094 10.5625 5.8125 10.3359 5.97656 10.1719L8.70312 7.45312L9.85156 6.42188L8.82031 6.54688H7.53906C7.03906 6.54688 6.71875 6.25781 6.71875 5.80469C6.71875 5.35156 7.03906 5.0625 7.53906 5.0625H11.3125C11.9141 5.0625 12.2812 5.38281 12.2812 6.01562V9.77344C12.2812 10.2656 11.9922 10.6016 11.5391 10.6016Z"
                                  fill="#768299"
                                />
                              </svg>
                            </div>
                          </div>
                        </div>
                      </div>
<<<<<<< HEAD
                    </div>
                    <div
                      class="MuiGrid-root MuiGrid-item MuiGrid-grid-xs-12 css-17ydv12-MuiGrid-root"
=======
                      <div
                        class="MuiGrid-root MuiGrid-item MuiGrid-grid-xs-12 css-49904w-MuiGrid-root"
                      >
                        <span
                          class="MuiSkeleton-root MuiSkeleton-text MuiSkeleton-pulse css-1l7q9tc-MuiSkeleton-root"
                          style="width: 100px;"
                        />
                      </div>
                    </div>
                    <div
                      class="MuiGrid-root MuiGrid-item MuiGrid-grid-xs-13 css-12ijgm9-MuiGrid-root"
>>>>>>> 872ef60c
                    >
                      <span
                        class="MuiSkeleton-root MuiSkeleton-text MuiSkeleton-pulse css-1l7q9tc-MuiSkeleton-root"
                        style="width: 100px;"
                      />
                    </div>
                  </div>
                  <div
                    class="MuiGrid-root MuiGrid-item MuiGrid-grid-xs-13 css-18miy9-MuiGrid-root"
                  >
                    <span
                      class="MuiSkeleton-root MuiSkeleton-rectangular MuiSkeleton-pulse css-16gucqp-MuiSkeleton-root"
                      style="width: 100%; height: 400px;"
                    />
                  </div>
                </div>
              </div>
            </div>
          </div>
        </div>
      </div>
    </div>
  </div>
</div>
`;<|MERGE_RESOLUTION|>--- conflicted
+++ resolved
@@ -10,88 +10,51 @@
       class="MuiBox-root css-tr0r3x"
     >
       <div
-        class="MuiGrid-root MuiGrid-container MuiGrid-spacing-xs-1 css-vljhbv-MuiGrid-root"
+        class="MuiGrid-root MuiGrid-container MuiGrid-spacing-xs-1 css-a5rdam-MuiGrid-root"
       >
         <div
-<<<<<<< HEAD
-          class="MuiGrid-root MuiGrid-item MuiGrid-grid-xs-12 css-17ydv12-MuiGrid-root"
+          class="MuiGrid-root MuiGrid-item MuiGrid-grid-xs-12 css-49904w-MuiGrid-root"
         >
           <div
-            class="MuiPaper-root MuiPaper-elevation MuiPaper-rounded MuiPaper-elevation0 Paper-root  css-wcytrk-MuiPaper-root"
+            class="MuiPaper-root MuiPaper-elevation MuiPaper-rounded MuiPaper-elevation0 Paper-root  css-1ngkk3s-MuiPaper-root"
             style="transform: none; transition: transform 225ms cubic-bezier(0.4, 0, 0.2, 1) 0ms;"
           >
             <div
-              class="MuiGrid-root MuiGrid-container MuiGrid-spacing-xs-2 MuiGrid-direction-xs-column css-1oficnd-MuiGrid-root"
+              class="MuiGrid-root MuiGrid-container MuiGrid-spacing-xs-2 MuiGrid-direction-xs-column css-1rl1og4-MuiGrid-root"
             >
               <div
-                class="MuiGrid-root MuiGrid-item css-ieinjk-MuiGrid-root"
+                class="MuiGrid-root MuiGrid-item css-13i4rnv-MuiGrid-root"
               >
                 <div
                   class="MuiBox-root css-rjww1q"
-=======
-          class="MuiGrid-root MuiGrid-container MuiGrid-spacing-xs-1 css-a5rdam-MuiGrid-root"
-        >
-          <div
-            class="MuiGrid-root MuiGrid-item MuiGrid-grid-xs-12 css-49904w-MuiGrid-root"
-          >
-            <div
-              class="MuiPaper-root MuiPaper-elevation MuiPaper-rounded MuiPaper-elevation0 Paper-root  css-1ngkk3s-MuiPaper-root"
-              style="transform: none; webkit-transition: transform 225ms cubic-bezier(0.4, 0, 0.2, 1) 0ms; transition: transform 225ms cubic-bezier(0.4, 0, 0.2, 1) 0ms;"
-            >
-              <div
-                class="MuiGrid-root MuiGrid-container MuiGrid-spacing-xs-2 MuiGrid-direction-xs-column css-1rl1og4-MuiGrid-root"
-              >
-                <div
-                  class="MuiGrid-root MuiGrid-item css-13i4rnv-MuiGrid-root"
->>>>>>> 872ef60c
                 >
                   <div
-                    class="MuiGrid-root MuiGrid-container MuiGrid-spacing-xs-2 css-1djfsf6-MuiGrid-root"
+                    class="MuiGrid-root MuiGrid-container MuiGrid-spacing-xs-2 css-jhdc2n-MuiGrid-root"
                   >
                     <div
-<<<<<<< HEAD
-                      class="MuiGrid-root MuiGrid-item MuiGrid-grid-xs-12 MuiGrid-grid-sm-4 css-1ss4yyi-MuiGrid-root"
+                      class="MuiGrid-root MuiGrid-item MuiGrid-grid-xs-12 MuiGrid-grid-sm-4 css-1r6indk-MuiGrid-root"
                     >
                       <div
-                        class="Metric-root  css-1xkrsym"
+                        class="Metric-root  css-17kya8e"
                       >
                         <div
                           class="MuiBox-root css-g45inh"
-=======
-                      class="MuiGrid-root MuiGrid-container MuiGrid-spacing-xs-2 css-jhdc2n-MuiGrid-root"
-                    >
-                      <div
-                        class="MuiGrid-root MuiGrid-item MuiGrid-grid-xs-12 MuiGrid-grid-sm-4 css-1r6indk-MuiGrid-root"
-                      >
-                        <div
-                          class="Metric-root  css-17kya8e"
->>>>>>> 872ef60c
-                        >
-                          <p
-                            class="MuiTypography-root MuiTypography-body1 Metric-label css-tlko1g-MuiTypography-root"
-                          >
-<<<<<<< HEAD
-                            OHM Market Cap
+                        >
+                          <div
+                            class="MuiBox-root css-1n2mv2k"
+                          >
+                            <p
+                              class="MuiTypography-root MuiTypography-body1 Metric-label css-1lub2vt-MuiTypography-root"
+                            >
+                              OHM Market Cap
+                            </p>
                             <div
-                              class="MuiBox-root css-w341jy"
+                              class="Metric-label MuiBox-root css-70qvj9"
                               style="font-size: 14px;"
                             >
                               <div
                                 class="MuiBox-root css-0"
                                 style="display: inline-flex; justify-content: center; align-self: center;"
-=======
-                            <div
-                              class="MuiBox-root css-1n2mv2k"
-                            >
-                              <p
-                                class="MuiTypography-root MuiTypography-body1 Metric-label css-1lub2vt-MuiTypography-root"
-                              >
-                                OHM Market Cap
-                              </p>
-                              <div
-                                class="Metric-label MuiBox-root css-70qvj9"
-                                style="font-size: 14px;"
->>>>>>> 872ef60c
                               >
                                 <svg
                                   aria-hidden="true"
@@ -106,18 +69,13 @@
                                 </svg>
                               </div>
                             </div>
-<<<<<<< HEAD
-                          </p>
+                          </div>
                           <p
-                            class="MuiTypography-root MuiTypography-body1 Metric-metric css-69sme-MuiTypography-root"
+                            class="MuiTypography-root MuiTypography-body1 css-1q5p5g-MuiTypography-root"
                             style="width: 100%;"
                           >
                             <span
                               class="MuiSkeleton-root MuiSkeleton-text MuiSkeleton-pulse css-1l7q9tc-MuiSkeleton-root"
-=======
-                            <p
-                              class="MuiTypography-root MuiTypography-body1 css-1q5p5g-MuiTypography-root"
->>>>>>> 872ef60c
                               style="width: 100%;"
                             />
                           </p>
@@ -125,46 +83,29 @@
                       </div>
                     </div>
                     <div
-                      class="MuiGrid-root MuiGrid-item MuiGrid-grid-xs-12 MuiGrid-grid-sm-4 css-1ss4yyi-MuiGrid-root"
+                      class="MuiGrid-root MuiGrid-item MuiGrid-grid-xs-12 MuiGrid-grid-sm-4 css-1r6indk-MuiGrid-root"
                     >
                       <div
-<<<<<<< HEAD
-                        class="Metric-root  css-1xkrsym"
+                        class="Metric-root  css-17kya8e"
                       >
                         <div
                           class="MuiBox-root css-g45inh"
-=======
-                        class="MuiGrid-root MuiGrid-item MuiGrid-grid-xs-12 MuiGrid-grid-sm-4 css-1r6indk-MuiGrid-root"
-                      >
-                        <div
-                          class="Metric-root  css-17kya8e"
->>>>>>> 872ef60c
-                        >
+                        >
+                          <div
+                            class="MuiBox-root css-1n2mv2k"
+                          >
+                            <p
+                              class="MuiTypography-root MuiTypography-body1 Metric-label css-1lub2vt-MuiTypography-root"
+                            >
+                              OHM Price
+                            </p>
+                          </div>
                           <p
-                            class="MuiTypography-root MuiTypography-body1 Metric-label css-tlko1g-MuiTypography-root"
-                          >
-<<<<<<< HEAD
-                            OHM Price
-                          </p>
-                          <p
-                            class="MuiTypography-root MuiTypography-body1 Metric-metric css-69sme-MuiTypography-root"
+                            class="MuiTypography-root MuiTypography-body1 css-1q5p5g-MuiTypography-root"
                             style="width: 100%;"
                           >
                             <span
                               class="MuiSkeleton-root MuiSkeleton-text MuiSkeleton-pulse css-1l7q9tc-MuiSkeleton-root"
-=======
-                            <div
-                              class="MuiBox-root css-1n2mv2k"
-                            >
-                              <p
-                                class="MuiTypography-root MuiTypography-body1 Metric-label css-1lub2vt-MuiTypography-root"
-                              >
-                                OHM Price
-                              </p>
-                            </div>
-                            <p
-                              class="MuiTypography-root MuiTypography-body1 css-1q5p5g-MuiTypography-root"
->>>>>>> 872ef60c
                               style="width: 100%;"
                             />
                           </p>
@@ -172,46 +113,29 @@
                       </div>
                     </div>
                     <div
-                      class="MuiGrid-root MuiGrid-item MuiGrid-grid-xs-12 MuiGrid-grid-sm-4 css-1ss4yyi-MuiGrid-root"
+                      class="MuiGrid-root MuiGrid-item MuiGrid-grid-xs-12 MuiGrid-grid-sm-4 css-1r6indk-MuiGrid-root"
                     >
                       <div
-<<<<<<< HEAD
-                        class="Metric-root wsoprice css-1xkrsym"
+                        class="Metric-root wsoprice css-17kya8e"
                       >
                         <div
                           class="MuiBox-root css-g45inh"
-=======
-                        class="MuiGrid-root MuiGrid-item MuiGrid-grid-xs-12 MuiGrid-grid-sm-4 css-1r6indk-MuiGrid-root"
-                      >
-                        <div
-                          class="Metric-root wsoprice css-17kya8e"
->>>>>>> 872ef60c
-                        >
-                          <p
-                            class="MuiTypography-root MuiTypography-body1 Metric-label css-tlko1g-MuiTypography-root"
-                          >
-<<<<<<< HEAD
-                            gOHM Price
+                        >
+                          <div
+                            class="MuiBox-root css-1n2mv2k"
+                          >
+                            <p
+                              class="MuiTypography-root MuiTypography-body1 Metric-label css-1lub2vt-MuiTypography-root"
+                            >
+                              gOHM Price
+                            </p>
                             <div
-                              class="MuiBox-root css-w341jy"
+                              class="Metric-label MuiBox-root css-70qvj9"
                               style="font-size: 14px;"
                             >
                               <div
                                 class="MuiBox-root css-0"
                                 style="display: inline-flex; justify-content: center; align-self: center;"
-=======
-                            <div
-                              class="MuiBox-root css-1n2mv2k"
-                            >
-                              <p
-                                class="MuiTypography-root MuiTypography-body1 Metric-label css-1lub2vt-MuiTypography-root"
-                              >
-                                gOHM Price
-                              </p>
-                              <div
-                                class="Metric-label MuiBox-root css-70qvj9"
-                                style="font-size: 14px;"
->>>>>>> 872ef60c
                               >
                                 <svg
                                   aria-hidden="true"
@@ -226,18 +150,13 @@
                                 </svg>
                               </div>
                             </div>
-<<<<<<< HEAD
-                          </p>
+                          </div>
                           <p
-                            class="MuiTypography-root MuiTypography-body1 Metric-metric css-69sme-MuiTypography-root"
+                            class="MuiTypography-root MuiTypography-body1 css-1q5p5g-MuiTypography-root"
                             style="width: 100%;"
                           >
                             <span
                               class="MuiSkeleton-root MuiSkeleton-text MuiSkeleton-pulse css-1l7q9tc-MuiSkeleton-root"
-=======
-                            <p
-                              class="MuiTypography-root MuiTypography-body1 css-1q5p5g-MuiTypography-root"
->>>>>>> 872ef60c
                               style="width: 100%;"
                             />
                           </p>
@@ -245,46 +164,29 @@
                       </div>
                     </div>
                     <div
-                      class="MuiGrid-root MuiGrid-item MuiGrid-grid-xs-12 MuiGrid-grid-sm-4 css-1ss4yyi-MuiGrid-root"
+                      class="MuiGrid-root MuiGrid-item MuiGrid-grid-xs-12 MuiGrid-grid-sm-4 css-1r6indk-MuiGrid-root"
                     >
                       <div
-<<<<<<< HEAD
-                        class="Metric-root  css-1xkrsym"
+                        class="Metric-root  css-17kya8e"
                       >
                         <div
                           class="MuiBox-root css-g45inh"
-=======
-                        class="MuiGrid-root MuiGrid-item MuiGrid-grid-xs-12 MuiGrid-grid-sm-4 css-1r6indk-MuiGrid-root"
-                      >
-                        <div
-                          class="Metric-root  css-17kya8e"
->>>>>>> 872ef60c
-                        >
-                          <p
-                            class="MuiTypography-root MuiTypography-body1 Metric-label css-tlko1g-MuiTypography-root"
-                          >
-<<<<<<< HEAD
-                            OHM Circulating Supply / Total
+                        >
+                          <div
+                            class="MuiBox-root css-1n2mv2k"
+                          >
+                            <p
+                              class="MuiTypography-root MuiTypography-body1 Metric-label css-1lub2vt-MuiTypography-root"
+                            >
+                              OHM Circulating Supply / Total
+                            </p>
                             <div
-                              class="MuiBox-root css-w341jy"
+                              class="Metric-label MuiBox-root css-70qvj9"
                               style="font-size: 14px;"
                             >
                               <div
                                 class="MuiBox-root css-0"
                                 style="display: inline-flex; justify-content: center; align-self: center;"
-=======
-                            <div
-                              class="MuiBox-root css-1n2mv2k"
-                            >
-                              <p
-                                class="MuiTypography-root MuiTypography-body1 Metric-label css-1lub2vt-MuiTypography-root"
-                              >
-                                OHM Circulating Supply / Total
-                              </p>
-                              <div
-                                class="Metric-label MuiBox-root css-70qvj9"
-                                style="font-size: 14px;"
->>>>>>> 872ef60c
                               >
                                 <svg
                                   aria-hidden="true"
@@ -299,18 +201,13 @@
                                 </svg>
                               </div>
                             </div>
-<<<<<<< HEAD
-                          </p>
+                          </div>
                           <p
-                            class="MuiTypography-root MuiTypography-body1 Metric-metric css-69sme-MuiTypography-root"
+                            class="MuiTypography-root MuiTypography-body1 css-1q5p5g-MuiTypography-root"
                             style="width: 100%;"
                           >
                             <span
                               class="MuiSkeleton-root MuiSkeleton-text MuiSkeleton-pulse css-1l7q9tc-MuiSkeleton-root"
-=======
-                            <p
-                              class="MuiTypography-root MuiTypography-body1 css-1q5p5g-MuiTypography-root"
->>>>>>> 872ef60c
                               style="width: 100%;"
                             />
                           </p>
@@ -318,46 +215,29 @@
                       </div>
                     </div>
                     <div
-                      class="MuiGrid-root MuiGrid-item MuiGrid-grid-xs-12 MuiGrid-grid-sm-4 css-1ss4yyi-MuiGrid-root"
+                      class="MuiGrid-root MuiGrid-item MuiGrid-grid-xs-12 MuiGrid-grid-sm-4 css-1r6indk-MuiGrid-root"
                     >
                       <div
-<<<<<<< HEAD
-                        class="Metric-root  css-1xkrsym"
+                        class="Metric-root  css-17kya8e"
                       >
                         <div
                           class="MuiBox-root css-g45inh"
-=======
-                        class="MuiGrid-root MuiGrid-item MuiGrid-grid-xs-12 MuiGrid-grid-sm-4 css-1r6indk-MuiGrid-root"
-                      >
-                        <div
-                          class="Metric-root  css-17kya8e"
->>>>>>> 872ef60c
-                        >
-                          <p
-                            class="MuiTypography-root MuiTypography-body1 Metric-label css-tlko1g-MuiTypography-root"
-                          >
-<<<<<<< HEAD
-                            Liquid Backing per OHM
+                        >
+                          <div
+                            class="MuiBox-root css-1n2mv2k"
+                          >
+                            <p
+                              class="MuiTypography-root MuiTypography-body1 Metric-label css-1lub2vt-MuiTypography-root"
+                            >
+                              Liquid Backing per OHM
+                            </p>
                             <div
-                              class="MuiBox-root css-w341jy"
+                              class="Metric-label MuiBox-root css-70qvj9"
                               style="font-size: 14px;"
                             >
                               <div
                                 class="MuiBox-root css-0"
                                 style="display: inline-flex; justify-content: center; align-self: center;"
-=======
-                            <div
-                              class="MuiBox-root css-1n2mv2k"
-                            >
-                              <p
-                                class="MuiTypography-root MuiTypography-body1 Metric-label css-1lub2vt-MuiTypography-root"
-                              >
-                                Liquid Backing per OHM
-                              </p>
-                              <div
-                                class="Metric-label MuiBox-root css-70qvj9"
-                                style="font-size: 14px;"
->>>>>>> 872ef60c
                               >
                                 <svg
                                   aria-hidden="true"
@@ -372,18 +252,13 @@
                                 </svg>
                               </div>
                             </div>
-<<<<<<< HEAD
-                          </p>
+                          </div>
                           <p
-                            class="MuiTypography-root MuiTypography-body1 Metric-metric css-69sme-MuiTypography-root"
+                            class="MuiTypography-root MuiTypography-body1 css-1q5p5g-MuiTypography-root"
                             style="width: 100%;"
                           >
                             <span
                               class="MuiSkeleton-root MuiSkeleton-text MuiSkeleton-pulse css-1l7q9tc-MuiSkeleton-root"
-=======
-                            <p
-                              class="MuiTypography-root MuiTypography-body1 css-1q5p5g-MuiTypography-root"
->>>>>>> 872ef60c
                               style="width: 100%;"
                             />
                           </p>
@@ -391,46 +266,29 @@
                       </div>
                     </div>
                     <div
-                      class="MuiGrid-root MuiGrid-item MuiGrid-grid-xs-12 MuiGrid-grid-sm-4 css-1ss4yyi-MuiGrid-root"
+                      class="MuiGrid-root MuiGrid-item MuiGrid-grid-xs-12 MuiGrid-grid-sm-4 css-1r6indk-MuiGrid-root"
                     >
                       <div
-<<<<<<< HEAD
-                        class="Metric-root  css-1xkrsym"
+                        class="Metric-root  css-17kya8e"
                       >
                         <div
                           class="MuiBox-root css-g45inh"
-=======
-                        class="MuiGrid-root MuiGrid-item MuiGrid-grid-xs-12 MuiGrid-grid-sm-4 css-1r6indk-MuiGrid-root"
-                      >
-                        <div
-                          class="Metric-root  css-17kya8e"
->>>>>>> 872ef60c
-                        >
-                          <p
-                            class="MuiTypography-root MuiTypography-body1 Metric-label css-tlko1g-MuiTypography-root"
-                          >
-<<<<<<< HEAD
-                            Current Index
+                        >
+                          <div
+                            class="MuiBox-root css-1n2mv2k"
+                          >
+                            <p
+                              class="MuiTypography-root MuiTypography-body1 Metric-label css-1lub2vt-MuiTypography-root"
+                            >
+                              Current Index
+                            </p>
                             <div
-                              class="MuiBox-root css-w341jy"
+                              class="Metric-label MuiBox-root css-70qvj9"
                               style="font-size: 14px;"
                             >
                               <div
                                 class="MuiBox-root css-0"
                                 style="display: inline-flex; justify-content: center; align-self: center;"
-=======
-                            <div
-                              class="MuiBox-root css-1n2mv2k"
-                            >
-                              <p
-                                class="MuiTypography-root MuiTypography-body1 Metric-label css-1lub2vt-MuiTypography-root"
-                              >
-                                Current Index
-                              </p>
-                              <div
-                                class="Metric-label MuiBox-root css-70qvj9"
-                                style="font-size: 14px;"
->>>>>>> 872ef60c
                               >
                                 <svg
                                   aria-hidden="true"
@@ -445,18 +303,13 @@
                                 </svg>
                               </div>
                             </div>
-<<<<<<< HEAD
-                          </p>
+                          </div>
                           <p
-                            class="MuiTypography-root MuiTypography-body1 Metric-metric css-69sme-MuiTypography-root"
+                            class="MuiTypography-root MuiTypography-body1 css-1q5p5g-MuiTypography-root"
                             style="width: 100%;"
                           >
                             <span
                               class="MuiSkeleton-root MuiSkeleton-text MuiSkeleton-pulse css-1l7q9tc-MuiSkeleton-root"
-=======
-                            <p
-                              class="MuiTypography-root MuiTypography-body1 css-1q5p5g-MuiTypography-root"
->>>>>>> 872ef60c
                               style="width: 100%;"
                             />
                           </p>
@@ -470,24 +323,23 @@
           </div>
         </div>
         <div
-          class="MuiGrid-root MuiGrid-container MuiGrid-item MuiGrid-spacing-xs-1 MuiGrid-grid-xs-12 css-sa1xok-MuiGrid-root"
+          class="MuiGrid-root MuiGrid-container MuiGrid-item MuiGrid-spacing-xs-1 MuiGrid-grid-xs-12 css-1pg2owi-MuiGrid-root"
         >
           <div
-            class="MuiGrid-root MuiGrid-item MuiGrid-grid-xs-2 MuiGrid-grid-sm-3 css-x4vhtq-MuiGrid-root"
+            class="MuiGrid-root MuiGrid-item MuiGrid-grid-xs-2 MuiGrid-grid-sm-3 css-388ssm-MuiGrid-root"
           />
           <div
-<<<<<<< HEAD
-            class="MuiGrid-root MuiGrid-item MuiGrid-grid-xs-8 MuiGrid-grid-sm-6 MuiGrid-grid-md-5 MuiGrid-grid-lg-4 css-nzm0q9-MuiGrid-root"
+            class="MuiGrid-root MuiGrid-item MuiGrid-grid-xs-8 MuiGrid-grid-sm-6 MuiGrid-grid-md-5 MuiGrid-grid-lg-4 css-ug5vt-MuiGrid-root"
           >
             <div
-              class="TabBar-container MuiBox-root css-1cjx2ik"
+              class="TabBar-container MuiBox-root css-1yufy38"
             >
               <a
-                class="MuiTypography-root MuiTypography-inherit MuiLink-root MuiLink-underlineHover css-z5jz01-MuiTypography-root-MuiLink-root"
+                class="MuiTypography-root MuiTypography-inherit MuiLink-root MuiLink-underlineHover css-1nffzm5-MuiTypography-root-MuiLink-root"
                 href="#/dashboard?days=7"
               >
                 <button
-                  class="MuiButtonBase-root MuiButton-root MuiButton-text MuiButton-textSecondary MuiButton-sizeMedium MuiButton-textSizeMedium MuiButton-disableElevation Button-root undefined css-199wfub-MuiButtonBase-root-MuiButton-root"
+                  class="MuiButtonBase-root MuiButton-root MuiButton-text MuiButton-textSecondary MuiButton-sizeMedium MuiButton-textSizeMedium MuiButton-disableElevation custom-root  css-1jgx692-MuiButtonBase-root-MuiButton-root"
                   tabindex="0"
                   type="button"
                 >
@@ -495,11 +347,11 @@
                 </button>
               </a>
               <a
-                class="MuiTypography-root MuiTypography-inherit MuiLink-root MuiLink-underlineHover active css-z5jz01-MuiTypography-root-MuiLink-root"
+                class="MuiTypography-root MuiTypography-inherit MuiLink-root MuiLink-underlineHover active css-1nffzm5-MuiTypography-root-MuiLink-root"
                 href="#/dashboard?days=30"
               >
                 <button
-                  class="MuiButtonBase-root MuiButton-root MuiButton-text MuiButton-textSecondary MuiButton-sizeMedium MuiButton-textSizeMedium MuiButton-disableElevation Button-root undefined css-199wfub-MuiButtonBase-root-MuiButton-root"
+                  class="MuiButtonBase-root MuiButton-root MuiButton-text MuiButton-textSecondary MuiButton-sizeMedium MuiButton-textSizeMedium MuiButton-disableElevation custom-root  css-1jgx692-MuiButtonBase-root-MuiButton-root"
                   tabindex="0"
                   type="button"
                 >
@@ -507,11 +359,11 @@
                 </button>
               </a>
               <a
-                class="MuiTypography-root MuiTypography-inherit MuiLink-root MuiLink-underlineHover css-z5jz01-MuiTypography-root-MuiLink-root"
+                class="MuiTypography-root MuiTypography-inherit MuiLink-root MuiLink-underlineHover css-1nffzm5-MuiTypography-root-MuiLink-root"
                 href="#/dashboard?days=90"
               >
                 <button
-                  class="MuiButtonBase-root MuiButton-root MuiButton-text MuiButton-textSecondary MuiButton-sizeMedium MuiButton-textSizeMedium MuiButton-disableElevation Button-root undefined css-199wfub-MuiButtonBase-root-MuiButton-root"
+                  class="MuiButtonBase-root MuiButton-root MuiButton-text MuiButton-textSecondary MuiButton-sizeMedium MuiButton-textSizeMedium MuiButton-disableElevation custom-root  css-1jgx692-MuiButtonBase-root-MuiButton-root"
                   tabindex="0"
                   type="button"
                 >
@@ -519,100 +371,37 @@
                 </button>
               </a>
               <a
-                class="MuiTypography-root MuiTypography-inherit MuiLink-root MuiLink-underlineHover css-z5jz01-MuiTypography-root-MuiLink-root"
+                class="MuiTypography-root MuiTypography-inherit MuiLink-root MuiLink-underlineHover css-1nffzm5-MuiTypography-root-MuiLink-root"
                 href="#/dashboard?days=180"
               >
                 <button
-                  class="MuiButtonBase-root MuiButton-root MuiButton-text MuiButton-textSecondary MuiButton-sizeMedium MuiButton-textSizeMedium MuiButton-disableElevation Button-root undefined css-199wfub-MuiButtonBase-root-MuiButton-root"
+                  class="MuiButtonBase-root MuiButton-root MuiButton-text MuiButton-textSecondary MuiButton-sizeMedium MuiButton-textSizeMedium MuiButton-disableElevation custom-root  css-1jgx692-MuiButtonBase-root-MuiButton-root"
                   tabindex="0"
                   type="button"
                 >
                   Max
                 </button>
               </a>
-=======
-            class="MuiGrid-root MuiGrid-container MuiGrid-item MuiGrid-spacing-xs-1 MuiGrid-grid-xs-12 css-1pg2owi-MuiGrid-root"
-          >
-            <div
-              class="MuiGrid-root MuiGrid-item MuiGrid-grid-xs-2 MuiGrid-grid-sm-3 css-388ssm-MuiGrid-root"
-            />
-            <div
-              class="MuiGrid-root MuiGrid-item MuiGrid-grid-xs-8 MuiGrid-grid-sm-6 MuiGrid-grid-md-5 MuiGrid-grid-lg-4 css-ug5vt-MuiGrid-root"
-            >
-              <div
-                class="TabBar-container MuiBox-root css-1yufy38"
-              >
-                <a
-                  class="MuiTypography-root MuiTypography-inherit MuiLink-root MuiLink-underlineHover css-1nffzm5-MuiTypography-root-MuiLink-root"
-                  href="#/dashboard?days=7"
-                >
-                  <button
-                    class="MuiButtonBase-root MuiButton-root MuiButton-text MuiButton-textSecondary MuiButton-sizeMedium MuiButton-textSizeMedium MuiButton-disableElevation custom-root  css-1jgx692-MuiButtonBase-root-MuiButton-root"
-                    tabindex="0"
-                    type="button"
-                  >
-                    7d
-                  </button>
-                </a>
-                <a
-                  class="MuiTypography-root MuiTypography-inherit MuiLink-root MuiLink-underlineHover active css-1nffzm5-MuiTypography-root-MuiLink-root"
-                  href="#/dashboard?days=30"
-                >
-                  <button
-                    class="MuiButtonBase-root MuiButton-root MuiButton-text MuiButton-textSecondary MuiButton-sizeMedium MuiButton-textSizeMedium MuiButton-disableElevation custom-root  css-1jgx692-MuiButtonBase-root-MuiButton-root"
-                    tabindex="0"
-                    type="button"
-                  >
-                    30d
-                  </button>
-                </a>
-                <a
-                  class="MuiTypography-root MuiTypography-inherit MuiLink-root MuiLink-underlineHover css-1nffzm5-MuiTypography-root-MuiLink-root"
-                  href="#/dashboard?days=90"
-                >
-                  <button
-                    class="MuiButtonBase-root MuiButton-root MuiButton-text MuiButton-textSecondary MuiButton-sizeMedium MuiButton-textSizeMedium MuiButton-disableElevation custom-root  css-1jgx692-MuiButtonBase-root-MuiButton-root"
-                    tabindex="0"
-                    type="button"
-                  >
-                    90d
-                  </button>
-                </a>
-                <a
-                  class="MuiTypography-root MuiTypography-inherit MuiLink-root MuiLink-underlineHover css-1nffzm5-MuiTypography-root-MuiLink-root"
-                  href="#/dashboard?days=180"
-                >
-                  <button
-                    class="MuiButtonBase-root MuiButton-root MuiButton-text MuiButton-textSecondary MuiButton-sizeMedium MuiButton-textSizeMedium MuiButton-disableElevation custom-root  css-1jgx692-MuiButtonBase-root-MuiButton-root"
-                    tabindex="0"
-                    type="button"
-                  >
-                    Max
-                  </button>
-                </a>
-              </div>
->>>>>>> 872ef60c
             </div>
           </div>
           <div
-            class="MuiGrid-root MuiGrid-item MuiGrid-grid-xs-2 MuiGrid-grid-sm-3 MuiGrid-grid-md-1 css-ruwhxn-MuiGrid-root"
+            class="MuiGrid-root MuiGrid-item MuiGrid-grid-xs-2 MuiGrid-grid-sm-3 MuiGrid-grid-md-1 css-12i9dv-MuiGrid-root"
           />
           <div
-            class="MuiGrid-root MuiGrid-item MuiGrid-grid-xs-3 MuiGrid-grid-sm-4 MuiGrid-grid-md-3 MuiGrid-grid-lg-5 css-1a3aviy-MuiGrid-root"
+            class="MuiGrid-root MuiGrid-item MuiGrid-grid-xs-3 MuiGrid-grid-sm-4 MuiGrid-grid-md-3 MuiGrid-grid-lg-5 css-b8fgsh-MuiGrid-root"
           />
           <div
-            class="MuiGrid-root MuiGrid-item MuiGrid-grid-xs-6 MuiGrid-grid-sm-4 MuiGrid-grid-md-3 MuiGrid-grid-lg-2 css-15xsfmn-MuiGrid-root"
+            class="MuiGrid-root MuiGrid-item MuiGrid-grid-xs-6 MuiGrid-grid-sm-4 MuiGrid-grid-md-3 MuiGrid-grid-lg-2 css-my8xw9-MuiGrid-root"
           >
             <div
-<<<<<<< HEAD
-              class="TabBar-container MuiBox-root css-1cjx2ik"
+              class="TabBar-container MuiBox-root css-1yufy38"
             >
               <a
-                class="MuiTypography-root MuiTypography-inherit MuiLink-root MuiLink-underlineHover active css-z5jz01-MuiTypography-root-MuiLink-root"
+                class="MuiTypography-root MuiTypography-inherit MuiLink-root MuiLink-underlineHover active css-1nffzm5-MuiTypography-root-MuiLink-root"
                 href="#/dashboard?token=OHM"
               >
                 <button
-                  class="MuiButtonBase-root MuiButton-root MuiButton-text MuiButton-textSecondary MuiButton-sizeMedium MuiButton-textSizeMedium MuiButton-disableElevation Button-root undefined css-199wfub-MuiButtonBase-root-MuiButton-root"
+                  class="MuiButtonBase-root MuiButton-root MuiButton-text MuiButton-textSecondary MuiButton-sizeMedium MuiButton-textSizeMedium MuiButton-disableElevation custom-root  css-1jgx692-MuiButtonBase-root-MuiButton-root"
                   tabindex="0"
                   type="button"
                 >
@@ -620,11 +409,11 @@
                 </button>
               </a>
               <a
-                class="MuiTypography-root MuiTypography-inherit MuiLink-root MuiLink-underlineHover css-z5jz01-MuiTypography-root-MuiLink-root"
+                class="MuiTypography-root MuiTypography-inherit MuiLink-root MuiLink-underlineHover css-1nffzm5-MuiTypography-root-MuiLink-root"
                 href="#/dashboard?token=gOHM"
               >
                 <button
-                  class="MuiButtonBase-root MuiButton-root MuiButton-text MuiButton-textSecondary MuiButton-sizeMedium MuiButton-textSizeMedium MuiButton-disableElevation Button-root undefined css-199wfub-MuiButtonBase-root-MuiButton-root"
+                  class="MuiButtonBase-root MuiButton-root MuiButton-text MuiButton-textSecondary MuiButton-sizeMedium MuiButton-textSizeMedium MuiButton-disableElevation custom-root  css-1jgx692-MuiButtonBase-root-MuiButton-root"
                   tabindex="0"
                   type="button"
                 >
@@ -634,120 +423,45 @@
             </div>
           </div>
           <div
-            class="MuiGrid-root MuiGrid-item MuiGrid-grid-xs-3 MuiGrid-grid-sm-4 css-1w6n6e9-MuiGrid-root"
+            class="MuiGrid-root MuiGrid-item MuiGrid-grid-xs-3 MuiGrid-grid-sm-4 css-12dj1bj-MuiGrid-root"
           />
         </div>
         <div
-          class="MuiGrid-root MuiGrid-item MuiGrid-grid-xs-12 css-17ydv12-MuiGrid-root"
+          class="MuiGrid-root MuiGrid-item MuiGrid-grid-xs-12 css-49904w-MuiGrid-root"
         >
           <div
-            class="MuiPaper-root MuiPaper-elevation MuiPaper-rounded MuiPaper-elevation0 Paper-root  css-wcytrk-MuiPaper-root"
+            class="MuiPaper-root MuiPaper-elevation MuiPaper-rounded MuiPaper-elevation0 Paper-root  css-1ngkk3s-MuiPaper-root"
             style="transform: none; transition: transform 225ms cubic-bezier(0.4, 0, 0.2, 1) 0ms;"
           >
             <div
-              class="MuiGrid-root MuiGrid-container MuiGrid-spacing-xs-2 MuiGrid-direction-xs-column css-1oficnd-MuiGrid-root"
+              class="MuiGrid-root MuiGrid-container MuiGrid-spacing-xs-2 MuiGrid-direction-xs-column css-1rl1og4-MuiGrid-root"
             >
               <div
-                class="MuiGrid-root MuiGrid-item css-ieinjk-MuiGrid-root"
+                class="MuiGrid-root MuiGrid-item css-13i4rnv-MuiGrid-root"
               >
                 <div
-                  class="MuiGrid-root MuiGrid-container MuiGrid-spacing-xs-2 css-v5mc7x-MuiGrid-root"
+                  class="MuiGrid-root MuiGrid-container MuiGrid-spacing-xs-2 css-mhc70k-MuiGrid-root"
                 >
                   <div
-                    class="MuiGrid-root MuiGrid-item MuiGrid-grid-xs-12 css-17ydv12-MuiGrid-root"
+                    class="MuiGrid-root MuiGrid-item MuiGrid-grid-xs-12 css-49904w-MuiGrid-root"
                   >
                     <div
-                      class="MuiGrid-root MuiGrid-container css-1iflbf0-MuiGrid-root"
+                      class="MuiGrid-root MuiGrid-container css-411pid-MuiGrid-root"
                     >
                       <div
-                        class="MuiGrid-root MuiGrid-item MuiGrid-grid-xs-11 css-1jd57o2-MuiGrid-root"
+                        class="MuiGrid-root MuiGrid-item MuiGrid-grid-xs-11 css-p6fi3e-MuiGrid-root"
                       >
                         <h6
-                          class="MuiTypography-root MuiTypography-h6 css-1e2mgue-MuiTypography-root"
+                          class="MuiTypography-root MuiTypography-h6 css-13bj08-MuiTypography-root"
                         >
                           OHM Backing
                         </h6>
                         <h6
-                          class="MuiTypography-root MuiTypography-h6 css-1e2mgue-MuiTypography-root"
+                          class="MuiTypography-root MuiTypography-h6 css-13bj08-MuiTypography-root"
                         >
                           <div
                             class="MuiBox-root css-0"
                             style="display: inline-flex; justify-content: center; align-self: center;"
-=======
-              class="MuiGrid-root MuiGrid-item MuiGrid-grid-xs-2 MuiGrid-grid-sm-3 MuiGrid-grid-md-1 css-12i9dv-MuiGrid-root"
-            />
-            <div
-              class="MuiGrid-root MuiGrid-item MuiGrid-grid-xs-3 MuiGrid-grid-sm-4 MuiGrid-grid-md-3 MuiGrid-grid-lg-5 css-b8fgsh-MuiGrid-root"
-            />
-            <div
-              class="MuiGrid-root MuiGrid-item MuiGrid-grid-xs-6 MuiGrid-grid-sm-4 MuiGrid-grid-md-3 MuiGrid-grid-lg-2 css-my8xw9-MuiGrid-root"
-            >
-              <div
-                class="TabBar-container MuiBox-root css-1yufy38"
-              >
-                <a
-                  class="MuiTypography-root MuiTypography-inherit MuiLink-root MuiLink-underlineHover active css-1nffzm5-MuiTypography-root-MuiLink-root"
-                  href="#/dashboard?token=OHM"
-                >
-                  <button
-                    class="MuiButtonBase-root MuiButton-root MuiButton-text MuiButton-textSecondary MuiButton-sizeMedium MuiButton-textSizeMedium MuiButton-disableElevation custom-root  css-1jgx692-MuiButtonBase-root-MuiButton-root"
-                    tabindex="0"
-                    type="button"
-                  >
-                    OHM
-                  </button>
-                </a>
-                <a
-                  class="MuiTypography-root MuiTypography-inherit MuiLink-root MuiLink-underlineHover css-1nffzm5-MuiTypography-root-MuiLink-root"
-                  href="#/dashboard?token=gOHM"
-                >
-                  <button
-                    class="MuiButtonBase-root MuiButton-root MuiButton-text MuiButton-textSecondary MuiButton-sizeMedium MuiButton-textSizeMedium MuiButton-disableElevation custom-root  css-1jgx692-MuiButtonBase-root-MuiButton-root"
-                    tabindex="0"
-                    type="button"
-                  >
-                    gOHM
-                  </button>
-                </a>
-              </div>
-            </div>
-            <div
-              class="MuiGrid-root MuiGrid-item MuiGrid-grid-xs-3 MuiGrid-grid-sm-4 css-12dj1bj-MuiGrid-root"
-            />
-          </div>
-          <div
-            class="MuiGrid-root MuiGrid-item MuiGrid-grid-xs-12 css-49904w-MuiGrid-root"
-          >
-            <div
-              class="MuiPaper-root MuiPaper-elevation MuiPaper-rounded MuiPaper-elevation0 Paper-root  css-1ngkk3s-MuiPaper-root"
-              style="transform: none; webkit-transition: transform 225ms cubic-bezier(0.4, 0, 0.2, 1) 0ms; transition: transform 225ms cubic-bezier(0.4, 0, 0.2, 1) 0ms;"
-            >
-              <div
-                class="MuiGrid-root MuiGrid-container MuiGrid-spacing-xs-2 MuiGrid-direction-xs-column css-1rl1og4-MuiGrid-root"
-              >
-                <div
-                  class="MuiGrid-root MuiGrid-item css-13i4rnv-MuiGrid-root"
-                >
-                  <div
-                    class="MuiGrid-root MuiGrid-container MuiGrid-spacing-xs-2 css-mhc70k-MuiGrid-root"
-                  >
-                    <div
-                      class="MuiGrid-root MuiGrid-item MuiGrid-grid-xs-12 css-49904w-MuiGrid-root"
-                    >
-                      <div
-                        class="MuiGrid-root MuiGrid-container css-411pid-MuiGrid-root"
-                      >
-                        <div
-                          class="MuiGrid-root MuiGrid-item MuiGrid-grid-xs-11 css-p6fi3e-MuiGrid-root"
-                        >
-                          <h6
-                            class="MuiTypography-root MuiTypography-h6 css-13bj08-MuiTypography-root"
-                          >
-                            OHM Backing
-                          </h6>
-                          <h6
-                            class="MuiTypography-root MuiTypography-h6 css-13bj08-MuiTypography-root"
->>>>>>> 872ef60c
                           >
                             <svg
                               aria-hidden="true"
@@ -764,54 +478,19 @@
                         </h6>
                       </div>
                       <div
-                        class="MuiGrid-root MuiGrid-item MuiGrid-grid-xs-1 css-1274tjr-MuiGrid-root"
+                        class="MuiGrid-root MuiGrid-item MuiGrid-grid-xs-1 css-1c16yah-MuiGrid-root"
                       >
                         <div
-<<<<<<< HEAD
-                          class="MuiGrid-root MuiGrid-container MuiGrid-spacing-xs-1 css-165oq3g-MuiGrid-root"
-                        >
-                          <div
-                            class="MuiGrid-root MuiGrid-item css-ieinjk-MuiGrid-root"
+                          class="MuiGrid-root MuiGrid-container MuiGrid-spacing-xs-1 css-x7kx7a-MuiGrid-root"
+                        >
+                          <div
+                            class="MuiGrid-root MuiGrid-item css-13i4rnv-MuiGrid-root"
                           >
                             <a
-                              class="MuiTypography-root MuiTypography-inherit MuiLink-root MuiLink-underlineNone css-ao3601-MuiTypography-root-MuiLink-root"
+                              class="MuiTypography-root MuiTypography-inherit MuiLink-root MuiLink-underlineNone css-wl2u8x-MuiTypography-root-MuiLink-root"
                               href="https://api.thegraph.com/subgraphs/name/olympusdao/olympus-protocol-metrics/graphql?query=%0A%20%20%20%20query%20ProtocolMetrics(%24recordCount%3A%20Int!%2C%20%24startingRecord%3A%20Int%20%3D%200%2C%20%24filter%3A%20ProtocolMetric_filter)%20%7B%0A%20%20protocolMetrics(%0A%20%20%20%20first%3A%20%24recordCount%0A%20%20%20%20skip%3A%20%24startingRecord%0A%20%20%20%20where%3A%20%24filter%0A%20%20%20%20orderBy%3A%20date%0A%20%20%20%20orderDirection%3A%20desc%0A%20%20)%20%7B%0A%20%20%20%20id%0A%20%20%20%20block%0A%20%20%20%20currentAPY%0A%20%20%20%20currentIndex%0A%20%20%20%20date%0A%20%20%20%20gOhmPrice%0A%20%20%20%20gOhmTotalSupply%0A%20%20%20%20nextDistributedOhm%0A%20%20%20%20nextEpochRebase%0A%20%20%20%20ohmPrice%0A%20%20%20%20ohmTotalSupply%0A%20%20%20%20sOhmCirculatingSupply%0A%20%20%20%20timestamp%0A%20%20%20%20totalValueLocked%0A%20%20%7D%0A%7D%0A%20%20%20%20"
                               rel="noopener noreferrer"
                               target="_blank"
-=======
-                          class="MuiGrid-root MuiGrid-item MuiGrid-grid-xs-1 css-1c16yah-MuiGrid-root"
-                        >
-                          <div
-                            class="MuiGrid-root MuiGrid-container MuiGrid-spacing-xs-1 css-x7kx7a-MuiGrid-root"
-                          >
-                            <div
-                              class="MuiGrid-root MuiGrid-item css-13i4rnv-MuiGrid-root"
-                            >
-                              <a
-                                class="MuiTypography-root MuiTypography-inherit MuiLink-root MuiLink-underlineNone css-wl2u8x-MuiTypography-root-MuiLink-root"
-                                href="https://api.thegraph.com/subgraphs/name/olympusdao/olympus-protocol-metrics/graphql?query=%0A%20%20%20%20query%20ProtocolMetrics(%24recordCount%3A%20Int!%2C%20%24startingRecord%3A%20Int%20%3D%200%2C%20%24filter%3A%20ProtocolMetric_filter)%20%7B%0A%20%20protocolMetrics(%0A%20%20%20%20first%3A%20%24recordCount%0A%20%20%20%20skip%3A%20%24startingRecord%0A%20%20%20%20where%3A%20%24filter%0A%20%20%20%20orderBy%3A%20date%0A%20%20%20%20orderDirection%3A%20desc%0A%20%20)%20%7B%0A%20%20%20%20id%0A%20%20%20%20block%0A%20%20%20%20currentAPY%0A%20%20%20%20currentIndex%0A%20%20%20%20date%0A%20%20%20%20gOhmPrice%0A%20%20%20%20gOhmTotalSupply%0A%20%20%20%20nextDistributedOhm%0A%20%20%20%20nextEpochRebase%0A%20%20%20%20ohmPrice%0A%20%20%20%20ohmTotalSupply%0A%20%20%20%20sOhmCirculatingSupply%0A%20%20%20%20timestamp%0A%20%20%20%20totalValueLocked%0A%20%20%7D%0A%7D%0A%20%20%20%20"
-                                rel="noopener noreferrer"
-                                target="_blank"
-                              >
-                                <div
-                                  class="MuiBox-root css-0"
-                                  style="display: inline-flex; justify-content: center; align-self: center;"
-                                >
-                                  <svg
-                                    aria-hidden="true"
-                                    class="MuiSvgIcon-root MuiSvgIcon-fontSizeSmall css-y3v3gx-MuiSvgIcon-root"
-                                    focusable="false"
-                                    style="width: 16px; height: 16px;"
-                                    viewBox="0 0 100 100"
-                                  >
-                                    graph-grt-logo.svg
-                                  </svg>
-                                </div>
-                              </a>
-                            </div>
-                            <div
-                              class="MuiGrid-root MuiGrid-item css-13i4rnv-MuiGrid-root"
->>>>>>> 872ef60c
                             >
                               <div
                                 class="MuiBox-root css-0"
@@ -862,7 +541,7 @@
                             </a>
                           </div>
                           <div
-                            class="MuiGrid-root MuiGrid-item css-ieinjk-MuiGrid-root"
+                            class="MuiGrid-root MuiGrid-item css-13i4rnv-MuiGrid-root"
                           >
                             <div
                               class="MuiBox-root css-0"
@@ -888,23 +567,9 @@
                           </div>
                         </div>
                       </div>
-<<<<<<< HEAD
                     </div>
                     <div
-                      class="MuiGrid-root MuiGrid-item MuiGrid-grid-xs-12 css-17ydv12-MuiGrid-root"
-=======
-                      <div
-                        class="MuiGrid-root MuiGrid-item MuiGrid-grid-xs-12 css-49904w-MuiGrid-root"
-                      >
-                        <span
-                          class="MuiSkeleton-root MuiSkeleton-text MuiSkeleton-pulse css-1l7q9tc-MuiSkeleton-root"
-                          style="width: 100px;"
-                        />
-                      </div>
-                    </div>
-                    <div
-                      class="MuiGrid-root MuiGrid-item MuiGrid-grid-xs-13 css-12ijgm9-MuiGrid-root"
->>>>>>> 872ef60c
+                      class="MuiGrid-root MuiGrid-item MuiGrid-grid-xs-12 css-49904w-MuiGrid-root"
                     >
                       <span
                         class="MuiSkeleton-root MuiSkeleton-text MuiSkeleton-pulse css-1l7q9tc-MuiSkeleton-root"
@@ -913,7 +578,7 @@
                     </div>
                   </div>
                   <div
-                    class="MuiGrid-root MuiGrid-item MuiGrid-grid-xs-13 css-18miy9-MuiGrid-root"
+                    class="MuiGrid-root MuiGrid-item MuiGrid-grid-xs-13 css-12ijgm9-MuiGrid-root"
                   >
                     <span
                       class="MuiSkeleton-root MuiSkeleton-rectangular MuiSkeleton-pulse css-16gucqp-MuiSkeleton-root"
@@ -926,57 +591,36 @@
           </div>
         </div>
         <div
-          class="MuiGrid-root MuiGrid-item MuiGrid-grid-xs-12 css-17ydv12-MuiGrid-root"
+          class="MuiGrid-root MuiGrid-item MuiGrid-grid-xs-12 css-49904w-MuiGrid-root"
         >
           <div
-<<<<<<< HEAD
-            class="MuiPaper-root MuiPaper-elevation MuiPaper-rounded MuiPaper-elevation0 Paper-root  css-wcytrk-MuiPaper-root"
+            class="MuiPaper-root MuiPaper-elevation MuiPaper-rounded MuiPaper-elevation0 Paper-root  css-1ngkk3s-MuiPaper-root"
             style="transform: none; transition: transform 225ms cubic-bezier(0.4, 0, 0.2, 1) 0ms;"
           >
             <div
-              class="MuiGrid-root MuiGrid-container MuiGrid-spacing-xs-2 MuiGrid-direction-xs-column css-1oficnd-MuiGrid-root"
+              class="MuiGrid-root MuiGrid-container MuiGrid-spacing-xs-2 MuiGrid-direction-xs-column css-1rl1og4-MuiGrid-root"
             >
               <div
-                class="MuiGrid-root MuiGrid-item css-ieinjk-MuiGrid-root"
+                class="MuiGrid-root MuiGrid-item css-13i4rnv-MuiGrid-root"
               >
                 <div
-                  class="MuiGrid-root MuiGrid-container css-17eoage-MuiGrid-root"
+                  class="MuiGrid-root MuiGrid-container css-1jdu1a8-MuiGrid-root"
                 >
                   <div
-                    class="MuiGrid-root MuiGrid-item MuiGrid-grid-xs-12 css-17ydv12-MuiGrid-root"
+                    class="MuiGrid-root MuiGrid-item MuiGrid-grid-xs-12 css-49904w-MuiGrid-root"
                   >
                     <div
                       class="MuiBox-root css-1vp8jwk"
-=======
-            class="MuiGrid-root MuiGrid-item MuiGrid-grid-xs-12 css-49904w-MuiGrid-root"
-          >
-            <div
-              class="MuiPaper-root MuiPaper-elevation MuiPaper-rounded MuiPaper-elevation0 Paper-root  css-1ngkk3s-MuiPaper-root"
-              style="transform: none; webkit-transition: transform 225ms cubic-bezier(0.4, 0, 0.2, 1) 0ms; transition: transform 225ms cubic-bezier(0.4, 0, 0.2, 1) 0ms;"
-            >
-              <div
-                class="MuiGrid-root MuiGrid-container MuiGrid-spacing-xs-2 MuiGrid-direction-xs-column css-1rl1og4-MuiGrid-root"
-              >
-                <div
-                  class="MuiGrid-root MuiGrid-item css-13i4rnv-MuiGrid-root"
-                >
-                  <div
-                    class="MuiGrid-root MuiGrid-container css-1jdu1a8-MuiGrid-root"
-                  >
-                    <div
-                      class="MuiGrid-root MuiGrid-item MuiGrid-grid-xs-12 css-49904w-MuiGrid-root"
->>>>>>> 872ef60c
                     >
                       <div
-                        class="TabBar-container MuiBox-root css-1cjx2ik"
+                        class="TabBar-container MuiBox-root css-1yufy38"
                       >
-<<<<<<< HEAD
                         <a
-                          class="MuiTypography-root MuiTypography-inherit MuiLink-root MuiLink-underlineHover active css-z5jz01-MuiTypography-root-MuiLink-root"
+                          class="MuiTypography-root MuiTypography-inherit MuiLink-root MuiLink-underlineHover active css-1nffzm5-MuiTypography-root-MuiLink-root"
                           href="#/dashboard?treasuryAssets=marketValue"
                         >
                           <button
-                            class="MuiButtonBase-root MuiButton-root MuiButton-text MuiButton-textSecondary MuiButton-sizeMedium MuiButton-textSizeMedium MuiButton-disableElevation Button-root undefined css-199wfub-MuiButtonBase-root-MuiButton-root"
+                            class="MuiButtonBase-root MuiButton-root MuiButton-text MuiButton-textSecondary MuiButton-sizeMedium MuiButton-textSizeMedium MuiButton-disableElevation custom-root  css-1jgx692-MuiButtonBase-root-MuiButton-root"
                             tabindex="0"
                             type="button"
                           >
@@ -984,95 +628,44 @@
                           </button>
                         </a>
                         <a
-                          class="MuiTypography-root MuiTypography-inherit MuiLink-root MuiLink-underlineHover css-z5jz01-MuiTypography-root-MuiLink-root"
+                          class="MuiTypography-root MuiTypography-inherit MuiLink-root MuiLink-underlineHover css-1nffzm5-MuiTypography-root-MuiLink-root"
                           href="#/dashboard?treasuryAssets=liquidBacking"
                         >
                           <button
-                            class="MuiButtonBase-root MuiButton-root MuiButton-text MuiButton-textSecondary MuiButton-sizeMedium MuiButton-textSizeMedium MuiButton-disableElevation Button-root undefined css-199wfub-MuiButtonBase-root-MuiButton-root"
+                            class="MuiButtonBase-root MuiButton-root MuiButton-text MuiButton-textSecondary MuiButton-sizeMedium MuiButton-textSizeMedium MuiButton-disableElevation custom-root  css-1jgx692-MuiButtonBase-root-MuiButton-root"
                             tabindex="0"
                             type="button"
                           >
                             Liquid Backing
                           </button>
                         </a>
-=======
-                        <div
-                          class="TabBar-container MuiBox-root css-1yufy38"
-                        >
-                          <a
-                            class="MuiTypography-root MuiTypography-inherit MuiLink-root MuiLink-underlineHover active css-1nffzm5-MuiTypography-root-MuiLink-root"
-                            href="#/dashboard?treasuryAssets=marketValue"
-                          >
-                            <button
-                              class="MuiButtonBase-root MuiButton-root MuiButton-text MuiButton-textSecondary MuiButton-sizeMedium MuiButton-textSizeMedium MuiButton-disableElevation custom-root  css-1jgx692-MuiButtonBase-root-MuiButton-root"
-                              tabindex="0"
-                              type="button"
-                            >
-                              Market Value
-                            </button>
-                          </a>
-                          <a
-                            class="MuiTypography-root MuiTypography-inherit MuiLink-root MuiLink-underlineHover css-1nffzm5-MuiTypography-root-MuiLink-root"
-                            href="#/dashboard?treasuryAssets=liquidBacking"
-                          >
-                            <button
-                              class="MuiButtonBase-root MuiButton-root MuiButton-text MuiButton-textSecondary MuiButton-sizeMedium MuiButton-textSizeMedium MuiButton-disableElevation custom-root  css-1jgx692-MuiButtonBase-root-MuiButton-root"
-                              tabindex="0"
-                              type="button"
-                            >
-                              Liquid Backing
-                            </button>
-                          </a>
-                        </div>
->>>>>>> 872ef60c
                       </div>
                     </div>
                   </div>
                 </div>
                 <div
-                  class="MuiGrid-root MuiGrid-container MuiGrid-spacing-xs-2 css-v5mc7x-MuiGrid-root"
+                  class="MuiGrid-root MuiGrid-container MuiGrid-spacing-xs-2 css-mhc70k-MuiGrid-root"
                 >
                   <div
-<<<<<<< HEAD
-                    class="MuiGrid-root MuiGrid-item MuiGrid-grid-xs-12 css-17ydv12-MuiGrid-root"
+                    class="MuiGrid-root MuiGrid-item MuiGrid-grid-xs-12 css-49904w-MuiGrid-root"
                   >
                     <div
-                      class="MuiGrid-root MuiGrid-container css-1iflbf0-MuiGrid-root"
+                      class="MuiGrid-root MuiGrid-container css-411pid-MuiGrid-root"
                     >
                       <div
-                        class="MuiGrid-root MuiGrid-item MuiGrid-grid-xs-11 css-1jd57o2-MuiGrid-root"
+                        class="MuiGrid-root MuiGrid-item MuiGrid-grid-xs-11 css-p6fi3e-MuiGrid-root"
                       >
                         <h6
-                          class="MuiTypography-root MuiTypography-h6 css-1e2mgue-MuiTypography-root"
+                          class="MuiTypography-root MuiTypography-h6 css-13bj08-MuiTypography-root"
                         >
                           Market Value of Treasury Assets
                         </h6>
                         <h6
-                          class="MuiTypography-root MuiTypography-h6 css-1e2mgue-MuiTypography-root"
+                          class="MuiTypography-root MuiTypography-h6 css-13bj08-MuiTypography-root"
                         >
                           <div
                             class="MuiBox-root css-0"
                             style="display: inline-flex; justify-content: center; align-self: center;"
-=======
-                    class="MuiGrid-root MuiGrid-container MuiGrid-spacing-xs-2 css-mhc70k-MuiGrid-root"
-                  >
-                    <div
-                      class="MuiGrid-root MuiGrid-item MuiGrid-grid-xs-12 css-49904w-MuiGrid-root"
-                    >
-                      <div
-                        class="MuiGrid-root MuiGrid-container css-411pid-MuiGrid-root"
-                      >
-                        <div
-                          class="MuiGrid-root MuiGrid-item MuiGrid-grid-xs-11 css-p6fi3e-MuiGrid-root"
-                        >
-                          <h6
-                            class="MuiTypography-root MuiTypography-h6 css-13bj08-MuiTypography-root"
-                          >
-                            Market Value of Treasury Assets
-                          </h6>
-                          <h6
-                            class="MuiTypography-root MuiTypography-h6 css-13bj08-MuiTypography-root"
->>>>>>> 872ef60c
                           >
                             <svg
                               aria-hidden="true"
@@ -1089,54 +682,19 @@
                         </h6>
                       </div>
                       <div
-                        class="MuiGrid-root MuiGrid-item MuiGrid-grid-xs-1 css-1274tjr-MuiGrid-root"
+                        class="MuiGrid-root MuiGrid-item MuiGrid-grid-xs-1 css-1c16yah-MuiGrid-root"
                       >
                         <div
-<<<<<<< HEAD
-                          class="MuiGrid-root MuiGrid-container MuiGrid-spacing-xs-1 css-165oq3g-MuiGrid-root"
-                        >
-                          <div
-                            class="MuiGrid-root MuiGrid-item css-ieinjk-MuiGrid-root"
+                          class="MuiGrid-root MuiGrid-container MuiGrid-spacing-xs-1 css-x7kx7a-MuiGrid-root"
+                        >
+                          <div
+                            class="MuiGrid-root MuiGrid-item css-13i4rnv-MuiGrid-root"
                           >
                             <a
-                              class="MuiTypography-root MuiTypography-inherit MuiLink-root MuiLink-underlineNone css-ao3601-MuiTypography-root-MuiLink-root"
+                              class="MuiTypography-root MuiTypography-inherit MuiLink-root MuiLink-underlineNone css-wl2u8x-MuiTypography-root-MuiLink-root"
                               href="https://api.thegraph.com/subgraphs/name/olympusdao/olympus-protocol-metrics/graphql?query=%0A%20%20%20%20query%20TokenRecords(%24recordCount%3A%20Int!%2C%20%24startingRecord%3A%20Int%20%3D%200%2C%20%24filter%3A%20TokenRecord_filter)%20%7B%0A%20%20tokenRecords(%0A%20%20%20%20first%3A%20%24recordCount%0A%20%20%20%20skip%3A%20%24startingRecord%0A%20%20%20%20where%3A%20%24filter%0A%20%20%20%20orderBy%3A%20date%0A%20%20%20%20orderDirection%3A%20desc%0A%20%20)%20%7B%0A%20%20%20%20id%0A%20%20%20%20balance%0A%20%20%20%20block%0A%20%20%20%20category%0A%20%20%20%20date%0A%20%20%20%20isBluechip%0A%20%20%20%20isLiquid%0A%20%20%20%20multiplier%0A%20%20%20%20rate%0A%20%20%20%20source%0A%20%20%20%20sourceAddress%0A%20%20%20%20timestamp%0A%20%20%20%20token%0A%20%20%20%20tokenAddress%0A%20%20%20%20value%0A%20%20%20%20valueExcludingOhm%0A%20%20%7D%0A%7D%0A%20%20%20%20"
                               rel="noopener noreferrer"
                               target="_blank"
-=======
-                          class="MuiGrid-root MuiGrid-item MuiGrid-grid-xs-1 css-1c16yah-MuiGrid-root"
-                        >
-                          <div
-                            class="MuiGrid-root MuiGrid-container MuiGrid-spacing-xs-1 css-x7kx7a-MuiGrid-root"
-                          >
-                            <div
-                              class="MuiGrid-root MuiGrid-item css-13i4rnv-MuiGrid-root"
-                            >
-                              <a
-                                class="MuiTypography-root MuiTypography-inherit MuiLink-root MuiLink-underlineNone css-wl2u8x-MuiTypography-root-MuiLink-root"
-                                href="https://api.thegraph.com/subgraphs/name/olympusdao/olympus-protocol-metrics/graphql?query=%0A%20%20%20%20query%20TokenRecords(%24recordCount%3A%20Int!%2C%20%24startingRecord%3A%20Int%20%3D%200%2C%20%24filter%3A%20TokenRecord_filter)%20%7B%0A%20%20tokenRecords(%0A%20%20%20%20first%3A%20%24recordCount%0A%20%20%20%20skip%3A%20%24startingRecord%0A%20%20%20%20where%3A%20%24filter%0A%20%20%20%20orderBy%3A%20date%0A%20%20%20%20orderDirection%3A%20desc%0A%20%20)%20%7B%0A%20%20%20%20id%0A%20%20%20%20balance%0A%20%20%20%20block%0A%20%20%20%20category%0A%20%20%20%20date%0A%20%20%20%20isBluechip%0A%20%20%20%20isLiquid%0A%20%20%20%20multiplier%0A%20%20%20%20rate%0A%20%20%20%20source%0A%20%20%20%20sourceAddress%0A%20%20%20%20timestamp%0A%20%20%20%20token%0A%20%20%20%20tokenAddress%0A%20%20%20%20value%0A%20%20%20%20valueExcludingOhm%0A%20%20%7D%0A%7D%0A%20%20%20%20"
-                                rel="noopener noreferrer"
-                                target="_blank"
-                              >
-                                <div
-                                  class="MuiBox-root css-0"
-                                  style="display: inline-flex; justify-content: center; align-self: center;"
-                                >
-                                  <svg
-                                    aria-hidden="true"
-                                    class="MuiSvgIcon-root MuiSvgIcon-fontSizeSmall css-y3v3gx-MuiSvgIcon-root"
-                                    focusable="false"
-                                    style="width: 16px; height: 16px;"
-                                    viewBox="0 0 100 100"
-                                  >
-                                    graph-grt-logo.svg
-                                  </svg>
-                                </div>
-                              </a>
-                            </div>
-                            <div
-                              class="MuiGrid-root MuiGrid-item css-13i4rnv-MuiGrid-root"
->>>>>>> 872ef60c
                             >
                               <div
                                 class="MuiBox-root css-0"
@@ -1187,7 +745,7 @@
                             </a>
                           </div>
                           <div
-                            class="MuiGrid-root MuiGrid-item css-ieinjk-MuiGrid-root"
+                            class="MuiGrid-root MuiGrid-item css-13i4rnv-MuiGrid-root"
                           >
                             <div
                               class="MuiBox-root css-0"
@@ -1213,23 +771,9 @@
                           </div>
                         </div>
                       </div>
-<<<<<<< HEAD
                     </div>
                     <div
-                      class="MuiGrid-root MuiGrid-item MuiGrid-grid-xs-12 css-17ydv12-MuiGrid-root"
-=======
-                      <div
-                        class="MuiGrid-root MuiGrid-item MuiGrid-grid-xs-12 css-49904w-MuiGrid-root"
-                      >
-                        <span
-                          class="MuiSkeleton-root MuiSkeleton-text MuiSkeleton-pulse css-1l7q9tc-MuiSkeleton-root"
-                          style="width: 100px;"
-                        />
-                      </div>
-                    </div>
-                    <div
-                      class="MuiGrid-root MuiGrid-item MuiGrid-grid-xs-13 css-12ijgm9-MuiGrid-root"
->>>>>>> 872ef60c
+                      class="MuiGrid-root MuiGrid-item MuiGrid-grid-xs-12 css-49904w-MuiGrid-root"
                     >
                       <span
                         class="MuiSkeleton-root MuiSkeleton-text MuiSkeleton-pulse css-1l7q9tc-MuiSkeleton-root"
@@ -1238,8 +782,7 @@
                     </div>
                   </div>
                   <div
-<<<<<<< HEAD
-                    class="MuiGrid-root MuiGrid-item MuiGrid-grid-xs-13 css-18miy9-MuiGrid-root"
+                    class="MuiGrid-root MuiGrid-item MuiGrid-grid-xs-13 css-12ijgm9-MuiGrid-root"
                   >
                     <span
                       class="MuiSkeleton-root MuiSkeleton-rectangular MuiSkeleton-pulse css-16gucqp-MuiSkeleton-root"
@@ -1248,48 +791,28 @@
                   </div>
                 </div>
                 <div
-                  class="MuiGrid-root MuiGrid-container MuiGrid-spacing-xs-2 css-v5mc7x-MuiGrid-root"
+                  class="MuiGrid-root MuiGrid-container MuiGrid-spacing-xs-2 css-mhc70k-MuiGrid-root"
                 >
                   <div
-                    class="MuiGrid-root MuiGrid-item MuiGrid-grid-xs-12 css-17ydv12-MuiGrid-root"
+                    class="MuiGrid-root MuiGrid-item MuiGrid-grid-xs-12 css-49904w-MuiGrid-root"
                   >
                     <div
-                      class="MuiGrid-root MuiGrid-container css-1iflbf0-MuiGrid-root"
+                      class="MuiGrid-root MuiGrid-container css-411pid-MuiGrid-root"
                     >
                       <div
-                        class="MuiGrid-root MuiGrid-item MuiGrid-grid-xs-11 css-1jd57o2-MuiGrid-root"
+                        class="MuiGrid-root MuiGrid-item MuiGrid-grid-xs-11 css-p6fi3e-MuiGrid-root"
                       >
                         <h6
-                          class="MuiTypography-root MuiTypography-h6 css-1e2mgue-MuiTypography-root"
+                          class="MuiTypography-root MuiTypography-h6 css-13bj08-MuiTypography-root"
                         >
                           Holdings
                         </h6>
                         <h6
-                          class="MuiTypography-root MuiTypography-h6 css-1e2mgue-MuiTypography-root"
+                          class="MuiTypography-root MuiTypography-h6 css-13bj08-MuiTypography-root"
                         >
                           <div
                             class="MuiBox-root css-0"
                             style="display: inline-flex; justify-content: center; align-self: center;"
-=======
-                    class="MuiGrid-root MuiGrid-container MuiGrid-spacing-xs-2 css-mhc70k-MuiGrid-root"
-                  >
-                    <div
-                      class="MuiGrid-root MuiGrid-item MuiGrid-grid-xs-12 css-49904w-MuiGrid-root"
-                    >
-                      <div
-                        class="MuiGrid-root MuiGrid-container css-411pid-MuiGrid-root"
-                      >
-                        <div
-                          class="MuiGrid-root MuiGrid-item MuiGrid-grid-xs-11 css-p6fi3e-MuiGrid-root"
-                        >
-                          <h6
-                            class="MuiTypography-root MuiTypography-h6 css-13bj08-MuiTypography-root"
-                          >
-                            Holdings
-                          </h6>
-                          <h6
-                            class="MuiTypography-root MuiTypography-h6 css-13bj08-MuiTypography-root"
->>>>>>> 872ef60c
                           >
                             <svg
                               aria-hidden="true"
@@ -1306,17 +829,16 @@
                         </h6>
                       </div>
                       <div
-                        class="MuiGrid-root MuiGrid-item MuiGrid-grid-xs-1 css-1274tjr-MuiGrid-root"
+                        class="MuiGrid-root MuiGrid-item MuiGrid-grid-xs-1 css-1c16yah-MuiGrid-root"
                       >
                         <div
-<<<<<<< HEAD
-                          class="MuiGrid-root MuiGrid-container MuiGrid-spacing-xs-1 css-165oq3g-MuiGrid-root"
-                        >
-                          <div
-                            class="MuiGrid-root MuiGrid-item css-ieinjk-MuiGrid-root"
+                          class="MuiGrid-root MuiGrid-container MuiGrid-spacing-xs-1 css-x7kx7a-MuiGrid-root"
+                        >
+                          <div
+                            class="MuiGrid-root MuiGrid-item css-13i4rnv-MuiGrid-root"
                           >
                             <a
-                              class="MuiTypography-root MuiTypography-inherit MuiLink-root MuiLink-underlineNone css-ao3601-MuiTypography-root-MuiLink-root"
+                              class="MuiTypography-root MuiTypography-inherit MuiLink-root MuiLink-underlineNone css-wl2u8x-MuiTypography-root-MuiLink-root"
                               href="https://api.thegraph.com/subgraphs/name/olympusdao/olympus-protocol-metrics/graphql?query=%0A%20%20%20%20query%20TokenRecords(%24recordCount%3A%20Int!%2C%20%24startingRecord%3A%20Int%20%3D%200%2C%20%24filter%3A%20TokenRecord_filter)%20%7B%0A%20%20tokenRecords(%0A%20%20%20%20first%3A%20%24recordCount%0A%20%20%20%20skip%3A%20%24startingRecord%0A%20%20%20%20where%3A%20%24filter%0A%20%20%20%20orderBy%3A%20date%0A%20%20%20%20orderDirection%3A%20desc%0A%20%20)%20%7B%0A%20%20%20%20id%0A%20%20%20%20balance%0A%20%20%20%20block%0A%20%20%20%20category%0A%20%20%20%20date%0A%20%20%20%20isBluechip%0A%20%20%20%20isLiquid%0A%20%20%20%20multiplier%0A%20%20%20%20rate%0A%20%20%20%20source%0A%20%20%20%20sourceAddress%0A%20%20%20%20timestamp%0A%20%20%20%20token%0A%20%20%20%20tokenAddress%0A%20%20%20%20value%0A%20%20%20%20valueExcludingOhm%0A%20%20%7D%0A%7D%0A%20%20%20%20"
                               rel="noopener noreferrer"
                               target="_blank"
@@ -1324,21 +846,6 @@
                               <div
                                 class="MuiBox-root css-0"
                                 style="display: inline-flex; justify-content: center; align-self: center;"
-=======
-                          class="MuiGrid-root MuiGrid-item MuiGrid-grid-xs-1 css-1c16yah-MuiGrid-root"
-                        >
-                          <div
-                            class="MuiGrid-root MuiGrid-container MuiGrid-spacing-xs-1 css-x7kx7a-MuiGrid-root"
-                          >
-                            <div
-                              class="MuiGrid-root MuiGrid-item css-13i4rnv-MuiGrid-root"
-                            >
-                              <a
-                                class="MuiTypography-root MuiTypography-inherit MuiLink-root MuiLink-underlineNone css-wl2u8x-MuiTypography-root-MuiLink-root"
-                                href="https://api.thegraph.com/subgraphs/name/olympusdao/olympus-protocol-metrics/graphql?query=%0A%20%20%20%20query%20TokenRecords(%24recordCount%3A%20Int!%2C%20%24startingRecord%3A%20Int%20%3D%200%2C%20%24filter%3A%20TokenRecord_filter)%20%7B%0A%20%20tokenRecords(%0A%20%20%20%20first%3A%20%24recordCount%0A%20%20%20%20skip%3A%20%24startingRecord%0A%20%20%20%20where%3A%20%24filter%0A%20%20%20%20orderBy%3A%20date%0A%20%20%20%20orderDirection%3A%20desc%0A%20%20)%20%7B%0A%20%20%20%20id%0A%20%20%20%20balance%0A%20%20%20%20block%0A%20%20%20%20category%0A%20%20%20%20date%0A%20%20%20%20isBluechip%0A%20%20%20%20isLiquid%0A%20%20%20%20multiplier%0A%20%20%20%20rate%0A%20%20%20%20source%0A%20%20%20%20sourceAddress%0A%20%20%20%20timestamp%0A%20%20%20%20token%0A%20%20%20%20tokenAddress%0A%20%20%20%20value%0A%20%20%20%20valueExcludingOhm%0A%20%20%7D%0A%7D%0A%20%20%20%20"
-                                rel="noopener noreferrer"
-                                target="_blank"
->>>>>>> 872ef60c
                               >
                                 <svg
                                   aria-hidden="true"
@@ -1356,7 +863,6 @@
                                   <style
                                     type="text/css"
                                   >
-<<<<<<< HEAD
                                     
 	.st0{fill:#6747ED;}
 	.st1{fill-rule:evenodd;clip-rule:evenodd;fill:#FFFFFF;}
@@ -1384,83 +890,47 @@
                                 </svg>
                               </div>
                             </a>
-=======
-                                    graph-grt-logo.svg
-                                  </svg>
-                                </div>
-                              </a>
-                            </div>
-                            <div
-                              class="MuiGrid-root MuiGrid-item css-13i4rnv-MuiGrid-root"
-                            />
->>>>>>> 872ef60c
-                          </div>
-                          <div
-                            class="MuiGrid-root MuiGrid-item css-ieinjk-MuiGrid-root"
+                          </div>
+                          <div
+                            class="MuiGrid-root MuiGrid-item css-13i4rnv-MuiGrid-root"
                           />
                         </div>
                       </div>
-<<<<<<< HEAD
                     </div>
                     <div
-                      class="MuiGrid-root MuiGrid-item MuiGrid-grid-xs-12 css-17ydv12-MuiGrid-root"
-=======
-                      <div
-                        class="MuiGrid-root MuiGrid-item MuiGrid-grid-xs-12 css-49904w-MuiGrid-root"
-                      >
-                        <h4
-                          class="MuiTypography-root MuiTypography-h4 css-1vjl3uq-MuiTypography-root"
-                        />
-                      </div>
-                    </div>
-                    <div
-                      class="MuiGrid-root MuiGrid-item MuiGrid-grid-xs-13 css-12ijgm9-MuiGrid-root"
->>>>>>> 872ef60c
+                      class="MuiGrid-root MuiGrid-item MuiGrid-grid-xs-12 css-49904w-MuiGrid-root"
                     >
                       <h4
-                        class="MuiTypography-root MuiTypography-h4 css-ehpv4t-MuiTypography-root"
+                        class="MuiTypography-root MuiTypography-h4 css-1vjl3uq-MuiTypography-root"
                       />
                     </div>
                   </div>
                   <div
-                    class="MuiGrid-root MuiGrid-item MuiGrid-grid-xs-13 css-18miy9-MuiGrid-root"
+                    class="MuiGrid-root MuiGrid-item MuiGrid-grid-xs-13 css-12ijgm9-MuiGrid-root"
                   >
                     <div
                       aria-colcount="3"
                       aria-multiselectable="false"
-                      aria-rowcount="0"
-                      class="MuiDataGrid-root MuiDataGrid-autoHeight MuiDataGrid-root--densityStandard css-dj8woy-MuiDataGrid-root"
+                      aria-rowcount="1"
+                      class="MuiDataGrid-root MuiDataGrid-autoHeight MuiDataGrid-root--densityStandard css-gci2mh-MuiDataGrid-root"
                       role="grid"
                     >
                       <div>
                         <div />
                       </div>
                       <div
-<<<<<<< HEAD
                         class="MuiDataGrid-main css-204u17-MuiDataGrid-main"
-=======
-                        aria-colcount="3"
-                        aria-multiselectable="false"
-                        aria-rowcount="1"
-                        class="MuiDataGrid-root MuiDataGrid-autoHeight MuiDataGrid-root--densityStandard css-gci2mh-MuiDataGrid-root"
-                        role="grid"
->>>>>>> 872ef60c
                       >
                         <div
                           style="height: auto; width: 0; position: absolute; top: 56px; bottom: 0;"
                         >
                           <div
-                            class="MuiDataGrid-overlay css-1lk5ll6-MuiDataGrid-overlay"
-                          >
-<<<<<<< HEAD
+                            class="MuiDataGrid-overlay css-c1gd0l-MuiDataGrid-overlay"
+                          >
                             <span
                               class="MuiCircularProgress-root MuiCircularProgress-indeterminate MuiCircularProgress-colorPrimary css-2r4182-MuiCircularProgress-root"
                               role="progressbar"
                               style="width: 40px; height: 40px;"
-=======
-                            <div
-                              class="MuiDataGrid-overlay css-c1gd0l-MuiDataGrid-overlay"
->>>>>>> 872ef60c
                             >
                               <svg
                                 class="MuiCircularProgress-svg css-1idz92c-MuiCircularProgress-svg"
@@ -1483,594 +953,302 @@
                           style="min-height: 56px; max-height: 56px; line-height: 56px;"
                         >
                           <div
-                            aria-rowindex="1"
-                            class="MuiDataGrid-columnHeadersInner css-1s0hp0k-MuiDataGrid-columnHeadersInner"
-                            role="row"
+                            class="MuiDataGrid-columnHeadersInner css-gl260s-MuiDataGrid-columnHeadersInner"
+                            role="rowgroup"
                             style="transform: translate3d(0px, 0px, 0px);"
                           >
                             <div
-<<<<<<< HEAD
-                              aria-colindex="1"
-                              aria-sort="none"
-                              class="MuiDataGrid-columnHeader MuiDataGrid-columnHeader--sortable"
-                              data-field="token"
-                              role="columnheader"
-                              style="width: 0; min-width: 0; max-width: 0;"
-                              tabindex="0"
+                              aria-rowindex="1"
+                              class="css-yrdy0g-MuiDataGrid-columnHeaderRow"
+                              role="row"
                             >
                               <div
-                                class="MuiDataGrid-columnHeaderDraggableContainer"
-                                draggable="false"
+                                aria-colindex="1"
+                                aria-label="Asset"
+                                aria-sort="none"
+                                class="MuiDataGrid-columnHeader MuiDataGrid-columnHeader--sortable"
+                                data-field="token"
+                                role="columnheader"
+                                style="height: 56px; width: 0; min-width: 0; max-width: 0;"
+                                tabindex="0"
                               >
                                 <div
-                                  class="MuiDataGrid-columnHeaderTitleContainer"
+                                  class="MuiDataGrid-columnHeaderDraggableContainer"
+                                  draggable="false"
                                 >
                                   <div
-                                    class="MuiDataGrid-columnHeaderTitleContainerContent"
+                                    class="MuiDataGrid-columnHeaderTitleContainer"
                                   >
                                     <div
-                                      aria-label="The token asset that is held"
-                                      class="MuiDataGrid-columnHeaderTitle css-1jbbcbn-MuiDataGrid-columnHeaderTitle"
-                                      data-mui-internal-clone-element="true"
+                                      class="MuiDataGrid-columnHeaderTitleContainerContent"
                                     >
-                                      Asset
+                                      <div
+                                        aria-label="The token asset that is held"
+                                        class="MuiDataGrid-columnHeaderTitle css-1jbbcbn-MuiDataGrid-columnHeaderTitle"
+                                        data-mui-internal-clone-element="true"
+                                      >
+                                        Asset
+                                      </div>
+                                    </div>
+                                    <div
+                                      class="MuiDataGrid-iconButtonContainer css-ltf0zy-MuiDataGrid-iconButtonContainer"
+                                    >
+                                      <button
+                                        aria-label="Sort"
+                                        class="MuiButtonBase-root MuiIconButton-root MuiIconButton-sizeSmall css-1vp8oyq-MuiButtonBase-root-MuiIconButton-root"
+                                        tabindex="-1"
+                                        title="Sort"
+                                        type="button"
+                                      >
+                                        <svg
+                                          aria-hidden="true"
+                                          class="MuiSvgIcon-root MuiSvgIcon-fontSizeSmall MuiDataGrid-sortIcon css-y3v3gx-MuiSvgIcon-root"
+                                          data-testid="ArrowDownwardIcon"
+                                          focusable="false"
+                                          viewBox="0 0 20 20"
+                                        >
+                                          <path
+                                            d="M20 12l-1.41-1.41L13 16.17V4h-2v12.17l-5.58-5.59L4 12l8 8 8-8z"
+                                          />
+                                        </svg>
+                                      </button>
                                     </div>
                                   </div>
                                   <div
-                                    class="MuiDataGrid-iconButtonContainer css-ltf0zy-MuiDataGrid-iconButtonContainer"
+                                    class="MuiDataGrid-menuIcon"
                                   >
                                     <button
-                                      aria-label="Sort"
-                                      class="MuiButtonBase-root MuiIconButton-root MuiIconButton-sizeSmall css-1q2cqgk-MuiButtonBase-root-MuiIconButton-root"
+                                      aria-controls="mui-4"
+                                      aria-haspopup="true"
+                                      aria-label="Menu"
+                                      class="MuiButtonBase-root MuiIconButton-root MuiIconButton-sizeSmall MuiDataGrid-menuIconButton css-1vp8oyq-MuiButtonBase-root-MuiIconButton-root"
+                                      id="mui-5"
                                       tabindex="-1"
-                                      title="Sort"
+                                      title="Menu"
                                       type="button"
                                     >
                                       <svg
                                         aria-hidden="true"
-                                        class="MuiSvgIcon-root MuiSvgIcon-fontSizeSmall MuiDataGrid-sortIcon css-y3v3gx-MuiSvgIcon-root"
-                                        data-testid="ArrowDownwardIcon"
+                                        class="MuiSvgIcon-root MuiSvgIcon-fontSizeSmall css-y3v3gx-MuiSvgIcon-root"
+                                        data-testid="TripleDotsVerticalIcon"
                                         focusable="false"
                                         viewBox="0 0 20 20"
                                       >
                                         <path
-                                          d="M20 12l-1.41-1.41L13 16.17V4h-2v12.17l-5.58-5.59L4 12l8 8 8-8z"
+                                          d="M12 8c1.1 0 2-.9 2-2s-.9-2-2-2-2 .9-2 2 .9 2 2 2zm0 2c-1.1 0-2 .9-2 2s.9 2 2 2 2-.9 2-2-.9-2-2-2zm0 6c-1.1 0-2 .9-2 2s.9 2 2 2 2-.9 2-2-.9-2-2-2z"
                                         />
                                       </svg>
                                     </button>
                                   </div>
                                 </div>
                                 <div
-                                  class="MuiDataGrid-menuIcon"
-                                >
-                                  <button
-                                    aria-controls="mui-4"
-                                    aria-haspopup="true"
-                                    aria-label="Menu"
-                                    class="MuiButtonBase-root MuiIconButton-root MuiIconButton-sizeSmall MuiDataGrid-menuIconButton css-1q2cqgk-MuiButtonBase-root-MuiIconButton-root"
-                                    id="mui-5"
-                                    tabindex="-1"
-                                    title="Menu"
-                                    type="button"
-                                  >
-                                    <svg
-                                      aria-hidden="true"
-                                      class="MuiSvgIcon-root MuiSvgIcon-fontSizeSmall css-y3v3gx-MuiSvgIcon-root"
-                                      data-testid="TripleDotsVerticalIcon"
-                                      focusable="false"
-                                      viewBox="0 0 20 20"
-                                    >
-                                      <path
-                                        d="M12 8c1.1 0 2-.9 2-2s-.9-2-2-2-2 .9-2 2 .9 2 2 2zm0 2c-1.1 0-2 .9-2 2s.9 2 2 2 2-.9 2-2-.9-2-2-2zm0 6c-1.1 0-2 .9-2 2s.9 2 2 2 2-.9 2-2-.9-2-2-2z"
-                                      />
-                                    </svg>
-                                  </button>
+                                  class="MuiDataGrid-columnSeparator MuiDataGrid-columnSeparator--sideRight"
+                                  style="min-height: 56px; opacity: 1;"
+                                >
+                                  <svg
+                                    aria-hidden="true"
+                                    class="MuiSvgIcon-root MuiSvgIcon-fontSizeSmall MuiDataGrid-iconSeparator css-y3v3gx-MuiSvgIcon-root"
+                                    data-testid="SeparatorIcon"
+                                    focusable="false"
+                                    viewBox="0 0 20 20"
+                                  >
+                                    <path
+                                      d="M11 19V5h2v14z"
+                                    />
+                                  </svg>
                                 </div>
                               </div>
                               <div
-                                class="MuiDataGrid-columnSeparator MuiDataGrid-columnSeparator--sideRight"
-                                style="min-height: 56px; opacity: 1;"
-                              >
-                                <svg
-                                  aria-hidden="true"
-                                  class="MuiSvgIcon-root MuiSvgIcon-fontSizeSmall MuiDataGrid-iconSeparator css-y3v3gx-MuiSvgIcon-root"
-                                  data-testid="SeparatorIcon"
-                                  focusable="false"
-                                  viewBox="0 0 20 20"
-                                >
-                                  <path
-                                    d="M11 19V5h2v14z"
-                                  />
-                                </svg>
-                              </div>
-                            </div>
-                            <div
-                              aria-colindex="2"
-                              aria-sort="none"
-                              class="MuiDataGrid-columnHeader MuiDataGrid-columnHeader--sortable"
-                              data-field="category"
-                              role="columnheader"
-                              style="width: 0; min-width: 0; max-width: 0;"
-                              tabindex="-1"
-                            >
-                              <div
-                                class="MuiDataGrid-columnHeaderDraggableContainer"
-                                draggable="false"
+                                aria-colindex="2"
+                                aria-label="Category"
+                                aria-sort="none"
+                                class="MuiDataGrid-columnHeader MuiDataGrid-columnHeader--sortable"
+                                data-field="category"
+                                role="columnheader"
+                                style="height: 56px; width: 0; min-width: 0; max-width: 0;"
+                                tabindex="-1"
                               >
                                 <div
-                                  class="MuiDataGrid-columnHeaderTitleContainer"
+                                  class="MuiDataGrid-columnHeaderDraggableContainer"
+                                  draggable="false"
                                 >
                                   <div
-                                    class="MuiDataGrid-columnHeaderTitleContainerContent"
+                                    class="MuiDataGrid-columnHeaderTitleContainer"
                                   >
                                     <div
-                                      aria-label="The category of the token asset"
-                                      class="MuiDataGrid-columnHeaderTitle css-1jbbcbn-MuiDataGrid-columnHeaderTitle"
-                                      data-mui-internal-clone-element="true"
+                                      class="MuiDataGrid-columnHeaderTitleContainerContent"
                                     >
-                                      Category
+                                      <div
+                                        aria-label="The category of the token asset"
+                                        class="MuiDataGrid-columnHeaderTitle css-1jbbcbn-MuiDataGrid-columnHeaderTitle"
+                                        data-mui-internal-clone-element="true"
+                                      >
+                                        Category
+                                      </div>
+                                    </div>
+                                    <div
+                                      class="MuiDataGrid-iconButtonContainer css-ltf0zy-MuiDataGrid-iconButtonContainer"
+                                    >
+                                      <button
+                                        aria-label="Sort"
+                                        class="MuiButtonBase-root MuiIconButton-root MuiIconButton-sizeSmall css-1vp8oyq-MuiButtonBase-root-MuiIconButton-root"
+                                        tabindex="-1"
+                                        title="Sort"
+                                        type="button"
+                                      >
+                                        <svg
+                                          aria-hidden="true"
+                                          class="MuiSvgIcon-root MuiSvgIcon-fontSizeSmall MuiDataGrid-sortIcon css-y3v3gx-MuiSvgIcon-root"
+                                          data-testid="ArrowDownwardIcon"
+                                          focusable="false"
+                                          viewBox="0 0 20 20"
+                                        >
+                                          <path
+                                            d="M20 12l-1.41-1.41L13 16.17V4h-2v12.17l-5.58-5.59L4 12l8 8 8-8z"
+                                          />
+                                        </svg>
+                                      </button>
                                     </div>
                                   </div>
                                   <div
-                                    class="MuiDataGrid-iconButtonContainer css-ltf0zy-MuiDataGrid-iconButtonContainer"
+                                    class="MuiDataGrid-menuIcon"
                                   >
                                     <button
-                                      aria-label="Sort"
-                                      class="MuiButtonBase-root MuiIconButton-root MuiIconButton-sizeSmall css-1q2cqgk-MuiButtonBase-root-MuiIconButton-root"
+                                      aria-controls="mui-7"
+                                      aria-haspopup="true"
+                                      aria-label="Menu"
+                                      class="MuiButtonBase-root MuiIconButton-root MuiIconButton-sizeSmall MuiDataGrid-menuIconButton css-1vp8oyq-MuiButtonBase-root-MuiIconButton-root"
+                                      id="mui-8"
                                       tabindex="-1"
-                                      title="Sort"
+                                      title="Menu"
                                       type="button"
                                     >
                                       <svg
                                         aria-hidden="true"
-                                        class="MuiSvgIcon-root MuiSvgIcon-fontSizeSmall MuiDataGrid-sortIcon css-y3v3gx-MuiSvgIcon-root"
-                                        data-testid="ArrowDownwardIcon"
+                                        class="MuiSvgIcon-root MuiSvgIcon-fontSizeSmall css-y3v3gx-MuiSvgIcon-root"
+                                        data-testid="TripleDotsVerticalIcon"
                                         focusable="false"
                                         viewBox="0 0 20 20"
                                       >
                                         <path
-                                          d="M20 12l-1.41-1.41L13 16.17V4h-2v12.17l-5.58-5.59L4 12l8 8 8-8z"
+                                          d="M12 8c1.1 0 2-.9 2-2s-.9-2-2-2-2 .9-2 2 .9 2 2 2zm0 2c-1.1 0-2 .9-2 2s.9 2 2 2 2-.9 2-2-.9-2-2-2zm0 6c-1.1 0-2 .9-2 2s.9 2 2 2 2-.9 2-2-.9-2-2-2z"
                                         />
                                       </svg>
                                     </button>
                                   </div>
                                 </div>
                                 <div
-                                  class="MuiDataGrid-menuIcon"
-                                >
-                                  <button
-                                    aria-controls="mui-7"
-                                    aria-haspopup="true"
-                                    aria-label="Menu"
-                                    class="MuiButtonBase-root MuiIconButton-root MuiIconButton-sizeSmall MuiDataGrid-menuIconButton css-1q2cqgk-MuiButtonBase-root-MuiIconButton-root"
-                                    id="mui-8"
-                                    tabindex="-1"
-                                    title="Menu"
-                                    type="button"
-                                  >
-                                    <svg
-                                      aria-hidden="true"
-                                      class="MuiSvgIcon-root MuiSvgIcon-fontSizeSmall css-y3v3gx-MuiSvgIcon-root"
-                                      data-testid="TripleDotsVerticalIcon"
-                                      focusable="false"
-                                      viewBox="0 0 20 20"
-                                    >
-                                      <path
-                                        d="M12 8c1.1 0 2-.9 2-2s-.9-2-2-2-2 .9-2 2 .9 2 2 2zm0 2c-1.1 0-2 .9-2 2s.9 2 2 2 2-.9 2-2-.9-2-2-2zm0 6c-1.1 0-2 .9-2 2s.9 2 2 2 2-.9 2-2-.9-2-2-2z"
-                                      />
-                                    </svg>
-                                  </button>
+                                  class="MuiDataGrid-columnSeparator MuiDataGrid-columnSeparator--sideRight"
+                                  style="min-height: 56px; opacity: 1;"
+                                >
+                                  <svg
+                                    aria-hidden="true"
+                                    class="MuiSvgIcon-root MuiSvgIcon-fontSizeSmall MuiDataGrid-iconSeparator css-y3v3gx-MuiSvgIcon-root"
+                                    data-testid="SeparatorIcon"
+                                    focusable="false"
+                                    viewBox="0 0 20 20"
+                                  >
+                                    <path
+                                      d="M11 19V5h2v14z"
+                                    />
+                                  </svg>
                                 </div>
                               </div>
                               <div
-                                class="MuiDataGrid-columnSeparator MuiDataGrid-columnSeparator--sideRight"
-                                style="min-height: 56px; opacity: 1;"
-                              >
-                                <svg
-                                  aria-hidden="true"
-                                  class="MuiSvgIcon-root MuiSvgIcon-fontSizeSmall MuiDataGrid-iconSeparator css-y3v3gx-MuiSvgIcon-root"
-                                  data-testid="SeparatorIcon"
-                                  focusable="false"
-                                  viewBox="0 0 20 20"
-                                >
-                                  <path
-                                    d="M11 19V5h2v14z"
-                                  />
-                                </svg>
-                              </div>
-                            </div>
-                            <div
-                              aria-colindex="3"
-                              aria-sort="descending"
-                              class="MuiDataGrid-columnHeader MuiDataGrid-columnHeader--sortable MuiDataGrid-columnHeader--sorted"
-                              data-field="value"
-                              role="columnheader"
-                              style="width: 0; min-width: 0; max-width: 0;"
-                              tabindex="-1"
-                            >
-                              <div
-                                class="MuiDataGrid-columnHeaderDraggableContainer"
-                                draggable="false"
+                                aria-colindex="3"
+                                aria-label="Value"
+                                aria-sort="descending"
+                                class="MuiDataGrid-columnHeader MuiDataGrid-columnHeader--sortable MuiDataGrid-columnHeader--sorted"
+                                data-field="value"
+                                role="columnheader"
+                                style="height: 56px; width: 0; min-width: 0; max-width: 0;"
+                                tabindex="-1"
                               >
                                 <div
-                                  class="MuiDataGrid-columnHeaderTitleContainer"
+                                  class="MuiDataGrid-columnHeaderDraggableContainer"
+                                  draggable="false"
                                 >
                                   <div
-                                    class="MuiDataGrid-columnHeaderTitleContainerContent"
+                                    class="MuiDataGrid-columnHeaderTitleContainer"
                                   >
                                     <div
-                                      aria-label="The total value of the token asset in USD"
-                                      class="MuiDataGrid-columnHeaderTitle css-1jbbcbn-MuiDataGrid-columnHeaderTitle"
-                                      data-mui-internal-clone-element="true"
+                                      class="MuiDataGrid-columnHeaderTitleContainerContent"
                                     >
-                                      Value
+                                      <div
+                                        aria-label="The total value of the token asset in USD"
+                                        class="MuiDataGrid-columnHeaderTitle css-1jbbcbn-MuiDataGrid-columnHeaderTitle"
+                                        data-mui-internal-clone-element="true"
+                                      >
+                                        Value
+                                      </div>
+                                    </div>
+                                    <div
+                                      class="MuiDataGrid-iconButtonContainer css-ltf0zy-MuiDataGrid-iconButtonContainer"
+                                    >
+                                      <button
+                                        aria-label="Sort"
+                                        class="MuiButtonBase-root MuiIconButton-root MuiIconButton-sizeSmall css-1vp8oyq-MuiButtonBase-root-MuiIconButton-root"
+                                        tabindex="-1"
+                                        title="Sort"
+                                        type="button"
+                                      >
+                                        <svg
+                                          aria-hidden="true"
+                                          class="MuiSvgIcon-root MuiSvgIcon-fontSizeSmall MuiDataGrid-sortIcon css-y3v3gx-MuiSvgIcon-root"
+                                          data-testid="ArrowDownwardIcon"
+                                          focusable="false"
+                                          viewBox="0 0 20 20"
+                                        >
+                                          <path
+                                            d="M20 12l-1.41-1.41L13 16.17V4h-2v12.17l-5.58-5.59L4 12l8 8 8-8z"
+                                          />
+                                        </svg>
+                                      </button>
                                     </div>
                                   </div>
                                   <div
-                                    class="MuiDataGrid-iconButtonContainer css-ltf0zy-MuiDataGrid-iconButtonContainer"
+                                    class="MuiDataGrid-menuIcon"
                                   >
                                     <button
-                                      aria-label="Sort"
-                                      class="MuiButtonBase-root MuiIconButton-root MuiIconButton-sizeSmall css-1q2cqgk-MuiButtonBase-root-MuiIconButton-root"
+                                      aria-controls="mui-10"
+                                      aria-haspopup="true"
+                                      aria-label="Menu"
+                                      class="MuiButtonBase-root MuiIconButton-root MuiIconButton-sizeSmall MuiDataGrid-menuIconButton css-1vp8oyq-MuiButtonBase-root-MuiIconButton-root"
+                                      id="mui-11"
                                       tabindex="-1"
-                                      title="Sort"
+                                      title="Menu"
                                       type="button"
                                     >
                                       <svg
                                         aria-hidden="true"
-                                        class="MuiSvgIcon-root MuiSvgIcon-fontSizeSmall MuiDataGrid-sortIcon css-y3v3gx-MuiSvgIcon-root"
-                                        data-testid="ArrowDownwardIcon"
+                                        class="MuiSvgIcon-root MuiSvgIcon-fontSizeSmall css-y3v3gx-MuiSvgIcon-root"
+                                        data-testid="TripleDotsVerticalIcon"
                                         focusable="false"
                                         viewBox="0 0 20 20"
                                       >
                                         <path
-                                          d="M20 12l-1.41-1.41L13 16.17V4h-2v12.17l-5.58-5.59L4 12l8 8 8-8z"
+                                          d="M12 8c1.1 0 2-.9 2-2s-.9-2-2-2-2 .9-2 2 .9 2 2 2zm0 2c-1.1 0-2 .9-2 2s.9 2 2 2 2-.9 2-2-.9-2-2-2zm0 6c-1.1 0-2 .9-2 2s.9 2 2 2 2-.9 2-2-.9-2-2-2z"
                                         />
                                       </svg>
                                     </button>
                                   </div>
                                 </div>
                                 <div
-                                  class="MuiDataGrid-menuIcon"
-                                >
-                                  <button
-                                    aria-controls="mui-10"
-                                    aria-haspopup="true"
-                                    aria-label="Menu"
-                                    class="MuiButtonBase-root MuiIconButton-root MuiIconButton-sizeSmall MuiDataGrid-menuIconButton css-1q2cqgk-MuiButtonBase-root-MuiIconButton-root"
-                                    id="mui-11"
-                                    tabindex="-1"
-                                    title="Menu"
-                                    type="button"
-                                  >
-                                    <svg
-                                      aria-hidden="true"
-                                      class="MuiSvgIcon-root MuiSvgIcon-fontSizeSmall css-y3v3gx-MuiSvgIcon-root"
-                                      data-testid="TripleDotsVerticalIcon"
-                                      focusable="false"
-                                      viewBox="0 0 20 20"
-                                    >
-                                      <path
-                                        d="M12 8c1.1 0 2-.9 2-2s-.9-2-2-2-2 .9-2 2 .9 2 2 2zm0 2c-1.1 0-2 .9-2 2s.9 2 2 2 2-.9 2-2-.9-2-2-2zm0 6c-1.1 0-2 .9-2 2s.9 2 2 2 2-.9 2-2-.9-2-2-2z"
-                                      />
-                                    </svg>
-                                  </button>
+                                  class="MuiDataGrid-columnSeparator MuiDataGrid-columnSeparator--sideRight"
+                                  style="min-height: 56px; opacity: 1;"
+                                >
+                                  <svg
+                                    aria-hidden="true"
+                                    class="MuiSvgIcon-root MuiSvgIcon-fontSizeSmall MuiDataGrid-iconSeparator css-y3v3gx-MuiSvgIcon-root"
+                                    data-testid="SeparatorIcon"
+                                    focusable="false"
+                                    viewBox="0 0 20 20"
+                                  >
+                                    <path
+                                      d="M11 19V5h2v14z"
+                                    />
+                                  </svg>
                                 </div>
-=======
-                              class="MuiDataGrid-columnHeadersInner css-gl260s-MuiDataGrid-columnHeadersInner"
-                              role="rowgroup"
-                              style="transform: translate3d(0px, 0px, 0px);"
-                            >
-                              <div
-                                aria-rowindex="1"
-                                class="css-yrdy0g-MuiDataGrid-columnHeaderRow"
-                                role="row"
-                              >
-                                <div
-                                  aria-colindex="1"
-                                  aria-label="Asset"
-                                  aria-sort="none"
-                                  class="MuiDataGrid-columnHeader MuiDataGrid-columnHeader--sortable"
-                                  data-field="token"
-                                  role="columnheader"
-                                  style="height: 56px; width: 0px; min-width: 0; max-width: 0;"
-                                  tabindex="0"
-                                >
-                                  <div
-                                    class="MuiDataGrid-columnHeaderDraggableContainer"
-                                    draggable="false"
-                                  >
-                                    <div
-                                      class="MuiDataGrid-columnHeaderTitleContainer"
-                                    >
-                                      <div
-                                        class="MuiDataGrid-columnHeaderTitleContainerContent"
-                                      >
-                                        <div
-                                          aria-label="The token asset that is held"
-                                          class="MuiDataGrid-columnHeaderTitle css-1jbbcbn-MuiDataGrid-columnHeaderTitle"
-                                          data-mui-internal-clone-element="true"
-                                        >
-                                          Asset
-                                        </div>
-                                      </div>
-                                      <div
-                                        class="MuiDataGrid-iconButtonContainer css-ltf0zy-MuiDataGrid-iconButtonContainer"
-                                      >
-                                        <button
-                                          aria-label="Sort"
-                                          class="MuiButtonBase-root MuiIconButton-root MuiIconButton-sizeSmall css-1vp8oyq-MuiButtonBase-root-MuiIconButton-root"
-                                          tabindex="-1"
-                                          title="Sort"
-                                          type="button"
-                                        >
-                                          <svg
-                                            aria-hidden="true"
-                                            class="MuiSvgIcon-root MuiSvgIcon-fontSizeSmall MuiDataGrid-sortIcon css-y3v3gx-MuiSvgIcon-root"
-                                            data-testid="ArrowDownwardIcon"
-                                            focusable="false"
-                                            viewBox="0 0 20 20"
-                                          >
-                                            <path
-                                              d="M20 12l-1.41-1.41L13 16.17V4h-2v12.17l-5.58-5.59L4 12l8 8 8-8z"
-                                            />
-                                          </svg>
-                                        </button>
-                                      </div>
-                                    </div>
-                                    <div
-                                      class="MuiDataGrid-menuIcon"
-                                    >
-                                      <button
-                                        aria-controls="mui-4"
-                                        aria-haspopup="true"
-                                        aria-label="Menu"
-                                        class="MuiButtonBase-root MuiIconButton-root MuiIconButton-sizeSmall MuiDataGrid-menuIconButton css-1vp8oyq-MuiButtonBase-root-MuiIconButton-root"
-                                        id="mui-5"
-                                        tabindex="-1"
-                                        title="Menu"
-                                        type="button"
-                                      >
-                                        <svg
-                                          aria-hidden="true"
-                                          class="MuiSvgIcon-root MuiSvgIcon-fontSizeSmall css-y3v3gx-MuiSvgIcon-root"
-                                          data-testid="TripleDotsVerticalIcon"
-                                          focusable="false"
-                                          viewBox="0 0 20 20"
-                                        >
-                                          <path
-                                            d="M12 8c1.1 0 2-.9 2-2s-.9-2-2-2-2 .9-2 2 .9 2 2 2zm0 2c-1.1 0-2 .9-2 2s.9 2 2 2 2-.9 2-2-.9-2-2-2zm0 6c-1.1 0-2 .9-2 2s.9 2 2 2 2-.9 2-2-.9-2-2-2z"
-                                          />
-                                        </svg>
-                                      </button>
-                                    </div>
-                                  </div>
-                                  <div
-                                    class="MuiDataGrid-columnSeparator MuiDataGrid-columnSeparator--sideRight"
-                                    style="min-height: 56px; opacity: 1;"
-                                  >
-                                    <svg
-                                      aria-hidden="true"
-                                      class="MuiSvgIcon-root MuiSvgIcon-fontSizeSmall MuiDataGrid-iconSeparator css-y3v3gx-MuiSvgIcon-root"
-                                      data-testid="SeparatorIcon"
-                                      focusable="false"
-                                      viewBox="0 0 20 20"
-                                    >
-                                      <path
-                                        d="M11 19V5h2v14z"
-                                      />
-                                    </svg>
-                                  </div>
-                                </div>
-                                <div
-                                  aria-colindex="2"
-                                  aria-label="Category"
-                                  aria-sort="none"
-                                  class="MuiDataGrid-columnHeader MuiDataGrid-columnHeader--sortable"
-                                  data-field="category"
-                                  role="columnheader"
-                                  style="height: 56px; width: 0px; min-width: 0; max-width: 0;"
-                                  tabindex="-1"
-                                >
-                                  <div
-                                    class="MuiDataGrid-columnHeaderDraggableContainer"
-                                    draggable="false"
-                                  >
-                                    <div
-                                      class="MuiDataGrid-columnHeaderTitleContainer"
-                                    >
-                                      <div
-                                        class="MuiDataGrid-columnHeaderTitleContainerContent"
-                                      >
-                                        <div
-                                          aria-label="The category of the token asset"
-                                          class="MuiDataGrid-columnHeaderTitle css-1jbbcbn-MuiDataGrid-columnHeaderTitle"
-                                          data-mui-internal-clone-element="true"
-                                        >
-                                          Category
-                                        </div>
-                                      </div>
-                                      <div
-                                        class="MuiDataGrid-iconButtonContainer css-ltf0zy-MuiDataGrid-iconButtonContainer"
-                                      >
-                                        <button
-                                          aria-label="Sort"
-                                          class="MuiButtonBase-root MuiIconButton-root MuiIconButton-sizeSmall css-1vp8oyq-MuiButtonBase-root-MuiIconButton-root"
-                                          tabindex="-1"
-                                          title="Sort"
-                                          type="button"
-                                        >
-                                          <svg
-                                            aria-hidden="true"
-                                            class="MuiSvgIcon-root MuiSvgIcon-fontSizeSmall MuiDataGrid-sortIcon css-y3v3gx-MuiSvgIcon-root"
-                                            data-testid="ArrowDownwardIcon"
-                                            focusable="false"
-                                            viewBox="0 0 20 20"
-                                          >
-                                            <path
-                                              d="M20 12l-1.41-1.41L13 16.17V4h-2v12.17l-5.58-5.59L4 12l8 8 8-8z"
-                                            />
-                                          </svg>
-                                        </button>
-                                      </div>
-                                    </div>
-                                    <div
-                                      class="MuiDataGrid-menuIcon"
-                                    >
-                                      <button
-                                        aria-controls="mui-7"
-                                        aria-haspopup="true"
-                                        aria-label="Menu"
-                                        class="MuiButtonBase-root MuiIconButton-root MuiIconButton-sizeSmall MuiDataGrid-menuIconButton css-1vp8oyq-MuiButtonBase-root-MuiIconButton-root"
-                                        id="mui-8"
-                                        tabindex="-1"
-                                        title="Menu"
-                                        type="button"
-                                      >
-                                        <svg
-                                          aria-hidden="true"
-                                          class="MuiSvgIcon-root MuiSvgIcon-fontSizeSmall css-y3v3gx-MuiSvgIcon-root"
-                                          data-testid="TripleDotsVerticalIcon"
-                                          focusable="false"
-                                          viewBox="0 0 20 20"
-                                        >
-                                          <path
-                                            d="M12 8c1.1 0 2-.9 2-2s-.9-2-2-2-2 .9-2 2 .9 2 2 2zm0 2c-1.1 0-2 .9-2 2s.9 2 2 2 2-.9 2-2-.9-2-2-2zm0 6c-1.1 0-2 .9-2 2s.9 2 2 2 2-.9 2-2-.9-2-2-2z"
-                                          />
-                                        </svg>
-                                      </button>
-                                    </div>
-                                  </div>
-                                  <div
-                                    class="MuiDataGrid-columnSeparator MuiDataGrid-columnSeparator--sideRight"
-                                    style="min-height: 56px; opacity: 1;"
-                                  >
-                                    <svg
-                                      aria-hidden="true"
-                                      class="MuiSvgIcon-root MuiSvgIcon-fontSizeSmall MuiDataGrid-iconSeparator css-y3v3gx-MuiSvgIcon-root"
-                                      data-testid="SeparatorIcon"
-                                      focusable="false"
-                                      viewBox="0 0 20 20"
-                                    >
-                                      <path
-                                        d="M11 19V5h2v14z"
-                                      />
-                                    </svg>
-                                  </div>
-                                </div>
-                                <div
-                                  aria-colindex="3"
-                                  aria-label="Value"
-                                  aria-sort="descending"
-                                  class="MuiDataGrid-columnHeader MuiDataGrid-columnHeader--sortable MuiDataGrid-columnHeader--sorted"
-                                  data-field="value"
-                                  role="columnheader"
-                                  style="height: 56px; width: 0px; min-width: 0; max-width: 0;"
-                                  tabindex="-1"
-                                >
-                                  <div
-                                    class="MuiDataGrid-columnHeaderDraggableContainer"
-                                    draggable="false"
-                                  >
-                                    <div
-                                      class="MuiDataGrid-columnHeaderTitleContainer"
-                                    >
-                                      <div
-                                        class="MuiDataGrid-columnHeaderTitleContainerContent"
-                                      >
-                                        <div
-                                          aria-label="The total value of the token asset in USD"
-                                          class="MuiDataGrid-columnHeaderTitle css-1jbbcbn-MuiDataGrid-columnHeaderTitle"
-                                          data-mui-internal-clone-element="true"
-                                        >
-                                          Value
-                                        </div>
-                                      </div>
-                                      <div
-                                        class="MuiDataGrid-iconButtonContainer css-ltf0zy-MuiDataGrid-iconButtonContainer"
-                                      >
-                                        <button
-                                          aria-label="Sort"
-                                          class="MuiButtonBase-root MuiIconButton-root MuiIconButton-sizeSmall css-1vp8oyq-MuiButtonBase-root-MuiIconButton-root"
-                                          tabindex="-1"
-                                          title="Sort"
-                                          type="button"
-                                        >
-                                          <svg
-                                            aria-hidden="true"
-                                            class="MuiSvgIcon-root MuiSvgIcon-fontSizeSmall MuiDataGrid-sortIcon css-y3v3gx-MuiSvgIcon-root"
-                                            data-testid="ArrowDownwardIcon"
-                                            focusable="false"
-                                            viewBox="0 0 20 20"
-                                          >
-                                            <path
-                                              d="M20 12l-1.41-1.41L13 16.17V4h-2v12.17l-5.58-5.59L4 12l8 8 8-8z"
-                                            />
-                                          </svg>
-                                        </button>
-                                      </div>
-                                    </div>
-                                    <div
-                                      class="MuiDataGrid-menuIcon"
-                                    >
-                                      <button
-                                        aria-controls="mui-10"
-                                        aria-haspopup="true"
-                                        aria-label="Menu"
-                                        class="MuiButtonBase-root MuiIconButton-root MuiIconButton-sizeSmall MuiDataGrid-menuIconButton css-1vp8oyq-MuiButtonBase-root-MuiIconButton-root"
-                                        id="mui-11"
-                                        tabindex="-1"
-                                        title="Menu"
-                                        type="button"
-                                      >
-                                        <svg
-                                          aria-hidden="true"
-                                          class="MuiSvgIcon-root MuiSvgIcon-fontSizeSmall css-y3v3gx-MuiSvgIcon-root"
-                                          data-testid="TripleDotsVerticalIcon"
-                                          focusable="false"
-                                          viewBox="0 0 20 20"
-                                        >
-                                          <path
-                                            d="M12 8c1.1 0 2-.9 2-2s-.9-2-2-2-2 .9-2 2 .9 2 2 2zm0 2c-1.1 0-2 .9-2 2s.9 2 2 2 2-.9 2-2-.9-2-2-2zm0 6c-1.1 0-2 .9-2 2s.9 2 2 2 2-.9 2-2-.9-2-2-2z"
-                                          />
-                                        </svg>
-                                      </button>
-                                    </div>
-                                  </div>
-                                  <div
-                                    class="MuiDataGrid-columnSeparator MuiDataGrid-columnSeparator--sideRight"
-                                    style="min-height: 56px; opacity: 1;"
-                                  >
-                                    <svg
-                                      aria-hidden="true"
-                                      class="MuiSvgIcon-root MuiSvgIcon-fontSizeSmall MuiDataGrid-iconSeparator css-y3v3gx-MuiSvgIcon-root"
-                                      data-testid="SeparatorIcon"
-                                      focusable="false"
-                                      viewBox="0 0 20 20"
-                                    >
-                                      <path
-                                        d="M11 19V5h2v14z"
-                                      />
-                                    </svg>
-                                  </div>
-                                </div>
->>>>>>> 872ef60c
-                              </div>
-                              <div
-                                class="MuiDataGrid-columnSeparator MuiDataGrid-columnSeparator--sideRight"
-                                style="min-height: 56px; opacity: 1;"
-                              >
-                                <svg
-                                  aria-hidden="true"
-                                  class="MuiSvgIcon-root MuiSvgIcon-fontSizeSmall MuiDataGrid-iconSeparator css-y3v3gx-MuiSvgIcon-root"
-                                  data-testid="SeparatorIcon"
-                                  focusable="false"
-                                  viewBox="0 0 20 20"
-                                >
-                                  <path
-                                    d="M11 19V5h2v14z"
-                                  />
-                                </svg>
                               </div>
                             </div>
                           </div>
@@ -2123,9 +1301,8 @@
                                 class="MuiTablePagination-spacer css-1psng7p-MuiTablePagination-spacer"
                               />
                               <p
-                                class="MuiTablePagination-displayedRows css-v8513r-MuiTablePagination-displayedRows"
-                              >
-<<<<<<< HEAD
+                                class="MuiTablePagination-displayedRows css-hyra81-MuiTablePagination-displayedRows"
+                              >
                                 0–0 of 0
                               </p>
                               <div
@@ -2133,7 +1310,7 @@
                               >
                                 <button
                                   aria-label="Go to previous page"
-                                  class="MuiButtonBase-root Mui-disabled MuiIconButton-root Mui-disabled MuiIconButton-colorInherit MuiIconButton-sizeMedium css-2dcgsv-MuiButtonBase-root-MuiIconButton-root"
+                                  class="MuiButtonBase-root Mui-disabled MuiIconButton-root Mui-disabled MuiIconButton-colorInherit MuiIconButton-sizeMedium css-5wnerk-MuiButtonBase-root-MuiIconButton-root"
                                   disabled=""
                                   tabindex="-1"
                                   title="Go to previous page"
@@ -2153,7 +1330,7 @@
                                 </button>
                                 <button
                                   aria-label="Go to next page"
-                                  class="MuiButtonBase-root Mui-disabled MuiIconButton-root Mui-disabled MuiIconButton-colorInherit MuiIconButton-sizeMedium css-2dcgsv-MuiButtonBase-root-MuiIconButton-root"
+                                  class="MuiButtonBase-root Mui-disabled MuiIconButton-root Mui-disabled MuiIconButton-colorInherit MuiIconButton-sizeMedium css-5wnerk-MuiButtonBase-root-MuiIconButton-root"
                                   disabled=""
                                   tabindex="-1"
                                   title="Go to next page"
@@ -2165,46 +1342,6 @@
                                     data-testid="KeyboardArrowRightIcon"
                                     focusable="false"
                                     viewBox="0 0 20 20"
-=======
-                                <div
-                                  class="MuiTablePagination-spacer css-1psng7p-MuiTablePagination-spacer"
-                                />
-                                <p
-                                  class="MuiTablePagination-displayedRows css-hyra81-MuiTablePagination-displayedRows"
-                                >
-                                  0–0 of 0
-                                </p>
-                                <div
-                                  class="MuiTablePagination-actions"
-                                >
-                                  <button
-                                    aria-label="Go to previous page"
-                                    class="MuiButtonBase-root Mui-disabled MuiIconButton-root Mui-disabled MuiIconButton-colorInherit MuiIconButton-sizeMedium css-5wnerk-MuiButtonBase-root-MuiIconButton-root"
-                                    disabled=""
-                                    tabindex="-1"
-                                    title="Go to previous page"
-                                    type="button"
-                                  >
-                                    <svg
-                                      aria-hidden="true"
-                                      class="MuiSvgIcon-root MuiSvgIcon-fontSizeSmall css-y3v3gx-MuiSvgIcon-root"
-                                      data-testid="KeyboardArrowLeftIcon"
-                                      focusable="false"
-                                      viewBox="0 0 20 20"
-                                    >
-                                      <path
-                                        d="M15.41 16.09l-4.58-4.59 4.58-4.59L14 5.5l-6 6 6 6z"
-                                      />
-                                    </svg>
-                                  </button>
-                                  <button
-                                    aria-label="Go to next page"
-                                    class="MuiButtonBase-root Mui-disabled MuiIconButton-root Mui-disabled MuiIconButton-colorInherit MuiIconButton-sizeMedium css-5wnerk-MuiButtonBase-root-MuiIconButton-root"
-                                    disabled=""
-                                    tabindex="-1"
-                                    title="Go to next page"
-                                    type="button"
->>>>>>> 872ef60c
                                   >
                                     <path
                                       d="M8.59 16.34l4.58-4.59-4.58-4.59L10 5.75l6 6-6 6z"
@@ -2224,75 +1361,41 @@
           </div>
         </div>
         <div
-          class="MuiGrid-root MuiGrid-item MuiGrid-grid-xs-12 css-17ydv12-MuiGrid-root"
+          class="MuiGrid-root MuiGrid-item MuiGrid-grid-xs-12 css-49904w-MuiGrid-root"
         >
           <div
-<<<<<<< HEAD
-            class="MuiPaper-root MuiPaper-elevation MuiPaper-rounded MuiPaper-elevation0 Paper-root  css-wcytrk-MuiPaper-root"
+            class="MuiPaper-root MuiPaper-elevation MuiPaper-rounded MuiPaper-elevation0 Paper-root  css-1ngkk3s-MuiPaper-root"
             style="transform: none; transition: transform 225ms cubic-bezier(0.4, 0, 0.2, 1) 0ms;"
           >
             <div
-              class="MuiGrid-root MuiGrid-container MuiGrid-spacing-xs-2 MuiGrid-direction-xs-column css-1oficnd-MuiGrid-root"
+              class="MuiGrid-root MuiGrid-container MuiGrid-spacing-xs-2 MuiGrid-direction-xs-column css-1rl1og4-MuiGrid-root"
             >
               <div
-                class="MuiGrid-root MuiGrid-item css-ieinjk-MuiGrid-root"
+                class="MuiGrid-root MuiGrid-item css-13i4rnv-MuiGrid-root"
               >
                 <div
-                  class="MuiGrid-root MuiGrid-container MuiGrid-spacing-xs-2 css-v5mc7x-MuiGrid-root"
+                  class="MuiGrid-root MuiGrid-container MuiGrid-spacing-xs-2 css-mhc70k-MuiGrid-root"
                 >
                   <div
-                    class="MuiGrid-root MuiGrid-item MuiGrid-grid-xs-12 css-17ydv12-MuiGrid-root"
+                    class="MuiGrid-root MuiGrid-item MuiGrid-grid-xs-12 css-49904w-MuiGrid-root"
                   >
                     <div
-                      class="MuiGrid-root MuiGrid-container css-1iflbf0-MuiGrid-root"
+                      class="MuiGrid-root MuiGrid-container css-411pid-MuiGrid-root"
                     >
                       <div
-                        class="MuiGrid-root MuiGrid-item MuiGrid-grid-xs-11 css-1jd57o2-MuiGrid-root"
+                        class="MuiGrid-root MuiGrid-item MuiGrid-grid-xs-11 css-p6fi3e-MuiGrid-root"
                       >
                         <h6
-                          class="MuiTypography-root MuiTypography-h6 css-1e2mgue-MuiTypography-root"
+                          class="MuiTypography-root MuiTypography-h6 css-13bj08-MuiTypography-root"
                         >
                           Protocol-Owned Liquidity
                         </h6>
                         <h6
-                          class="MuiTypography-root MuiTypography-h6 css-1e2mgue-MuiTypography-root"
+                          class="MuiTypography-root MuiTypography-h6 css-13bj08-MuiTypography-root"
                         >
                           <div
                             class="MuiBox-root css-0"
                             style="display: inline-flex; justify-content: center; align-self: center;"
-=======
-            class="MuiGrid-root MuiGrid-item MuiGrid-grid-xs-12 css-49904w-MuiGrid-root"
-          >
-            <div
-              class="MuiPaper-root MuiPaper-elevation MuiPaper-rounded MuiPaper-elevation0 Paper-root  css-1ngkk3s-MuiPaper-root"
-              style="transform: none; webkit-transition: transform 225ms cubic-bezier(0.4, 0, 0.2, 1) 0ms; transition: transform 225ms cubic-bezier(0.4, 0, 0.2, 1) 0ms;"
-            >
-              <div
-                class="MuiGrid-root MuiGrid-container MuiGrid-spacing-xs-2 MuiGrid-direction-xs-column css-1rl1og4-MuiGrid-root"
-              >
-                <div
-                  class="MuiGrid-root MuiGrid-item css-13i4rnv-MuiGrid-root"
-                >
-                  <div
-                    class="MuiGrid-root MuiGrid-container MuiGrid-spacing-xs-2 css-mhc70k-MuiGrid-root"
-                  >
-                    <div
-                      class="MuiGrid-root MuiGrid-item MuiGrid-grid-xs-12 css-49904w-MuiGrid-root"
-                    >
-                      <div
-                        class="MuiGrid-root MuiGrid-container css-411pid-MuiGrid-root"
-                      >
-                        <div
-                          class="MuiGrid-root MuiGrid-item MuiGrid-grid-xs-11 css-p6fi3e-MuiGrid-root"
-                        >
-                          <h6
-                            class="MuiTypography-root MuiTypography-h6 css-13bj08-MuiTypography-root"
-                          >
-                            Protocol-Owned Liquidity
-                          </h6>
-                          <h6
-                            class="MuiTypography-root MuiTypography-h6 css-13bj08-MuiTypography-root"
->>>>>>> 872ef60c
                           >
                             <svg
                               aria-hidden="true"
@@ -2309,54 +1412,19 @@
                         </h6>
                       </div>
                       <div
-                        class="MuiGrid-root MuiGrid-item MuiGrid-grid-xs-1 css-1274tjr-MuiGrid-root"
+                        class="MuiGrid-root MuiGrid-item MuiGrid-grid-xs-1 css-1c16yah-MuiGrid-root"
                       >
                         <div
-<<<<<<< HEAD
-                          class="MuiGrid-root MuiGrid-container MuiGrid-spacing-xs-1 css-165oq3g-MuiGrid-root"
-                        >
-                          <div
-                            class="MuiGrid-root MuiGrid-item css-ieinjk-MuiGrid-root"
+                          class="MuiGrid-root MuiGrid-container MuiGrid-spacing-xs-1 css-x7kx7a-MuiGrid-root"
+                        >
+                          <div
+                            class="MuiGrid-root MuiGrid-item css-13i4rnv-MuiGrid-root"
                           >
                             <a
-                              class="MuiTypography-root MuiTypography-inherit MuiLink-root MuiLink-underlineNone css-ao3601-MuiTypography-root-MuiLink-root"
+                              class="MuiTypography-root MuiTypography-inherit MuiLink-root MuiLink-underlineNone css-wl2u8x-MuiTypography-root-MuiLink-root"
                               href="https://api.thegraph.com/subgraphs/name/olympusdao/olympus-protocol-metrics/graphql?query=%0A%20%20%20%20query%20TokenRecords(%24recordCount%3A%20Int!%2C%20%24startingRecord%3A%20Int%20%3D%200%2C%20%24filter%3A%20TokenRecord_filter)%20%7B%0A%20%20tokenRecords(%0A%20%20%20%20first%3A%20%24recordCount%0A%20%20%20%20skip%3A%20%24startingRecord%0A%20%20%20%20where%3A%20%24filter%0A%20%20%20%20orderBy%3A%20date%0A%20%20%20%20orderDirection%3A%20desc%0A%20%20)%20%7B%0A%20%20%20%20id%0A%20%20%20%20balance%0A%20%20%20%20block%0A%20%20%20%20category%0A%20%20%20%20date%0A%20%20%20%20isBluechip%0A%20%20%20%20isLiquid%0A%20%20%20%20multiplier%0A%20%20%20%20rate%0A%20%20%20%20source%0A%20%20%20%20sourceAddress%0A%20%20%20%20timestamp%0A%20%20%20%20token%0A%20%20%20%20tokenAddress%0A%20%20%20%20value%0A%20%20%20%20valueExcludingOhm%0A%20%20%7D%0A%7D%0A%20%20%20%20"
                               rel="noopener noreferrer"
                               target="_blank"
-=======
-                          class="MuiGrid-root MuiGrid-item MuiGrid-grid-xs-1 css-1c16yah-MuiGrid-root"
-                        >
-                          <div
-                            class="MuiGrid-root MuiGrid-container MuiGrid-spacing-xs-1 css-x7kx7a-MuiGrid-root"
-                          >
-                            <div
-                              class="MuiGrid-root MuiGrid-item css-13i4rnv-MuiGrid-root"
-                            >
-                              <a
-                                class="MuiTypography-root MuiTypography-inherit MuiLink-root MuiLink-underlineNone css-wl2u8x-MuiTypography-root-MuiLink-root"
-                                href="https://api.thegraph.com/subgraphs/name/olympusdao/olympus-protocol-metrics/graphql?query=%0A%20%20%20%20query%20TokenRecords(%24recordCount%3A%20Int!%2C%20%24startingRecord%3A%20Int%20%3D%200%2C%20%24filter%3A%20TokenRecord_filter)%20%7B%0A%20%20tokenRecords(%0A%20%20%20%20first%3A%20%24recordCount%0A%20%20%20%20skip%3A%20%24startingRecord%0A%20%20%20%20where%3A%20%24filter%0A%20%20%20%20orderBy%3A%20date%0A%20%20%20%20orderDirection%3A%20desc%0A%20%20)%20%7B%0A%20%20%20%20id%0A%20%20%20%20balance%0A%20%20%20%20block%0A%20%20%20%20category%0A%20%20%20%20date%0A%20%20%20%20isBluechip%0A%20%20%20%20isLiquid%0A%20%20%20%20multiplier%0A%20%20%20%20rate%0A%20%20%20%20source%0A%20%20%20%20sourceAddress%0A%20%20%20%20timestamp%0A%20%20%20%20token%0A%20%20%20%20tokenAddress%0A%20%20%20%20value%0A%20%20%20%20valueExcludingOhm%0A%20%20%7D%0A%7D%0A%20%20%20%20"
-                                rel="noopener noreferrer"
-                                target="_blank"
-                              >
-                                <div
-                                  class="MuiBox-root css-0"
-                                  style="display: inline-flex; justify-content: center; align-self: center;"
-                                >
-                                  <svg
-                                    aria-hidden="true"
-                                    class="MuiSvgIcon-root MuiSvgIcon-fontSizeSmall css-y3v3gx-MuiSvgIcon-root"
-                                    focusable="false"
-                                    style="width: 16px; height: 16px;"
-                                    viewBox="0 0 100 100"
-                                  >
-                                    graph-grt-logo.svg
-                                  </svg>
-                                </div>
-                              </a>
-                            </div>
-                            <div
-                              class="MuiGrid-root MuiGrid-item css-13i4rnv-MuiGrid-root"
->>>>>>> 872ef60c
                             >
                               <div
                                 class="MuiBox-root css-0"
@@ -2407,7 +1475,7 @@
                             </a>
                           </div>
                           <div
-                            class="MuiGrid-root MuiGrid-item css-ieinjk-MuiGrid-root"
+                            class="MuiGrid-root MuiGrid-item css-13i4rnv-MuiGrid-root"
                           >
                             <div
                               class="MuiBox-root css-0"
@@ -2433,23 +1501,9 @@
                           </div>
                         </div>
                       </div>
-<<<<<<< HEAD
                     </div>
                     <div
-                      class="MuiGrid-root MuiGrid-item MuiGrid-grid-xs-12 css-17ydv12-MuiGrid-root"
-=======
-                      <div
-                        class="MuiGrid-root MuiGrid-item MuiGrid-grid-xs-12 css-49904w-MuiGrid-root"
-                      >
-                        <span
-                          class="MuiSkeleton-root MuiSkeleton-text MuiSkeleton-pulse css-1l7q9tc-MuiSkeleton-root"
-                          style="width: 100px;"
-                        />
-                      </div>
-                    </div>
-                    <div
-                      class="MuiGrid-root MuiGrid-item MuiGrid-grid-xs-13 css-12ijgm9-MuiGrid-root"
->>>>>>> 872ef60c
+                      class="MuiGrid-root MuiGrid-item MuiGrid-grid-xs-12 css-49904w-MuiGrid-root"
                     >
                       <span
                         class="MuiSkeleton-root MuiSkeleton-text MuiSkeleton-pulse css-1l7q9tc-MuiSkeleton-root"
@@ -2458,7 +1512,7 @@
                     </div>
                   </div>
                   <div
-                    class="MuiGrid-root MuiGrid-item MuiGrid-grid-xs-13 css-18miy9-MuiGrid-root"
+                    class="MuiGrid-root MuiGrid-item MuiGrid-grid-xs-13 css-12ijgm9-MuiGrid-root"
                   >
                     <span
                       class="MuiSkeleton-root MuiSkeleton-rectangular MuiSkeleton-pulse css-16gucqp-MuiSkeleton-root"
