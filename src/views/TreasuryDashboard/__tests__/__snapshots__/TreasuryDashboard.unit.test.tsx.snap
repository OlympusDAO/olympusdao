// Jest Snapshot v1, https://goo.gl/fbAQLP

exports[`<TreasuryDashboard/> should render component 1`] = `
<div>
  <div
    data-rk=""
  >
    <style>
      [data-rk]{--rk-blurs-modalOverlay:blur(0px);--rk-fonts-body:SFRounded, ui-rounded, "SF Pro Rounded", -apple-system, BlinkMacSystemFont, "Segoe UI", Roboto, Helvetica, Arial, sans-serif, "Apple Color Emoji", "Segoe UI Emoji", "Segoe UI Symbol";--rk-radii-actionButton:9999px;--rk-radii-connectButton:12px;--rk-radii-menuButton:12px;--rk-radii-modal:24px;--rk-radii-modalMobile:28px;--rk-colors-accentColor:#0E76FD;--rk-colors-accentColorForeground:#FFF;--rk-colors-actionButtonBorder:rgba(0, 0, 0, 0.04);--rk-colors-actionButtonBorderMobile:rgba(0, 0, 0, 0.06);--rk-colors-actionButtonSecondaryBackground:rgba(0, 0, 0, 0.06);--rk-colors-closeButton:rgba(60, 66, 66, 0.8);--rk-colors-closeButtonBackground:rgba(0, 0, 0, 0.06);--rk-colors-connectButtonBackground:#FFF;--rk-colors-connectButtonBackgroundError:#FF494A;--rk-colors-connectButtonInnerBackground:linear-gradient(0deg, rgba(0, 0, 0, 0.03), rgba(0, 0, 0, 0.06));--rk-colors-connectButtonText:#25292E;--rk-colors-connectButtonTextError:#FFF;--rk-colors-connectionIndicator:#30E000;--rk-colors-error:#FF494A;--rk-colors-generalBorder:rgba(0, 0, 0, 0.06);--rk-colors-generalBorderDim:rgba(0, 0, 0, 0.03);--rk-colors-menuItemBackground:rgba(60, 66, 66, 0.1);--rk-colors-modalBackdrop:rgba(0, 0, 0, 0.3);--rk-colors-modalBackground:#FFF;--rk-colors-modalBorder:transparent;--rk-colors-modalText:#25292E;--rk-colors-modalTextDim:rgba(60, 66, 66, 0.3);--rk-colors-modalTextSecondary:rgba(60, 66, 66, 0.6);--rk-colors-profileAction:#FFF;--rk-colors-profileActionHover:rgba(255, 255, 255, 0.5);--rk-colors-profileForeground:rgba(60, 66, 66, 0.06);--rk-colors-selectedOptionBorder:rgba(60, 66, 66, 0.1);--rk-colors-standby:#FFD641;--rk-shadows-connectButton:0px 4px 12px rgba(0, 0, 0, 0.1);--rk-shadows-dialog:0px 8px 32px rgba(0, 0, 0, 0.32);--rk-shadows-profileDetailsAction:0px 2px 6px rgba(37, 41, 46, 0.04);--rk-shadows-selectedOption:0px 2px 6px rgba(0, 0, 0, 0.24);--rk-shadows-selectedWallet:0px 2px 6px rgba(0, 0, 0, 0.12);--rk-shadows-walletLogo:0px 2px 16px rgba(0, 0, 0, 0.16);}
    </style>
    <div
      class="MuiContainer-root MuiContainer-maxWidthLg css-e057jq-MuiContainer-root"
      style="padding-left: 3.3rem; padding-right: 3.3rem;"
    >
      <div
<<<<<<< HEAD
        class="MuiTabs-root Tabs-root  css-w00q8o-MuiTabs-root"
=======
        class="MuiBox-root css-tr0r3x"
>>>>>>> c37974df
      >
        <div
          class="MuiGrid-root MuiGrid-container MuiGrid-spacing-xs-1 css-a5rdam-MuiGrid-root"
        >
          <div
<<<<<<< HEAD
            aria-label="dashboard-tabs"
            class="MuiTabs-flexContainer MuiTabs-centered css-1mqo22u-MuiTabs-flexContainer"
            role="tablist"
          >
            <a
              class="MuiTypography-root MuiTypography-inherit MuiLink-root MuiLink-underlineNone css-wl2u8x-MuiTypography-root-MuiLink-root"
              href="#/dashboard"
              tabindex="0"
              textcolor="primary"
              value="0"
            >
              <button
                aria-controls="simple-tabpanel-undefined"
                class="MuiButtonBase-root MuiTab-root MuiTab-textColorInherit css-11lhyvx-MuiButtonBase-root-MuiTab-root"
                id="simple-tab-undefined"
                role="tab"
                tabindex="-1"
                type="button"
              >
                Dashboard
              </button>
            </a>
            <a
              class="MuiTypography-root MuiTypography-inherit MuiLink-root MuiLink-underlineNone css-wl2u8x-MuiTypography-root-MuiLink-root"
              href="#/dashboard/olympuspro"
              textcolor="primary"
              value="1"
            >
              <button
                aria-controls="simple-tabpanel-undefined"
                class="MuiButtonBase-root MuiTab-root MuiTab-textColorInherit css-11lhyvx-MuiButtonBase-root-MuiTab-root"
                id="simple-tab-undefined"
                role="tab"
                style="white-space: nowrap;"
                tabindex="-1"
                type="button"
              >
                Olympus Pro
              </button>
            </a>
            <a
              class="MuiTypography-root MuiTypography-inherit MuiLink-root MuiLink-underlineNone css-wl2u8x-MuiTypography-root-MuiLink-root"
              href="#/dashboard/proteus"
              textcolor="primary"
              value="2"
            >
              <button
                aria-controls="simple-tabpanel-undefined"
                class="MuiButtonBase-root MuiTab-root MuiTab-textColorInherit css-11lhyvx-MuiButtonBase-root-MuiTab-root"
                id="simple-tab-undefined"
                role="tab"
                tabindex="-1"
                type="button"
              >
                Proteus
              </button>
            </a>
          </div>
          <span
            class="MuiTabs-indicator css-gi9wfz-MuiTabs-indicator"
            style="left: 0px; width: 0px;"
          />
        </div>
      </div>
      <div
        class="MuiContainer-root MuiContainer-maxWidthLg css-e057jq-MuiContainer-root"
        style="padding-left: 3.3rem; padding-right: 3.3rem;"
      >
        <div
          class="MuiBox-root css-tr0r3x"
        >
          <div
            class="hero-metrics MuiBox-root css-0"
          >
            <div
              class="MuiPaper-root MuiPaper-elevation MuiPaper-rounded MuiPaper-elevation0 Paper-root ohm-card css-1px9s0k-MuiPaper-root"
=======
            class="MuiGrid-root MuiGrid-item MuiGrid-grid-xs-12 css-49904w-MuiGrid-root"
          >
            <div
              class="MuiPaper-root MuiPaper-elevation MuiPaper-rounded MuiPaper-elevation0 Paper-root  css-1ngkk3s-MuiPaper-root"
>>>>>>> c37974df
              style="transform: none; webkit-transition: transform 225ms cubic-bezier(0.4, 0, 0.2, 1) 0ms; transition: transform 225ms cubic-bezier(0.4, 0, 0.2, 1) 0ms;"
            >
              <div
                class="MuiGrid-root MuiGrid-container MuiGrid-spacing-xs-2 MuiGrid-direction-xs-column css-1rl1og4-MuiGrid-root"
              >
                <div
                  class="MuiGrid-root MuiGrid-item css-13i4rnv-MuiGrid-root"
                >
                  <div
                    class="MuiBox-root css-rjww1q"
                  >
                    <div
                      class="MuiGrid-root MuiGrid-container MuiGrid-spacing-xs-2 css-jhdc2n-MuiGrid-root"
                    >
                      <div
                        class="MuiGrid-root MuiGrid-item MuiGrid-grid-xs-12 MuiGrid-grid-sm-4 css-1r6indk-MuiGrid-root"
                      >
                        <div
                          class="Metric-root  css-17kya8e"
                        >
                          <div
                            class="MuiBox-root css-g45inh"
                          >
                            <div
                              class="MuiBox-root css-1n2mv2k"
                            >
                              <p
                                class="MuiTypography-root MuiTypography-body1 Metric-label css-1lub2vt-MuiTypography-root"
                              >
<<<<<<< HEAD
                                Market Cap
=======
                                OHM Market Cap
>>>>>>> c37974df
                              </p>
                              <div
                                class="Metric-label MuiBox-root css-70qvj9"
                                style="font-size: 14px;"
                              >
                                <div
                                  class="MuiBox-root css-0"
                                  style="display: inline-flex; justify-content: center; align-self: center;"
                                >
                                  <svg
                                    aria-hidden="true"
                                    class="MuiSvgIcon-root MuiSvgIcon-fontSizeSmall info-icon css-1fx2bp7-MuiSvgIcon-root"
                                    focusable="false"
                                    style="margin: 0px 5px; font-size: 1em;"
                                    viewBox="0 0 20 20"
                                  >
                                    <path
                                      d="M 10 20 C 15.475 20 20 15.473 20 10 C 20 4.518 15.473 0 9.991 0 C 4.516 0 0 4.518 0 10 C 0 15.475 4.527 20 10 20 Z M 10 18.705 C 5.189 18.714 1.287 14.812 1.297 10.001 C 1.28 5.189 5.179 1.281 9.991 1.285 C 14.807 1.28 18.714 5.182 18.714 9.999 C 18.719 14.811 14.813 18.712 10 18.702 Z M 9.941 6.242 C 10.559 6.242 11.038 5.763 11.038 5.156 C 11.043 4.547 10.549 4.053 9.94 4.058 C 9.334 4.057 8.842 4.55 8.844 5.156 C 8.843 5.761 9.337 6.249 9.941 6.242 Z M 8.216 15.444 L 12.303 15.444 C 12.623 15.444 12.871 15.204 12.871 14.895 C 12.87 14.584 12.615 14.334 12.303 14.338 L 10.868 14.338 L 10.868 8.754 C 10.868 8.346 10.658 8.065 10.269 8.065 L 8.345 8.065 C 7.919 8.045 7.631 8.493 7.826 8.872 C 7.925 9.065 8.128 9.182 8.345 9.172 L 9.652 9.172 L 9.652 14.338 L 8.216 14.338 C 7.905 14.334 7.649 14.584 7.648 14.895 C 7.648 15.204 7.897 15.444 8.216 15.444 Z"
                                    />
                                  </svg>
                                </div>
                              </div>
                            </div>
                            <p
                              class="MuiTypography-root MuiTypography-body1 css-1q5p5g-MuiTypography-root"
                              style="width: 100%;"
                            >
                              <span
                                class="MuiSkeleton-root MuiSkeleton-text MuiSkeleton-pulse css-1l7q9tc-MuiSkeleton-root"
                                style="width: 100%;"
                              />
                            </p>
                          </div>
                        </div>
                      </div>
                      <div
                        class="MuiGrid-root MuiGrid-item MuiGrid-grid-xs-12 MuiGrid-grid-sm-4 css-1r6indk-MuiGrid-root"
                      >
                        <div
                          class="Metric-root  css-17kya8e"
                        >
                          <div
                            class="MuiBox-root css-g45inh"
                          >
                            <div
                              class="MuiBox-root css-1n2mv2k"
                            >
                              <p
                                class="MuiTypography-root MuiTypography-body1 Metric-label css-1lub2vt-MuiTypography-root"
                              >
                                OHM Price
                              </p>
                            </div>
                            <p
                              class="MuiTypography-root MuiTypography-body1 css-1q5p5g-MuiTypography-root"
                              style="width: 100%;"
                            >
                              <span
                                class="MuiSkeleton-root MuiSkeleton-text MuiSkeleton-pulse css-1l7q9tc-MuiSkeleton-root"
                                style="width: 100%;"
                              />
                            </p>
                          </div>
                        </div>
                      </div>
                      <div
                        class="MuiGrid-root MuiGrid-item MuiGrid-grid-xs-12 MuiGrid-grid-sm-4 css-1r6indk-MuiGrid-root"
                      >
                        <div
                          class="Metric-root wsoprice css-17kya8e"
                        >
                          <div
                            class="MuiBox-root css-g45inh"
                          >
                            <div
                              class="MuiBox-root css-1n2mv2k"
                            >
                              <p
                                class="MuiTypography-root MuiTypography-body1 Metric-label css-1lub2vt-MuiTypography-root"
                              >
                                gOHM Price
                              </p>
                              <div
                                class="Metric-label MuiBox-root css-70qvj9"
                                style="font-size: 14px;"
                              >
                                <div
                                  class="MuiBox-root css-0"
                                  style="display: inline-flex; justify-content: center; align-self: center;"
                                >
                                  <svg
                                    aria-hidden="true"
                                    class="MuiSvgIcon-root MuiSvgIcon-fontSizeSmall info-icon css-1fx2bp7-MuiSvgIcon-root"
                                    focusable="false"
                                    style="margin: 0px 5px; font-size: 1em;"
                                    viewBox="0 0 20 20"
                                  >
                                    <path
                                      d="M 10 20 C 15.475 20 20 15.473 20 10 C 20 4.518 15.473 0 9.991 0 C 4.516 0 0 4.518 0 10 C 0 15.475 4.527 20 10 20 Z M 10 18.705 C 5.189 18.714 1.287 14.812 1.297 10.001 C 1.28 5.189 5.179 1.281 9.991 1.285 C 14.807 1.28 18.714 5.182 18.714 9.999 C 18.719 14.811 14.813 18.712 10 18.702 Z M 9.941 6.242 C 10.559 6.242 11.038 5.763 11.038 5.156 C 11.043 4.547 10.549 4.053 9.94 4.058 C 9.334 4.057 8.842 4.55 8.844 5.156 C 8.843 5.761 9.337 6.249 9.941 6.242 Z M 8.216 15.444 L 12.303 15.444 C 12.623 15.444 12.871 15.204 12.871 14.895 C 12.87 14.584 12.615 14.334 12.303 14.338 L 10.868 14.338 L 10.868 8.754 C 10.868 8.346 10.658 8.065 10.269 8.065 L 8.345 8.065 C 7.919 8.045 7.631 8.493 7.826 8.872 C 7.925 9.065 8.128 9.182 8.345 9.172 L 9.652 9.172 L 9.652 14.338 L 8.216 14.338 C 7.905 14.334 7.649 14.584 7.648 14.895 C 7.648 15.204 7.897 15.444 8.216 15.444 Z"
                                    />
                                  </svg>
                                </div>
                              </div>
                            </div>
                            <p
                              class="MuiTypography-root MuiTypography-body1 css-1q5p5g-MuiTypography-root"
                              style="width: 100%;"
                            >
                              <span
                                class="MuiSkeleton-root MuiSkeleton-text MuiSkeleton-pulse css-1l7q9tc-MuiSkeleton-root"
                                style="width: 100%;"
                              />
                            </p>
                          </div>
                        </div>
                      </div>
                      <div
                        class="MuiGrid-root MuiGrid-item MuiGrid-grid-xs-12 MuiGrid-grid-sm-4 css-1r6indk-MuiGrid-root"
                      >
                        <div
                          class="Metric-root  css-17kya8e"
                        >
                          <div
                            class="MuiBox-root css-g45inh"
                          >
                            <div
                              class="MuiBox-root css-1n2mv2k"
                            >
                              <p
                                class="MuiTypography-root MuiTypography-body1 Metric-label css-1lub2vt-MuiTypography-root"
                              >
<<<<<<< HEAD
                                Circulating Supply (total)
=======
                                OHM Circulating Supply / Total
>>>>>>> c37974df
                              </p>
                              <div
                                class="Metric-label MuiBox-root css-70qvj9"
                                style="font-size: 14px;"
                              >
                                <div
                                  class="MuiBox-root css-0"
                                  style="display: inline-flex; justify-content: center; align-self: center;"
                                >
                                  <svg
                                    aria-hidden="true"
                                    class="MuiSvgIcon-root MuiSvgIcon-fontSizeSmall info-icon css-1fx2bp7-MuiSvgIcon-root"
                                    focusable="false"
                                    style="margin: 0px 5px; font-size: 1em;"
                                    viewBox="0 0 20 20"
                                  >
                                    <path
                                      d="M 10 20 C 15.475 20 20 15.473 20 10 C 20 4.518 15.473 0 9.991 0 C 4.516 0 0 4.518 0 10 C 0 15.475 4.527 20 10 20 Z M 10 18.705 C 5.189 18.714 1.287 14.812 1.297 10.001 C 1.28 5.189 5.179 1.281 9.991 1.285 C 14.807 1.28 18.714 5.182 18.714 9.999 C 18.719 14.811 14.813 18.712 10 18.702 Z M 9.941 6.242 C 10.559 6.242 11.038 5.763 11.038 5.156 C 11.043 4.547 10.549 4.053 9.94 4.058 C 9.334 4.057 8.842 4.55 8.844 5.156 C 8.843 5.761 9.337 6.249 9.941 6.242 Z M 8.216 15.444 L 12.303 15.444 C 12.623 15.444 12.871 15.204 12.871 14.895 C 12.87 14.584 12.615 14.334 12.303 14.338 L 10.868 14.338 L 10.868 8.754 C 10.868 8.346 10.658 8.065 10.269 8.065 L 8.345 8.065 C 7.919 8.045 7.631 8.493 7.826 8.872 C 7.925 9.065 8.128 9.182 8.345 9.172 L 9.652 9.172 L 9.652 14.338 L 8.216 14.338 C 7.905 14.334 7.649 14.584 7.648 14.895 C 7.648 15.204 7.897 15.444 8.216 15.444 Z"
                                    />
                                  </svg>
                                </div>
                              </div>
                            </div>
                            <p
                              class="MuiTypography-root MuiTypography-body1 css-1q5p5g-MuiTypography-root"
                              style="width: 100%;"
                            >
                              <span
                                class="MuiSkeleton-root MuiSkeleton-text MuiSkeleton-pulse css-1l7q9tc-MuiSkeleton-root"
                                style="width: 100%;"
                              />
                            </p>
                          </div>
                        </div>
                      </div>
                      <div
                        class="MuiGrid-root MuiGrid-item MuiGrid-grid-xs-12 MuiGrid-grid-sm-4 css-1r6indk-MuiGrid-root"
                      >
                        <div
                          class="Metric-root  css-17kya8e"
                        >
                          <div
                            class="MuiBox-root css-g45inh"
                          >
                            <div
                              class="MuiBox-root css-1n2mv2k"
                            >
                              <p
                                class="MuiTypography-root MuiTypography-body1 Metric-label css-1lub2vt-MuiTypography-root"
                              >
                                Liquid Backing per OHM
                              </p>
                              <div
                                class="Metric-label MuiBox-root css-70qvj9"
                                style="font-size: 14px;"
                              >
                                <div
                                  class="MuiBox-root css-0"
                                  style="display: inline-flex; justify-content: center; align-self: center;"
                                >
                                  <svg
                                    aria-hidden="true"
                                    class="MuiSvgIcon-root MuiSvgIcon-fontSizeSmall info-icon css-1fx2bp7-MuiSvgIcon-root"
                                    focusable="false"
                                    style="margin: 0px 5px; font-size: 1em;"
                                    viewBox="0 0 20 20"
                                  >
                                    <path
                                      d="M 10 20 C 15.475 20 20 15.473 20 10 C 20 4.518 15.473 0 9.991 0 C 4.516 0 0 4.518 0 10 C 0 15.475 4.527 20 10 20 Z M 10 18.705 C 5.189 18.714 1.287 14.812 1.297 10.001 C 1.28 5.189 5.179 1.281 9.991 1.285 C 14.807 1.28 18.714 5.182 18.714 9.999 C 18.719 14.811 14.813 18.712 10 18.702 Z M 9.941 6.242 C 10.559 6.242 11.038 5.763 11.038 5.156 C 11.043 4.547 10.549 4.053 9.94 4.058 C 9.334 4.057 8.842 4.55 8.844 5.156 C 8.843 5.761 9.337 6.249 9.941 6.242 Z M 8.216 15.444 L 12.303 15.444 C 12.623 15.444 12.871 15.204 12.871 14.895 C 12.87 14.584 12.615 14.334 12.303 14.338 L 10.868 14.338 L 10.868 8.754 C 10.868 8.346 10.658 8.065 10.269 8.065 L 8.345 8.065 C 7.919 8.045 7.631 8.493 7.826 8.872 C 7.925 9.065 8.128 9.182 8.345 9.172 L 9.652 9.172 L 9.652 14.338 L 8.216 14.338 C 7.905 14.334 7.649 14.584 7.648 14.895 C 7.648 15.204 7.897 15.444 8.216 15.444 Z"
                                    />
                                  </svg>
                                </div>
                              </div>
                            </div>
                            <p
                              class="MuiTypography-root MuiTypography-body1 css-1q5p5g-MuiTypography-root"
                              style="width: 100%;"
                            >
                              <span
                                class="MuiSkeleton-root MuiSkeleton-text MuiSkeleton-pulse css-1l7q9tc-MuiSkeleton-root"
                                style="width: 100%;"
                              />
                            </p>
                          </div>
                        </div>
                      </div>
                      <div
                        class="MuiGrid-root MuiGrid-item MuiGrid-grid-xs-12 MuiGrid-grid-sm-4 css-1r6indk-MuiGrid-root"
                      >
                        <div
                          class="Metric-root  css-17kya8e"
                        >
                          <div
                            class="MuiBox-root css-g45inh"
                          >
                            <div
                              class="MuiBox-root css-1n2mv2k"
                            >
                              <p
                                class="MuiTypography-root MuiTypography-body1 Metric-label css-1lub2vt-MuiTypography-root"
                              >
                                Current Index
                              </p>
                              <div
                                class="Metric-label MuiBox-root css-70qvj9"
                                style="font-size: 14px;"
                              >
                                <div
                                  class="MuiBox-root css-0"
                                  style="display: inline-flex; justify-content: center; align-self: center;"
                                >
                                  <svg
                                    aria-hidden="true"
                                    class="MuiSvgIcon-root MuiSvgIcon-fontSizeSmall info-icon css-1fx2bp7-MuiSvgIcon-root"
                                    focusable="false"
                                    style="margin: 0px 5px; font-size: 1em;"
                                    viewBox="0 0 20 20"
                                  >
                                    <path
                                      d="M 10 20 C 15.475 20 20 15.473 20 10 C 20 4.518 15.473 0 9.991 0 C 4.516 0 0 4.518 0 10 C 0 15.475 4.527 20 10 20 Z M 10 18.705 C 5.189 18.714 1.287 14.812 1.297 10.001 C 1.28 5.189 5.179 1.281 9.991 1.285 C 14.807 1.28 18.714 5.182 18.714 9.999 C 18.719 14.811 14.813 18.712 10 18.702 Z M 9.941 6.242 C 10.559 6.242 11.038 5.763 11.038 5.156 C 11.043 4.547 10.549 4.053 9.94 4.058 C 9.334 4.057 8.842 4.55 8.844 5.156 C 8.843 5.761 9.337 6.249 9.941 6.242 Z M 8.216 15.444 L 12.303 15.444 C 12.623 15.444 12.871 15.204 12.871 14.895 C 12.87 14.584 12.615 14.334 12.303 14.338 L 10.868 14.338 L 10.868 8.754 C 10.868 8.346 10.658 8.065 10.269 8.065 L 8.345 8.065 C 7.919 8.045 7.631 8.493 7.826 8.872 C 7.925 9.065 8.128 9.182 8.345 9.172 L 9.652 9.172 L 9.652 14.338 L 8.216 14.338 C 7.905 14.334 7.649 14.584 7.648 14.895 C 7.648 15.204 7.897 15.444 8.216 15.444 Z"
                                    />
                                  </svg>
                                </div>
                              </div>
                            </div>
                            <p
                              class="MuiTypography-root MuiTypography-body1 css-1q5p5g-MuiTypography-root"
                              style="width: 100%;"
                            >
                              <span
                                class="MuiSkeleton-root MuiSkeleton-text MuiSkeleton-pulse css-1l7q9tc-MuiSkeleton-root"
                                style="width: 100%;"
                              />
                            </p>
                          </div>
                        </div>
                      </div>
                    </div>
                  </div>
                </div>
              </div>
            </div>
          </div>
          <div
<<<<<<< HEAD
            class="MuiGrid-root MuiGrid-container MuiGrid-spacing-xs-2 data-grid css-mhc70k-MuiGrid-root"
          >
            <div
              class="MuiGrid-root MuiGrid-item MuiGrid-grid-xs-12 MuiGrid-grid-sm-12 MuiGrid-grid-md-6 MuiGrid-grid-lg-6 css-1m6pi2w-MuiGrid-root"
            >
              <div
                class="MuiPaper-root MuiPaper-elevation MuiPaper-rounded MuiPaper-elevation0 Paper-root ohm-card ohm-chart-card css-q5kzo8-MuiPaper-root"
                style="transform: none; webkit-transition: transform 225ms cubic-bezier(0.4, 0, 0.2, 1) 0ms; transition: transform 225ms cubic-bezier(0.4, 0, 0.2, 1) 0ms;"
              >
                <div
                  class="MuiGrid-root MuiGrid-container MuiGrid-spacing-xs-2 MuiGrid-direction-xs-column css-1rl1og4-MuiGrid-root"
                >
                  <div
                    class="MuiGrid-root MuiGrid-item css-13i4rnv-MuiGrid-root"
=======
            class="MuiGrid-root MuiGrid-item MuiGrid-grid-xs-12 css-1850upb-MuiGrid-root"
          >
            <div
              class="MuiBox-root css-1vp8jwk"
            >
              <div
                class="TabBar-container MuiBox-root css-1yufy38"
              >
                <a
                  class="MuiTypography-root MuiTypography-inherit MuiLink-root MuiLink-underlineHover css-1nffzm5-MuiTypography-root-MuiLink-root"
                  href="#/dashboard?recordCount=7"
                >
                  <button
                    class="MuiButton-root MuiButton-text MuiButton-textSecondary MuiButton-sizeMedium MuiButton-textSizeMedium MuiButton-disableElevation MuiButtonBase-root custom-root  css-14yp8hr-MuiButtonBase-root-MuiButton-root"
                    tabindex="0"
                    type="button"
>>>>>>> c37974df
                  >
                    7d
                  </button>
                </a>
                <a
                  class="MuiTypography-root MuiTypography-inherit MuiLink-root MuiLink-underlineHover css-1nffzm5-MuiTypography-root-MuiLink-root"
                  href="#/dashboard?recordCount=30"
                >
                  <button
                    class="MuiButton-root MuiButton-text MuiButton-textSecondary MuiButton-sizeMedium MuiButton-textSizeMedium MuiButton-disableElevation MuiButtonBase-root custom-root  css-14yp8hr-MuiButtonBase-root-MuiButton-root"
                    tabindex="0"
                    type="button"
                  >
                    30d
                  </button>
                </a>
                <a
                  class="MuiTypography-root MuiTypography-inherit MuiLink-root MuiLink-underlineHover active css-1nffzm5-MuiTypography-root-MuiLink-root"
                  href="#/dashboard?recordCount=90"
                >
                  <button
                    class="MuiButton-root MuiButton-text MuiButton-textSecondary MuiButton-sizeMedium MuiButton-textSizeMedium MuiButton-disableElevation MuiButtonBase-root custom-root  css-14yp8hr-MuiButtonBase-root-MuiButton-root"
                    tabindex="0"
                    type="button"
                  >
                    90d
                  </button>
                </a>
                <a
                  class="MuiTypography-root MuiTypography-inherit MuiLink-root MuiLink-underlineHover css-1nffzm5-MuiTypography-root-MuiLink-root"
                  href="#/dashboard?recordCount=1000"
                >
                  <button
                    class="MuiButton-root MuiButton-text MuiButton-textSecondary MuiButton-sizeMedium MuiButton-textSizeMedium MuiButton-disableElevation MuiButtonBase-root custom-root  css-14yp8hr-MuiButtonBase-root-MuiButton-root"
                    tabindex="0"
                    type="button"
                  >
                    Max
                  </button>
                </a>
              </div>
            </div>
          </div>
          <div
            class="MuiGrid-root MuiGrid-item MuiGrid-grid-xs-12 css-49904w-MuiGrid-root"
          >
            <div
<<<<<<< HEAD
              class="MuiGrid-root MuiGrid-item MuiGrid-grid-xs-12 MuiGrid-grid-sm-12 MuiGrid-grid-md-6 MuiGrid-grid-lg-6 css-1m6pi2w-MuiGrid-root"
            >
              <div
                class="MuiPaper-root MuiPaper-elevation MuiPaper-rounded MuiPaper-elevation0 Paper-root ohm-card ohm-chart-card css-q5kzo8-MuiPaper-root"
                style="transform: none; webkit-transition: transform 225ms cubic-bezier(0.4, 0, 0.2, 1) 0ms; transition: transform 225ms cubic-bezier(0.4, 0, 0.2, 1) 0ms;"
              >
                <div
                  class="MuiGrid-root MuiGrid-container MuiGrid-spacing-xs-2 MuiGrid-direction-xs-column css-1rl1og4-MuiGrid-root"
                >
                  <div
                    class="MuiGrid-root MuiGrid-item css-13i4rnv-MuiGrid-root"
=======
              class="MuiPaper-root MuiPaper-elevation MuiPaper-rounded MuiPaper-elevation0 Paper-root  css-1ngkk3s-MuiPaper-root"
              style="transform: none; webkit-transition: transform 225ms cubic-bezier(0.4, 0, 0.2, 1) 0ms; transition: transform 225ms cubic-bezier(0.4, 0, 0.2, 1) 0ms;"
            >
              <div
                class="MuiGrid-root MuiGrid-container MuiGrid-spacing-xs-2 MuiGrid-direction-xs-column css-1rl1og4-MuiGrid-root"
              >
                <div
                  class="MuiGrid-root MuiGrid-item css-13i4rnv-MuiGrid-root"
                >
                  <div
                    class="MuiGrid-root MuiGrid-container MuiGrid-spacing-xs-2 css-mhc70k-MuiGrid-root"
>>>>>>> c37974df
                  >
                    <div
                      class="MuiGrid-root MuiGrid-item MuiGrid-grid-xs-12 css-49904w-MuiGrid-root"
                    >
                      <div
                        class="MuiGrid-root MuiGrid-container css-411pid-MuiGrid-root"
                      >
                        <div
                          class="MuiGrid-root MuiGrid-item MuiGrid-grid-xs-11 css-p6fi3e-MuiGrid-root"
                        >
                          <h6
                            class="MuiTypography-root MuiTypography-h6 css-13bj08-MuiTypography-root"
                          >
                            OHM Backing
                          </h6>
                          <h6
                            class="MuiTypography-root MuiTypography-h6 css-13bj08-MuiTypography-root"
                          >
                            <div
                              class="MuiBox-root css-0"
                              style="display: inline-flex; justify-content: center; align-self: center;"
                            >
                              <svg
                                aria-hidden="true"
                                class="MuiSvgIcon-root MuiSvgIcon-fontSizeSmall info-icon css-1fx2bp7-MuiSvgIcon-root"
                                focusable="false"
                                style="margin: 0px 5px; font-size: 1em;"
                                viewBox="0 0 20 20"
                              >
                                <path
                                  d="M 10 20 C 15.475 20 20 15.473 20 10 C 20 4.518 15.473 0 9.991 0 C 4.516 0 0 4.518 0 10 C 0 15.475 4.527 20 10 20 Z M 10 18.705 C 5.189 18.714 1.287 14.812 1.297 10.001 C 1.28 5.189 5.179 1.281 9.991 1.285 C 14.807 1.28 18.714 5.182 18.714 9.999 C 18.719 14.811 14.813 18.712 10 18.702 Z M 9.941 6.242 C 10.559 6.242 11.038 5.763 11.038 5.156 C 11.043 4.547 10.549 4.053 9.94 4.058 C 9.334 4.057 8.842 4.55 8.844 5.156 C 8.843 5.761 9.337 6.249 9.941 6.242 Z M 8.216 15.444 L 12.303 15.444 C 12.623 15.444 12.871 15.204 12.871 14.895 C 12.87 14.584 12.615 14.334 12.303 14.338 L 10.868 14.338 L 10.868 8.754 C 10.868 8.346 10.658 8.065 10.269 8.065 L 8.345 8.065 C 7.919 8.045 7.631 8.493 7.826 8.872 C 7.925 9.065 8.128 9.182 8.345 9.172 L 9.652 9.172 L 9.652 14.338 L 8.216 14.338 C 7.905 14.334 7.649 14.584 7.648 14.895 C 7.648 15.204 7.897 15.444 8.216 15.444 Z"
                                />
                              </svg>
                            </div>
                          </h6>
                        </div>
                        <div
                          class="MuiGrid-root MuiGrid-item MuiGrid-grid-xs-1 css-1c16yah-MuiGrid-root"
                        >
                          <div
                            class="MuiGrid-root MuiGrid-container MuiGrid-spacing-xs-1 css-x7kx7a-MuiGrid-root"
                          >
                            <div
                              class="MuiGrid-root MuiGrid-item css-13i4rnv-MuiGrid-root"
                            >
                              <a
                                class="MuiTypography-root MuiTypography-inherit MuiLink-root MuiLink-underlineNone css-wl2u8x-MuiTypography-root-MuiLink-root"
                                href="https://api.thegraph.com/subgraphs/name/olympusdao/olympus-protocol-metrics/graphql?query=%0A%20%20%20%20query%20KeyMetrics(%24records%3A%20Int%20%3D%20100)%20%7B%0A%20%20protocolMetrics(first%3A%20%24records%2C%20orderBy%3A%20timestamp%2C%20orderDirection%3A%20desc)%20%7B%0A%20%20%20%20id%0A%20%20%20%20block%0A%20%20%20%20currentIndex%0A%20%20%20%20gOhmPrice%0A%20%20%20%20gOhmTotalSupply%0A%20%20%20%20marketCap%0A%20%20%20%20ohmCirculatingSupply%0A%20%20%20%20ohmFloatingSupply%0A%20%20%20%20ohmPrice%0A%20%20%20%20timestamp%0A%20%20%20%20timestampISO8901%0A%20%20%20%20totalSupply%0A%20%20%20%20totalValueLocked%0A%20%20%20%20treasuryLiquidBacking%0A%20%20%20%20treasuryLiquidBackingPerOhmFloating%0A%20%20%20%20treasuryMarketValue%0A%20%20%7D%0A%7D%0A%20%20%20%20"
                                rel="noopener noreferrer"
                                target="_blank"
                              >
                                <div
                                  class="MuiBox-root css-0"
                                  style="display: inline-flex; justify-content: center; align-self: center;"
                                >
                                  <svg
                                    aria-hidden="true"
                                    class="MuiSvgIcon-root MuiSvgIcon-fontSizeSmall css-y3v3gx-MuiSvgIcon-root"
                                    focusable="false"
                                    style="width: 16px; height: 16px;"
                                    viewBox="0 0 100 100"
                                  >
                                    graph-grt-logo.svg
                                  </svg>
                                </div>
                              </a>
                            </div>
                            <div
                              class="MuiGrid-root MuiGrid-item css-13i4rnv-MuiGrid-root"
                            >
                              <div
                                class="MuiBox-root css-0"
                                style="display: inline-flex; justify-content: center; align-self: center;"
                              >
                                <svg
                                  aria-hidden="true"
                                  class="MuiSvgIcon-root MuiSvgIcon-colorPrimary MuiSvgIcon-fontSizeSmall css-1x7u7wj-MuiSvgIcon-root"
                                  focusable="false"
                                  style="font-size: 1rem; cursor: pointer;"
                                  viewBox="0 0 20 20"
                                >
                                  fullscreen.svg
                                </svg>
                              </div>
                            </div>
                          </div>
                        </div>
                      </div>
                      <div
                        class="MuiGrid-root MuiGrid-item MuiGrid-grid-xs-12 css-49904w-MuiGrid-root"
                      >
                        <span
                          class="MuiSkeleton-root MuiSkeleton-text MuiSkeleton-pulse css-1l7q9tc-MuiSkeleton-root"
                          style="width: 100px;"
                        />
                      </div>
                    </div>
                    <div
                      class="MuiGrid-root MuiGrid-item MuiGrid-grid-xs-13 css-12ijgm9-MuiGrid-root"
                    >
                      <span
                        class="MuiSkeleton-root MuiSkeleton-rectangular MuiSkeleton-pulse css-16gucqp-MuiSkeleton-root"
                        style="width: 100%; height: 400px;"
                      />
                    </div>
                  </div>
                </div>
              </div>
            </div>
          </div>
          <div
            class="MuiGrid-root MuiGrid-item MuiGrid-grid-xs-12 css-49904w-MuiGrid-root"
          >
            <div
<<<<<<< HEAD
              class="MuiGrid-root MuiGrid-item MuiGrid-grid-xs-12 MuiGrid-grid-sm-12 MuiGrid-grid-md-6 MuiGrid-grid-lg-6 css-1m6pi2w-MuiGrid-root"
            >
              <div
                class="MuiPaper-root MuiPaper-elevation MuiPaper-rounded MuiPaper-elevation0 Paper-root ohm-card ohm-chart-card css-q5kzo8-MuiPaper-root"
                style="transform: none; webkit-transition: transform 225ms cubic-bezier(0.4, 0, 0.2, 1) 0ms; transition: transform 225ms cubic-bezier(0.4, 0, 0.2, 1) 0ms;"
              >
                <div
                  class="MuiGrid-root MuiGrid-container MuiGrid-spacing-xs-2 MuiGrid-direction-xs-column css-1rl1og4-MuiGrid-root"
                >
                  <div
                    class="MuiGrid-root MuiGrid-item css-13i4rnv-MuiGrid-root"
=======
              class="MuiPaper-root MuiPaper-elevation MuiPaper-rounded MuiPaper-elevation0 Paper-root  css-1ngkk3s-MuiPaper-root"
              style="transform: none; webkit-transition: transform 225ms cubic-bezier(0.4, 0, 0.2, 1) 0ms; transition: transform 225ms cubic-bezier(0.4, 0, 0.2, 1) 0ms;"
            >
              <div
                class="MuiGrid-root MuiGrid-container MuiGrid-spacing-xs-2 MuiGrid-direction-xs-column css-1rl1og4-MuiGrid-root"
              >
                <div
                  class="MuiGrid-root MuiGrid-item css-13i4rnv-MuiGrid-root"
                >
                  <div
                    class="MuiGrid-root MuiGrid-container css-1jdu1a8-MuiGrid-root"
                  >
                    <div
                      class="MuiGrid-root MuiGrid-item MuiGrid-grid-xs-12 css-49904w-MuiGrid-root"
                    >
                      <div
                        class="MuiBox-root css-1vp8jwk"
                      >
                        <div
                          class="TabBar-container MuiBox-root css-1yufy38"
                        >
                          <a
                            class="MuiTypography-root MuiTypography-inherit MuiLink-root MuiLink-underlineHover active css-1nffzm5-MuiTypography-root-MuiLink-root"
                            href="#/dashboard?treasuryAssets=marketValue"
                          >
                            <button
                              class="MuiButton-root MuiButton-text MuiButton-textSecondary MuiButton-sizeMedium MuiButton-textSizeMedium MuiButton-disableElevation MuiButtonBase-root custom-root  css-14yp8hr-MuiButtonBase-root-MuiButton-root"
                              tabindex="0"
                              type="button"
                            >
                              Market Value
                            </button>
                          </a>
                          <a
                            class="MuiTypography-root MuiTypography-inherit MuiLink-root MuiLink-underlineHover css-1nffzm5-MuiTypography-root-MuiLink-root"
                            href="#/dashboard?treasuryAssets=liquidBacking"
                          >
                            <button
                              class="MuiButton-root MuiButton-text MuiButton-textSecondary MuiButton-sizeMedium MuiButton-textSizeMedium MuiButton-disableElevation MuiButtonBase-root custom-root  css-14yp8hr-MuiButtonBase-root-MuiButton-root"
                              tabindex="0"
                              type="button"
                            >
                              Liquid Backing
                            </button>
                          </a>
                        </div>
                      </div>
                    </div>
                  </div>
                  <div
                    class="MuiGrid-root MuiGrid-container MuiGrid-spacing-xs-2 css-mhc70k-MuiGrid-root"
>>>>>>> c37974df
                  >
                    <div
                      class="MuiGrid-root MuiGrid-item MuiGrid-grid-xs-12 css-49904w-MuiGrid-root"
                    >
                      <div
                        class="MuiGrid-root MuiGrid-container css-411pid-MuiGrid-root"
                      >
                        <div
                          class="MuiGrid-root MuiGrid-item MuiGrid-grid-xs-11 css-p6fi3e-MuiGrid-root"
                        >
                          <h6
                            class="MuiTypography-root MuiTypography-h6 css-13bj08-MuiTypography-root"
                          >
                            Market Value of Treasury Assets
                          </h6>
                          <h6
                            class="MuiTypography-root MuiTypography-h6 css-13bj08-MuiTypography-root"
                          >
                            <div
                              class="MuiBox-root css-0"
                              style="display: inline-flex; justify-content: center; align-self: center;"
                            >
                              <svg
                                aria-hidden="true"
                                class="MuiSvgIcon-root MuiSvgIcon-fontSizeSmall info-icon css-1fx2bp7-MuiSvgIcon-root"
                                focusable="false"
                                style="margin: 0px 5px; font-size: 1em;"
                                viewBox="0 0 20 20"
                              >
                                <path
                                  d="M 10 20 C 15.475 20 20 15.473 20 10 C 20 4.518 15.473 0 9.991 0 C 4.516 0 0 4.518 0 10 C 0 15.475 4.527 20 10 20 Z M 10 18.705 C 5.189 18.714 1.287 14.812 1.297 10.001 C 1.28 5.189 5.179 1.281 9.991 1.285 C 14.807 1.28 18.714 5.182 18.714 9.999 C 18.719 14.811 14.813 18.712 10 18.702 Z M 9.941 6.242 C 10.559 6.242 11.038 5.763 11.038 5.156 C 11.043 4.547 10.549 4.053 9.94 4.058 C 9.334 4.057 8.842 4.55 8.844 5.156 C 8.843 5.761 9.337 6.249 9.941 6.242 Z M 8.216 15.444 L 12.303 15.444 C 12.623 15.444 12.871 15.204 12.871 14.895 C 12.87 14.584 12.615 14.334 12.303 14.338 L 10.868 14.338 L 10.868 8.754 C 10.868 8.346 10.658 8.065 10.269 8.065 L 8.345 8.065 C 7.919 8.045 7.631 8.493 7.826 8.872 C 7.925 9.065 8.128 9.182 8.345 9.172 L 9.652 9.172 L 9.652 14.338 L 8.216 14.338 C 7.905 14.334 7.649 14.584 7.648 14.895 C 7.648 15.204 7.897 15.444 8.216 15.444 Z"
                                />
                              </svg>
                            </div>
                          </h6>
                        </div>
                        <div
                          class="MuiGrid-root MuiGrid-item MuiGrid-grid-xs-1 css-1c16yah-MuiGrid-root"
                        >
                          <div
                            class="MuiGrid-root MuiGrid-container MuiGrid-spacing-xs-1 css-x7kx7a-MuiGrid-root"
                          >
                            <div
                              class="MuiGrid-root MuiGrid-item css-13i4rnv-MuiGrid-root"
                            >
                              <a
                                class="MuiTypography-root MuiTypography-inherit MuiLink-root MuiLink-underlineNone css-wl2u8x-MuiTypography-root-MuiLink-root"
                                href="https://api.thegraph.com/subgraphs/name/olympusdao/olympus-protocol-metrics/graphql?query=%0A%20%20%20%20query%20MarketValueMetrics(%24records%3A%20Int%20%3D%20100)%20%7B%0A%20%20protocolMetrics(first%3A%20%24records%2C%20orderBy%3A%20timestamp%2C%20orderDirection%3A%20desc)%20%7B%0A%20%20%20%20id%0A%20%20%20%20block%0A%20%20%20%20timestamp%0A%20%20%20%20timestampISO8901%0A%20%20%20%20treasuryMarketValue%0A%20%20%20%20treasuryStableValue%0A%20%20%20%20treasuryVolatileValue%0A%20%20%20%20treasuryLPValue%0A%20%20%20%20treasuryLiquidBacking%0A%20%20%20%20treasuryLiquidBackingStable%0A%20%20%20%20treasuryLiquidBackingVolatile%0A%20%20%20%20treasuryLiquidBackingProtocolOwnedLiquidity%0A%20%20%7D%0A%7D%0A%20%20%20%20"
                                rel="noopener noreferrer"
                                target="_blank"
                              >
                                <div
                                  class="MuiBox-root css-0"
                                  style="display: inline-flex; justify-content: center; align-self: center;"
                                >
                                  <svg
                                    aria-hidden="true"
                                    class="MuiSvgIcon-root MuiSvgIcon-fontSizeSmall css-y3v3gx-MuiSvgIcon-root"
                                    focusable="false"
                                    style="width: 16px; height: 16px;"
                                    viewBox="0 0 100 100"
                                  >
                                    graph-grt-logo.svg
                                  </svg>
                                </div>
                              </a>
                            </div>
                            <div
                              class="MuiGrid-root MuiGrid-item css-13i4rnv-MuiGrid-root"
                            >
                              <div
                                class="MuiBox-root css-0"
                                style="display: inline-flex; justify-content: center; align-self: center;"
                              >
                                <svg
                                  aria-hidden="true"
                                  class="MuiSvgIcon-root MuiSvgIcon-colorPrimary MuiSvgIcon-fontSizeSmall css-1x7u7wj-MuiSvgIcon-root"
                                  focusable="false"
                                  style="font-size: 1rem; cursor: pointer;"
                                  viewBox="0 0 20 20"
                                >
                                  fullscreen.svg
                                </svg>
                              </div>
                            </div>
                          </div>
                        </div>
                      </div>
                      <div
                        class="MuiGrid-root MuiGrid-item MuiGrid-grid-xs-12 css-49904w-MuiGrid-root"
                      >
                        <span
                          class="MuiSkeleton-root MuiSkeleton-text MuiSkeleton-pulse css-1l7q9tc-MuiSkeleton-root"
                          style="width: 100px;"
                        />
                      </div>
                    </div>
                    <div
                      class="MuiGrid-root MuiGrid-item MuiGrid-grid-xs-13 css-12ijgm9-MuiGrid-root"
                    >
                      <span
                        class="MuiSkeleton-root MuiSkeleton-rectangular MuiSkeleton-pulse css-16gucqp-MuiSkeleton-root"
                        style="width: 100%; height: 400px;"
                      />
                    </div>
                  </div>
                  <div
                    class="MuiGrid-root MuiGrid-container MuiGrid-spacing-xs-2 css-mhc70k-MuiGrid-root"
                  >
                    <div
                      class="MuiGrid-root MuiGrid-item MuiGrid-grid-xs-12 css-49904w-MuiGrid-root"
                    >
                      <div
                        class="MuiGrid-root MuiGrid-container css-411pid-MuiGrid-root"
                      >
                        <div
                          class="MuiGrid-root MuiGrid-item MuiGrid-grid-xs-11 css-p6fi3e-MuiGrid-root"
                        >
                          <h6
                            class="MuiTypography-root MuiTypography-h6 css-13bj08-MuiTypography-root"
                          >
                            Holdings
                          </h6>
                          <h6
                            class="MuiTypography-root MuiTypography-h6 css-13bj08-MuiTypography-root"
                          >
                            <div
                              class="MuiBox-root css-0"
                              style="display: inline-flex; justify-content: center; align-self: center;"
                            >
                              <svg
                                aria-hidden="true"
                                class="MuiSvgIcon-root MuiSvgIcon-fontSizeSmall info-icon css-1fx2bp7-MuiSvgIcon-root"
                                focusable="false"
                                style="margin: 0px 5px; font-size: 1em;"
                                viewBox="0 0 20 20"
                              >
                                <path
                                  d="M 10 20 C 15.475 20 20 15.473 20 10 C 20 4.518 15.473 0 9.991 0 C 4.516 0 0 4.518 0 10 C 0 15.475 4.527 20 10 20 Z M 10 18.705 C 5.189 18.714 1.287 14.812 1.297 10.001 C 1.28 5.189 5.179 1.281 9.991 1.285 C 14.807 1.28 18.714 5.182 18.714 9.999 C 18.719 14.811 14.813 18.712 10 18.702 Z M 9.941 6.242 C 10.559 6.242 11.038 5.763 11.038 5.156 C 11.043 4.547 10.549 4.053 9.94 4.058 C 9.334 4.057 8.842 4.55 8.844 5.156 C 8.843 5.761 9.337 6.249 9.941 6.242 Z M 8.216 15.444 L 12.303 15.444 C 12.623 15.444 12.871 15.204 12.871 14.895 C 12.87 14.584 12.615 14.334 12.303 14.338 L 10.868 14.338 L 10.868 8.754 C 10.868 8.346 10.658 8.065 10.269 8.065 L 8.345 8.065 C 7.919 8.045 7.631 8.493 7.826 8.872 C 7.925 9.065 8.128 9.182 8.345 9.172 L 9.652 9.172 L 9.652 14.338 L 8.216 14.338 C 7.905 14.334 7.649 14.584 7.648 14.895 C 7.648 15.204 7.897 15.444 8.216 15.444 Z"
                                />
                              </svg>
                            </div>
                          </h6>
                        </div>
                        <div
                          class="MuiGrid-root MuiGrid-item MuiGrid-grid-xs-1 css-1c16yah-MuiGrid-root"
                        >
                          <div
                            class="MuiGrid-root MuiGrid-container MuiGrid-spacing-xs-1 css-x7kx7a-MuiGrid-root"
                          >
                            <div
                              class="MuiGrid-root MuiGrid-item css-13i4rnv-MuiGrid-root"
                            >
                              <a
                                class="MuiTypography-root MuiTypography-inherit MuiLink-root MuiLink-underlineNone css-wl2u8x-MuiTypography-root-MuiLink-root"
                                href="https://api.thegraph.com/subgraphs/name/olympusdao/olympus-protocol-metrics/graphql?query=%0A%20%20%20%20query%20MarketValueMetricsComponents(%24records%3A%20Int%20%3D%20100)%20%7B%0A%20%20protocolMetrics(first%3A%20%24records%2C%20orderBy%3A%20timestamp%2C%20orderDirection%3A%20desc)%20%7B%0A%20%20%20%20id%0A%20%20%20%20block%0A%20%20%20%20timestamp%0A%20%20%20%20timestampISO8901%0A%20%20%20%20treasuryStableValueComponents%20%7B%0A%20%20%20%20%20%20records%20%7B%0A%20%20%20%20%20%20%20%20token%0A%20%20%20%20%20%20%20%20value%0A%20%20%20%20%20%20%7D%0A%20%20%20%20%7D%0A%20%20%20%20treasuryVolatileValueComponents%20%7B%0A%20%20%20%20%20%20records%20%7B%0A%20%20%20%20%20%20%20%20token%0A%20%20%20%20%20%20%20%20value%0A%20%20%20%20%20%20%7D%0A%20%20%20%20%7D%0A%20%20%20%20treasuryLPValueComponents%20%7B%0A%20%20%20%20%20%20records%20%7B%0A%20%20%20%20%20%20%20%20token%0A%20%20%20%20%20%20%20%20value%0A%20%20%20%20%20%20%7D%0A%20%20%20%20%7D%0A%20%20%20%20treasuryLiquidBackingStableComponents%20%7B%0A%20%20%20%20%20%20records%20%7B%0A%20%20%20%20%20%20%20%20token%0A%20%20%20%20%20%20%20%20value%0A%20%20%20%20%20%20%7D%0A%20%20%20%20%7D%0A%20%20%20%20treasuryLiquidBackingVolatileComponents%20%7B%0A%20%20%20%20%20%20records%20%7B%0A%20%20%20%20%20%20%20%20token%0A%20%20%20%20%20%20%20%20value%0A%20%20%20%20%20%20%7D%0A%20%20%20%20%7D%0A%20%20%20%20treasuryLiquidBackingProtocolOwnedLiquidityComponents%20%7B%0A%20%20%20%20%20%20records%20%7B%0A%20%20%20%20%20%20%20%20token%0A%20%20%20%20%20%20%20%20value%0A%20%20%20%20%20%20%7D%0A%20%20%20%20%7D%0A%20%20%7D%0A%7D%0A%20%20%20%20"
                                rel="noopener noreferrer"
                                target="_blank"
                              >
                                <div
                                  class="MuiBox-root css-0"
                                  style="display: inline-flex; justify-content: center; align-self: center;"
                                >
                                  <svg
                                    aria-hidden="true"
                                    class="MuiSvgIcon-root MuiSvgIcon-fontSizeSmall css-y3v3gx-MuiSvgIcon-root"
                                    focusable="false"
                                    style="width: 16px; height: 16px;"
                                    viewBox="0 0 100 100"
                                  >
                                    graph-grt-logo.svg
                                  </svg>
                                </div>
                              </a>
                            </div>
                            <div
                              class="MuiGrid-root MuiGrid-item css-13i4rnv-MuiGrid-root"
                            />
                          </div>
                        </div>
                      </div>
                      <div
                        class="MuiGrid-root MuiGrid-item MuiGrid-grid-xs-12 css-49904w-MuiGrid-root"
                      >
                        <h4
                          class="MuiTypography-root MuiTypography-h4 css-1vjl3uq-MuiTypography-root"
                        />
                      </div>
                    </div>
                    <div
                      class="MuiGrid-root MuiGrid-item MuiGrid-grid-xs-13 css-12ijgm9-MuiGrid-root"
                    >
                      <div
                        aria-colcount="3"
                        aria-multiselectable="false"
                        aria-rowcount="0"
                        class="MuiDataGrid-root MuiDataGrid-autoHeight MuiDataGrid-root--densityStandard css-16wnclk-MuiDataGrid-root"
                        role="grid"
                      >
                        <div>
                          <div />
                        </div>
                        <div
                          class="MuiDataGrid-main css-204u17-MuiDataGrid-main"
                        >
                          <div
                            style="height: auto; width: 0px; position: absolute; top: 56px; bottom: 0px;"
                          >
                            <div
                              class="MuiDataGrid-overlay css-1lk5ll6-MuiDataGrid-overlay"
                            >
                              <span
                                class="MuiCircularProgress-root MuiCircularProgress-indeterminate MuiCircularProgress-colorPrimary css-2r4182-MuiCircularProgress-root"
                                role="progressbar"
                                style="width: 40px; height: 40px;"
                              >
                                <svg
                                  class="MuiCircularProgress-svg css-1idz92c-MuiCircularProgress-svg"
                                  viewBox="22 22 44 44"
                                >
                                  <circle
                                    class="MuiCircularProgress-circle MuiCircularProgress-circleIndeterminate css-176wh8e-MuiCircularProgress-circle"
                                    cx="44"
                                    cy="44"
                                    fill="none"
                                    r="20.2"
                                    stroke-width="3.6"
                                  />
                                </svg>
                              </span>
                            </div>
                          </div>
                          <div
                            class="MuiDataGrid-columnHeaders css-f3jnds-MuiDataGrid-columnHeaders"
                            style="min-height: 56px; max-height: 56px; line-height: 56px;"
                          >
                            <div
                              aria-rowindex="1"
                              class="MuiDataGrid-columnHeadersInner css-1s0hp0k-MuiDataGrid-columnHeadersInner"
                              role="row"
                              style="transform: translate3d(0px, 0px, 0px);"
                            >
                              <div
                                aria-colindex="1"
                                aria-sort="none"
                                class="MuiDataGrid-columnHeader MuiDataGrid-columnHeader--sortable"
                                data-field="token"
                                role="columnheader"
                                style="width: 0px; min-width: 0; max-width: 0;"
                                tabindex="0"
                              >
                                <div
                                  class="MuiDataGrid-columnHeaderDraggableContainer"
                                  draggable="false"
                                >
                                  <div
                                    class="MuiDataGrid-columnHeaderTitleContainer"
                                  >
                                    <div
                                      class="MuiDataGrid-columnHeaderTitleContainerContent"
                                    >
                                      <div
                                        aria-label="The token asset that is held"
                                        class="MuiDataGrid-columnHeaderTitle css-1jbbcbn-MuiDataGrid-columnHeaderTitle"
                                        data-mui-internal-clone-element="true"
                                      >
                                        Asset
                                      </div>
                                    </div>
                                    <div
                                      class="MuiDataGrid-iconButtonContainer css-ltf0zy-MuiDataGrid-iconButtonContainer"
                                    >
                                      <button
                                        aria-label="Sort"
                                        class="MuiButtonBase-root MuiIconButton-root MuiIconButton-sizeSmall css-1vp8oyq-MuiButtonBase-root-MuiIconButton-root"
                                        tabindex="-1"
                                        title="Sort"
                                        type="button"
                                      >
                                        <svg
                                          aria-hidden="true"
                                          class="MuiSvgIcon-root MuiSvgIcon-fontSizeSmall MuiDataGrid-sortIcon css-y3v3gx-MuiSvgIcon-root"
                                          data-testid="ArrowDownwardIcon"
                                          focusable="false"
                                          viewBox="0 0 20 20"
                                        >
                                          <path
                                            d="M20 12l-1.41-1.41L13 16.17V4h-2v12.17l-5.58-5.59L4 12l8 8 8-8z"
                                          />
                                        </svg>
                                      </button>
                                    </div>
                                  </div>
                                  <div
                                    class="MuiDataGrid-menuIcon"
                                  >
                                    <button
                                      aria-controls="mui-4"
                                      aria-haspopup="true"
                                      aria-label="Menu"
                                      class="MuiButtonBase-root MuiIconButton-root MuiIconButton-sizeSmall MuiDataGrid-menuIconButton css-1vp8oyq-MuiButtonBase-root-MuiIconButton-root"
                                      id="mui-5"
                                      tabindex="-1"
                                      title="Menu"
                                      type="button"
                                    >
                                      <svg
                                        aria-hidden="true"
                                        class="MuiSvgIcon-root MuiSvgIcon-fontSizeSmall css-y3v3gx-MuiSvgIcon-root"
                                        data-testid="TripleDotsVerticalIcon"
                                        focusable="false"
                                        viewBox="0 0 20 20"
                                      >
                                        <path
                                          d="M12 8c1.1 0 2-.9 2-2s-.9-2-2-2-2 .9-2 2 .9 2 2 2zm0 2c-1.1 0-2 .9-2 2s.9 2 2 2 2-.9 2-2-.9-2-2-2zm0 6c-1.1 0-2 .9-2 2s.9 2 2 2 2-.9 2-2-.9-2-2-2z"
                                        />
                                      </svg>
                                    </button>
                                  </div>
                                </div>
                                <div
                                  class="MuiDataGrid-columnSeparator MuiDataGrid-columnSeparator--sideRight"
                                  style="min-height: 56px; opacity: 1;"
                                >
                                  <svg
                                    aria-hidden="true"
                                    class="MuiSvgIcon-root MuiSvgIcon-fontSizeSmall MuiDataGrid-iconSeparator css-y3v3gx-MuiSvgIcon-root"
                                    data-testid="SeparatorIcon"
                                    focusable="false"
                                    viewBox="0 0 20 20"
                                  >
                                    <path
                                      d="M11 19V5h2v14z"
                                    />
                                  </svg>
                                </div>
                              </div>
                              <div
                                aria-colindex="2"
                                aria-sort="none"
                                class="MuiDataGrid-columnHeader MuiDataGrid-columnHeader--sortable"
                                data-field="category"
                                role="columnheader"
                                style="width: 0px; min-width: 0; max-width: 0;"
                                tabindex="-1"
                              >
                                <div
                                  class="MuiDataGrid-columnHeaderDraggableContainer"
                                  draggable="false"
                                >
                                  <div
                                    class="MuiDataGrid-columnHeaderTitleContainer"
                                  >
                                    <div
                                      class="MuiDataGrid-columnHeaderTitleContainerContent"
                                    >
                                      <div
                                        aria-label="The category of the token asset"
                                        class="MuiDataGrid-columnHeaderTitle css-1jbbcbn-MuiDataGrid-columnHeaderTitle"
                                        data-mui-internal-clone-element="true"
                                      >
                                        Category
                                      </div>
                                    </div>
                                    <div
                                      class="MuiDataGrid-iconButtonContainer css-ltf0zy-MuiDataGrid-iconButtonContainer"
                                    >
                                      <button
                                        aria-label="Sort"
                                        class="MuiButtonBase-root MuiIconButton-root MuiIconButton-sizeSmall css-1vp8oyq-MuiButtonBase-root-MuiIconButton-root"
                                        tabindex="-1"
                                        title="Sort"
                                        type="button"
                                      >
                                        <svg
                                          aria-hidden="true"
                                          class="MuiSvgIcon-root MuiSvgIcon-fontSizeSmall MuiDataGrid-sortIcon css-y3v3gx-MuiSvgIcon-root"
                                          data-testid="ArrowDownwardIcon"
                                          focusable="false"
                                          viewBox="0 0 20 20"
                                        >
                                          <path
                                            d="M20 12l-1.41-1.41L13 16.17V4h-2v12.17l-5.58-5.59L4 12l8 8 8-8z"
                                          />
                                        </svg>
                                      </button>
                                    </div>
                                  </div>
                                  <div
                                    class="MuiDataGrid-menuIcon"
                                  >
                                    <button
                                      aria-controls="mui-7"
                                      aria-haspopup="true"
                                      aria-label="Menu"
                                      class="MuiButtonBase-root MuiIconButton-root MuiIconButton-sizeSmall MuiDataGrid-menuIconButton css-1vp8oyq-MuiButtonBase-root-MuiIconButton-root"
                                      id="mui-8"
                                      tabindex="-1"
                                      title="Menu"
                                      type="button"
                                    >
                                      <svg
                                        aria-hidden="true"
                                        class="MuiSvgIcon-root MuiSvgIcon-fontSizeSmall css-y3v3gx-MuiSvgIcon-root"
                                        data-testid="TripleDotsVerticalIcon"
                                        focusable="false"
                                        viewBox="0 0 20 20"
                                      >
                                        <path
                                          d="M12 8c1.1 0 2-.9 2-2s-.9-2-2-2-2 .9-2 2 .9 2 2 2zm0 2c-1.1 0-2 .9-2 2s.9 2 2 2 2-.9 2-2-.9-2-2-2zm0 6c-1.1 0-2 .9-2 2s.9 2 2 2 2-.9 2-2-.9-2-2-2z"
                                        />
                                      </svg>
                                    </button>
                                  </div>
                                </div>
                                <div
                                  class="MuiDataGrid-columnSeparator MuiDataGrid-columnSeparator--sideRight"
                                  style="min-height: 56px; opacity: 1;"
                                >
                                  <svg
                                    aria-hidden="true"
                                    class="MuiSvgIcon-root MuiSvgIcon-fontSizeSmall MuiDataGrid-iconSeparator css-y3v3gx-MuiSvgIcon-root"
                                    data-testid="SeparatorIcon"
                                    focusable="false"
                                    viewBox="0 0 20 20"
                                  >
                                    <path
                                      d="M11 19V5h2v14z"
                                    />
                                  </svg>
                                </div>
                              </div>
                              <div
                                aria-colindex="3"
                                aria-sort="descending"
                                class="MuiDataGrid-columnHeader MuiDataGrid-columnHeader--sortable MuiDataGrid-columnHeader--sorted"
                                data-field="value"
                                role="columnheader"
                                style="width: 0px; min-width: 0; max-width: 0;"
                                tabindex="-1"
                              >
                                <div
                                  class="MuiDataGrid-columnHeaderDraggableContainer"
                                  draggable="false"
                                >
                                  <div
                                    class="MuiDataGrid-columnHeaderTitleContainer"
                                  >
                                    <div
                                      class="MuiDataGrid-columnHeaderTitleContainerContent"
                                    >
                                      <div
                                        aria-label="The total value of the token asset in USD"
                                        class="MuiDataGrid-columnHeaderTitle css-1jbbcbn-MuiDataGrid-columnHeaderTitle"
                                        data-mui-internal-clone-element="true"
                                      >
                                        Value
                                      </div>
                                    </div>
                                    <div
                                      class="MuiDataGrid-iconButtonContainer css-ltf0zy-MuiDataGrid-iconButtonContainer"
                                    >
                                      <button
                                        aria-label="Sort"
                                        class="MuiButtonBase-root MuiIconButton-root MuiIconButton-sizeSmall css-1vp8oyq-MuiButtonBase-root-MuiIconButton-root"
                                        tabindex="-1"
                                        title="Sort"
                                        type="button"
                                      >
                                        <svg
                                          aria-hidden="true"
                                          class="MuiSvgIcon-root MuiSvgIcon-fontSizeSmall MuiDataGrid-sortIcon css-y3v3gx-MuiSvgIcon-root"
                                          data-testid="ArrowDownwardIcon"
                                          focusable="false"
                                          viewBox="0 0 20 20"
                                        >
                                          <path
                                            d="M20 12l-1.41-1.41L13 16.17V4h-2v12.17l-5.58-5.59L4 12l8 8 8-8z"
                                          />
                                        </svg>
                                      </button>
                                    </div>
                                  </div>
                                  <div
                                    class="MuiDataGrid-menuIcon"
                                  >
                                    <button
                                      aria-controls="mui-10"
                                      aria-haspopup="true"
                                      aria-label="Menu"
                                      class="MuiButtonBase-root MuiIconButton-root MuiIconButton-sizeSmall MuiDataGrid-menuIconButton css-1vp8oyq-MuiButtonBase-root-MuiIconButton-root"
                                      id="mui-11"
                                      tabindex="-1"
                                      title="Menu"
                                      type="button"
                                    >
                                      <svg
                                        aria-hidden="true"
                                        class="MuiSvgIcon-root MuiSvgIcon-fontSizeSmall css-y3v3gx-MuiSvgIcon-root"
                                        data-testid="TripleDotsVerticalIcon"
                                        focusable="false"
                                        viewBox="0 0 20 20"
                                      >
                                        <path
                                          d="M12 8c1.1 0 2-.9 2-2s-.9-2-2-2-2 .9-2 2 .9 2 2 2zm0 2c-1.1 0-2 .9-2 2s.9 2 2 2 2-.9 2-2-.9-2-2-2zm0 6c-1.1 0-2 .9-2 2s.9 2 2 2 2-.9 2-2-.9-2-2-2z"
                                        />
                                      </svg>
                                    </button>
                                  </div>
                                </div>
                                <div
                                  class="MuiDataGrid-columnSeparator MuiDataGrid-columnSeparator--sideRight"
                                  style="min-height: 56px; opacity: 1;"
                                >
                                  <svg
                                    aria-hidden="true"
                                    class="MuiSvgIcon-root MuiSvgIcon-fontSizeSmall MuiDataGrid-iconSeparator css-y3v3gx-MuiSvgIcon-root"
                                    data-testid="SeparatorIcon"
                                    focusable="false"
                                    viewBox="0 0 20 20"
                                  >
                                    <path
                                      d="M11 19V5h2v14z"
                                    />
                                  </svg>
                                </div>
                              </div>
                            </div>
                          </div>
                          <div
                            style="overflow: visible; width: 0px;"
                          >
                            <div
                              class="MuiDataGrid-virtualScroller css-1w5m2wr-MuiDataGrid-virtualScroller"
                              style="width: 0px; height: auto; margin-top: 56px; overflow-x: hidden; overflow-y: hidden;"
                            >
                              <div
                                class="MuiDataGrid-virtualScrollerContent css-1kwdphh-MuiDataGrid-virtualScrollerContent"
                                style="width: auto; height: 60px; min-height: auto;"
                              >
                                <div
                                  class="MuiDataGrid-virtualScrollerRenderZone css-s1v7zr-MuiDataGrid-virtualScrollerRenderZone"
                                  style="transform: translate3d(0px, undefinedpx, 0px);"
                                />
                              </div>
                            </div>
                          </div>
                          <div
                            class="Mui-resizeTriggers"
                          >
                            <div
                              class="expand-trigger"
                            >
                              <div
                                style="width: 1px; height: 1px;"
                              />
                            </div>
                            <div
                              class="contract-trigger"
                            />
                          </div>
                        </div>
                        <div>
                          <div
                            class="MuiDataGrid-footerContainer css-17jjc08-MuiDataGrid-footerContainer"
                          >
                            <div />
                            <div
                              class="MuiTablePagination-root css-1lt7h57-MuiTablePagination-root"
                            >
                              <div
                                class="MuiToolbar-root MuiToolbar-gutters MuiToolbar-regular MuiTablePagination-toolbar css-1q7dvge-MuiToolbar-root-MuiTablePagination-toolbar"
                              >
                                <div
                                  class="MuiTablePagination-spacer css-1psng7p-MuiTablePagination-spacer"
                                />
                                <p
                                  class="MuiTablePagination-displayedRows css-hyra81-MuiTablePagination-displayedRows"
                                >
                                  0–0 of 0
                                </p>
                                <div
                                  class="MuiTablePagination-actions"
                                >
                                  <button
                                    aria-label="Go to previous page"
                                    class="MuiButtonBase-root Mui-disabled MuiIconButton-root Mui-disabled MuiIconButton-colorInherit MuiIconButton-sizeMedium css-5wnerk-MuiButtonBase-root-MuiIconButton-root"
                                    disabled=""
                                    tabindex="-1"
                                    title="Go to previous page"
                                    type="button"
                                  >
                                    <svg
                                      aria-hidden="true"
                                      class="MuiSvgIcon-root MuiSvgIcon-fontSizeSmall css-y3v3gx-MuiSvgIcon-root"
                                      data-testid="KeyboardArrowLeftIcon"
                                      focusable="false"
                                      viewBox="0 0 20 20"
                                    >
                                      <path
                                        d="M15.41 16.09l-4.58-4.59 4.58-4.59L14 5.5l-6 6 6 6z"
                                      />
                                    </svg>
                                  </button>
                                  <button
                                    aria-label="Go to next page"
                                    class="MuiButtonBase-root Mui-disabled MuiIconButton-root Mui-disabled MuiIconButton-colorInherit MuiIconButton-sizeMedium css-5wnerk-MuiButtonBase-root-MuiIconButton-root"
                                    disabled=""
                                    tabindex="-1"
                                    title="Go to next page"
                                    type="button"
                                  >
                                    <svg
                                      aria-hidden="true"
                                      class="MuiSvgIcon-root MuiSvgIcon-fontSizeSmall css-y3v3gx-MuiSvgIcon-root"
                                      data-testid="KeyboardArrowRightIcon"
                                      focusable="false"
                                      viewBox="0 0 20 20"
                                    >
                                      <path
                                        d="M8.59 16.34l4.58-4.59-4.58-4.59L10 5.75l6 6-6 6z"
                                      />
                                    </svg>
                                  </button>
                                </div>
                              </div>
                            </div>
                          </div>
                        </div>
                      </div>
                    </div>
                  </div>
                </div>
              </div>
            </div>
          </div>
          <div
            class="MuiGrid-root MuiGrid-item MuiGrid-grid-xs-12 css-49904w-MuiGrid-root"
          >
            <div
<<<<<<< HEAD
              class="MuiGrid-root MuiGrid-item MuiGrid-grid-xs-12 MuiGrid-grid-sm-12 MuiGrid-grid-md-6 MuiGrid-grid-lg-6 css-1m6pi2w-MuiGrid-root"
            >
              <div
                class="MuiPaper-root MuiPaper-elevation MuiPaper-rounded MuiPaper-elevation0 Paper-root ohm-card ohm-chart-card css-q5kzo8-MuiPaper-root"
                style="transform: none; webkit-transition: transform 225ms cubic-bezier(0.4, 0, 0.2, 1) 0ms; transition: transform 225ms cubic-bezier(0.4, 0, 0.2, 1) 0ms;"
              >
                <div
                  class="MuiGrid-root MuiGrid-container MuiGrid-spacing-xs-2 MuiGrid-direction-xs-column css-1rl1og4-MuiGrid-root"
                >
                  <div
                    class="MuiGrid-root MuiGrid-item css-13i4rnv-MuiGrid-root"
=======
              class="MuiPaper-root MuiPaper-elevation MuiPaper-rounded MuiPaper-elevation0 Paper-root  css-1ngkk3s-MuiPaper-root"
              style="transform: none; webkit-transition: transform 225ms cubic-bezier(0.4, 0, 0.2, 1) 0ms; transition: transform 225ms cubic-bezier(0.4, 0, 0.2, 1) 0ms;"
            >
              <div
                class="MuiGrid-root MuiGrid-container MuiGrid-spacing-xs-2 MuiGrid-direction-xs-column css-1rl1og4-MuiGrid-root"
              >
                <div
                  class="MuiGrid-root MuiGrid-item css-13i4rnv-MuiGrid-root"
                >
                  <div
                    class="MuiGrid-root MuiGrid-container MuiGrid-spacing-xs-2 css-mhc70k-MuiGrid-root"
>>>>>>> c37974df
                  >
                    <div
                      class="MuiGrid-root MuiGrid-item MuiGrid-grid-xs-12 css-49904w-MuiGrid-root"
                    >
                      <div
                        class="MuiGrid-root MuiGrid-container css-411pid-MuiGrid-root"
                      >
                        <div
                          class="MuiGrid-root MuiGrid-item MuiGrid-grid-xs-11 css-p6fi3e-MuiGrid-root"
                        >
                          <h6
                            class="MuiTypography-root MuiTypography-h6 css-13bj08-MuiTypography-root"
                          >
                            Protocol-Owned Liquidity
                          </h6>
                          <h6
                            class="MuiTypography-root MuiTypography-h6 css-13bj08-MuiTypography-root"
                          >
                            <div
                              class="MuiBox-root css-0"
                              style="display: inline-flex; justify-content: center; align-self: center;"
                            >
                              <svg
                                aria-hidden="true"
                                class="MuiSvgIcon-root MuiSvgIcon-fontSizeSmall info-icon css-1fx2bp7-MuiSvgIcon-root"
                                focusable="false"
                                style="margin: 0px 5px; font-size: 1em;"
                                viewBox="0 0 20 20"
                              >
                                <path
                                  d="M 10 20 C 15.475 20 20 15.473 20 10 C 20 4.518 15.473 0 9.991 0 C 4.516 0 0 4.518 0 10 C 0 15.475 4.527 20 10 20 Z M 10 18.705 C 5.189 18.714 1.287 14.812 1.297 10.001 C 1.28 5.189 5.179 1.281 9.991 1.285 C 14.807 1.28 18.714 5.182 18.714 9.999 C 18.719 14.811 14.813 18.712 10 18.702 Z M 9.941 6.242 C 10.559 6.242 11.038 5.763 11.038 5.156 C 11.043 4.547 10.549 4.053 9.94 4.058 C 9.334 4.057 8.842 4.55 8.844 5.156 C 8.843 5.761 9.337 6.249 9.941 6.242 Z M 8.216 15.444 L 12.303 15.444 C 12.623 15.444 12.871 15.204 12.871 14.895 C 12.87 14.584 12.615 14.334 12.303 14.338 L 10.868 14.338 L 10.868 8.754 C 10.868 8.346 10.658 8.065 10.269 8.065 L 8.345 8.065 C 7.919 8.045 7.631 8.493 7.826 8.872 C 7.925 9.065 8.128 9.182 8.345 9.172 L 9.652 9.172 L 9.652 14.338 L 8.216 14.338 C 7.905 14.334 7.649 14.584 7.648 14.895 C 7.648 15.204 7.897 15.444 8.216 15.444 Z"
                                />
                              </svg>
                            </div>
                          </h6>
                        </div>
                        <div
                          class="MuiGrid-root MuiGrid-item MuiGrid-grid-xs-1 css-1c16yah-MuiGrid-root"
                        >
                          <div
                            class="MuiGrid-root MuiGrid-container MuiGrid-spacing-xs-1 css-x7kx7a-MuiGrid-root"
                          >
                            <div
                              class="MuiGrid-root MuiGrid-item css-13i4rnv-MuiGrid-root"
                            >
                              <a
                                class="MuiTypography-root MuiTypography-inherit MuiLink-root MuiLink-underlineNone css-wl2u8x-MuiTypography-root-MuiLink-root"
                                href="https://api.thegraph.com/subgraphs/name/olympusdao/olympus-protocol-metrics/graphql?query=%0A%20%20%20%20query%20ProtocolOwnedLiquidityComponents(%24records%3A%20Int%20%3D%20100)%20%7B%0A%20%20protocolMetrics(first%3A%20%24records%2C%20orderBy%3A%20timestamp%2C%20orderDirection%3A%20desc)%20%7B%0A%20%20%20%20id%0A%20%20%20%20block%0A%20%20%20%20timestamp%0A%20%20%20%20timestampISO8901%0A%20%20%20%20treasuryLPValueComponents%20%7B%0A%20%20%20%20%20%20value%0A%20%20%20%20%20%20records%20%7B%0A%20%20%20%20%20%20%20%20id%0A%20%20%20%20%20%20%20%20token%0A%20%20%20%20%20%20%20%20tokenAddress%0A%20%20%20%20%20%20%20%20source%0A%20%20%20%20%20%20%20%20sourceAddress%0A%20%20%20%20%20%20%20%20balance%0A%20%20%20%20%20%20%20%20rate%0A%20%20%20%20%20%20%20%20multiplier%0A%20%20%20%20%20%20%20%20value%0A%20%20%20%20%20%20%7D%0A%20%20%20%20%7D%0A%20%20%7D%0A%7D%0A%20%20%20%20"
                                rel="noopener noreferrer"
                                target="_blank"
                              >
                                <div
                                  class="MuiBox-root css-0"
                                  style="display: inline-flex; justify-content: center; align-self: center;"
                                >
                                  <svg
                                    aria-hidden="true"
                                    class="MuiSvgIcon-root MuiSvgIcon-fontSizeSmall css-y3v3gx-MuiSvgIcon-root"
                                    focusable="false"
                                    style="width: 16px; height: 16px;"
                                    viewBox="0 0 100 100"
                                  >
                                    graph-grt-logo.svg
                                  </svg>
                                </div>
                              </a>
                            </div>
                            <div
                              class="MuiGrid-root MuiGrid-item css-13i4rnv-MuiGrid-root"
                            >
                              <div
                                class="MuiBox-root css-0"
                                style="display: inline-flex; justify-content: center; align-self: center;"
                              >
                                <svg
                                  aria-hidden="true"
                                  class="MuiSvgIcon-root MuiSvgIcon-colorPrimary MuiSvgIcon-fontSizeSmall css-1x7u7wj-MuiSvgIcon-root"
                                  focusable="false"
                                  style="font-size: 1rem; cursor: pointer;"
                                  viewBox="0 0 20 20"
                                >
                                  fullscreen.svg
                                </svg>
                              </div>
                            </div>
                          </div>
                        </div>
                      </div>
                      <div
                        class="MuiGrid-root MuiGrid-item MuiGrid-grid-xs-12 css-49904w-MuiGrid-root"
                      >
                        <span
                          class="MuiSkeleton-root MuiSkeleton-text MuiSkeleton-pulse css-1l7q9tc-MuiSkeleton-root"
                          style="width: 100px;"
                        />
                      </div>
                    </div>
                    <div
                      class="MuiGrid-root MuiGrid-item MuiGrid-grid-xs-13 css-12ijgm9-MuiGrid-root"
                    >
                      <span
                        class="MuiSkeleton-root MuiSkeleton-rectangular MuiSkeleton-pulse css-16gucqp-MuiSkeleton-root"
                        style="width: 100%; height: 400px;"
                      />
                    </div>
                  </div>
                </div>
              </div>
            </div>
          </div>
        </div>
      </div>
    </div>
  </div>
</div>
`;<|MERGE_RESOLUTION|>--- conflicted
+++ resolved
@@ -13,99 +13,16 @@
       style="padding-left: 3.3rem; padding-right: 3.3rem;"
     >
       <div
-<<<<<<< HEAD
-        class="MuiTabs-root Tabs-root  css-w00q8o-MuiTabs-root"
-=======
         class="MuiBox-root css-tr0r3x"
->>>>>>> c37974df
       >
         <div
           class="MuiGrid-root MuiGrid-container MuiGrid-spacing-xs-1 css-a5rdam-MuiGrid-root"
         >
           <div
-<<<<<<< HEAD
-            aria-label="dashboard-tabs"
-            class="MuiTabs-flexContainer MuiTabs-centered css-1mqo22u-MuiTabs-flexContainer"
-            role="tablist"
-          >
-            <a
-              class="MuiTypography-root MuiTypography-inherit MuiLink-root MuiLink-underlineNone css-wl2u8x-MuiTypography-root-MuiLink-root"
-              href="#/dashboard"
-              tabindex="0"
-              textcolor="primary"
-              value="0"
-            >
-              <button
-                aria-controls="simple-tabpanel-undefined"
-                class="MuiButtonBase-root MuiTab-root MuiTab-textColorInherit css-11lhyvx-MuiButtonBase-root-MuiTab-root"
-                id="simple-tab-undefined"
-                role="tab"
-                tabindex="-1"
-                type="button"
-              >
-                Dashboard
-              </button>
-            </a>
-            <a
-              class="MuiTypography-root MuiTypography-inherit MuiLink-root MuiLink-underlineNone css-wl2u8x-MuiTypography-root-MuiLink-root"
-              href="#/dashboard/olympuspro"
-              textcolor="primary"
-              value="1"
-            >
-              <button
-                aria-controls="simple-tabpanel-undefined"
-                class="MuiButtonBase-root MuiTab-root MuiTab-textColorInherit css-11lhyvx-MuiButtonBase-root-MuiTab-root"
-                id="simple-tab-undefined"
-                role="tab"
-                style="white-space: nowrap;"
-                tabindex="-1"
-                type="button"
-              >
-                Olympus Pro
-              </button>
-            </a>
-            <a
-              class="MuiTypography-root MuiTypography-inherit MuiLink-root MuiLink-underlineNone css-wl2u8x-MuiTypography-root-MuiLink-root"
-              href="#/dashboard/proteus"
-              textcolor="primary"
-              value="2"
-            >
-              <button
-                aria-controls="simple-tabpanel-undefined"
-                class="MuiButtonBase-root MuiTab-root MuiTab-textColorInherit css-11lhyvx-MuiButtonBase-root-MuiTab-root"
-                id="simple-tab-undefined"
-                role="tab"
-                tabindex="-1"
-                type="button"
-              >
-                Proteus
-              </button>
-            </a>
-          </div>
-          <span
-            class="MuiTabs-indicator css-gi9wfz-MuiTabs-indicator"
-            style="left: 0px; width: 0px;"
-          />
-        </div>
-      </div>
-      <div
-        class="MuiContainer-root MuiContainer-maxWidthLg css-e057jq-MuiContainer-root"
-        style="padding-left: 3.3rem; padding-right: 3.3rem;"
-      >
-        <div
-          class="MuiBox-root css-tr0r3x"
-        >
-          <div
-            class="hero-metrics MuiBox-root css-0"
-          >
-            <div
-              class="MuiPaper-root MuiPaper-elevation MuiPaper-rounded MuiPaper-elevation0 Paper-root ohm-card css-1px9s0k-MuiPaper-root"
-=======
             class="MuiGrid-root MuiGrid-item MuiGrid-grid-xs-12 css-49904w-MuiGrid-root"
           >
             <div
               class="MuiPaper-root MuiPaper-elevation MuiPaper-rounded MuiPaper-elevation0 Paper-root  css-1ngkk3s-MuiPaper-root"
->>>>>>> c37974df
               style="transform: none; webkit-transition: transform 225ms cubic-bezier(0.4, 0, 0.2, 1) 0ms; transition: transform 225ms cubic-bezier(0.4, 0, 0.2, 1) 0ms;"
             >
               <div
@@ -135,11 +52,7 @@
                               <p
                                 class="MuiTypography-root MuiTypography-body1 Metric-label css-1lub2vt-MuiTypography-root"
                               >
-<<<<<<< HEAD
-                                Market Cap
-=======
                                 OHM Market Cap
->>>>>>> c37974df
                               </p>
                               <div
                                 class="Metric-label MuiBox-root css-70qvj9"
@@ -271,11 +184,7 @@
                               <p
                                 class="MuiTypography-root MuiTypography-body1 Metric-label css-1lub2vt-MuiTypography-root"
                               >
-<<<<<<< HEAD
-                                Circulating Supply (total)
-=======
                                 OHM Circulating Supply / Total
->>>>>>> c37974df
                               </p>
                               <div
                                 class="Metric-label MuiBox-root css-70qvj9"
@@ -420,22 +329,6 @@
             </div>
           </div>
           <div
-<<<<<<< HEAD
-            class="MuiGrid-root MuiGrid-container MuiGrid-spacing-xs-2 data-grid css-mhc70k-MuiGrid-root"
-          >
-            <div
-              class="MuiGrid-root MuiGrid-item MuiGrid-grid-xs-12 MuiGrid-grid-sm-12 MuiGrid-grid-md-6 MuiGrid-grid-lg-6 css-1m6pi2w-MuiGrid-root"
-            >
-              <div
-                class="MuiPaper-root MuiPaper-elevation MuiPaper-rounded MuiPaper-elevation0 Paper-root ohm-card ohm-chart-card css-q5kzo8-MuiPaper-root"
-                style="transform: none; webkit-transition: transform 225ms cubic-bezier(0.4, 0, 0.2, 1) 0ms; transition: transform 225ms cubic-bezier(0.4, 0, 0.2, 1) 0ms;"
-              >
-                <div
-                  class="MuiGrid-root MuiGrid-container MuiGrid-spacing-xs-2 MuiGrid-direction-xs-column css-1rl1og4-MuiGrid-root"
-                >
-                  <div
-                    class="MuiGrid-root MuiGrid-item css-13i4rnv-MuiGrid-root"
-=======
             class="MuiGrid-root MuiGrid-item MuiGrid-grid-xs-12 css-1850upb-MuiGrid-root"
           >
             <div
@@ -449,10 +342,9 @@
                   href="#/dashboard?recordCount=7"
                 >
                   <button
-                    class="MuiButton-root MuiButton-text MuiButton-textSecondary MuiButton-sizeMedium MuiButton-textSizeMedium MuiButton-disableElevation MuiButtonBase-root custom-root  css-14yp8hr-MuiButtonBase-root-MuiButton-root"
+                    class="MuiButton-root MuiButton-text MuiButton-textSecondary MuiButton-sizeMedium MuiButton-textSizeMedium MuiButton-disableElevation MuiButtonBase-root custom-root  css-1jgx692-MuiButtonBase-root-MuiButton-root"
                     tabindex="0"
                     type="button"
->>>>>>> c37974df
                   >
                     7d
                   </button>
@@ -462,7 +354,7 @@
                   href="#/dashboard?recordCount=30"
                 >
                   <button
-                    class="MuiButton-root MuiButton-text MuiButton-textSecondary MuiButton-sizeMedium MuiButton-textSizeMedium MuiButton-disableElevation MuiButtonBase-root custom-root  css-14yp8hr-MuiButtonBase-root-MuiButton-root"
+                    class="MuiButton-root MuiButton-text MuiButton-textSecondary MuiButton-sizeMedium MuiButton-textSizeMedium MuiButton-disableElevation MuiButtonBase-root custom-root  css-1jgx692-MuiButtonBase-root-MuiButton-root"
                     tabindex="0"
                     type="button"
                   >
@@ -474,7 +366,7 @@
                   href="#/dashboard?recordCount=90"
                 >
                   <button
-                    class="MuiButton-root MuiButton-text MuiButton-textSecondary MuiButton-sizeMedium MuiButton-textSizeMedium MuiButton-disableElevation MuiButtonBase-root custom-root  css-14yp8hr-MuiButtonBase-root-MuiButton-root"
+                    class="MuiButton-root MuiButton-text MuiButton-textSecondary MuiButton-sizeMedium MuiButton-textSizeMedium MuiButton-disableElevation MuiButtonBase-root custom-root  css-1jgx692-MuiButtonBase-root-MuiButton-root"
                     tabindex="0"
                     type="button"
                   >
@@ -486,7 +378,7 @@
                   href="#/dashboard?recordCount=1000"
                 >
                   <button
-                    class="MuiButton-root MuiButton-text MuiButton-textSecondary MuiButton-sizeMedium MuiButton-textSizeMedium MuiButton-disableElevation MuiButtonBase-root custom-root  css-14yp8hr-MuiButtonBase-root-MuiButton-root"
+                    class="MuiButton-root MuiButton-text MuiButton-textSecondary MuiButton-sizeMedium MuiButton-textSizeMedium MuiButton-disableElevation MuiButtonBase-root custom-root  css-1jgx692-MuiButtonBase-root-MuiButton-root"
                     tabindex="0"
                     type="button"
                   >
@@ -500,19 +392,6 @@
             class="MuiGrid-root MuiGrid-item MuiGrid-grid-xs-12 css-49904w-MuiGrid-root"
           >
             <div
-<<<<<<< HEAD
-              class="MuiGrid-root MuiGrid-item MuiGrid-grid-xs-12 MuiGrid-grid-sm-12 MuiGrid-grid-md-6 MuiGrid-grid-lg-6 css-1m6pi2w-MuiGrid-root"
-            >
-              <div
-                class="MuiPaper-root MuiPaper-elevation MuiPaper-rounded MuiPaper-elevation0 Paper-root ohm-card ohm-chart-card css-q5kzo8-MuiPaper-root"
-                style="transform: none; webkit-transition: transform 225ms cubic-bezier(0.4, 0, 0.2, 1) 0ms; transition: transform 225ms cubic-bezier(0.4, 0, 0.2, 1) 0ms;"
-              >
-                <div
-                  class="MuiGrid-root MuiGrid-container MuiGrid-spacing-xs-2 MuiGrid-direction-xs-column css-1rl1og4-MuiGrid-root"
-                >
-                  <div
-                    class="MuiGrid-root MuiGrid-item css-13i4rnv-MuiGrid-root"
-=======
               class="MuiPaper-root MuiPaper-elevation MuiPaper-rounded MuiPaper-elevation0 Paper-root  css-1ngkk3s-MuiPaper-root"
               style="transform: none; webkit-transition: transform 225ms cubic-bezier(0.4, 0, 0.2, 1) 0ms; transition: transform 225ms cubic-bezier(0.4, 0, 0.2, 1) 0ms;"
             >
@@ -524,7 +403,6 @@
                 >
                   <div
                     class="MuiGrid-root MuiGrid-container MuiGrid-spacing-xs-2 css-mhc70k-MuiGrid-root"
->>>>>>> c37974df
                   >
                     <div
                       class="MuiGrid-root MuiGrid-item MuiGrid-grid-xs-12 css-49904w-MuiGrid-root"
@@ -639,19 +517,6 @@
             class="MuiGrid-root MuiGrid-item MuiGrid-grid-xs-12 css-49904w-MuiGrid-root"
           >
             <div
-<<<<<<< HEAD
-              class="MuiGrid-root MuiGrid-item MuiGrid-grid-xs-12 MuiGrid-grid-sm-12 MuiGrid-grid-md-6 MuiGrid-grid-lg-6 css-1m6pi2w-MuiGrid-root"
-            >
-              <div
-                class="MuiPaper-root MuiPaper-elevation MuiPaper-rounded MuiPaper-elevation0 Paper-root ohm-card ohm-chart-card css-q5kzo8-MuiPaper-root"
-                style="transform: none; webkit-transition: transform 225ms cubic-bezier(0.4, 0, 0.2, 1) 0ms; transition: transform 225ms cubic-bezier(0.4, 0, 0.2, 1) 0ms;"
-              >
-                <div
-                  class="MuiGrid-root MuiGrid-container MuiGrid-spacing-xs-2 MuiGrid-direction-xs-column css-1rl1og4-MuiGrid-root"
-                >
-                  <div
-                    class="MuiGrid-root MuiGrid-item css-13i4rnv-MuiGrid-root"
-=======
               class="MuiPaper-root MuiPaper-elevation MuiPaper-rounded MuiPaper-elevation0 Paper-root  css-1ngkk3s-MuiPaper-root"
               style="transform: none; webkit-transition: transform 225ms cubic-bezier(0.4, 0, 0.2, 1) 0ms; transition: transform 225ms cubic-bezier(0.4, 0, 0.2, 1) 0ms;"
             >
@@ -678,7 +543,7 @@
                             href="#/dashboard?treasuryAssets=marketValue"
                           >
                             <button
-                              class="MuiButton-root MuiButton-text MuiButton-textSecondary MuiButton-sizeMedium MuiButton-textSizeMedium MuiButton-disableElevation MuiButtonBase-root custom-root  css-14yp8hr-MuiButtonBase-root-MuiButton-root"
+                              class="MuiButton-root MuiButton-text MuiButton-textSecondary MuiButton-sizeMedium MuiButton-textSizeMedium MuiButton-disableElevation MuiButtonBase-root custom-root  css-1jgx692-MuiButtonBase-root-MuiButton-root"
                               tabindex="0"
                               type="button"
                             >
@@ -690,7 +555,7 @@
                             href="#/dashboard?treasuryAssets=liquidBacking"
                           >
                             <button
-                              class="MuiButton-root MuiButton-text MuiButton-textSecondary MuiButton-sizeMedium MuiButton-textSizeMedium MuiButton-disableElevation MuiButtonBase-root custom-root  css-14yp8hr-MuiButtonBase-root-MuiButton-root"
+                              class="MuiButton-root MuiButton-text MuiButton-textSecondary MuiButton-sizeMedium MuiButton-textSizeMedium MuiButton-disableElevation MuiButtonBase-root custom-root  css-1jgx692-MuiButtonBase-root-MuiButton-root"
                               tabindex="0"
                               type="button"
                             >
@@ -703,7 +568,6 @@
                   </div>
                   <div
                     class="MuiGrid-root MuiGrid-container MuiGrid-spacing-xs-2 css-mhc70k-MuiGrid-root"
->>>>>>> c37974df
                   >
                     <div
                       class="MuiGrid-root MuiGrid-item MuiGrid-grid-xs-12 css-49904w-MuiGrid-root"
@@ -1344,19 +1208,6 @@
             class="MuiGrid-root MuiGrid-item MuiGrid-grid-xs-12 css-49904w-MuiGrid-root"
           >
             <div
-<<<<<<< HEAD
-              class="MuiGrid-root MuiGrid-item MuiGrid-grid-xs-12 MuiGrid-grid-sm-12 MuiGrid-grid-md-6 MuiGrid-grid-lg-6 css-1m6pi2w-MuiGrid-root"
-            >
-              <div
-                class="MuiPaper-root MuiPaper-elevation MuiPaper-rounded MuiPaper-elevation0 Paper-root ohm-card ohm-chart-card css-q5kzo8-MuiPaper-root"
-                style="transform: none; webkit-transition: transform 225ms cubic-bezier(0.4, 0, 0.2, 1) 0ms; transition: transform 225ms cubic-bezier(0.4, 0, 0.2, 1) 0ms;"
-              >
-                <div
-                  class="MuiGrid-root MuiGrid-container MuiGrid-spacing-xs-2 MuiGrid-direction-xs-column css-1rl1og4-MuiGrid-root"
-                >
-                  <div
-                    class="MuiGrid-root MuiGrid-item css-13i4rnv-MuiGrid-root"
-=======
               class="MuiPaper-root MuiPaper-elevation MuiPaper-rounded MuiPaper-elevation0 Paper-root  css-1ngkk3s-MuiPaper-root"
               style="transform: none; webkit-transition: transform 225ms cubic-bezier(0.4, 0, 0.2, 1) 0ms; transition: transform 225ms cubic-bezier(0.4, 0, 0.2, 1) 0ms;"
             >
@@ -1368,7 +1219,6 @@
                 >
                   <div
                     class="MuiGrid-root MuiGrid-container MuiGrid-spacing-xs-2 css-mhc70k-MuiGrid-root"
->>>>>>> c37974df
                   >
                     <div
                       class="MuiGrid-root MuiGrid-item MuiGrid-grid-xs-12 css-49904w-MuiGrid-root"
