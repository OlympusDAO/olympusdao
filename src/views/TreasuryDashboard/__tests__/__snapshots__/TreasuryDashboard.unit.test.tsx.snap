// Jest Snapshot v1, https://goo.gl/fbAQLP

exports[`<TreasuryDashboard/> should render component 1`] = `
<div>
  <div
    data-rk=""
  >
    <style>
      [data-rk]{--rk-blurs-modalOverlay:blur(0px);--rk-fonts-body:SFRounded, ui-rounded, "SF Pro Rounded", -apple-system, BlinkMacSystemFont, "Segoe UI", Roboto, Helvetica, Arial, sans-serif, "Apple Color Emoji", "Segoe UI Emoji", "Segoe UI Symbol";--rk-radii-actionButton:9999px;--rk-radii-connectButton:12px;--rk-radii-menuButton:12px;--rk-radii-modal:24px;--rk-radii-modalMobile:28px;--rk-colors-accentColor:#0E76FD;--rk-colors-accentColorForeground:#FFF;--rk-colors-actionButtonBorder:rgba(0, 0, 0, 0.04);--rk-colors-actionButtonBorderMobile:rgba(0, 0, 0, 0.06);--rk-colors-actionButtonSecondaryBackground:rgba(0, 0, 0, 0.06);--rk-colors-closeButton:rgba(60, 66, 66, 0.8);--rk-colors-closeButtonBackground:rgba(0, 0, 0, 0.06);--rk-colors-connectButtonBackground:#FFF;--rk-colors-connectButtonBackgroundError:#FF494A;--rk-colors-connectButtonInnerBackground:linear-gradient(0deg, rgba(0, 0, 0, 0.03), rgba(0, 0, 0, 0.06));--rk-colors-connectButtonText:#25292E;--rk-colors-connectButtonTextError:#FFF;--rk-colors-connectionIndicator:#30E000;--rk-colors-downloadBottomCardBackground:linear-gradient(126deg, rgba(255, 255, 255, 0) 9.49%, rgba(171, 171, 171, 0.04) 71.04%), #FFFFFF;--rk-colors-downloadTopCardBackground:linear-gradient(126deg, rgba(171, 171, 171, 0.2) 9.49%, rgba(255, 255, 255, 0) 71.04%), #FFFFFF;--rk-colors-error:#FF494A;--rk-colors-generalBorder:rgba(0, 0, 0, 0.06);--rk-colors-generalBorderDim:rgba(0, 0, 0, 0.03);--rk-colors-menuItemBackground:rgba(60, 66, 66, 0.1);--rk-colors-modalBackdrop:rgba(0, 0, 0, 0.3);--rk-colors-modalBackground:#FFF;--rk-colors-modalBorder:transparent;--rk-colors-modalText:#25292E;--rk-colors-modalTextDim:rgba(60, 66, 66, 0.3);--rk-colors-modalTextSecondary:rgba(60, 66, 66, 0.6);--rk-colors-profileAction:#FFF;--rk-colors-profileActionHover:rgba(255, 255, 255, 0.5);--rk-colors-profileForeground:rgba(60, 66, 66, 0.06);--rk-colors-selectedOptionBorder:rgba(60, 66, 66, 0.1);--rk-colors-standby:#FFD641;--rk-shadows-connectButton:0px 4px 12px rgba(0, 0, 0, 0.1);--rk-shadows-dialog:0px 8px 32px rgba(0, 0, 0, 0.32);--rk-shadows-profileDetailsAction:0px 2px 6px rgba(37, 41, 46, 0.04);--rk-shadows-selectedOption:0px 2px 6px rgba(0, 0, 0, 0.24);--rk-shadows-selectedWallet:0px 2px 6px rgba(0, 0, 0, 0.12);--rk-shadows-walletLogo:0px 2px 16px rgba(0, 0, 0, 0.16);}
    </style>
    <div
      style="position: fixed; z-index: 9999; top: 16px; left: 16px; right: 16px; bottom: 16px; pointer-events: none;"
    />
    <div
      class="MuiBox-root css-6y4wdt"
    >
      <h1
        class="MuiTypography-root MuiTypography-h1 css-f2reur-MuiTypography-root"
      >
        Dashboard
      </h1>
    </div>
    <div
      class="MuiContainer-root MuiContainer-maxWidthLg css-e057jq-MuiContainer-root"
      style="padding-left: 3.3rem; padding-right: 3.3rem;"
    >
      <div
        class="MuiBox-root css-tr0r3x"
      >
        <div
          class="MuiGrid-root MuiGrid-container MuiGrid-spacing-xs-1 css-a5rdam-MuiGrid-root"
        >
          <div
            class="MuiGrid-root MuiGrid-item MuiGrid-grid-xs-12 css-49904w-MuiGrid-root"
          >
            <div
              class="MuiPaper-root MuiPaper-elevation MuiPaper-rounded MuiPaper-elevation0 Paper-root  css-1ngkk3s-MuiPaper-root"
              style="transform: none; webkit-transition: transform 225ms cubic-bezier(0.4, 0, 0.2, 1) 0ms; transition: transform 225ms cubic-bezier(0.4, 0, 0.2, 1) 0ms;"
            >
              <div
                class="MuiGrid-root MuiGrid-container MuiGrid-spacing-xs-2 MuiGrid-direction-xs-column css-1rl1og4-MuiGrid-root"
              >
                <div
                  class="MuiGrid-root MuiGrid-item css-13i4rnv-MuiGrid-root"
                >
                  <div
                    class="MuiBox-root css-rjww1q"
                  >
                    <div
                      class="MuiGrid-root MuiGrid-container MuiGrid-spacing-xs-2 css-jhdc2n-MuiGrid-root"
                    >
                      <div
                        class="MuiGrid-root MuiGrid-item MuiGrid-grid-xs-12 MuiGrid-grid-sm-4 css-1r6indk-MuiGrid-root"
                      >
                        <div
                          class="Metric-root  css-17kya8e"
                        >
                          <div
                            class="MuiBox-root css-g45inh"
                          >
                            <div
                              class="MuiBox-root css-1n2mv2k"
                            >
                              <p
                                class="MuiTypography-root MuiTypography-body1 Metric-label css-1ehg17p-MuiTypography-root"
                              >
                                OHM Market Cap
                              </p>
                              <div
                                class="Metric-label MuiBox-root css-70qvj9"
                                style="font-size: 14px;"
                              >
                                <div
                                  class="MuiBox-root css-0"
                                  style="display: inline-flex; justify-content: center; align-self: center;"
                                >
                                  <svg
                                    aria-hidden="true"
                                    class="MuiSvgIcon-root MuiSvgIcon-fontSizeSmall info-icon css-1b8e8sl-MuiSvgIcon-root"
                                    focusable="false"
                                    style="margin: 0px 5px; font-size: 1em;"
                                    viewBox="0 0 20 20"
                                  >
                                    <path
                                      d="M 10 20 C 15.475 20 20 15.473 20 10 C 20 4.518 15.473 0 9.991 0 C 4.516 0 0 4.518 0 10 C 0 15.475 4.527 20 10 20 Z M 10 18.705 C 5.189 18.714 1.287 14.812 1.297 10.001 C 1.28 5.189 5.179 1.281 9.991 1.285 C 14.807 1.28 18.714 5.182 18.714 9.999 C 18.719 14.811 14.813 18.712 10 18.702 Z M 9.941 6.242 C 10.559 6.242 11.038 5.763 11.038 5.156 C 11.043 4.547 10.549 4.053 9.94 4.058 C 9.334 4.057 8.842 4.55 8.844 5.156 C 8.843 5.761 9.337 6.249 9.941 6.242 Z M 8.216 15.444 L 12.303 15.444 C 12.623 15.444 12.871 15.204 12.871 14.895 C 12.87 14.584 12.615 14.334 12.303 14.338 L 10.868 14.338 L 10.868 8.754 C 10.868 8.346 10.658 8.065 10.269 8.065 L 8.345 8.065 C 7.919 8.045 7.631 8.493 7.826 8.872 C 7.925 9.065 8.128 9.182 8.345 9.172 L 9.652 9.172 L 9.652 14.338 L 8.216 14.338 C 7.905 14.334 7.649 14.584 7.648 14.895 C 7.648 15.204 7.897 15.444 8.216 15.444 Z"
                                    />
                                  </svg>
                                </div>
                              </div>
                            </div>
                            <div
                              class="MuiBox-root css-2u9dk6"
                            >
                              <span
                                class="MuiSkeleton-root MuiSkeleton-text MuiSkeleton-pulse css-1l7q9tc-MuiSkeleton-root"
                                style="width: 100%;"
                              />
                            </div>
                          </div>
                        </div>
                      </div>
                      <div
                        class="MuiGrid-root MuiGrid-item MuiGrid-grid-xs-12 MuiGrid-grid-sm-4 css-1r6indk-MuiGrid-root"
                      >
                        <div
                          class="Metric-root  css-17kya8e"
                        >
                          <div
                            class="MuiBox-root css-g45inh"
                          >
                            <div
                              class="MuiBox-root css-1n2mv2k"
                            >
                              <p
                                class="MuiTypography-root MuiTypography-body1 Metric-label css-1ehg17p-MuiTypography-root"
                              >
                                OHM Price
                              </p>
                            </div>
                            <div
                              class="MuiBox-root css-2u9dk6"
                            >
                              <span
                                class="MuiSkeleton-root MuiSkeleton-text MuiSkeleton-pulse css-1l7q9tc-MuiSkeleton-root"
                                style="width: 100%;"
                              />
                            </div>
                          </div>
                        </div>
                      </div>
                      <div
                        class="MuiGrid-root MuiGrid-item MuiGrid-grid-xs-12 MuiGrid-grid-sm-4 css-1r6indk-MuiGrid-root"
                      >
                        <div
                          class="Metric-root wsoprice css-17kya8e"
                        >
                          <div
                            class="MuiBox-root css-g45inh"
                          >
                            <div
                              class="MuiBox-root css-1n2mv2k"
                            >
                              <p
                                class="MuiTypography-root MuiTypography-body1 Metric-label css-1ehg17p-MuiTypography-root"
                              >
                                gOHM Price
                              </p>
                              <div
                                class="Metric-label MuiBox-root css-70qvj9"
                                style="font-size: 14px;"
                              >
                                <div
                                  class="MuiBox-root css-0"
                                  style="display: inline-flex; justify-content: center; align-self: center;"
                                >
                                  <svg
                                    aria-hidden="true"
                                    class="MuiSvgIcon-root MuiSvgIcon-fontSizeSmall info-icon css-1b8e8sl-MuiSvgIcon-root"
                                    focusable="false"
                                    style="margin: 0px 5px; font-size: 1em;"
                                    viewBox="0 0 20 20"
                                  >
                                    <path
                                      d="M 10 20 C 15.475 20 20 15.473 20 10 C 20 4.518 15.473 0 9.991 0 C 4.516 0 0 4.518 0 10 C 0 15.475 4.527 20 10 20 Z M 10 18.705 C 5.189 18.714 1.287 14.812 1.297 10.001 C 1.28 5.189 5.179 1.281 9.991 1.285 C 14.807 1.28 18.714 5.182 18.714 9.999 C 18.719 14.811 14.813 18.712 10 18.702 Z M 9.941 6.242 C 10.559 6.242 11.038 5.763 11.038 5.156 C 11.043 4.547 10.549 4.053 9.94 4.058 C 9.334 4.057 8.842 4.55 8.844 5.156 C 8.843 5.761 9.337 6.249 9.941 6.242 Z M 8.216 15.444 L 12.303 15.444 C 12.623 15.444 12.871 15.204 12.871 14.895 C 12.87 14.584 12.615 14.334 12.303 14.338 L 10.868 14.338 L 10.868 8.754 C 10.868 8.346 10.658 8.065 10.269 8.065 L 8.345 8.065 C 7.919 8.045 7.631 8.493 7.826 8.872 C 7.925 9.065 8.128 9.182 8.345 9.172 L 9.652 9.172 L 9.652 14.338 L 8.216 14.338 C 7.905 14.334 7.649 14.584 7.648 14.895 C 7.648 15.204 7.897 15.444 8.216 15.444 Z"
                                    />
                                  </svg>
                                </div>
                              </div>
                            </div>
                            <div
                              class="MuiBox-root css-2u9dk6"
                            >
                              <span
                                class="MuiSkeleton-root MuiSkeleton-text MuiSkeleton-pulse css-1l7q9tc-MuiSkeleton-root"
                                style="width: 100%;"
                              />
                            </div>
                          </div>
                        </div>
                      </div>
                      <div
                        class="MuiGrid-root MuiGrid-item MuiGrid-grid-xs-12 MuiGrid-grid-sm-4 css-1r6indk-MuiGrid-root"
                      >
                        <div
                          class="Metric-root  css-17kya8e"
                        >
                          <div
                            class="MuiBox-root css-g45inh"
                          >
                            <div
                              class="MuiBox-root css-1n2mv2k"
                            >
                              <p
                                class="MuiTypography-root MuiTypography-body1 Metric-label css-1ehg17p-MuiTypography-root"
                              >
                                OHM Circulating Supply / Total
                              </p>
                              <div
                                class="Metric-label MuiBox-root css-70qvj9"
                                style="font-size: 14px;"
                              >
                                <div
                                  class="MuiBox-root css-0"
                                  style="display: inline-flex; justify-content: center; align-self: center;"
                                >
                                  <svg
                                    aria-hidden="true"
                                    class="MuiSvgIcon-root MuiSvgIcon-fontSizeSmall info-icon css-1b8e8sl-MuiSvgIcon-root"
                                    focusable="false"
                                    style="margin: 0px 5px; font-size: 1em;"
                                    viewBox="0 0 20 20"
                                  >
                                    <path
                                      d="M 10 20 C 15.475 20 20 15.473 20 10 C 20 4.518 15.473 0 9.991 0 C 4.516 0 0 4.518 0 10 C 0 15.475 4.527 20 10 20 Z M 10 18.705 C 5.189 18.714 1.287 14.812 1.297 10.001 C 1.28 5.189 5.179 1.281 9.991 1.285 C 14.807 1.28 18.714 5.182 18.714 9.999 C 18.719 14.811 14.813 18.712 10 18.702 Z M 9.941 6.242 C 10.559 6.242 11.038 5.763 11.038 5.156 C 11.043 4.547 10.549 4.053 9.94 4.058 C 9.334 4.057 8.842 4.55 8.844 5.156 C 8.843 5.761 9.337 6.249 9.941 6.242 Z M 8.216 15.444 L 12.303 15.444 C 12.623 15.444 12.871 15.204 12.871 14.895 C 12.87 14.584 12.615 14.334 12.303 14.338 L 10.868 14.338 L 10.868 8.754 C 10.868 8.346 10.658 8.065 10.269 8.065 L 8.345 8.065 C 7.919 8.045 7.631 8.493 7.826 8.872 C 7.925 9.065 8.128 9.182 8.345 9.172 L 9.652 9.172 L 9.652 14.338 L 8.216 14.338 C 7.905 14.334 7.649 14.584 7.648 14.895 C 7.648 15.204 7.897 15.444 8.216 15.444 Z"
                                    />
                                  </svg>
                                </div>
                              </div>
                            </div>
                            <div
                              class="MuiBox-root css-2u9dk6"
                            >
                              <span
                                class="MuiSkeleton-root MuiSkeleton-text MuiSkeleton-pulse css-1l7q9tc-MuiSkeleton-root"
                                style="width: 100%;"
                              />
                            </div>
                          </div>
                        </div>
                      </div>
                      <div
                        class="MuiGrid-root MuiGrid-item MuiGrid-grid-xs-12 MuiGrid-grid-sm-4 css-1r6indk-MuiGrid-root"
                      >
                        <div
                          class="Metric-root  css-17kya8e"
                        >
                          <div
                            class="MuiBox-root css-g45inh"
                          >
                            <div
                              class="MuiBox-root css-1n2mv2k"
                            >
                              <p
                                class="MuiTypography-root MuiTypography-body1 Metric-label css-1ehg17p-MuiTypography-root"
                              >
                                Liquid Backing per OHM
                              </p>
                              <div
                                class="Metric-label MuiBox-root css-70qvj9"
                                style="font-size: 14px;"
                              >
                                <div
                                  class="MuiBox-root css-0"
                                  style="display: inline-flex; justify-content: center; align-self: center;"
                                >
                                  <svg
                                    aria-hidden="true"
                                    class="MuiSvgIcon-root MuiSvgIcon-fontSizeSmall info-icon css-1b8e8sl-MuiSvgIcon-root"
                                    focusable="false"
                                    style="margin: 0px 5px; font-size: 1em;"
                                    viewBox="0 0 20 20"
                                  >
                                    <path
                                      d="M 10 20 C 15.475 20 20 15.473 20 10 C 20 4.518 15.473 0 9.991 0 C 4.516 0 0 4.518 0 10 C 0 15.475 4.527 20 10 20 Z M 10 18.705 C 5.189 18.714 1.287 14.812 1.297 10.001 C 1.28 5.189 5.179 1.281 9.991 1.285 C 14.807 1.28 18.714 5.182 18.714 9.999 C 18.719 14.811 14.813 18.712 10 18.702 Z M 9.941 6.242 C 10.559 6.242 11.038 5.763 11.038 5.156 C 11.043 4.547 10.549 4.053 9.94 4.058 C 9.334 4.057 8.842 4.55 8.844 5.156 C 8.843 5.761 9.337 6.249 9.941 6.242 Z M 8.216 15.444 L 12.303 15.444 C 12.623 15.444 12.871 15.204 12.871 14.895 C 12.87 14.584 12.615 14.334 12.303 14.338 L 10.868 14.338 L 10.868 8.754 C 10.868 8.346 10.658 8.065 10.269 8.065 L 8.345 8.065 C 7.919 8.045 7.631 8.493 7.826 8.872 C 7.925 9.065 8.128 9.182 8.345 9.172 L 9.652 9.172 L 9.652 14.338 L 8.216 14.338 C 7.905 14.334 7.649 14.584 7.648 14.895 C 7.648 15.204 7.897 15.444 8.216 15.444 Z"
                                    />
                                  </svg>
                                </div>
                              </div>
                            </div>
                            <div
                              class="MuiBox-root css-2u9dk6"
                            >
                              <span
                                class="MuiSkeleton-root MuiSkeleton-text MuiSkeleton-pulse css-1l7q9tc-MuiSkeleton-root"
                                style="width: 100%;"
                              />
                            </div>
                          </div>
                        </div>
                      </div>
                      <div
                        class="MuiGrid-root MuiGrid-item MuiGrid-grid-xs-12 MuiGrid-grid-sm-4 css-1r6indk-MuiGrid-root"
                      >
                        <div
                          class="Metric-root  css-17kya8e"
                        >
                          <div
                            class="MuiBox-root css-g45inh"
                          >
                            <div
                              class="MuiBox-root css-1n2mv2k"
                            >
                              <p
                                class="MuiTypography-root MuiTypography-body1 Metric-label css-1ehg17p-MuiTypography-root"
                              >
                                Current Index
                              </p>
                              <div
                                class="Metric-label MuiBox-root css-70qvj9"
                                style="font-size: 14px;"
                              >
                                <div
                                  class="MuiBox-root css-0"
                                  style="display: inline-flex; justify-content: center; align-self: center;"
                                >
                                  <svg
                                    aria-hidden="true"
                                    class="MuiSvgIcon-root MuiSvgIcon-fontSizeSmall info-icon css-1b8e8sl-MuiSvgIcon-root"
                                    focusable="false"
                                    style="margin: 0px 5px; font-size: 1em;"
                                    viewBox="0 0 20 20"
                                  >
                                    <path
                                      d="M 10 20 C 15.475 20 20 15.473 20 10 C 20 4.518 15.473 0 9.991 0 C 4.516 0 0 4.518 0 10 C 0 15.475 4.527 20 10 20 Z M 10 18.705 C 5.189 18.714 1.287 14.812 1.297 10.001 C 1.28 5.189 5.179 1.281 9.991 1.285 C 14.807 1.28 18.714 5.182 18.714 9.999 C 18.719 14.811 14.813 18.712 10 18.702 Z M 9.941 6.242 C 10.559 6.242 11.038 5.763 11.038 5.156 C 11.043 4.547 10.549 4.053 9.94 4.058 C 9.334 4.057 8.842 4.55 8.844 5.156 C 8.843 5.761 9.337 6.249 9.941 6.242 Z M 8.216 15.444 L 12.303 15.444 C 12.623 15.444 12.871 15.204 12.871 14.895 C 12.87 14.584 12.615 14.334 12.303 14.338 L 10.868 14.338 L 10.868 8.754 C 10.868 8.346 10.658 8.065 10.269 8.065 L 8.345 8.065 C 7.919 8.045 7.631 8.493 7.826 8.872 C 7.925 9.065 8.128 9.182 8.345 9.172 L 9.652 9.172 L 9.652 14.338 L 8.216 14.338 C 7.905 14.334 7.649 14.584 7.648 14.895 C 7.648 15.204 7.897 15.444 8.216 15.444 Z"
                                    />
                                  </svg>
                                </div>
                              </div>
                            </div>
                            <div
                              class="MuiBox-root css-2u9dk6"
                            >
                              <span
                                class="MuiSkeleton-root MuiSkeleton-text MuiSkeleton-pulse css-1l7q9tc-MuiSkeleton-root"
                                style="width: 100%;"
                              />
                            </div>
                          </div>
                        </div>
                      </div>
                    </div>
                  </div>
                </div>
              </div>
            </div>
          </div>
          <div
            class="MuiGrid-root MuiGrid-container MuiGrid-item MuiGrid-spacing-xs-1 MuiGrid-grid-xs-12 css-1pg2owi-MuiGrid-root"
          >
            <div
              class="MuiGrid-root MuiGrid-item MuiGrid-grid-xs-2 MuiGrid-grid-sm-3 css-388ssm-MuiGrid-root"
            />
            <div
              class="MuiGrid-root MuiGrid-item MuiGrid-grid-xs-8 MuiGrid-grid-sm-6 MuiGrid-grid-md-5 MuiGrid-grid-lg-4 css-ug5vt-MuiGrid-root"
            >
              <div
                class="TabBar-container MuiBox-root css-lykmk9"
              >
                <a
                  class="MuiTypography-root MuiTypography-inherit MuiLink-root MuiLink-underlineHover css-1nffzm5-MuiTypography-root-MuiLink-root"
                  href="#/dashboard?days=7"
                >
                  <button
                    class="MuiButtonBase-root MuiButton-root MuiButton-text MuiButton-textSecondary MuiButton-sizeMedium MuiButton-textSizeMedium MuiButton-disableElevation custom-root  css-tq17ck-MuiButtonBase-root-MuiButton-root"
                    tabindex="0"
                    type="button"
                  >
                    7d
                  </button>
                </a>
                <a
                  class="MuiTypography-root MuiTypography-inherit MuiLink-root MuiLink-underlineHover active css-1nffzm5-MuiTypography-root-MuiLink-root"
                  href="#/dashboard?days=30"
                >
                  <button
                    class="MuiButtonBase-root MuiButton-root MuiButton-text MuiButton-textSecondary MuiButton-sizeMedium MuiButton-textSizeMedium MuiButton-disableElevation custom-root  css-tq17ck-MuiButtonBase-root-MuiButton-root"
                    tabindex="0"
                    type="button"
                  >
                    30d
                  </button>
                </a>
                <a
                  class="MuiTypography-root MuiTypography-inherit MuiLink-root MuiLink-underlineHover css-1nffzm5-MuiTypography-root-MuiLink-root"
                  href="#/dashboard?days=90"
                >
                  <button
                    class="MuiButtonBase-root MuiButton-root MuiButton-text MuiButton-textSecondary MuiButton-sizeMedium MuiButton-textSizeMedium MuiButton-disableElevation custom-root  css-tq17ck-MuiButtonBase-root-MuiButton-root"
                    tabindex="0"
                    type="button"
                  >
                    90d
                  </button>
                </a>
                <a
                  class="MuiTypography-root MuiTypography-inherit MuiLink-root MuiLink-underlineHover css-1nffzm5-MuiTypography-root-MuiLink-root"
                  href="#/dashboard?days=180"
                >
                  <button
                    class="MuiButtonBase-root MuiButton-root MuiButton-text MuiButton-textSecondary MuiButton-sizeMedium MuiButton-textSizeMedium MuiButton-disableElevation custom-root  css-tq17ck-MuiButtonBase-root-MuiButton-root"
                    tabindex="0"
                    type="button"
                  >
                    Max
                  </button>
                </a>
              </div>
            </div>
            <div
              class="MuiGrid-root MuiGrid-item MuiGrid-grid-xs-2 MuiGrid-grid-sm-3 MuiGrid-grid-md-1 css-12i9dv-MuiGrid-root"
            />
            <div
              class="MuiGrid-root MuiGrid-item MuiGrid-grid-xs-3 MuiGrid-grid-sm-4 MuiGrid-grid-md-3 MuiGrid-grid-lg-5 css-b8fgsh-MuiGrid-root"
            />
            <div
              class="MuiGrid-root MuiGrid-item MuiGrid-grid-xs-6 MuiGrid-grid-sm-4 MuiGrid-grid-md-3 MuiGrid-grid-lg-2 css-my8xw9-MuiGrid-root"
            >
              <div
                class="TabBar-container MuiBox-root css-lykmk9"
              >
                <a
                  class="MuiTypography-root MuiTypography-inherit MuiLink-root MuiLink-underlineHover active css-1nffzm5-MuiTypography-root-MuiLink-root"
                  href="#/dashboard?token=OHM"
                >
                  <button
                    class="MuiButtonBase-root MuiButton-root MuiButton-text MuiButton-textSecondary MuiButton-sizeMedium MuiButton-textSizeMedium MuiButton-disableElevation custom-root  css-tq17ck-MuiButtonBase-root-MuiButton-root"
                    tabindex="0"
                    type="button"
                  >
                    OHM
                  </button>
                </a>
                <a
                  class="MuiTypography-root MuiTypography-inherit MuiLink-root MuiLink-underlineHover css-1nffzm5-MuiTypography-root-MuiLink-root"
                  href="#/dashboard?token=gOHM"
                >
                  <button
                    class="MuiButtonBase-root MuiButton-root MuiButton-text MuiButton-textSecondary MuiButton-sizeMedium MuiButton-textSizeMedium MuiButton-disableElevation custom-root  css-tq17ck-MuiButtonBase-root-MuiButton-root"
                    tabindex="0"
                    type="button"
                  >
                    gOHM
                  </button>
                </a>
              </div>
            </div>
            <div
              class="MuiGrid-root MuiGrid-item MuiGrid-grid-xs-3 MuiGrid-grid-sm-4 css-12dj1bj-MuiGrid-root"
            />
          </div>
          <div
            class="MuiGrid-root MuiGrid-item MuiGrid-grid-xs-12 css-49904w-MuiGrid-root"
          >
            <div
              class="MuiPaper-root MuiPaper-elevation MuiPaper-rounded MuiPaper-elevation0 Paper-root  css-1ngkk3s-MuiPaper-root"
              style="transform: none; webkit-transition: transform 225ms cubic-bezier(0.4, 0, 0.2, 1) 0ms; transition: transform 225ms cubic-bezier(0.4, 0, 0.2, 1) 0ms;"
            >
              <div
                class="MuiGrid-root MuiGrid-container MuiGrid-spacing-xs-2 MuiGrid-direction-xs-column css-1rl1og4-MuiGrid-root"
              >
                <div
                  class="MuiGrid-root MuiGrid-item css-13i4rnv-MuiGrid-root"
                >
                  <div
                    class="MuiGrid-root MuiGrid-container MuiGrid-spacing-xs-2 css-mhc70k-MuiGrid-root"
                  >
                    <div
                      class="MuiGrid-root MuiGrid-item MuiGrid-grid-xs-12 css-49904w-MuiGrid-root"
                    >
                      <div
                        class="MuiGrid-root MuiGrid-container css-411pid-MuiGrid-root"
                      >
                        <div
                          class="MuiGrid-root MuiGrid-item MuiGrid-grid-xs-11 css-p6fi3e-MuiGrid-root"
                        >
                          <h6
                            class="MuiTypography-root MuiTypography-h6 css-1a0tq7v-MuiTypography-root"
                          >
                            OHM Backing
                          </h6>
                          <h6
                            class="MuiTypography-root MuiTypography-h6 css-1a0tq7v-MuiTypography-root"
                          >
                            <div
                              class="MuiBox-root css-0"
                              style="display: inline-flex; justify-content: center; align-self: center;"
                            >
                              <svg
                                aria-hidden="true"
                                class="MuiSvgIcon-root MuiSvgIcon-fontSizeSmall info-icon css-1b8e8sl-MuiSvgIcon-root"
                                focusable="false"
                                style="margin: 0px 5px; font-size: 1em;"
                                viewBox="0 0 20 20"
                              >
                                <path
                                  d="M 10 20 C 15.475 20 20 15.473 20 10 C 20 4.518 15.473 0 9.991 0 C 4.516 0 0 4.518 0 10 C 0 15.475 4.527 20 10 20 Z M 10 18.705 C 5.189 18.714 1.287 14.812 1.297 10.001 C 1.28 5.189 5.179 1.281 9.991 1.285 C 14.807 1.28 18.714 5.182 18.714 9.999 C 18.719 14.811 14.813 18.712 10 18.702 Z M 9.941 6.242 C 10.559 6.242 11.038 5.763 11.038 5.156 C 11.043 4.547 10.549 4.053 9.94 4.058 C 9.334 4.057 8.842 4.55 8.844 5.156 C 8.843 5.761 9.337 6.249 9.941 6.242 Z M 8.216 15.444 L 12.303 15.444 C 12.623 15.444 12.871 15.204 12.871 14.895 C 12.87 14.584 12.615 14.334 12.303 14.338 L 10.868 14.338 L 10.868 8.754 C 10.868 8.346 10.658 8.065 10.269 8.065 L 8.345 8.065 C 7.919 8.045 7.631 8.493 7.826 8.872 C 7.925 9.065 8.128 9.182 8.345 9.172 L 9.652 9.172 L 9.652 14.338 L 8.216 14.338 C 7.905 14.334 7.649 14.584 7.648 14.895 C 7.648 15.204 7.897 15.444 8.216 15.444 Z"
                                />
                              </svg>
                            </div>
                          </h6>
                        </div>
                        <div
                          class="MuiGrid-root MuiGrid-item MuiGrid-grid-xs-1 css-1c16yah-MuiGrid-root"
                        >
                          <div
                            class="MuiGrid-root MuiGrid-container MuiGrid-spacing-xs-1 css-x7kx7a-MuiGrid-root"
                          >
                            <div
                              class="MuiGrid-root MuiGrid-item css-13i4rnv-MuiGrid-root"
                            >
                              <a
<<<<<<< HEAD
                                class="MuiTypography-root MuiTypography-inherit MuiLink-root MuiLink-underlineNone css-wl2u8x-MuiTypography-root-MuiLink-root"
=======
                                class="MuiTypography-root MuiTypography-inherit MuiLink-root MuiLink-underlineNone css-ao3601-MuiTypography-root-MuiLink-root"
>>>>>>> eaf9dc4f
                                href="https://api.thegraph.com/subgraphs/name/olympusdao/olympus-protocol-metrics/graphql?query=%0A%20%20%20%20query%20ProtocolMetrics(%24recordCount%3A%20Int!%2C%20%24startingRecord%3A%20Int%20%3D%200%2C%20%24filter%3A%20ProtocolMetric_filter%2C%20%24endpoint%3A%20String!)%20%7B%0A%20%20protocolMetrics(%0A%20%20%20%20first%3A%20%24recordCount%0A%20%20%20%20skip%3A%20%24startingRecord%0A%20%20%20%20where%3A%20%24filter%0A%20%20%20%20orderBy%3A%20date%0A%20%20%20%20orderDirection%3A%20desc%0A%20%20)%20%7B%0A%20%20%20%20id%0A%20%20%20%20block%0A%20%20%20%20currentAPY%0A%20%20%20%20currentIndex%0A%20%20%20%20date%0A%20%20%20%20gOhmPrice%0A%20%20%20%20gOhmTotalSupply%0A%20%20%20%20nextDistributedOhm%0A%20%20%20%20nextEpochRebase%0A%20%20%20%20ohmPrice%0A%20%20%20%20ohmTotalSupply%0A%20%20%20%20sOhmCirculatingSupply%0A%20%20%20%20timestamp%0A%20%20%20%20totalValueLocked%0A%20%20%7D%0A%7D%0A%20%20%20%20"
                                rel="noopener noreferrer"
                                target="_blank"
                              >
                                <div
                                  class="MuiBox-root css-0"
                                  style="display: inline-flex; justify-content: center; align-self: center;"
                                >
                                  <svg
                                    aria-hidden="true"
                                    class="MuiSvgIcon-root MuiSvgIcon-fontSizeSmall css-1szvxe0-MuiSvgIcon-root"
                                    focusable="false"
                                    style="width: 16px; height: 16px;"
                                    viewBox="0 0 100 100"
                                  >
                                    graph-grt-logo.svg
                                  </svg>
                                </div>
                              </a>
                            </div>
                            <div
                              class="MuiGrid-root MuiGrid-item css-13i4rnv-MuiGrid-root"
                            >
                              <div
                                class="MuiBox-root css-0"
                                style="display: inline-flex; justify-content: center; align-self: center;"
                              >
                                <svg
                                  aria-hidden="true"
                                  class="MuiSvgIcon-root MuiSvgIcon-colorPrimary MuiSvgIcon-fontSizeSmall css-1hbykvk-MuiSvgIcon-root"
                                  focusable="false"
                                  style="font-size: 1rem; cursor: pointer;"
                                  viewBox="0 0 20 20"
                                >
                                  fullscreen.svg
                                </svg>
                              </div>
                            </div>
                          </div>
                        </div>
                      </div>
                      <div
                        class="MuiGrid-root MuiGrid-item MuiGrid-grid-xs-12 css-49904w-MuiGrid-root"
                      >
                        <span
                          class="MuiSkeleton-root MuiSkeleton-text MuiSkeleton-pulse css-1l7q9tc-MuiSkeleton-root"
                          style="width: 100px;"
                        />
                      </div>
                    </div>
                    <div
                      class="MuiGrid-root MuiGrid-item MuiGrid-grid-xs-13 css-12ijgm9-MuiGrid-root"
                    >
                      <span
                        class="MuiSkeleton-root MuiSkeleton-rectangular MuiSkeleton-pulse css-16gucqp-MuiSkeleton-root"
                        style="width: 100%; height: 400px;"
                      />
                    </div>
                  </div>
                </div>
              </div>
            </div>
          </div>
          <div
            class="MuiGrid-root MuiGrid-item MuiGrid-grid-xs-12 css-49904w-MuiGrid-root"
          >
            <div
              class="MuiPaper-root MuiPaper-elevation MuiPaper-rounded MuiPaper-elevation0 Paper-root  css-1ngkk3s-MuiPaper-root"
              style="transform: none; webkit-transition: transform 225ms cubic-bezier(0.4, 0, 0.2, 1) 0ms; transition: transform 225ms cubic-bezier(0.4, 0, 0.2, 1) 0ms;"
            >
              <div
                class="MuiGrid-root MuiGrid-container MuiGrid-spacing-xs-2 MuiGrid-direction-xs-column css-1rl1og4-MuiGrid-root"
              >
                <div
                  class="MuiGrid-root MuiGrid-item css-13i4rnv-MuiGrid-root"
                >
                  <div
                    class="MuiGrid-root MuiGrid-container css-1jdu1a8-MuiGrid-root"
                  >
                    <div
                      class="MuiGrid-root MuiGrid-item MuiGrid-grid-xs-12 css-49904w-MuiGrid-root"
                    >
                      <div
                        class="MuiBox-root css-1vp8jwk"
                      >
                        <div
                          class="TabBar-container MuiBox-root css-lykmk9"
                        >
                          <a
                            class="MuiTypography-root MuiTypography-inherit MuiLink-root MuiLink-underlineHover active css-1nffzm5-MuiTypography-root-MuiLink-root"
                            href="#/dashboard?treasuryAssets=marketValue"
                          >
                            <button
                              class="MuiButtonBase-root MuiButton-root MuiButton-text MuiButton-textSecondary MuiButton-sizeMedium MuiButton-textSizeMedium MuiButton-disableElevation custom-root  css-tq17ck-MuiButtonBase-root-MuiButton-root"
                              tabindex="0"
                              type="button"
                            >
                              Market Value
                            </button>
                          </a>
                          <a
                            class="MuiTypography-root MuiTypography-inherit MuiLink-root MuiLink-underlineHover css-1nffzm5-MuiTypography-root-MuiLink-root"
                            href="#/dashboard?treasuryAssets=liquidBacking"
                          >
                            <button
                              class="MuiButtonBase-root MuiButton-root MuiButton-text MuiButton-textSecondary MuiButton-sizeMedium MuiButton-textSizeMedium MuiButton-disableElevation custom-root  css-tq17ck-MuiButtonBase-root-MuiButton-root"
                              tabindex="0"
                              type="button"
                            >
                              Liquid Backing
                            </button>
                          </a>
                        </div>
                      </div>
                    </div>
                  </div>
                  <div
                    class="MuiGrid-root MuiGrid-container MuiGrid-spacing-xs-2 css-mhc70k-MuiGrid-root"
                  >
                    <div
                      class="MuiGrid-root MuiGrid-item MuiGrid-grid-xs-12 css-49904w-MuiGrid-root"
                    >
                      <div
                        class="MuiGrid-root MuiGrid-container css-411pid-MuiGrid-root"
                      >
                        <div
                          class="MuiGrid-root MuiGrid-item MuiGrid-grid-xs-11 css-p6fi3e-MuiGrid-root"
                        >
                          <h6
                            class="MuiTypography-root MuiTypography-h6 css-1a0tq7v-MuiTypography-root"
                          >
                            Market Value of Treasury Assets
                          </h6>
                          <h6
                            class="MuiTypography-root MuiTypography-h6 css-1a0tq7v-MuiTypography-root"
                          >
                            <div
                              class="MuiBox-root css-0"
                              style="display: inline-flex; justify-content: center; align-self: center;"
                            >
                              <svg
                                aria-hidden="true"
                                class="MuiSvgIcon-root MuiSvgIcon-fontSizeSmall info-icon css-1b8e8sl-MuiSvgIcon-root"
                                focusable="false"
                                style="margin: 0px 5px; font-size: 1em;"
                                viewBox="0 0 20 20"
                              >
                                <path
                                  d="M 10 20 C 15.475 20 20 15.473 20 10 C 20 4.518 15.473 0 9.991 0 C 4.516 0 0 4.518 0 10 C 0 15.475 4.527 20 10 20 Z M 10 18.705 C 5.189 18.714 1.287 14.812 1.297 10.001 C 1.28 5.189 5.179 1.281 9.991 1.285 C 14.807 1.28 18.714 5.182 18.714 9.999 C 18.719 14.811 14.813 18.712 10 18.702 Z M 9.941 6.242 C 10.559 6.242 11.038 5.763 11.038 5.156 C 11.043 4.547 10.549 4.053 9.94 4.058 C 9.334 4.057 8.842 4.55 8.844 5.156 C 8.843 5.761 9.337 6.249 9.941 6.242 Z M 8.216 15.444 L 12.303 15.444 C 12.623 15.444 12.871 15.204 12.871 14.895 C 12.87 14.584 12.615 14.334 12.303 14.338 L 10.868 14.338 L 10.868 8.754 C 10.868 8.346 10.658 8.065 10.269 8.065 L 8.345 8.065 C 7.919 8.045 7.631 8.493 7.826 8.872 C 7.925 9.065 8.128 9.182 8.345 9.172 L 9.652 9.172 L 9.652 14.338 L 8.216 14.338 C 7.905 14.334 7.649 14.584 7.648 14.895 C 7.648 15.204 7.897 15.444 8.216 15.444 Z"
                                />
                              </svg>
                            </div>
                          </h6>
                        </div>
                        <div
                          class="MuiGrid-root MuiGrid-item MuiGrid-grid-xs-1 css-1c16yah-MuiGrid-root"
                        >
                          <div
                            class="MuiGrid-root MuiGrid-container MuiGrid-spacing-xs-1 css-x7kx7a-MuiGrid-root"
                          >
                            <div
                              class="MuiGrid-root MuiGrid-item css-13i4rnv-MuiGrid-root"
                            >
                              <a
<<<<<<< HEAD
                                class="MuiTypography-root MuiTypography-inherit MuiLink-root MuiLink-underlineNone css-wl2u8x-MuiTypography-root-MuiLink-root"
=======
                                class="MuiTypography-root MuiTypography-inherit MuiLink-root MuiLink-underlineNone css-ao3601-MuiTypography-root-MuiLink-root"
>>>>>>> eaf9dc4f
                                href="https://api.thegraph.com/subgraphs/name/olympusdao/olympus-protocol-metrics/graphql?query=%0A%20%20%20%20query%20TokenRecords(%24recordCount%3A%20Int!%2C%20%24startingRecord%3A%20Int%20%3D%200%2C%20%24filter%3A%20TokenRecord_filter%2C%20%24endpoint%3A%20String!)%20%7B%0A%20%20tokenRecords(%0A%20%20%20%20first%3A%20%24recordCount%0A%20%20%20%20skip%3A%20%24startingRecord%0A%20%20%20%20where%3A%20%24filter%0A%20%20%20%20orderBy%3A%20date%0A%20%20%20%20orderDirection%3A%20desc%0A%20%20)%20%7B%0A%20%20%20%20id%0A%20%20%20%20balance%0A%20%20%20%20block%0A%20%20%20%20blockchain%0A%20%20%20%20category%0A%20%20%20%20date%0A%20%20%20%20isBluechip%0A%20%20%20%20isLiquid%0A%20%20%20%20multiplier%0A%20%20%20%20rate%0A%20%20%20%20source%0A%20%20%20%20sourceAddress%0A%20%20%20%20timestamp%0A%20%20%20%20token%0A%20%20%20%20tokenAddress%0A%20%20%20%20value%0A%20%20%20%20valueExcludingOhm%0A%20%20%7D%0A%7D%0A%20%20%20%20"
                                rel="noopener noreferrer"
                                target="_blank"
                              >
                                <div
                                  class="MuiBox-root css-0"
                                  style="display: inline-flex; justify-content: center; align-self: center;"
                                >
                                  <svg
                                    aria-hidden="true"
                                    class="MuiSvgIcon-root MuiSvgIcon-fontSizeSmall css-1szvxe0-MuiSvgIcon-root"
                                    focusable="false"
                                    style="width: 16px; height: 16px;"
                                    viewBox="0 0 100 100"
                                  >
                                    graph-grt-logo.svg
                                  </svg>
                                </div>
                              </a>
                            </div>
                            <div
                              class="MuiGrid-root MuiGrid-item css-13i4rnv-MuiGrid-root"
                            >
                              <div
                                class="MuiBox-root css-0"
                                style="display: inline-flex; justify-content: center; align-self: center;"
                              >
                                <svg
                                  aria-hidden="true"
                                  class="MuiSvgIcon-root MuiSvgIcon-colorPrimary MuiSvgIcon-fontSizeSmall css-1hbykvk-MuiSvgIcon-root"
                                  focusable="false"
                                  style="font-size: 1rem; cursor: pointer;"
                                  viewBox="0 0 20 20"
                                >
                                  fullscreen.svg
                                </svg>
                              </div>
                            </div>
                          </div>
                        </div>
                      </div>
                      <div
                        class="MuiGrid-root MuiGrid-item MuiGrid-grid-xs-12 css-49904w-MuiGrid-root"
                      >
                        <span
                          class="MuiSkeleton-root MuiSkeleton-text MuiSkeleton-pulse css-1l7q9tc-MuiSkeleton-root"
                          style="width: 100px;"
                        />
                      </div>
                    </div>
                    <div
                      class="MuiGrid-root MuiGrid-item MuiGrid-grid-xs-13 css-12ijgm9-MuiGrid-root"
                    >
                      <span
                        class="MuiSkeleton-root MuiSkeleton-rectangular MuiSkeleton-pulse css-16gucqp-MuiSkeleton-root"
                        style="width: 100%; height: 400px;"
                      />
                    </div>
                  </div>
                  <div
                    class="MuiGrid-root MuiGrid-container MuiGrid-spacing-xs-2 css-mhc70k-MuiGrid-root"
                  >
                    <div
                      class="MuiGrid-root MuiGrid-item MuiGrid-grid-xs-12 css-49904w-MuiGrid-root"
                    >
                      <div
                        class="MuiGrid-root MuiGrid-container css-411pid-MuiGrid-root"
                      >
                        <div
                          class="MuiGrid-root MuiGrid-item MuiGrid-grid-xs-11 css-p6fi3e-MuiGrid-root"
                        >
                          <h6
                            class="MuiTypography-root MuiTypography-h6 css-1a0tq7v-MuiTypography-root"
                          >
                            Holdings
                          </h6>
                          <h6
                            class="MuiTypography-root MuiTypography-h6 css-1a0tq7v-MuiTypography-root"
                          >
                            <div
                              class="MuiBox-root css-0"
                              style="display: inline-flex; justify-content: center; align-self: center;"
                            >
                              <svg
                                aria-hidden="true"
                                class="MuiSvgIcon-root MuiSvgIcon-fontSizeSmall info-icon css-1b8e8sl-MuiSvgIcon-root"
                                focusable="false"
                                style="margin: 0px 5px; font-size: 1em;"
                                viewBox="0 0 20 20"
                              >
                                <path
                                  d="M 10 20 C 15.475 20 20 15.473 20 10 C 20 4.518 15.473 0 9.991 0 C 4.516 0 0 4.518 0 10 C 0 15.475 4.527 20 10 20 Z M 10 18.705 C 5.189 18.714 1.287 14.812 1.297 10.001 C 1.28 5.189 5.179 1.281 9.991 1.285 C 14.807 1.28 18.714 5.182 18.714 9.999 C 18.719 14.811 14.813 18.712 10 18.702 Z M 9.941 6.242 C 10.559 6.242 11.038 5.763 11.038 5.156 C 11.043 4.547 10.549 4.053 9.94 4.058 C 9.334 4.057 8.842 4.55 8.844 5.156 C 8.843 5.761 9.337 6.249 9.941 6.242 Z M 8.216 15.444 L 12.303 15.444 C 12.623 15.444 12.871 15.204 12.871 14.895 C 12.87 14.584 12.615 14.334 12.303 14.338 L 10.868 14.338 L 10.868 8.754 C 10.868 8.346 10.658 8.065 10.269 8.065 L 8.345 8.065 C 7.919 8.045 7.631 8.493 7.826 8.872 C 7.925 9.065 8.128 9.182 8.345 9.172 L 9.652 9.172 L 9.652 14.338 L 8.216 14.338 C 7.905 14.334 7.649 14.584 7.648 14.895 C 7.648 15.204 7.897 15.444 8.216 15.444 Z"
                                />
                              </svg>
                            </div>
                          </h6>
                        </div>
                        <div
                          class="MuiGrid-root MuiGrid-item MuiGrid-grid-xs-1 css-1c16yah-MuiGrid-root"
                        >
                          <div
                            class="MuiGrid-root MuiGrid-container MuiGrid-spacing-xs-1 css-x7kx7a-MuiGrid-root"
                          >
                            <div
                              class="MuiGrid-root MuiGrid-item css-13i4rnv-MuiGrid-root"
                            >
                              <a
<<<<<<< HEAD
                                class="MuiTypography-root MuiTypography-inherit MuiLink-root MuiLink-underlineNone css-wl2u8x-MuiTypography-root-MuiLink-root"
=======
                                class="MuiTypography-root MuiTypography-inherit MuiLink-root MuiLink-underlineNone css-ao3601-MuiTypography-root-MuiLink-root"
>>>>>>> eaf9dc4f
                                href="https://api.thegraph.com/subgraphs/name/olympusdao/olympus-protocol-metrics/graphql?query=%0A%20%20%20%20query%20TokenRecords(%24recordCount%3A%20Int!%2C%20%24startingRecord%3A%20Int%20%3D%200%2C%20%24filter%3A%20TokenRecord_filter%2C%20%24endpoint%3A%20String!)%20%7B%0A%20%20tokenRecords(%0A%20%20%20%20first%3A%20%24recordCount%0A%20%20%20%20skip%3A%20%24startingRecord%0A%20%20%20%20where%3A%20%24filter%0A%20%20%20%20orderBy%3A%20date%0A%20%20%20%20orderDirection%3A%20desc%0A%20%20)%20%7B%0A%20%20%20%20id%0A%20%20%20%20balance%0A%20%20%20%20block%0A%20%20%20%20blockchain%0A%20%20%20%20category%0A%20%20%20%20date%0A%20%20%20%20isBluechip%0A%20%20%20%20isLiquid%0A%20%20%20%20multiplier%0A%20%20%20%20rate%0A%20%20%20%20source%0A%20%20%20%20sourceAddress%0A%20%20%20%20timestamp%0A%20%20%20%20token%0A%20%20%20%20tokenAddress%0A%20%20%20%20value%0A%20%20%20%20valueExcludingOhm%0A%20%20%7D%0A%7D%0A%20%20%20%20"
                                rel="noopener noreferrer"
                                target="_blank"
                              >
                                <div
                                  class="MuiBox-root css-0"
                                  style="display: inline-flex; justify-content: center; align-self: center;"
                                >
                                  <svg
                                    aria-hidden="true"
                                    class="MuiSvgIcon-root MuiSvgIcon-fontSizeSmall css-1szvxe0-MuiSvgIcon-root"
                                    focusable="false"
                                    style="width: 16px; height: 16px;"
                                    viewBox="0 0 100 100"
                                  >
                                    graph-grt-logo.svg
                                  </svg>
                                </div>
                              </a>
                            </div>
                            <div
                              class="MuiGrid-root MuiGrid-item css-13i4rnv-MuiGrid-root"
                            />
                          </div>
                        </div>
                      </div>
                      <div
                        class="MuiGrid-root MuiGrid-item MuiGrid-grid-xs-12 css-49904w-MuiGrid-root"
                      >
                        <h4
                          class="MuiTypography-root MuiTypography-h4 css-12801ec-MuiTypography-root"
                        />
                      </div>
                    </div>
                    <div
                      class="MuiGrid-root MuiGrid-item MuiGrid-grid-xs-13 css-12ijgm9-MuiGrid-root"
                    >
                      <div
                        aria-colcount="4"
                        aria-multiselectable="false"
                        aria-rowcount="1"
                        class="MuiDataGrid-root MuiDataGrid-autoHeight MuiDataGrid-root--densityStandard css-12g0d9j-MuiDataGrid-root"
                        role="grid"
                      >
                        <div>
                          <div />
                        </div>
                        <div
                          class="MuiDataGrid-main css-204u17-MuiDataGrid-main"
                        >
                          <div
                            style="height: auto; width: 0px; position: absolute; top: 56px; bottom: 0px;"
                          >
                            <div
                              class="MuiDataGrid-overlay css-c1gd0l-MuiDataGrid-overlay"
                            >
                              <span
                                class="MuiCircularProgress-root MuiCircularProgress-indeterminate MuiCircularProgress-colorPrimary css-2r4182-MuiCircularProgress-root"
                                role="progressbar"
                                style="width: 40px; height: 40px;"
                              >
                                <svg
                                  class="MuiCircularProgress-svg css-1idz92c-MuiCircularProgress-svg"
                                  viewBox="22 22 44 44"
                                >
                                  <circle
                                    class="MuiCircularProgress-circle MuiCircularProgress-circleIndeterminate css-176wh8e-MuiCircularProgress-circle"
                                    cx="44"
                                    cy="44"
                                    fill="none"
                                    r="20.2"
                                    stroke-width="3.6"
                                  />
                                </svg>
                              </span>
                            </div>
                          </div>
                          <div
                            class="MuiDataGrid-columnHeaders css-f3jnds-MuiDataGrid-columnHeaders"
                            style="min-height: 56px; max-height: 56px; line-height: 56px;"
                          >
                            <div
                              class="MuiDataGrid-columnHeadersInner css-gl260s-MuiDataGrid-columnHeadersInner"
                              role="rowgroup"
                              style="transform: translate3d(0px, 0px, 0px);"
                            >
                              <div
                                aria-rowindex="1"
                                class="css-yrdy0g-MuiDataGrid-columnHeaderRow"
                                role="row"
                              >
                                <div
                                  aria-colindex="1"
                                  aria-label="Asset"
                                  aria-sort="none"
                                  class="MuiDataGrid-columnHeader MuiDataGrid-columnHeader--sortable"
                                  data-field="token"
                                  role="columnheader"
                                  style="height: 56px; width: 0px; min-width: 0; max-width: 0;"
                                  tabindex="0"
                                >
                                  <div
                                    class="MuiDataGrid-columnHeaderDraggableContainer"
                                    draggable="false"
                                  >
                                    <div
                                      class="MuiDataGrid-columnHeaderTitleContainer"
                                    >
                                      <div
                                        class="MuiDataGrid-columnHeaderTitleContainerContent"
                                      >
                                        <div
                                          aria-label="The token asset that is held"
                                          class="MuiDataGrid-columnHeaderTitle css-1jbbcbn-MuiDataGrid-columnHeaderTitle"
                                          data-mui-internal-clone-element="true"
                                        >
                                          Asset
                                        </div>
                                      </div>
                                      <div
                                        class="MuiDataGrid-iconButtonContainer css-ltf0zy-MuiDataGrid-iconButtonContainer"
                                      >
                                        <button
                                          aria-label="Sort"
                                          class="MuiButtonBase-root MuiIconButton-root MuiIconButton-sizeSmall css-1s03k78-MuiButtonBase-root-MuiIconButton-root"
                                          tabindex="-1"
                                          title="Sort"
                                          type="button"
                                        >
                                          <svg
                                            aria-hidden="true"
                                            class="MuiSvgIcon-root MuiSvgIcon-fontSizeSmall MuiDataGrid-sortIcon css-1szvxe0-MuiSvgIcon-root"
                                            data-testid="ArrowDownwardIcon"
                                            focusable="false"
                                            viewBox="0 0 20 20"
                                          >
                                            <path
                                              d="M20 12l-1.41-1.41L13 16.17V4h-2v12.17l-5.58-5.59L4 12l8 8 8-8z"
                                            />
                                          </svg>
                                        </button>
                                      </div>
                                    </div>
                                    <div
                                      class="MuiDataGrid-menuIcon"
                                    >
                                      <button
                                        aria-controls="mui-4"
                                        aria-haspopup="true"
                                        aria-label="Menu"
                                        class="MuiButtonBase-root MuiIconButton-root MuiIconButton-sizeSmall MuiDataGrid-menuIconButton css-1s03k78-MuiButtonBase-root-MuiIconButton-root"
                                        id="mui-5"
                                        tabindex="-1"
                                        title="Menu"
                                        type="button"
                                      >
                                        <svg
                                          aria-hidden="true"
                                          class="MuiSvgIcon-root MuiSvgIcon-fontSizeSmall css-1szvxe0-MuiSvgIcon-root"
                                          data-testid="TripleDotsVerticalIcon"
                                          focusable="false"
                                          viewBox="0 0 20 20"
                                        >
                                          <path
                                            d="M12 8c1.1 0 2-.9 2-2s-.9-2-2-2-2 .9-2 2 .9 2 2 2zm0 2c-1.1 0-2 .9-2 2s.9 2 2 2 2-.9 2-2-.9-2-2-2zm0 6c-1.1 0-2 .9-2 2s.9 2 2 2 2-.9 2-2-.9-2-2-2z"
                                          />
                                        </svg>
                                      </button>
                                    </div>
                                  </div>
                                  <div
                                    class="MuiDataGrid-columnSeparator MuiDataGrid-columnSeparator--sideRight"
                                    style="min-height: 56px; opacity: 1;"
                                  >
                                    <svg
                                      aria-hidden="true"
                                      class="MuiSvgIcon-root MuiSvgIcon-fontSizeSmall MuiDataGrid-iconSeparator css-1szvxe0-MuiSvgIcon-root"
                                      data-testid="SeparatorIcon"
                                      focusable="false"
                                      viewBox="0 0 20 20"
                                    >
                                      <path
                                        d="M11 19V5h2v14z"
                                      />
                                    </svg>
                                  </div>
                                </div>
                                <div
                                  aria-colindex="2"
                                  aria-label="Category"
                                  aria-sort="none"
                                  class="MuiDataGrid-columnHeader MuiDataGrid-columnHeader--sortable"
                                  data-field="category"
                                  role="columnheader"
                                  style="height: 56px; width: 0px; min-width: 0; max-width: 0;"
                                  tabindex="-1"
                                >
                                  <div
                                    class="MuiDataGrid-columnHeaderDraggableContainer"
                                    draggable="false"
                                  >
                                    <div
                                      class="MuiDataGrid-columnHeaderTitleContainer"
                                    >
                                      <div
                                        class="MuiDataGrid-columnHeaderTitleContainerContent"
                                      >
                                        <div
                                          aria-label="The category of the token asset"
                                          class="MuiDataGrid-columnHeaderTitle css-1jbbcbn-MuiDataGrid-columnHeaderTitle"
                                          data-mui-internal-clone-element="true"
                                        >
                                          Category
                                        </div>
                                      </div>
                                      <div
                                        class="MuiDataGrid-iconButtonContainer css-ltf0zy-MuiDataGrid-iconButtonContainer"
                                      >
                                        <button
                                          aria-label="Sort"
                                          class="MuiButtonBase-root MuiIconButton-root MuiIconButton-sizeSmall css-1s03k78-MuiButtonBase-root-MuiIconButton-root"
                                          tabindex="-1"
                                          title="Sort"
                                          type="button"
                                        >
                                          <svg
                                            aria-hidden="true"
                                            class="MuiSvgIcon-root MuiSvgIcon-fontSizeSmall MuiDataGrid-sortIcon css-1szvxe0-MuiSvgIcon-root"
                                            data-testid="ArrowDownwardIcon"
                                            focusable="false"
                                            viewBox="0 0 20 20"
                                          >
                                            <path
                                              d="M20 12l-1.41-1.41L13 16.17V4h-2v12.17l-5.58-5.59L4 12l8 8 8-8z"
                                            />
                                          </svg>
                                        </button>
                                      </div>
                                    </div>
                                    <div
                                      class="MuiDataGrid-menuIcon"
                                    >
                                      <button
                                        aria-controls="mui-7"
                                        aria-haspopup="true"
                                        aria-label="Menu"
                                        class="MuiButtonBase-root MuiIconButton-root MuiIconButton-sizeSmall MuiDataGrid-menuIconButton css-1s03k78-MuiButtonBase-root-MuiIconButton-root"
                                        id="mui-8"
                                        tabindex="-1"
                                        title="Menu"
                                        type="button"
                                      >
                                        <svg
                                          aria-hidden="true"
                                          class="MuiSvgIcon-root MuiSvgIcon-fontSizeSmall css-1szvxe0-MuiSvgIcon-root"
                                          data-testid="TripleDotsVerticalIcon"
                                          focusable="false"
                                          viewBox="0 0 20 20"
                                        >
                                          <path
                                            d="M12 8c1.1 0 2-.9 2-2s-.9-2-2-2-2 .9-2 2 .9 2 2 2zm0 2c-1.1 0-2 .9-2 2s.9 2 2 2 2-.9 2-2-.9-2-2-2zm0 6c-1.1 0-2 .9-2 2s.9 2 2 2 2-.9 2-2-.9-2-2-2z"
                                          />
                                        </svg>
                                      </button>
                                    </div>
                                  </div>
                                  <div
                                    class="MuiDataGrid-columnSeparator MuiDataGrid-columnSeparator--sideRight"
                                    style="min-height: 56px; opacity: 1;"
                                  >
                                    <svg
                                      aria-hidden="true"
                                      class="MuiSvgIcon-root MuiSvgIcon-fontSizeSmall MuiDataGrid-iconSeparator css-1szvxe0-MuiSvgIcon-root"
                                      data-testid="SeparatorIcon"
                                      focusable="false"
                                      viewBox="0 0 20 20"
                                    >
                                      <path
                                        d="M11 19V5h2v14z"
                                      />
                                    </svg>
                                  </div>
                                </div>
                                <div
                                  aria-colindex="3"
                                  aria-label="Blockchain"
                                  aria-sort="none"
                                  class="MuiDataGrid-columnHeader MuiDataGrid-columnHeader--sortable"
                                  data-field="blockchain"
                                  role="columnheader"
                                  style="height: 56px; width: 0px; min-width: 0; max-width: 0;"
                                  tabindex="-1"
                                >
                                  <div
                                    class="MuiDataGrid-columnHeaderDraggableContainer"
                                    draggable="false"
                                  >
                                    <div
                                      class="MuiDataGrid-columnHeaderTitleContainer"
                                    >
                                      <div
                                        class="MuiDataGrid-columnHeaderTitleContainerContent"
                                      >
                                        <div
                                          aria-label="The blockchain of the token asset"
                                          class="MuiDataGrid-columnHeaderTitle css-1jbbcbn-MuiDataGrid-columnHeaderTitle"
                                          data-mui-internal-clone-element="true"
                                        >
                                          Blockchain
                                        </div>
                                      </div>
                                      <div
                                        class="MuiDataGrid-iconButtonContainer css-ltf0zy-MuiDataGrid-iconButtonContainer"
                                      >
                                        <button
                                          aria-label="Sort"
                                          class="MuiButtonBase-root MuiIconButton-root MuiIconButton-sizeSmall css-1s03k78-MuiButtonBase-root-MuiIconButton-root"
                                          tabindex="-1"
                                          title="Sort"
                                          type="button"
                                        >
                                          <svg
                                            aria-hidden="true"
                                            class="MuiSvgIcon-root MuiSvgIcon-fontSizeSmall MuiDataGrid-sortIcon css-1szvxe0-MuiSvgIcon-root"
                                            data-testid="ArrowDownwardIcon"
                                            focusable="false"
                                            viewBox="0 0 20 20"
                                          >
                                            <path
                                              d="M20 12l-1.41-1.41L13 16.17V4h-2v12.17l-5.58-5.59L4 12l8 8 8-8z"
                                            />
                                          </svg>
                                        </button>
                                      </div>
                                    </div>
                                    <div
                                      class="MuiDataGrid-menuIcon"
                                    >
                                      <button
                                        aria-controls="mui-10"
                                        aria-haspopup="true"
                                        aria-label="Menu"
                                        class="MuiButtonBase-root MuiIconButton-root MuiIconButton-sizeSmall MuiDataGrid-menuIconButton css-1s03k78-MuiButtonBase-root-MuiIconButton-root"
                                        id="mui-11"
                                        tabindex="-1"
                                        title="Menu"
                                        type="button"
                                      >
                                        <svg
                                          aria-hidden="true"
                                          class="MuiSvgIcon-root MuiSvgIcon-fontSizeSmall css-1szvxe0-MuiSvgIcon-root"
                                          data-testid="TripleDotsVerticalIcon"
                                          focusable="false"
                                          viewBox="0 0 20 20"
                                        >
                                          <path
                                            d="M12 8c1.1 0 2-.9 2-2s-.9-2-2-2-2 .9-2 2 .9 2 2 2zm0 2c-1.1 0-2 .9-2 2s.9 2 2 2 2-.9 2-2-.9-2-2-2zm0 6c-1.1 0-2 .9-2 2s.9 2 2 2 2-.9 2-2-.9-2-2-2z"
                                          />
                                        </svg>
                                      </button>
                                    </div>
                                  </div>
                                  <div
                                    class="MuiDataGrid-columnSeparator MuiDataGrid-columnSeparator--sideRight"
                                    style="min-height: 56px; opacity: 1;"
                                  >
                                    <svg
                                      aria-hidden="true"
                                      class="MuiSvgIcon-root MuiSvgIcon-fontSizeSmall MuiDataGrid-iconSeparator css-1szvxe0-MuiSvgIcon-root"
                                      data-testid="SeparatorIcon"
                                      focusable="false"
                                      viewBox="0 0 20 20"
                                    >
                                      <path
                                        d="M11 19V5h2v14z"
                                      />
                                    </svg>
                                  </div>
                                </div>
                              </div>
                            </div>
                          </div>
                          <div
                            style="overflow: visible; width: 0px;"
                          >
                            <div
                              class="MuiDataGrid-virtualScroller css-1w5m2wr-MuiDataGrid-virtualScroller"
                              style="width: 0px; height: auto; margin-top: 56px; overflow-x: hidden; overflow-y: hidden;"
                            >
                              <div
                                class="MuiDataGrid-virtualScrollerContent css-1kwdphh-MuiDataGrid-virtualScrollerContent"
                                style="width: auto; height: 60px; min-height: auto;"
                              >
                                <div
                                  class="MuiDataGrid-virtualScrollerRenderZone css-s1v7zr-MuiDataGrid-virtualScrollerRenderZone"
                                  style="transform: translate3d(0px, undefinedpx, 0px);"
                                />
                              </div>
                            </div>
                          </div>
                          <div
                            class="Mui-resizeTriggers"
                          >
                            <div
                              class="expand-trigger"
                            >
                              <div
                                style="width: 1px; height: 1px;"
                              />
                            </div>
                            <div
                              class="contract-trigger"
                            />
                          </div>
                        </div>
                        <div>
                          <div
                            class="MuiDataGrid-footerContainer css-17jjc08-MuiDataGrid-footerContainer"
                          >
                            <div />
                            <div
                              class="MuiTablePagination-root css-6pv0qm-MuiTablePagination-root"
                            >
                              <div
                                class="MuiToolbar-root MuiToolbar-gutters MuiToolbar-regular MuiTablePagination-toolbar css-78c6dr-MuiToolbar-root-MuiTablePagination-toolbar"
                              >
                                <div
                                  class="MuiTablePagination-spacer css-1psng7p-MuiTablePagination-spacer"
                                />
                                <p
                                  class="MuiTablePagination-displayedRows css-1s0q52y-MuiTablePagination-displayedRows"
                                >
                                  0–0 of 0
                                </p>
                                <div
                                  class="MuiTablePagination-actions"
                                >
                                  <button
                                    aria-label="Go to previous page"
                                    class="MuiButtonBase-root Mui-disabled MuiIconButton-root Mui-disabled MuiIconButton-colorInherit MuiIconButton-sizeMedium css-1a90ahb-MuiButtonBase-root-MuiIconButton-root"
                                    disabled=""
                                    tabindex="-1"
                                    title="Go to previous page"
                                    type="button"
                                  >
                                    <svg
                                      aria-hidden="true"
                                      class="MuiSvgIcon-root MuiSvgIcon-fontSizeSmall css-1szvxe0-MuiSvgIcon-root"
                                      data-testid="KeyboardArrowLeftIcon"
                                      focusable="false"
                                      viewBox="0 0 20 20"
                                    >
                                      <path
                                        d="M15.41 16.09l-4.58-4.59 4.58-4.59L14 5.5l-6 6 6 6z"
                                      />
                                    </svg>
                                  </button>
                                  <button
                                    aria-label="Go to next page"
                                    class="MuiButtonBase-root Mui-disabled MuiIconButton-root Mui-disabled MuiIconButton-colorInherit MuiIconButton-sizeMedium css-1a90ahb-MuiButtonBase-root-MuiIconButton-root"
                                    disabled=""
                                    tabindex="-1"
                                    title="Go to next page"
                                    type="button"
                                  >
                                    <svg
                                      aria-hidden="true"
                                      class="MuiSvgIcon-root MuiSvgIcon-fontSizeSmall css-1szvxe0-MuiSvgIcon-root"
                                      data-testid="KeyboardArrowRightIcon"
                                      focusable="false"
                                      viewBox="0 0 20 20"
                                    >
                                      <path
                                        d="M8.59 16.34l4.58-4.59-4.58-4.59L10 5.75l6 6-6 6z"
                                      />
                                    </svg>
                                  </button>
                                </div>
                              </div>
                            </div>
                          </div>
                        </div>
                      </div>
                    </div>
                  </div>
                </div>
              </div>
            </div>
          </div>
          <div
            class="MuiGrid-root MuiGrid-item MuiGrid-grid-xs-12 css-49904w-MuiGrid-root"
          >
            <div
              class="MuiPaper-root MuiPaper-elevation MuiPaper-rounded MuiPaper-elevation0 Paper-root  css-1ngkk3s-MuiPaper-root"
              style="transform: none; webkit-transition: transform 225ms cubic-bezier(0.4, 0, 0.2, 1) 0ms; transition: transform 225ms cubic-bezier(0.4, 0, 0.2, 1) 0ms;"
            >
              <div
                class="MuiGrid-root MuiGrid-container MuiGrid-spacing-xs-2 MuiGrid-direction-xs-column css-1rl1og4-MuiGrid-root"
              >
                <div
                  class="MuiGrid-root MuiGrid-item css-13i4rnv-MuiGrid-root"
                >
                  <div
                    class="MuiGrid-root MuiGrid-container MuiGrid-spacing-xs-2 css-mhc70k-MuiGrid-root"
                  >
                    <div
                      class="MuiGrid-root MuiGrid-item MuiGrid-grid-xs-12 css-49904w-MuiGrid-root"
                    >
                      <div
                        class="MuiGrid-root MuiGrid-container css-411pid-MuiGrid-root"
                      >
                        <div
                          class="MuiGrid-root MuiGrid-item MuiGrid-grid-xs-11 css-p6fi3e-MuiGrid-root"
                        >
                          <h6
                            class="MuiTypography-root MuiTypography-h6 css-1a0tq7v-MuiTypography-root"
                          >
                            Protocol-Owned Liquidity
                          </h6>
                          <h6
                            class="MuiTypography-root MuiTypography-h6 css-1a0tq7v-MuiTypography-root"
                          >
                            <div
                              class="MuiBox-root css-0"
                              style="display: inline-flex; justify-content: center; align-self: center;"
                            >
                              <svg
                                aria-hidden="true"
                                class="MuiSvgIcon-root MuiSvgIcon-fontSizeSmall info-icon css-1b8e8sl-MuiSvgIcon-root"
                                focusable="false"
                                style="margin: 0px 5px; font-size: 1em;"
                                viewBox="0 0 20 20"
                              >
                                <path
                                  d="M 10 20 C 15.475 20 20 15.473 20 10 C 20 4.518 15.473 0 9.991 0 C 4.516 0 0 4.518 0 10 C 0 15.475 4.527 20 10 20 Z M 10 18.705 C 5.189 18.714 1.287 14.812 1.297 10.001 C 1.28 5.189 5.179 1.281 9.991 1.285 C 14.807 1.28 18.714 5.182 18.714 9.999 C 18.719 14.811 14.813 18.712 10 18.702 Z M 9.941 6.242 C 10.559 6.242 11.038 5.763 11.038 5.156 C 11.043 4.547 10.549 4.053 9.94 4.058 C 9.334 4.057 8.842 4.55 8.844 5.156 C 8.843 5.761 9.337 6.249 9.941 6.242 Z M 8.216 15.444 L 12.303 15.444 C 12.623 15.444 12.871 15.204 12.871 14.895 C 12.87 14.584 12.615 14.334 12.303 14.338 L 10.868 14.338 L 10.868 8.754 C 10.868 8.346 10.658 8.065 10.269 8.065 L 8.345 8.065 C 7.919 8.045 7.631 8.493 7.826 8.872 C 7.925 9.065 8.128 9.182 8.345 9.172 L 9.652 9.172 L 9.652 14.338 L 8.216 14.338 C 7.905 14.334 7.649 14.584 7.648 14.895 C 7.648 15.204 7.897 15.444 8.216 15.444 Z"
                                />
                              </svg>
                            </div>
                          </h6>
                        </div>
                        <div
                          class="MuiGrid-root MuiGrid-item MuiGrid-grid-xs-1 css-1c16yah-MuiGrid-root"
                        >
                          <div
                            class="MuiGrid-root MuiGrid-container MuiGrid-spacing-xs-1 css-x7kx7a-MuiGrid-root"
                          >
                            <div
                              class="MuiGrid-root MuiGrid-item css-13i4rnv-MuiGrid-root"
                            >
                              <a
<<<<<<< HEAD
                                class="MuiTypography-root MuiTypography-inherit MuiLink-root MuiLink-underlineNone css-wl2u8x-MuiTypography-root-MuiLink-root"
=======
                                class="MuiTypography-root MuiTypography-inherit MuiLink-root MuiLink-underlineNone css-ao3601-MuiTypography-root-MuiLink-root"
>>>>>>> eaf9dc4f
                                href="https://api.thegraph.com/subgraphs/name/olympusdao/olympus-protocol-metrics/graphql?query=%0A%20%20%20%20query%20TokenRecords(%24recordCount%3A%20Int!%2C%20%24startingRecord%3A%20Int%20%3D%200%2C%20%24filter%3A%20TokenRecord_filter%2C%20%24endpoint%3A%20String!)%20%7B%0A%20%20tokenRecords(%0A%20%20%20%20first%3A%20%24recordCount%0A%20%20%20%20skip%3A%20%24startingRecord%0A%20%20%20%20where%3A%20%24filter%0A%20%20%20%20orderBy%3A%20date%0A%20%20%20%20orderDirection%3A%20desc%0A%20%20)%20%7B%0A%20%20%20%20id%0A%20%20%20%20balance%0A%20%20%20%20block%0A%20%20%20%20blockchain%0A%20%20%20%20category%0A%20%20%20%20date%0A%20%20%20%20isBluechip%0A%20%20%20%20isLiquid%0A%20%20%20%20multiplier%0A%20%20%20%20rate%0A%20%20%20%20source%0A%20%20%20%20sourceAddress%0A%20%20%20%20timestamp%0A%20%20%20%20token%0A%20%20%20%20tokenAddress%0A%20%20%20%20value%0A%20%20%20%20valueExcludingOhm%0A%20%20%7D%0A%7D%0A%20%20%20%20"
                                rel="noopener noreferrer"
                                target="_blank"
                              >
                                <div
                                  class="MuiBox-root css-0"
                                  style="display: inline-flex; justify-content: center; align-self: center;"
                                >
                                  <svg
                                    aria-hidden="true"
                                    class="MuiSvgIcon-root MuiSvgIcon-fontSizeSmall css-1szvxe0-MuiSvgIcon-root"
                                    focusable="false"
                                    style="width: 16px; height: 16px;"
                                    viewBox="0 0 100 100"
                                  >
                                    graph-grt-logo.svg
                                  </svg>
                                </div>
                              </a>
                            </div>
                            <div
                              class="MuiGrid-root MuiGrid-item css-13i4rnv-MuiGrid-root"
                            >
                              <div
                                class="MuiBox-root css-0"
                                style="display: inline-flex; justify-content: center; align-self: center;"
                              >
                                <svg
                                  aria-hidden="true"
                                  class="MuiSvgIcon-root MuiSvgIcon-colorPrimary MuiSvgIcon-fontSizeSmall css-1hbykvk-MuiSvgIcon-root"
                                  focusable="false"
                                  style="font-size: 1rem; cursor: pointer;"
                                  viewBox="0 0 20 20"
                                >
                                  fullscreen.svg
                                </svg>
                              </div>
                            </div>
                          </div>
                        </div>
                      </div>
                      <div
                        class="MuiGrid-root MuiGrid-item MuiGrid-grid-xs-12 css-49904w-MuiGrid-root"
                      >
                        <span
                          class="MuiSkeleton-root MuiSkeleton-text MuiSkeleton-pulse css-1l7q9tc-MuiSkeleton-root"
                          style="width: 100px;"
                        />
                      </div>
                    </div>
                    <div
                      class="MuiGrid-root MuiGrid-item MuiGrid-grid-xs-13 css-12ijgm9-MuiGrid-root"
                    >
                      <span
                        class="MuiSkeleton-root MuiSkeleton-rectangular MuiSkeleton-pulse css-16gucqp-MuiSkeleton-root"
                        style="width: 100%; height: 400px;"
                      />
                    </div>
                  </div>
                </div>
              </div>
            </div>
          </div>
          <div
<<<<<<< HEAD
            class="MuiGrid-root MuiGrid-item MuiGrid-grid-xs-12 css-49904w-MuiGrid-root"
          >
            <div
              class="MuiPaper-root MuiPaper-elevation MuiPaper-rounded MuiPaper-elevation0 Paper-root  css-1ngkk3s-MuiPaper-root"
              style="transform: none; webkit-transition: transform 225ms cubic-bezier(0.4, 0, 0.2, 1) 0ms; transition: transform 225ms cubic-bezier(0.4, 0, 0.2, 1) 0ms;"
            >
              <div
                class="MuiGrid-root MuiGrid-container MuiGrid-spacing-xs-2 MuiGrid-direction-xs-column css-1rl1og4-MuiGrid-root"
              >
                <div
                  class="MuiGrid-root MuiGrid-item css-13i4rnv-MuiGrid-root"
                >
                  <div
                    class="MuiGrid-root MuiGrid-container css-1fv7m5m-MuiGrid-root"
                  >
                    <div
                      class="MuiGrid-root MuiGrid-item MuiGrid-grid-xs-12 css-1alq3xy-MuiGrid-root"
                    >
                      <h6
                        class="MuiTypography-root MuiTypography-h6 css-1a0tq7v-MuiTypography-root"
=======
            class="MuiGrid-root MuiGrid-item MuiGrid-grid-xs-12 css-17ydv12-MuiGrid-root"
          >
            <div
              class="MuiPaper-root MuiPaper-elevation MuiPaper-rounded MuiPaper-elevation0 Paper-root  css-wcytrk-MuiPaper-root"
              style="transform: none; webkit-transition: transform 225ms cubic-bezier(0.4, 0, 0.2, 1) 0ms; transition: transform 225ms cubic-bezier(0.4, 0, 0.2, 1) 0ms;"
            >
              <div
                class="MuiGrid-root MuiGrid-container MuiGrid-spacing-xs-2 MuiGrid-direction-xs-column css-1oficnd-MuiGrid-root"
              >
                <div
                  class="MuiGrid-root MuiGrid-item css-ieinjk-MuiGrid-root"
                >
                  <div
                    class="MuiGrid-root MuiGrid-container css-1fu3ze3-MuiGrid-root"
                  >
                    <div
                      class="MuiGrid-root MuiGrid-item MuiGrid-grid-xs-12 css-zpclep-MuiGrid-root"
                    >
                      <h6
                        class="MuiTypography-root MuiTypography-h6 css-1e2mgue-MuiTypography-root"
>>>>>>> eaf9dc4f
                      >
                        Disclaimers
                      </h6>
                    </div>
                    <div
<<<<<<< HEAD
                      class="MuiGrid-root MuiGrid-item MuiGrid-grid-xs-12 css-16w07uq-MuiGrid-root"
=======
                      class="MuiGrid-root MuiGrid-item MuiGrid-grid-xs-12 css-1ztvrz-MuiGrid-root"
>>>>>>> eaf9dc4f
                      style="max-width: 80ch; margin: 0px auto;"
                    />
                  </div>
                </div>
              </div>
            </div>
          </div>
        </div>
      </div>
    </div>
  </div>
</div>
`;<|MERGE_RESOLUTION|>--- conflicted
+++ resolved
@@ -499,11 +499,7 @@
                               class="MuiGrid-root MuiGrid-item css-13i4rnv-MuiGrid-root"
                             >
                               <a
-<<<<<<< HEAD
                                 class="MuiTypography-root MuiTypography-inherit MuiLink-root MuiLink-underlineNone css-wl2u8x-MuiTypography-root-MuiLink-root"
-=======
-                                class="MuiTypography-root MuiTypography-inherit MuiLink-root MuiLink-underlineNone css-ao3601-MuiTypography-root-MuiLink-root"
->>>>>>> eaf9dc4f
                                 href="https://api.thegraph.com/subgraphs/name/olympusdao/olympus-protocol-metrics/graphql?query=%0A%20%20%20%20query%20ProtocolMetrics(%24recordCount%3A%20Int!%2C%20%24startingRecord%3A%20Int%20%3D%200%2C%20%24filter%3A%20ProtocolMetric_filter%2C%20%24endpoint%3A%20String!)%20%7B%0A%20%20protocolMetrics(%0A%20%20%20%20first%3A%20%24recordCount%0A%20%20%20%20skip%3A%20%24startingRecord%0A%20%20%20%20where%3A%20%24filter%0A%20%20%20%20orderBy%3A%20date%0A%20%20%20%20orderDirection%3A%20desc%0A%20%20)%20%7B%0A%20%20%20%20id%0A%20%20%20%20block%0A%20%20%20%20currentAPY%0A%20%20%20%20currentIndex%0A%20%20%20%20date%0A%20%20%20%20gOhmPrice%0A%20%20%20%20gOhmTotalSupply%0A%20%20%20%20nextDistributedOhm%0A%20%20%20%20nextEpochRebase%0A%20%20%20%20ohmPrice%0A%20%20%20%20ohmTotalSupply%0A%20%20%20%20sOhmCirculatingSupply%0A%20%20%20%20timestamp%0A%20%20%20%20totalValueLocked%0A%20%20%7D%0A%7D%0A%20%20%20%20"
                                 rel="noopener noreferrer"
                                 target="_blank"
@@ -668,11 +664,7 @@
                               class="MuiGrid-root MuiGrid-item css-13i4rnv-MuiGrid-root"
                             >
                               <a
-<<<<<<< HEAD
                                 class="MuiTypography-root MuiTypography-inherit MuiLink-root MuiLink-underlineNone css-wl2u8x-MuiTypography-root-MuiLink-root"
-=======
-                                class="MuiTypography-root MuiTypography-inherit MuiLink-root MuiLink-underlineNone css-ao3601-MuiTypography-root-MuiLink-root"
->>>>>>> eaf9dc4f
                                 href="https://api.thegraph.com/subgraphs/name/olympusdao/olympus-protocol-metrics/graphql?query=%0A%20%20%20%20query%20TokenRecords(%24recordCount%3A%20Int!%2C%20%24startingRecord%3A%20Int%20%3D%200%2C%20%24filter%3A%20TokenRecord_filter%2C%20%24endpoint%3A%20String!)%20%7B%0A%20%20tokenRecords(%0A%20%20%20%20first%3A%20%24recordCount%0A%20%20%20%20skip%3A%20%24startingRecord%0A%20%20%20%20where%3A%20%24filter%0A%20%20%20%20orderBy%3A%20date%0A%20%20%20%20orderDirection%3A%20desc%0A%20%20)%20%7B%0A%20%20%20%20id%0A%20%20%20%20balance%0A%20%20%20%20block%0A%20%20%20%20blockchain%0A%20%20%20%20category%0A%20%20%20%20date%0A%20%20%20%20isBluechip%0A%20%20%20%20isLiquid%0A%20%20%20%20multiplier%0A%20%20%20%20rate%0A%20%20%20%20source%0A%20%20%20%20sourceAddress%0A%20%20%20%20timestamp%0A%20%20%20%20token%0A%20%20%20%20tokenAddress%0A%20%20%20%20value%0A%20%20%20%20valueExcludingOhm%0A%20%20%7D%0A%7D%0A%20%20%20%20"
                                 rel="noopener noreferrer"
                                 target="_blank"
@@ -780,11 +772,7 @@
                               class="MuiGrid-root MuiGrid-item css-13i4rnv-MuiGrid-root"
                             >
                               <a
-<<<<<<< HEAD
                                 class="MuiTypography-root MuiTypography-inherit MuiLink-root MuiLink-underlineNone css-wl2u8x-MuiTypography-root-MuiLink-root"
-=======
-                                class="MuiTypography-root MuiTypography-inherit MuiLink-root MuiLink-underlineNone css-ao3601-MuiTypography-root-MuiLink-root"
->>>>>>> eaf9dc4f
                                 href="https://api.thegraph.com/subgraphs/name/olympusdao/olympus-protocol-metrics/graphql?query=%0A%20%20%20%20query%20TokenRecords(%24recordCount%3A%20Int!%2C%20%24startingRecord%3A%20Int%20%3D%200%2C%20%24filter%3A%20TokenRecord_filter%2C%20%24endpoint%3A%20String!)%20%7B%0A%20%20tokenRecords(%0A%20%20%20%20first%3A%20%24recordCount%0A%20%20%20%20skip%3A%20%24startingRecord%0A%20%20%20%20where%3A%20%24filter%0A%20%20%20%20orderBy%3A%20date%0A%20%20%20%20orderDirection%3A%20desc%0A%20%20)%20%7B%0A%20%20%20%20id%0A%20%20%20%20balance%0A%20%20%20%20block%0A%20%20%20%20blockchain%0A%20%20%20%20category%0A%20%20%20%20date%0A%20%20%20%20isBluechip%0A%20%20%20%20isLiquid%0A%20%20%20%20multiplier%0A%20%20%20%20rate%0A%20%20%20%20source%0A%20%20%20%20sourceAddress%0A%20%20%20%20timestamp%0A%20%20%20%20token%0A%20%20%20%20tokenAddress%0A%20%20%20%20value%0A%20%20%20%20valueExcludingOhm%0A%20%20%7D%0A%7D%0A%20%20%20%20"
                                 rel="noopener noreferrer"
                                 target="_blank"
@@ -1335,11 +1323,7 @@
                               class="MuiGrid-root MuiGrid-item css-13i4rnv-MuiGrid-root"
                             >
                               <a
-<<<<<<< HEAD
                                 class="MuiTypography-root MuiTypography-inherit MuiLink-root MuiLink-underlineNone css-wl2u8x-MuiTypography-root-MuiLink-root"
-=======
-                                class="MuiTypography-root MuiTypography-inherit MuiLink-root MuiLink-underlineNone css-ao3601-MuiTypography-root-MuiLink-root"
->>>>>>> eaf9dc4f
                                 href="https://api.thegraph.com/subgraphs/name/olympusdao/olympus-protocol-metrics/graphql?query=%0A%20%20%20%20query%20TokenRecords(%24recordCount%3A%20Int!%2C%20%24startingRecord%3A%20Int%20%3D%200%2C%20%24filter%3A%20TokenRecord_filter%2C%20%24endpoint%3A%20String!)%20%7B%0A%20%20tokenRecords(%0A%20%20%20%20first%3A%20%24recordCount%0A%20%20%20%20skip%3A%20%24startingRecord%0A%20%20%20%20where%3A%20%24filter%0A%20%20%20%20orderBy%3A%20date%0A%20%20%20%20orderDirection%3A%20desc%0A%20%20)%20%7B%0A%20%20%20%20id%0A%20%20%20%20balance%0A%20%20%20%20block%0A%20%20%20%20blockchain%0A%20%20%20%20category%0A%20%20%20%20date%0A%20%20%20%20isBluechip%0A%20%20%20%20isLiquid%0A%20%20%20%20multiplier%0A%20%20%20%20rate%0A%20%20%20%20source%0A%20%20%20%20sourceAddress%0A%20%20%20%20timestamp%0A%20%20%20%20token%0A%20%20%20%20tokenAddress%0A%20%20%20%20value%0A%20%20%20%20valueExcludingOhm%0A%20%20%7D%0A%7D%0A%20%20%20%20"
                                 rel="noopener noreferrer"
                                 target="_blank"
@@ -1404,7 +1388,6 @@
             </div>
           </div>
           <div
-<<<<<<< HEAD
             class="MuiGrid-root MuiGrid-item MuiGrid-grid-xs-12 css-49904w-MuiGrid-root"
           >
             <div
@@ -1425,38 +1408,12 @@
                     >
                       <h6
                         class="MuiTypography-root MuiTypography-h6 css-1a0tq7v-MuiTypography-root"
-=======
-            class="MuiGrid-root MuiGrid-item MuiGrid-grid-xs-12 css-17ydv12-MuiGrid-root"
-          >
-            <div
-              class="MuiPaper-root MuiPaper-elevation MuiPaper-rounded MuiPaper-elevation0 Paper-root  css-wcytrk-MuiPaper-root"
-              style="transform: none; webkit-transition: transform 225ms cubic-bezier(0.4, 0, 0.2, 1) 0ms; transition: transform 225ms cubic-bezier(0.4, 0, 0.2, 1) 0ms;"
-            >
-              <div
-                class="MuiGrid-root MuiGrid-container MuiGrid-spacing-xs-2 MuiGrid-direction-xs-column css-1oficnd-MuiGrid-root"
-              >
-                <div
-                  class="MuiGrid-root MuiGrid-item css-ieinjk-MuiGrid-root"
-                >
-                  <div
-                    class="MuiGrid-root MuiGrid-container css-1fu3ze3-MuiGrid-root"
-                  >
-                    <div
-                      class="MuiGrid-root MuiGrid-item MuiGrid-grid-xs-12 css-zpclep-MuiGrid-root"
-                    >
-                      <h6
-                        class="MuiTypography-root MuiTypography-h6 css-1e2mgue-MuiTypography-root"
->>>>>>> eaf9dc4f
                       >
                         Disclaimers
                       </h6>
                     </div>
                     <div
-<<<<<<< HEAD
                       class="MuiGrid-root MuiGrid-item MuiGrid-grid-xs-12 css-16w07uq-MuiGrid-root"
-=======
-                      class="MuiGrid-root MuiGrid-item MuiGrid-grid-xs-12 css-1ztvrz-MuiGrid-root"
->>>>>>> eaf9dc4f
                       style="max-width: 80ch; margin: 0px auto;"
                     />
                   </div>
