--- conflicted
+++ resolved
@@ -807,13 +807,8 @@
                       <div
                         aria-colcount="3"
                         aria-multiselectable="false"
-<<<<<<< HEAD
-                        aria-rowcount="0"
-                        class="MuiDataGrid-root MuiDataGrid-autoHeight MuiDataGrid-root--densityStandard css-pc5nx3-MuiDataGrid-root"
-=======
                         aria-rowcount="1"
-                        class="MuiDataGrid-root MuiDataGrid-autoHeight MuiDataGrid-root--densityStandard css-gci2mh-MuiDataGrid-root"
->>>>>>> 872ef60c
+                        class="MuiDataGrid-root MuiDataGrid-autoHeight MuiDataGrid-root--densityStandard css-12g0d9j-MuiDataGrid-root"
                         role="grid"
                       >
                         <div>
@@ -896,14 +891,14 @@
                                       >
                                         <button
                                           aria-label="Sort"
-                                          class="MuiButtonBase-root MuiIconButton-root MuiIconButton-sizeSmall css-1vp8oyq-MuiButtonBase-root-MuiIconButton-root"
+                                          class="MuiButtonBase-root MuiIconButton-root MuiIconButton-sizeSmall css-1s03k78-MuiButtonBase-root-MuiIconButton-root"
                                           tabindex="-1"
                                           title="Sort"
                                           type="button"
                                         >
                                           <svg
                                             aria-hidden="true"
-                                            class="MuiSvgIcon-root MuiSvgIcon-fontSizeSmall MuiDataGrid-sortIcon css-y3v3gx-MuiSvgIcon-root"
+                                            class="MuiSvgIcon-root MuiSvgIcon-fontSizeSmall MuiDataGrid-sortIcon css-1szvxe0-MuiSvgIcon-root"
                                             data-testid="ArrowDownwardIcon"
                                             focusable="false"
                                             viewBox="0 0 20 20"
@@ -919,29 +914,19 @@
                                       class="MuiDataGrid-menuIcon"
                                     >
                                       <button
-<<<<<<< HEAD
-                                        aria-label="Sort"
-                                        class="MuiButtonBase-root MuiIconButton-root MuiIconButton-sizeSmall css-1s03k78-MuiButtonBase-root-MuiIconButton-root"
-=======
                                         aria-controls="mui-4"
                                         aria-haspopup="true"
                                         aria-label="Menu"
-                                        class="MuiButtonBase-root MuiIconButton-root MuiIconButton-sizeSmall MuiDataGrid-menuIconButton css-1vp8oyq-MuiButtonBase-root-MuiIconButton-root"
+                                        class="MuiButtonBase-root MuiIconButton-root MuiIconButton-sizeSmall MuiDataGrid-menuIconButton css-1s03k78-MuiButtonBase-root-MuiIconButton-root"
                                         id="mui-5"
->>>>>>> 872ef60c
                                         tabindex="-1"
                                         title="Menu"
                                         type="button"
                                       >
                                         <svg
                                           aria-hidden="true"
-<<<<<<< HEAD
-                                          class="MuiSvgIcon-root MuiSvgIcon-fontSizeSmall MuiDataGrid-sortIcon css-1szvxe0-MuiSvgIcon-root"
-                                          data-testid="ArrowDownwardIcon"
-=======
-                                          class="MuiSvgIcon-root MuiSvgIcon-fontSizeSmall css-y3v3gx-MuiSvgIcon-root"
+                                          class="MuiSvgIcon-root MuiSvgIcon-fontSizeSmall css-1szvxe0-MuiSvgIcon-root"
                                           data-testid="TripleDotsVerticalIcon"
->>>>>>> 872ef60c
                                           focusable="false"
                                           viewBox="0 0 20 20"
                                         >
@@ -956,64 +941,9 @@
                                     class="MuiDataGrid-columnSeparator MuiDataGrid-columnSeparator--sideRight"
                                     style="min-height: 56px; opacity: 1;"
                                   >
-<<<<<<< HEAD
-                                    <button
-                                      aria-controls="mui-4"
-                                      aria-haspopup="true"
-                                      aria-label="Menu"
-                                      class="MuiButtonBase-root MuiIconButton-root MuiIconButton-sizeSmall MuiDataGrid-menuIconButton css-1s03k78-MuiButtonBase-root-MuiIconButton-root"
-                                      id="mui-5"
-                                      tabindex="-1"
-                                      title="Menu"
-                                      type="button"
-                                    >
-                                      <svg
-                                        aria-hidden="true"
-                                        class="MuiSvgIcon-root MuiSvgIcon-fontSizeSmall css-1szvxe0-MuiSvgIcon-root"
-                                        data-testid="TripleDotsVerticalIcon"
-                                        focusable="false"
-                                        viewBox="0 0 20 20"
-                                      >
-                                        <path
-                                          d="M12 8c1.1 0 2-.9 2-2s-.9-2-2-2-2 .9-2 2 .9 2 2 2zm0 2c-1.1 0-2 .9-2 2s.9 2 2 2 2-.9 2-2-.9-2-2-2zm0 6c-1.1 0-2 .9-2 2s.9 2 2 2 2-.9 2-2-.9-2-2-2z"
-                                        />
-                                      </svg>
-                                    </button>
-                                  </div>
-                                </div>
-                                <div
-                                  class="MuiDataGrid-columnSeparator MuiDataGrid-columnSeparator--sideRight"
-                                  style="min-height: 56px; opacity: 1;"
-                                >
-                                  <svg
-                                    aria-hidden="true"
-                                    class="MuiSvgIcon-root MuiSvgIcon-fontSizeSmall MuiDataGrid-iconSeparator css-1szvxe0-MuiSvgIcon-root"
-                                    data-testid="SeparatorIcon"
-                                    focusable="false"
-                                    viewBox="0 0 20 20"
-                                  >
-                                    <path
-                                      d="M11 19V5h2v14z"
-                                    />
-                                  </svg>
-                                </div>
-                              </div>
-                              <div
-                                aria-colindex="2"
-                                aria-sort="none"
-                                class="MuiDataGrid-columnHeader MuiDataGrid-columnHeader--sortable"
-                                data-field="category"
-                                role="columnheader"
-                                style="width: 0px; min-width: 0; max-width: 0;"
-                                tabindex="-1"
-                              >
-                                <div
-                                  class="MuiDataGrid-columnHeaderDraggableContainer"
-                                  draggable="false"
-=======
                                     <svg
                                       aria-hidden="true"
-                                      class="MuiSvgIcon-root MuiSvgIcon-fontSizeSmall MuiDataGrid-iconSeparator css-y3v3gx-MuiSvgIcon-root"
+                                      class="MuiSvgIcon-root MuiSvgIcon-fontSizeSmall MuiDataGrid-iconSeparator css-1szvxe0-MuiSvgIcon-root"
                                       data-testid="SeparatorIcon"
                                       focusable="false"
                                       viewBox="0 0 20 20"
@@ -1033,7 +963,6 @@
                                   role="columnheader"
                                   style="height: 56px; width: 0px; min-width: 0; max-width: 0;"
                                   tabindex="-1"
->>>>>>> 872ef60c
                                 >
                                   <div
                                     class="MuiDataGrid-columnHeaderDraggableContainer"
@@ -1058,14 +987,14 @@
                                       >
                                         <button
                                           aria-label="Sort"
-                                          class="MuiButtonBase-root MuiIconButton-root MuiIconButton-sizeSmall css-1vp8oyq-MuiButtonBase-root-MuiIconButton-root"
+                                          class="MuiButtonBase-root MuiIconButton-root MuiIconButton-sizeSmall css-1s03k78-MuiButtonBase-root-MuiIconButton-root"
                                           tabindex="-1"
                                           title="Sort"
                                           type="button"
                                         >
                                           <svg
                                             aria-hidden="true"
-                                            class="MuiSvgIcon-root MuiSvgIcon-fontSizeSmall MuiDataGrid-sortIcon css-y3v3gx-MuiSvgIcon-root"
+                                            class="MuiSvgIcon-root MuiSvgIcon-fontSizeSmall MuiDataGrid-sortIcon css-1szvxe0-MuiSvgIcon-root"
                                             data-testid="ArrowDownwardIcon"
                                             focusable="false"
                                             viewBox="0 0 20 20"
@@ -1081,29 +1010,19 @@
                                       class="MuiDataGrid-menuIcon"
                                     >
                                       <button
-<<<<<<< HEAD
-                                        aria-label="Sort"
-                                        class="MuiButtonBase-root MuiIconButton-root MuiIconButton-sizeSmall css-1s03k78-MuiButtonBase-root-MuiIconButton-root"
-=======
                                         aria-controls="mui-7"
                                         aria-haspopup="true"
                                         aria-label="Menu"
-                                        class="MuiButtonBase-root MuiIconButton-root MuiIconButton-sizeSmall MuiDataGrid-menuIconButton css-1vp8oyq-MuiButtonBase-root-MuiIconButton-root"
+                                        class="MuiButtonBase-root MuiIconButton-root MuiIconButton-sizeSmall MuiDataGrid-menuIconButton css-1s03k78-MuiButtonBase-root-MuiIconButton-root"
                                         id="mui-8"
->>>>>>> 872ef60c
                                         tabindex="-1"
                                         title="Menu"
                                         type="button"
                                       >
                                         <svg
                                           aria-hidden="true"
-<<<<<<< HEAD
-                                          class="MuiSvgIcon-root MuiSvgIcon-fontSizeSmall MuiDataGrid-sortIcon css-1szvxe0-MuiSvgIcon-root"
-                                          data-testid="ArrowDownwardIcon"
-=======
-                                          class="MuiSvgIcon-root MuiSvgIcon-fontSizeSmall css-y3v3gx-MuiSvgIcon-root"
+                                          class="MuiSvgIcon-root MuiSvgIcon-fontSizeSmall css-1szvxe0-MuiSvgIcon-root"
                                           data-testid="TripleDotsVerticalIcon"
->>>>>>> 872ef60c
                                           focusable="false"
                                           viewBox="0 0 20 20"
                                         >
@@ -1118,64 +1037,9 @@
                                     class="MuiDataGrid-columnSeparator MuiDataGrid-columnSeparator--sideRight"
                                     style="min-height: 56px; opacity: 1;"
                                   >
-<<<<<<< HEAD
-                                    <button
-                                      aria-controls="mui-7"
-                                      aria-haspopup="true"
-                                      aria-label="Menu"
-                                      class="MuiButtonBase-root MuiIconButton-root MuiIconButton-sizeSmall MuiDataGrid-menuIconButton css-1s03k78-MuiButtonBase-root-MuiIconButton-root"
-                                      id="mui-8"
-                                      tabindex="-1"
-                                      title="Menu"
-                                      type="button"
-                                    >
-                                      <svg
-                                        aria-hidden="true"
-                                        class="MuiSvgIcon-root MuiSvgIcon-fontSizeSmall css-1szvxe0-MuiSvgIcon-root"
-                                        data-testid="TripleDotsVerticalIcon"
-                                        focusable="false"
-                                        viewBox="0 0 20 20"
-                                      >
-                                        <path
-                                          d="M12 8c1.1 0 2-.9 2-2s-.9-2-2-2-2 .9-2 2 .9 2 2 2zm0 2c-1.1 0-2 .9-2 2s.9 2 2 2 2-.9 2-2-.9-2-2-2zm0 6c-1.1 0-2 .9-2 2s.9 2 2 2 2-.9 2-2-.9-2-2-2z"
-                                        />
-                                      </svg>
-                                    </button>
-                                  </div>
-                                </div>
-                                <div
-                                  class="MuiDataGrid-columnSeparator MuiDataGrid-columnSeparator--sideRight"
-                                  style="min-height: 56px; opacity: 1;"
-                                >
-                                  <svg
-                                    aria-hidden="true"
-                                    class="MuiSvgIcon-root MuiSvgIcon-fontSizeSmall MuiDataGrid-iconSeparator css-1szvxe0-MuiSvgIcon-root"
-                                    data-testid="SeparatorIcon"
-                                    focusable="false"
-                                    viewBox="0 0 20 20"
-                                  >
-                                    <path
-                                      d="M11 19V5h2v14z"
-                                    />
-                                  </svg>
-                                </div>
-                              </div>
-                              <div
-                                aria-colindex="3"
-                                aria-sort="descending"
-                                class="MuiDataGrid-columnHeader MuiDataGrid-columnHeader--sortable MuiDataGrid-columnHeader--sorted"
-                                data-field="value"
-                                role="columnheader"
-                                style="width: 0px; min-width: 0; max-width: 0;"
-                                tabindex="-1"
-                              >
-                                <div
-                                  class="MuiDataGrid-columnHeaderDraggableContainer"
-                                  draggable="false"
-=======
                                     <svg
                                       aria-hidden="true"
-                                      class="MuiSvgIcon-root MuiSvgIcon-fontSizeSmall MuiDataGrid-iconSeparator css-y3v3gx-MuiSvgIcon-root"
+                                      class="MuiSvgIcon-root MuiSvgIcon-fontSizeSmall MuiDataGrid-iconSeparator css-1szvxe0-MuiSvgIcon-root"
                                       data-testid="SeparatorIcon"
                                       focusable="false"
                                       viewBox="0 0 20 20"
@@ -1195,7 +1059,6 @@
                                   role="columnheader"
                                   style="height: 56px; width: 0px; min-width: 0; max-width: 0;"
                                   tabindex="-1"
->>>>>>> 872ef60c
                                 >
                                   <div
                                     class="MuiDataGrid-columnHeaderDraggableContainer"
@@ -1220,14 +1083,14 @@
                                       >
                                         <button
                                           aria-label="Sort"
-                                          class="MuiButtonBase-root MuiIconButton-root MuiIconButton-sizeSmall css-1vp8oyq-MuiButtonBase-root-MuiIconButton-root"
+                                          class="MuiButtonBase-root MuiIconButton-root MuiIconButton-sizeSmall css-1s03k78-MuiButtonBase-root-MuiIconButton-root"
                                           tabindex="-1"
                                           title="Sort"
                                           type="button"
                                         >
                                           <svg
                                             aria-hidden="true"
-                                            class="MuiSvgIcon-root MuiSvgIcon-fontSizeSmall MuiDataGrid-sortIcon css-y3v3gx-MuiSvgIcon-root"
+                                            class="MuiSvgIcon-root MuiSvgIcon-fontSizeSmall MuiDataGrid-sortIcon css-1szvxe0-MuiSvgIcon-root"
                                             data-testid="ArrowDownwardIcon"
                                             focusable="false"
                                             viewBox="0 0 20 20"
@@ -1243,29 +1106,19 @@
                                       class="MuiDataGrid-menuIcon"
                                     >
                                       <button
-<<<<<<< HEAD
-                                        aria-label="Sort"
-                                        class="MuiButtonBase-root MuiIconButton-root MuiIconButton-sizeSmall css-1s03k78-MuiButtonBase-root-MuiIconButton-root"
-=======
                                         aria-controls="mui-10"
                                         aria-haspopup="true"
                                         aria-label="Menu"
-                                        class="MuiButtonBase-root MuiIconButton-root MuiIconButton-sizeSmall MuiDataGrid-menuIconButton css-1vp8oyq-MuiButtonBase-root-MuiIconButton-root"
+                                        class="MuiButtonBase-root MuiIconButton-root MuiIconButton-sizeSmall MuiDataGrid-menuIconButton css-1s03k78-MuiButtonBase-root-MuiIconButton-root"
                                         id="mui-11"
->>>>>>> 872ef60c
                                         tabindex="-1"
                                         title="Menu"
                                         type="button"
                                       >
                                         <svg
                                           aria-hidden="true"
-<<<<<<< HEAD
-                                          class="MuiSvgIcon-root MuiSvgIcon-fontSizeSmall MuiDataGrid-sortIcon css-1szvxe0-MuiSvgIcon-root"
-                                          data-testid="ArrowDownwardIcon"
-=======
-                                          class="MuiSvgIcon-root MuiSvgIcon-fontSizeSmall css-y3v3gx-MuiSvgIcon-root"
+                                          class="MuiSvgIcon-root MuiSvgIcon-fontSizeSmall css-1szvxe0-MuiSvgIcon-root"
                                           data-testid="TripleDotsVerticalIcon"
->>>>>>> 872ef60c
                                           focusable="false"
                                           viewBox="0 0 20 20"
                                         >
@@ -1280,51 +1133,9 @@
                                     class="MuiDataGrid-columnSeparator MuiDataGrid-columnSeparator--sideRight"
                                     style="min-height: 56px; opacity: 1;"
                                   >
-<<<<<<< HEAD
-                                    <button
-                                      aria-controls="mui-10"
-                                      aria-haspopup="true"
-                                      aria-label="Menu"
-                                      class="MuiButtonBase-root MuiIconButton-root MuiIconButton-sizeSmall MuiDataGrid-menuIconButton css-1s03k78-MuiButtonBase-root-MuiIconButton-root"
-                                      id="mui-11"
-                                      tabindex="-1"
-                                      title="Menu"
-                                      type="button"
-                                    >
-                                      <svg
-                                        aria-hidden="true"
-                                        class="MuiSvgIcon-root MuiSvgIcon-fontSizeSmall css-1szvxe0-MuiSvgIcon-root"
-                                        data-testid="TripleDotsVerticalIcon"
-                                        focusable="false"
-                                        viewBox="0 0 20 20"
-                                      >
-                                        <path
-                                          d="M12 8c1.1 0 2-.9 2-2s-.9-2-2-2-2 .9-2 2 .9 2 2 2zm0 2c-1.1 0-2 .9-2 2s.9 2 2 2 2-.9 2-2-.9-2-2-2zm0 6c-1.1 0-2 .9-2 2s.9 2 2 2 2-.9 2-2-.9-2-2-2z"
-                                        />
-                                      </svg>
-                                    </button>
-                                  </div>
-                                </div>
-                                <div
-                                  class="MuiDataGrid-columnSeparator MuiDataGrid-columnSeparator--sideRight"
-                                  style="min-height: 56px; opacity: 1;"
-                                >
-                                  <svg
-                                    aria-hidden="true"
-                                    class="MuiSvgIcon-root MuiSvgIcon-fontSizeSmall MuiDataGrid-iconSeparator css-1szvxe0-MuiSvgIcon-root"
-                                    data-testid="SeparatorIcon"
-                                    focusable="false"
-                                    viewBox="0 0 20 20"
-                                  >
-                                    <path
-                                      d="M11 19V5h2v14z"
-                                    />
-                                  </svg>
-                                </div>
-=======
                                     <svg
                                       aria-hidden="true"
-                                      class="MuiSvgIcon-root MuiSvgIcon-fontSizeSmall MuiDataGrid-iconSeparator css-y3v3gx-MuiSvgIcon-root"
+                                      class="MuiSvgIcon-root MuiSvgIcon-fontSizeSmall MuiDataGrid-iconSeparator css-1szvxe0-MuiSvgIcon-root"
                                       data-testid="SeparatorIcon"
                                       focusable="false"
                                       viewBox="0 0 20 20"
@@ -1335,7 +1146,6 @@
                                     </svg>
                                   </div>
                                 </div>
->>>>>>> 872ef60c
                               </div>
                             </div>
                           </div>
