--- conflicted
+++ resolved
@@ -22,181 +22,96 @@
           class="MuiTabs-flexContainer css-1pyy021-MuiTabs-flexContainer"
           role="tablist"
         >
-<<<<<<< HEAD
-          <button
-            aria-controls="simple-tabpanel-0"
-            aria-label="dashboard"
-            aria-selected="true"
-            class="MuiButtonBase-root MuiTab-root MuiTab-textColorPrimary Mui-selected css-1qw84y0-MuiButtonBase-root-MuiTab-root"
-            id="simple-tab-0"
-            role="tab"
+          <a
+            class="MuiTypography-root MuiTypography-inherit MuiLink-root MuiLink-underlineNone css-ao3601-MuiTypography-root-MuiLink-root"
+            href="#/dashboard"
             tabindex="0"
-            type="button"
-          >
-            Overview
-          </button>
-          <button
-            aria-controls="simple-tabpanel-1"
-            aria-label="treasury"
-            aria-selected="false"
-            class="MuiButtonBase-root MuiTab-root MuiTab-textColorPrimary css-1qw84y0-MuiButtonBase-root-MuiTab-root"
-            id="simple-tab-1"
-            role="tab"
-            tabindex="-1"
-            type="button"
-          >
-            Treasury
-          </button>
-          <button
-            aria-controls="simple-tabpanel-2"
-            aria-label="revenue"
-            aria-selected="false"
-            class="MuiButtonBase-root MuiTab-root MuiTab-textColorPrimary css-1qw84y0-MuiButtonBase-root-MuiTab-root"
-            id="simple-tab-2"
-            role="tab"
-            tabindex="-1"
-            type="button"
-          >
-            Revenue
-          </button>
-          <button
-            aria-controls="simple-tabpanel-3"
-            aria-label="olympuspro"
-            aria-selected="false"
-            class="MuiButtonBase-root MuiTab-root MuiTab-textColorPrimary css-1qw84y0-MuiButtonBase-root-MuiTab-root"
-            id="simple-tab-3"
-            role="tab"
-            tabindex="-1"
-            type="button"
-          >
-            Olympus Pro
-          </button>
-          <button
-            aria-controls="simple-tabpanel-4"
-            aria-label="proteus"
-            aria-selected="false"
-            class="MuiButtonBase-root MuiTab-root MuiTab-textColorPrimary css-1qw84y0-MuiButtonBase-root-MuiTab-root"
-            id="simple-tab-4"
-            role="tab"
-            tabindex="-1"
-            type="button"
-          >
-            Proteus
-          </button>
-        </div>
-        <span
-          class="MuiTabs-indicator css-gi9wfz-MuiTabs-indicator"
-=======
-          <a
-            class="MuiTypography-root MuiLink-root MuiLink-underlineNone MuiTypography-colorPrimary"
-            href="#/dashboard"
             textcolor="primary"
             value="0"
           >
             <button
               aria-controls="simple-tabpanel-undefined"
-              class="MuiButtonBase-root MuiTab-root MuiTab-textColorInherit"
+              class="MuiButtonBase-root MuiTab-root MuiTab-textColorInherit css-1b3r5vs-MuiButtonBase-root-MuiTab-root"
               id="simple-tab-undefined"
               role="tab"
               tabindex="-1"
               type="button"
             >
-              <span
-                class="MuiTab-wrapper"
-              >
-                Dashboard
-              </span>
+              Dashboard
             </button>
           </a>
           <a
-            class="MuiTypography-root MuiLink-root MuiLink-underlineNone MuiTypography-colorPrimary"
+            class="MuiTypography-root MuiTypography-inherit MuiLink-root MuiLink-underlineNone css-ao3601-MuiTypography-root-MuiLink-root"
             href="#/dashboard/treasury"
             textcolor="primary"
             value="1"
           >
             <button
               aria-controls="simple-tabpanel-undefined"
-              class="MuiButtonBase-root MuiTab-root MuiTab-textColorInherit"
+              class="MuiButtonBase-root MuiTab-root MuiTab-textColorInherit css-1b3r5vs-MuiButtonBase-root-MuiTab-root"
               id="simple-tab-undefined"
               role="tab"
               tabindex="-1"
               type="button"
             >
-              <span
-                class="MuiTab-wrapper"
-              >
-                Treasury
-              </span>
+              Treasury
             </button>
           </a>
           <a
-            class="MuiTypography-root MuiLink-root MuiLink-underlineNone MuiTypography-colorPrimary"
+            class="MuiTypography-root MuiTypography-inherit MuiLink-root MuiLink-underlineNone css-ao3601-MuiTypography-root-MuiLink-root"
             href="#/dashboard/revenue"
             textcolor="primary"
             value="2"
           >
             <button
               aria-controls="simple-tabpanel-undefined"
-              class="MuiButtonBase-root MuiTab-root MuiTab-textColorInherit"
+              class="MuiButtonBase-root MuiTab-root MuiTab-textColorInherit css-1b3r5vs-MuiButtonBase-root-MuiTab-root"
               id="simple-tab-undefined"
               role="tab"
               tabindex="-1"
               type="button"
             >
-              <span
-                class="MuiTab-wrapper"
-              >
-                Revenue
-              </span>
+              Revenue
             </button>
           </a>
           <a
-            class="MuiTypography-root MuiLink-root MuiLink-underlineNone MuiTypography-colorPrimary"
+            class="MuiTypography-root MuiTypography-inherit MuiLink-root MuiLink-underlineNone css-ao3601-MuiTypography-root-MuiLink-root"
             href="#/dashboard/olympuspro"
             textcolor="primary"
             value="3"
           >
             <button
               aria-controls="simple-tabpanel-undefined"
-              class="MuiButtonBase-root MuiTab-root MuiTab-textColorInherit"
+              class="MuiButtonBase-root MuiTab-root MuiTab-textColorInherit css-1b3r5vs-MuiButtonBase-root-MuiTab-root"
               id="simple-tab-undefined"
               role="tab"
               style="white-space: nowrap;"
               tabindex="-1"
               type="button"
             >
-              <span
-                class="MuiTab-wrapper"
-              >
-                Olympus Pro
-              </span>
+              Olympus Pro
             </button>
           </a>
           <a
-            class="MuiTypography-root MuiLink-root MuiLink-underlineNone MuiTypography-colorPrimary"
+            class="MuiTypography-root MuiTypography-inherit MuiLink-root MuiLink-underlineNone css-ao3601-MuiTypography-root-MuiLink-root"
             href="#/dashboard/proteus"
             textcolor="primary"
             value="4"
           >
             <button
               aria-controls="simple-tabpanel-undefined"
-              class="MuiButtonBase-root MuiTab-root MuiTab-textColorInherit"
+              class="MuiButtonBase-root MuiTab-root MuiTab-textColorInherit css-1b3r5vs-MuiButtonBase-root-MuiTab-root"
               id="simple-tab-undefined"
               role="tab"
               tabindex="-1"
               type="button"
             >
-              <span
-                class="MuiTab-wrapper"
-              >
-                Proteus
-              </span>
+              Proteus
             </button>
           </a>
         </div>
         <span
-          class="PrivateTabIndicator-root-35 PrivateTabIndicator-colorPrimary-36 MuiTabs-indicator"
->>>>>>> 4ccc0ddc
+          class="MuiTabs-indicator css-gi9wfz-MuiTabs-indicator"
           style="left: 0px; width: 0px;"
         />
       </div>
@@ -206,228 +121,103 @@
       style="padding-left: 0px; padding-right: 0px;"
     >
       <div
-        class="MuiBox-root MuiBox-root-2"
+        class="MuiBox-root css-tr0r3x"
       >
         <div
-<<<<<<< HEAD
-          class="MuiBox-root css-19midj6"
+          class="hero-metrics MuiBox-root css-0"
         >
           <div
-            class="MuiBox-root css-tr0r3x"
+            class="MuiPaper-root MuiPaper-elevation MuiPaper-rounded MuiPaper-elevation0 Paper-root ohm-card css-m19e0g-MuiPaper-root"
+            style="transform: none; webkit-transition: transform 225ms cubic-bezier(0.4, 0, 0.2, 1) 0ms; transition: transform 225ms cubic-bezier(0.4, 0, 0.2, 1) 0ms;"
           >
             <div
-              class="hero-metrics MuiBox-root css-0"
+              class="MuiGrid-root MuiGrid-container MuiGrid-spacing-xs-2 MuiGrid-direction-xs-column css-1y6dg9a-MuiGrid-root"
             >
               <div
-                class="MuiPaper-root MuiPaper-elevation MuiPaper-rounded MuiPaper-elevation0 Paper-root ohm-card css-m19e0g-MuiPaper-root"
-                style="transform: none; webkit-transition: transform 225ms cubic-bezier(0.4, 0, 0.2, 1) 0ms; transition: transform 225ms cubic-bezier(0.4, 0, 0.2, 1) 0ms;"
+                class="MuiGrid-root MuiGrid-item css-159wrwf-MuiGrid-root"
               >
                 <div
-                  class="MuiGrid-root MuiGrid-container MuiGrid-spacing-xs-2 MuiGrid-direction-xs-column css-1y6dg9a-MuiGrid-root"
+                  class="MuiBox-root css-rjww1q"
                 >
                   <div
-                    class="MuiGrid-root MuiGrid-item css-159wrwf-MuiGrid-root"
+                    class="MuiGrid-root MuiGrid-container MuiGrid-spacing-xs-2 css-1wlo379-MuiGrid-root"
                   >
                     <div
-                      class="MuiBox-root css-rjww1q"
+                      class="MuiGrid-root MuiGrid-item MuiGrid-grid-xs-12 MuiGrid-grid-sm-4 css-wmkgw3-MuiGrid-root"
                     >
                       <div
-                        class="MuiGrid-root MuiGrid-container MuiGrid-spacing-xs-2 css-1wlo379-MuiGrid-root"
+                        class="Metric-root  css-1xkrsym"
                       >
                         <div
-                          class="MuiGrid-root MuiGrid-item MuiGrid-grid-xs-12 MuiGrid-grid-sm-4 css-wmkgw3-MuiGrid-root"
+                          class="MuiBox-root css-1di3kc0"
                         >
-                          <div
-                            class="Metric-root  css-1xkrsym"
-                          >
-                            <div
-                              class="MuiBox-root css-1di3kc0"
-                            >
-                              <p
-                                class="MuiTypography-root MuiTypography-body1 Metric-label css-tlko1g-MuiTypography-root"
-                              >
-                                Market Cap
-                              </p>
-                              <p
-                                class="MuiTypography-root MuiTypography-body1 Metric-metric css-69sme-MuiTypography-root"
-                                style="width: 100%;"
-                              >
-                                <span
-                                  class="MuiSkeleton-root MuiSkeleton-text MuiSkeleton-pulse css-1l7q9tc-MuiSkeleton-root"
-                                  style="width: 100%;"
-                                />
-                              </p>
-                            </div>
-                          </div>
-=======
-          class="MuiBox-root MuiBox-root-3 hero-metrics"
-        >
-          <div
-            class="MuiPaper-root makeStyles-root-4 makeStyles-root-5 ohm-card MuiPaper-elevation0 MuiPaper-rounded"
-            style="transform: none; webkit-transition: transform 225ms cubic-bezier(0.4, 0, 0.2, 1) 0ms; transition: transform 225ms cubic-bezier(0.4, 0, 0.2, 1) 0ms;"
-          >
-            <div
-              class="MuiGrid-root MuiGrid-container MuiGrid-spacing-xs-2 MuiGrid-direction-xs-column"
-            >
-              <div
-                class="MuiGrid-root MuiGrid-item"
-              >
-                <div
-                  class="MuiBox-root MuiBox-root-6"
-                >
-                  <div
-                    class="MuiGrid-root MuiGrid-container MuiGrid-spacing-xs-2 MuiGrid-align-items-xs-flex-end"
-                  >
-                    <div
-                      class="MuiGrid-root MuiGrid-item MuiGrid-grid-xs-12 MuiGrid-grid-sm-4"
-                    >
-                      <div
-                        class="makeStyles-root-7 "
-                      >
-                        <div
-                          class="MuiBox-root MuiBox-root-10"
-                        >
-                          <p
-                            class="MuiTypography-root makeStyles-label-8 MuiTypography-body1 MuiTypography-colorTextSecondary"
+                          <p
+                            class="MuiTypography-root MuiTypography-body1 Metric-label css-tlko1g-MuiTypography-root"
                           >
                             Market Cap
                           </p>
                           <p
-                            class="MuiTypography-root makeStyles-metric-9 MuiTypography-body1"
+                            class="MuiTypography-root MuiTypography-body1 Metric-metric css-69sme-MuiTypography-root"
                             style="width: 100%;"
                           >
                             <span
-                              class="MuiSkeleton-root MuiSkeleton-text MuiSkeleton-pulse"
+                              class="MuiSkeleton-root MuiSkeleton-text MuiSkeleton-pulse css-1l7q9tc-MuiSkeleton-root"
                               style="width: 100%;"
                             />
                           </p>
->>>>>>> 4ccc0ddc
                         </div>
                       </div>
                     </div>
                     <div
-                      class="MuiGrid-root MuiGrid-item MuiGrid-grid-xs-12 MuiGrid-grid-sm-4"
+                      class="MuiGrid-root MuiGrid-item MuiGrid-grid-xs-12 MuiGrid-grid-sm-4 css-wmkgw3-MuiGrid-root"
                     >
                       <div
-                        class="makeStyles-root-7 "
+                        class="Metric-root  css-1xkrsym"
                       >
                         <div
-<<<<<<< HEAD
-                          class="MuiGrid-root MuiGrid-item MuiGrid-grid-xs-12 MuiGrid-grid-sm-4 css-wmkgw3-MuiGrid-root"
+                          class="MuiBox-root css-1di3kc0"
                         >
-                          <div
-                            class="Metric-root  css-1xkrsym"
-                          >
-                            <div
-                              class="MuiBox-root css-1di3kc0"
-                            >
-                              <p
-                                class="MuiTypography-root MuiTypography-body1 Metric-label css-tlko1g-MuiTypography-root"
-                              >
-                                OHM Price
-                              </p>
-                              <p
-                                class="MuiTypography-root MuiTypography-body1 Metric-metric css-69sme-MuiTypography-root"
-                                style="width: 100%;"
-                              >
-                                <span
-                                  class="MuiSkeleton-root MuiSkeleton-text MuiSkeleton-pulse css-1l7q9tc-MuiSkeleton-root"
-                                  style="width: 100%;"
-                                />
-                              </p>
-                            </div>
-                          </div>
-=======
-                          class="MuiBox-root MuiBox-root-11"
-                        >
-                          <p
-                            class="MuiTypography-root makeStyles-label-8 MuiTypography-body1 MuiTypography-colorTextSecondary"
+                          <p
+                            class="MuiTypography-root MuiTypography-body1 Metric-label css-tlko1g-MuiTypography-root"
                           >
                             OHM Price
                           </p>
                           <p
-                            class="MuiTypography-root makeStyles-metric-9 MuiTypography-body1"
+                            class="MuiTypography-root MuiTypography-body1 Metric-metric css-69sme-MuiTypography-root"
                             style="width: 100%;"
                           >
                             <span
-                              class="MuiSkeleton-root MuiSkeleton-text MuiSkeleton-pulse"
+                              class="MuiSkeleton-root MuiSkeleton-text MuiSkeleton-pulse css-1l7q9tc-MuiSkeleton-root"
                               style="width: 100%;"
                             />
                           </p>
->>>>>>> 4ccc0ddc
                         </div>
                       </div>
                     </div>
                     <div
-                      class="MuiGrid-root MuiGrid-item MuiGrid-grid-xs-12 MuiGrid-grid-sm-4"
+                      class="MuiGrid-root MuiGrid-item MuiGrid-grid-xs-12 MuiGrid-grid-sm-4 css-wmkgw3-MuiGrid-root"
                     >
                       <div
-                        class="makeStyles-root-7 wsoprice"
+                        class="Metric-root wsoprice css-1xkrsym"
                       >
                         <div
-<<<<<<< HEAD
-                          class="MuiGrid-root MuiGrid-item MuiGrid-grid-xs-12 MuiGrid-grid-sm-4 css-wmkgw3-MuiGrid-root"
+                          class="MuiBox-root css-1di3kc0"
                         >
-                          <div
-                            class="Metric-root wsoprice css-1xkrsym"
-=======
-                          class="MuiBox-root MuiBox-root-12"
-                        >
-                          <p
-                            class="MuiTypography-root makeStyles-label-8 MuiTypography-body1 MuiTypography-colorTextSecondary"
->>>>>>> 4ccc0ddc
+                          <p
+                            class="MuiTypography-root MuiTypography-body1 Metric-label css-tlko1g-MuiTypography-root"
                           >
                             gOHM Price
                             <div
-<<<<<<< HEAD
-                              class="MuiBox-root css-1di3kc0"
-                            >
-                              <p
-                                class="MuiTypography-root MuiTypography-body1 Metric-label css-tlko1g-MuiTypography-root"
-                              >
-                                gOHM Price
-                                <div
-                                  class="MuiBox-root css-w341jy"
-                                  style="font-size: 14px;"
-                                >
-                                  <div
-                                    class="MuiBox-root css-0"
-                                    style="display: inline-flex; justify-content: center; align-self: center;"
-                                  >
-                                    <svg
-                                      aria-hidden="true"
-                                      class="MuiSvgIcon-root MuiSvgIcon-fontSizeSmall info-icon css-1fx2bp7-MuiSvgIcon-root"
-                                      focusable="false"
-                                      style="margin: 0px 5px; font-size: 1em;"
-                                      viewBox="0 0 20 20"
-                                    >
-                                      <path
-                                        d="M 10 20 C 15.475 20 20 15.473 20 10 C 20 4.518 15.473 0 9.991 0 C 4.516 0 0 4.518 0 10 C 0 15.475 4.527 20 10 20 Z M 10 18.705 C 5.189 18.714 1.287 14.812 1.297 10.001 C 1.28 5.189 5.179 1.281 9.991 1.285 C 14.807 1.28 18.714 5.182 18.714 9.999 C 18.719 14.811 14.813 18.712 10 18.702 Z M 9.941 6.242 C 10.559 6.242 11.038 5.763 11.038 5.156 C 11.043 4.547 10.549 4.053 9.94 4.058 C 9.334 4.057 8.842 4.55 8.844 5.156 C 8.843 5.761 9.337 6.249 9.941 6.242 Z M 8.216 15.444 L 12.303 15.444 C 12.623 15.444 12.871 15.204 12.871 14.895 C 12.87 14.584 12.615 14.334 12.303 14.338 L 10.868 14.338 L 10.868 8.754 C 10.868 8.346 10.658 8.065 10.269 8.065 L 8.345 8.065 C 7.919 8.045 7.631 8.493 7.826 8.872 C 7.925 9.065 8.128 9.182 8.345 9.172 L 9.652 9.172 L 9.652 14.338 L 8.216 14.338 C 7.905 14.334 7.649 14.584 7.648 14.895 C 7.648 15.204 7.897 15.444 8.216 15.444 Z"
-                                      />
-                                    </svg>
-                                  </div>
-                                </div>
-                              </p>
-                              <p
-                                class="MuiTypography-root MuiTypography-body1 Metric-metric css-69sme-MuiTypography-root"
-                                style="width: 100%;"
-                              >
-                                <span
-                                  class="MuiSkeleton-root MuiSkeleton-text MuiSkeleton-pulse css-1l7q9tc-MuiSkeleton-root"
-                                  style="width: 100%;"
-                                />
-                              </p>
-=======
-                              class="MuiBox-root MuiBox-root-13"
+                              class="MuiBox-root css-w341jy"
                               style="font-size: 14px;"
                             >
                               <div
-                                class="MuiBox-root MuiBox-root-14"
+                                class="MuiBox-root css-0"
                                 style="display: inline-flex; justify-content: center; align-self: center;"
                               >
                                 <svg
                                   aria-hidden="true"
-                                  class="MuiSvgIcon-root info-icon MuiSvgIcon-fontSizeSmall"
+                                  class="MuiSvgIcon-root MuiSvgIcon-fontSizeSmall info-icon css-1fx2bp7-MuiSvgIcon-root"
                                   focusable="false"
                                   style="margin: 0px 5px; font-size: 1em;"
                                   viewBox="0 0 20 20"
@@ -437,15 +227,14 @@
                                   />
                                 </svg>
                               </div>
->>>>>>> 4ccc0ddc
                             </div>
                           </p>
                           <p
-                            class="MuiTypography-root makeStyles-metric-9 MuiTypography-body1"
+                            class="MuiTypography-root MuiTypography-body1 Metric-metric css-69sme-MuiTypography-root"
                             style="width: 100%;"
                           >
                             <span
-                              class="MuiSkeleton-root MuiSkeleton-text MuiSkeleton-pulse"
+                              class="MuiSkeleton-root MuiSkeleton-text MuiSkeleton-pulse css-1l7q9tc-MuiSkeleton-root"
                               style="width: 100%;"
                             />
                           </p>
@@ -453,128 +242,55 @@
                       </div>
                     </div>
                     <div
-                      class="MuiGrid-root MuiGrid-item MuiGrid-grid-xs-12 MuiGrid-grid-sm-4"
+                      class="MuiGrid-root MuiGrid-item MuiGrid-grid-xs-12 MuiGrid-grid-sm-4 css-wmkgw3-MuiGrid-root"
                     >
                       <div
-                        class="makeStyles-root-7 "
+                        class="Metric-root  css-1xkrsym"
                       >
                         <div
-<<<<<<< HEAD
-                          class="MuiGrid-root MuiGrid-item MuiGrid-grid-xs-12 MuiGrid-grid-sm-4 css-wmkgw3-MuiGrid-root"
+                          class="MuiBox-root css-1di3kc0"
                         >
-                          <div
-                            class="Metric-root  css-1xkrsym"
-                          >
-                            <div
-                              class="MuiBox-root css-1di3kc0"
-                            >
-                              <p
-                                class="MuiTypography-root MuiTypography-body1 Metric-label css-tlko1g-MuiTypography-root"
-                              >
-                                Circulating Supply (total)
-                              </p>
-                              <p
-                                class="MuiTypography-root MuiTypography-body1 Metric-metric css-69sme-MuiTypography-root"
-                                style="width: 100%;"
-                              >
-                                <span
-                                  class="MuiSkeleton-root MuiSkeleton-text MuiSkeleton-pulse css-1l7q9tc-MuiSkeleton-root"
-                                  style="width: 100%;"
-                                />
-                              </p>
-                            </div>
-                          </div>
-=======
-                          class="MuiBox-root MuiBox-root-16"
-                        >
-                          <p
-                            class="MuiTypography-root makeStyles-label-8 MuiTypography-body1 MuiTypography-colorTextSecondary"
+                          <p
+                            class="MuiTypography-root MuiTypography-body1 Metric-label css-tlko1g-MuiTypography-root"
                           >
                             Circulating Supply (total)
                           </p>
                           <p
-                            class="MuiTypography-root makeStyles-metric-9 MuiTypography-body1"
+                            class="MuiTypography-root MuiTypography-body1 Metric-metric css-69sme-MuiTypography-root"
                             style="width: 100%;"
                           >
                             <span
-                              class="MuiSkeleton-root MuiSkeleton-text MuiSkeleton-pulse"
+                              class="MuiSkeleton-root MuiSkeleton-text MuiSkeleton-pulse css-1l7q9tc-MuiSkeleton-root"
                               style="width: 100%;"
                             />
                           </p>
->>>>>>> 4ccc0ddc
                         </div>
                       </div>
                     </div>
                     <div
-                      class="MuiGrid-root MuiGrid-item MuiGrid-grid-xs-12 MuiGrid-grid-sm-4"
+                      class="MuiGrid-root MuiGrid-item MuiGrid-grid-xs-12 MuiGrid-grid-sm-4 css-wmkgw3-MuiGrid-root"
                     >
                       <div
-                        class="makeStyles-root-7 "
+                        class="Metric-root  css-1xkrsym"
                       >
                         <div
-<<<<<<< HEAD
-                          class="MuiGrid-root MuiGrid-item MuiGrid-grid-xs-12 MuiGrid-grid-sm-4 css-wmkgw3-MuiGrid-root"
+                          class="MuiBox-root css-1di3kc0"
                         >
-                          <div
-                            class="Metric-root  css-1xkrsym"
-=======
-                          class="MuiBox-root MuiBox-root-17"
-                        >
-                          <p
-                            class="MuiTypography-root makeStyles-label-8 MuiTypography-body1 MuiTypography-colorTextSecondary"
->>>>>>> 4ccc0ddc
+                          <p
+                            class="MuiTypography-root MuiTypography-body1 Metric-label css-tlko1g-MuiTypography-root"
                           >
                             Liquid Backing per OHM
                             <div
-<<<<<<< HEAD
-                              class="MuiBox-root css-1di3kc0"
-                            >
-                              <p
-                                class="MuiTypography-root MuiTypography-body1 Metric-label css-tlko1g-MuiTypography-root"
-                              >
-                                Liquid Backing per OHM
-                                <div
-                                  class="MuiBox-root css-w341jy"
-                                  style="font-size: 14px;"
-                                >
-                                  <div
-                                    class="MuiBox-root css-0"
-                                    style="display: inline-flex; justify-content: center; align-self: center;"
-                                  >
-                                    <svg
-                                      aria-hidden="true"
-                                      class="MuiSvgIcon-root MuiSvgIcon-fontSizeSmall info-icon css-1fx2bp7-MuiSvgIcon-root"
-                                      focusable="false"
-                                      style="margin: 0px 5px; font-size: 1em;"
-                                      viewBox="0 0 20 20"
-                                    >
-                                      <path
-                                        d="M 10 20 C 15.475 20 20 15.473 20 10 C 20 4.518 15.473 0 9.991 0 C 4.516 0 0 4.518 0 10 C 0 15.475 4.527 20 10 20 Z M 10 18.705 C 5.189 18.714 1.287 14.812 1.297 10.001 C 1.28 5.189 5.179 1.281 9.991 1.285 C 14.807 1.28 18.714 5.182 18.714 9.999 C 18.719 14.811 14.813 18.712 10 18.702 Z M 9.941 6.242 C 10.559 6.242 11.038 5.763 11.038 5.156 C 11.043 4.547 10.549 4.053 9.94 4.058 C 9.334 4.057 8.842 4.55 8.844 5.156 C 8.843 5.761 9.337 6.249 9.941 6.242 Z M 8.216 15.444 L 12.303 15.444 C 12.623 15.444 12.871 15.204 12.871 14.895 C 12.87 14.584 12.615 14.334 12.303 14.338 L 10.868 14.338 L 10.868 8.754 C 10.868 8.346 10.658 8.065 10.269 8.065 L 8.345 8.065 C 7.919 8.045 7.631 8.493 7.826 8.872 C 7.925 9.065 8.128 9.182 8.345 9.172 L 9.652 9.172 L 9.652 14.338 L 8.216 14.338 C 7.905 14.334 7.649 14.584 7.648 14.895 C 7.648 15.204 7.897 15.444 8.216 15.444 Z"
-                                      />
-                                    </svg>
-                                  </div>
-                                </div>
-                              </p>
-                              <p
-                                class="MuiTypography-root MuiTypography-body1 Metric-metric css-69sme-MuiTypography-root"
-                                style="width: 100%;"
-                              >
-                                <span
-                                  class="MuiSkeleton-root MuiSkeleton-text MuiSkeleton-pulse css-1l7q9tc-MuiSkeleton-root"
-                                  style="width: 100%;"
-                                />
-                              </p>
-=======
-                              class="MuiBox-root MuiBox-root-18"
+                              class="MuiBox-root css-w341jy"
                               style="font-size: 14px;"
                             >
                               <div
-                                class="MuiBox-root MuiBox-root-19"
+                                class="MuiBox-root css-0"
                                 style="display: inline-flex; justify-content: center; align-self: center;"
                               >
                                 <svg
                                   aria-hidden="true"
-                                  class="MuiSvgIcon-root info-icon MuiSvgIcon-fontSizeSmall"
+                                  class="MuiSvgIcon-root MuiSvgIcon-fontSizeSmall info-icon css-1fx2bp7-MuiSvgIcon-root"
                                   focusable="false"
                                   style="margin: 0px 5px; font-size: 1em;"
                                   viewBox="0 0 20 20"
@@ -584,15 +300,14 @@
                                   />
                                 </svg>
                               </div>
->>>>>>> 4ccc0ddc
                             </div>
                           </p>
                           <p
-                            class="MuiTypography-root makeStyles-metric-9 MuiTypography-body1"
+                            class="MuiTypography-root MuiTypography-body1 Metric-metric css-69sme-MuiTypography-root"
                             style="width: 100%;"
                           >
                             <span
-                              class="MuiSkeleton-root MuiSkeleton-text MuiSkeleton-pulse"
+                              class="MuiSkeleton-root MuiSkeleton-text MuiSkeleton-pulse css-1l7q9tc-MuiSkeleton-root"
                               style="width: 100%;"
                             />
                           </p>
@@ -600,75 +315,29 @@
                       </div>
                     </div>
                     <div
-                      class="MuiGrid-root MuiGrid-item MuiGrid-grid-xs-12 MuiGrid-grid-sm-4"
+                      class="MuiGrid-root MuiGrid-item MuiGrid-grid-xs-12 MuiGrid-grid-sm-4 css-wmkgw3-MuiGrid-root"
                     >
                       <div
-                        class="makeStyles-root-7 "
+                        class="Metric-root  css-1xkrsym"
                       >
                         <div
-<<<<<<< HEAD
-                          class="MuiGrid-root MuiGrid-item MuiGrid-grid-xs-12 MuiGrid-grid-sm-4 css-wmkgw3-MuiGrid-root"
+                          class="MuiBox-root css-1di3kc0"
                         >
-                          <div
-                            class="Metric-root  css-1xkrsym"
-=======
-                          class="MuiBox-root MuiBox-root-20"
-                        >
-                          <p
-                            class="MuiTypography-root makeStyles-label-8 MuiTypography-body1 MuiTypography-colorTextSecondary"
->>>>>>> 4ccc0ddc
+                          <p
+                            class="MuiTypography-root MuiTypography-body1 Metric-label css-tlko1g-MuiTypography-root"
                           >
                             Current Index
                             <div
-<<<<<<< HEAD
-                              class="MuiBox-root css-1di3kc0"
-                            >
-                              <p
-                                class="MuiTypography-root MuiTypography-body1 Metric-label css-tlko1g-MuiTypography-root"
-                              >
-                                Current Index
-                                <div
-                                  class="MuiBox-root css-w341jy"
-                                  style="font-size: 14px;"
-                                >
-                                  <div
-                                    class="MuiBox-root css-0"
-                                    style="display: inline-flex; justify-content: center; align-self: center;"
-                                  >
-                                    <svg
-                                      aria-hidden="true"
-                                      class="MuiSvgIcon-root MuiSvgIcon-fontSizeSmall info-icon css-1fx2bp7-MuiSvgIcon-root"
-                                      focusable="false"
-                                      style="margin: 0px 5px; font-size: 1em;"
-                                      viewBox="0 0 20 20"
-                                    >
-                                      <path
-                                        d="M 10 20 C 15.475 20 20 15.473 20 10 C 20 4.518 15.473 0 9.991 0 C 4.516 0 0 4.518 0 10 C 0 15.475 4.527 20 10 20 Z M 10 18.705 C 5.189 18.714 1.287 14.812 1.297 10.001 C 1.28 5.189 5.179 1.281 9.991 1.285 C 14.807 1.28 18.714 5.182 18.714 9.999 C 18.719 14.811 14.813 18.712 10 18.702 Z M 9.941 6.242 C 10.559 6.242 11.038 5.763 11.038 5.156 C 11.043 4.547 10.549 4.053 9.94 4.058 C 9.334 4.057 8.842 4.55 8.844 5.156 C 8.843 5.761 9.337 6.249 9.941 6.242 Z M 8.216 15.444 L 12.303 15.444 C 12.623 15.444 12.871 15.204 12.871 14.895 C 12.87 14.584 12.615 14.334 12.303 14.338 L 10.868 14.338 L 10.868 8.754 C 10.868 8.346 10.658 8.065 10.269 8.065 L 8.345 8.065 C 7.919 8.045 7.631 8.493 7.826 8.872 C 7.925 9.065 8.128 9.182 8.345 9.172 L 9.652 9.172 L 9.652 14.338 L 8.216 14.338 C 7.905 14.334 7.649 14.584 7.648 14.895 C 7.648 15.204 7.897 15.444 8.216 15.444 Z"
-                                      />
-                                    </svg>
-                                  </div>
-                                </div>
-                              </p>
-                              <p
-                                class="MuiTypography-root MuiTypography-body1 Metric-metric css-69sme-MuiTypography-root"
-                                style="width: 100%;"
-                              >
-                                <span
-                                  class="MuiSkeleton-root MuiSkeleton-text MuiSkeleton-pulse css-1l7q9tc-MuiSkeleton-root"
-                                  style="width: 100%;"
-                                />
-                              </p>
-=======
-                              class="MuiBox-root MuiBox-root-21"
+                              class="MuiBox-root css-w341jy"
                               style="font-size: 14px;"
                             >
                               <div
-                                class="MuiBox-root MuiBox-root-22"
+                                class="MuiBox-root css-0"
                                 style="display: inline-flex; justify-content: center; align-self: center;"
                               >
                                 <svg
                                   aria-hidden="true"
-                                  class="MuiSvgIcon-root info-icon MuiSvgIcon-fontSizeSmall"
+                                  class="MuiSvgIcon-root MuiSvgIcon-fontSizeSmall info-icon css-1fx2bp7-MuiSvgIcon-root"
                                   focusable="false"
                                   style="margin: 0px 5px; font-size: 1em;"
                                   viewBox="0 0 20 20"
@@ -678,15 +347,14 @@
                                   />
                                 </svg>
                               </div>
->>>>>>> 4ccc0ddc
                             </div>
                           </p>
                           <p
-                            class="MuiTypography-root makeStyles-metric-9 MuiTypography-body1"
+                            class="MuiTypography-root MuiTypography-body1 Metric-metric css-69sme-MuiTypography-root"
                             style="width: 100%;"
                           >
                             <span
-                              class="MuiSkeleton-root MuiSkeleton-text MuiSkeleton-pulse"
+                              class="MuiSkeleton-root MuiSkeleton-text MuiSkeleton-pulse css-1l7q9tc-MuiSkeleton-root"
                               style="width: 100%;"
                             />
                           </p>
@@ -700,78 +368,36 @@
           </div>
         </div>
         <div
-          class="MuiGrid-root data-grid MuiGrid-container MuiGrid-spacing-xs-2"
+          class="MuiGrid-root MuiGrid-container MuiGrid-spacing-xs-2 data-grid css-pcr0fy-MuiGrid-root"
         >
           <div
-            class="MuiGrid-root MuiGrid-item MuiGrid-grid-xs-12 MuiGrid-grid-sm-12 MuiGrid-grid-md-6 MuiGrid-grid-lg-6"
+            class="MuiGrid-root MuiGrid-item MuiGrid-grid-xs-12 MuiGrid-grid-sm-12 MuiGrid-grid-md-6 MuiGrid-grid-lg-6 css-ebdhj4-MuiGrid-root"
           >
             <div
-<<<<<<< HEAD
-              class="MuiGrid-root MuiGrid-container MuiGrid-spacing-xs-2 data-grid css-pcr0fy-MuiGrid-root"
+              class="MuiPaper-root MuiPaper-elevation MuiPaper-rounded MuiPaper-elevation0 Paper-root ohm-card ohm-chart-card css-m19e0g-MuiPaper-root"
               style="transform: none; webkit-transition: transform 225ms cubic-bezier(0.4, 0, 0.2, 1) 0ms; transition: transform 225ms cubic-bezier(0.4, 0, 0.2, 1) 0ms;"
             >
               <div
-                class="MuiGrid-root MuiGrid-item MuiGrid-grid-xs-12 MuiGrid-grid-sm-12 MuiGrid-grid-md-6 MuiGrid-grid-lg-6 css-ebdhj4-MuiGrid-root"
+                class="MuiGrid-root MuiGrid-container MuiGrid-spacing-xs-2 MuiGrid-direction-xs-column css-1y6dg9a-MuiGrid-root"
               >
                 <div
-                  class="MuiPaper-root MuiPaper-elevation MuiPaper-rounded MuiPaper-elevation0 Paper-root ohm-card ohm-chart-card css-m19e0g-MuiPaper-root"
-                  style="transform: none; webkit-transition: transform 225ms cubic-bezier(0.4, 0, 0.2, 1) 0ms; transition: transform 225ms cubic-bezier(0.4, 0, 0.2, 1) 0ms;"
+                  class="MuiGrid-root MuiGrid-item css-159wrwf-MuiGrid-root"
                 >
                   <div
-                    class="MuiGrid-root MuiGrid-container MuiGrid-spacing-xs-2 MuiGrid-direction-xs-column css-1y6dg9a-MuiGrid-root"
-                  >
-                    <div
-                      class="MuiGrid-root MuiGrid-item css-159wrwf-MuiGrid-root"
-                    >
-                      <div
-                        class="MuiBox-root css-0"
-                        style="display: flex; align-items: center; justify-content: center;"
-                      >
-                        <span
-                          class="MuiCircularProgress-root MuiCircularProgress-indeterminate MuiCircularProgress-colorPrimary css-2r4182-MuiCircularProgress-root"
-                          role="progressbar"
-                          style="width: 40px; height: 40px;"
-                        >
-                          <svg
-                            class="MuiCircularProgress-svg css-1idz92c-MuiCircularProgress-svg"
-                            viewBox="22 22 44 44"
-                          >
-                            <circle
-                              class="MuiCircularProgress-circle MuiCircularProgress-circleIndeterminate css-176wh8e-MuiCircularProgress-circle"
-                              cx="44"
-                              cy="44"
-                              fill="none"
-                              r="20.2"
-                              stroke-width="3.6"
-                            />
-                          </svg>
-                        </span>
-                      </div>
-=======
-              class="MuiPaper-root makeStyles-root-4 makeStyles-root-23 ohm-card ohm-chart-card MuiPaper-elevation0 MuiPaper-rounded"
-              style="transform: none; webkit-transition: transform 225ms cubic-bezier(0.4, 0, 0.2, 1) 0ms; transition: transform 225ms cubic-bezier(0.4, 0, 0.2, 1) 0ms;"
-            >
-              <div
-                class="MuiGrid-root MuiGrid-container MuiGrid-spacing-xs-2 MuiGrid-direction-xs-column"
-              >
-                <div
-                  class="MuiGrid-root MuiGrid-item"
-                >
-                  <div
-                    class="MuiBox-root MuiBox-root-24"
+                    class="MuiBox-root css-0"
                     style="display: flex; align-items: center; justify-content: center;"
                   >
-                    <div
-                      class="MuiCircularProgress-root MuiCircularProgress-colorPrimary MuiCircularProgress-indeterminate"
+                    <span
+                      class="MuiCircularProgress-root MuiCircularProgress-indeterminate MuiCircularProgress-colorPrimary css-2r4182-MuiCircularProgress-root"
                       role="progressbar"
                       style="width: 40px; height: 40px;"
                     >
                       <svg
-                        class="MuiCircularProgress-svg"
+                        class="MuiCircularProgress-svg css-1idz92c-MuiCircularProgress-svg"
                         viewBox="22 22 44 44"
                       >
                         <circle
-                          class="MuiCircularProgress-circle MuiCircularProgress-circleIndeterminate"
+                          class="MuiCircularProgress-circle MuiCircularProgress-circleIndeterminate css-176wh8e-MuiCircularProgress-circle"
                           cx="44"
                           cy="44"
                           fill="none"
@@ -779,79 +405,40 @@
                           stroke-width="3.6"
                         />
                       </svg>
->>>>>>> 4ccc0ddc
-                    </div>
+                    </span>
                   </div>
                 </div>
               </div>
             </div>
           </div>
           <div
-            class="MuiGrid-root MuiGrid-item MuiGrid-grid-xs-12 MuiGrid-grid-sm-12 MuiGrid-grid-md-6 MuiGrid-grid-lg-6"
+            class="MuiGrid-root MuiGrid-item MuiGrid-grid-xs-12 MuiGrid-grid-sm-12 MuiGrid-grid-md-6 MuiGrid-grid-lg-6 css-ebdhj4-MuiGrid-root"
           >
             <div
-              class="MuiPaper-root makeStyles-root-4 makeStyles-root-25 ohm-card ohm-chart-card MuiPaper-elevation0 MuiPaper-rounded"
+              class="MuiPaper-root MuiPaper-elevation MuiPaper-rounded MuiPaper-elevation0 Paper-root ohm-card ohm-chart-card css-m19e0g-MuiPaper-root"
               style="transform: none; webkit-transition: transform 225ms cubic-bezier(0.4, 0, 0.2, 1) 0ms; transition: transform 225ms cubic-bezier(0.4, 0, 0.2, 1) 0ms;"
             >
               <div
-<<<<<<< HEAD
-                class="MuiGrid-root MuiGrid-item MuiGrid-grid-xs-12 MuiGrid-grid-sm-12 MuiGrid-grid-md-6 MuiGrid-grid-lg-6 css-ebdhj4-MuiGrid-root"
+                class="MuiGrid-root MuiGrid-container MuiGrid-spacing-xs-2 MuiGrid-direction-xs-column css-1y6dg9a-MuiGrid-root"
               >
                 <div
-                  class="MuiPaper-root MuiPaper-elevation MuiPaper-rounded MuiPaper-elevation0 Paper-root ohm-card ohm-chart-card css-m19e0g-MuiPaper-root"
-                  style="transform: none; webkit-transition: transform 225ms cubic-bezier(0.4, 0, 0.2, 1) 0ms; transition: transform 225ms cubic-bezier(0.4, 0, 0.2, 1) 0ms;"
+                  class="MuiGrid-root MuiGrid-item css-159wrwf-MuiGrid-root"
                 >
                   <div
-                    class="MuiGrid-root MuiGrid-container MuiGrid-spacing-xs-2 MuiGrid-direction-xs-column css-1y6dg9a-MuiGrid-root"
-                  >
-                    <div
-                      class="MuiGrid-root MuiGrid-item css-159wrwf-MuiGrid-root"
-                    >
-                      <div
-                        class="MuiBox-root css-0"
-                        style="display: flex; align-items: center; justify-content: center;"
-                      >
-                        <span
-                          class="MuiCircularProgress-root MuiCircularProgress-indeterminate MuiCircularProgress-colorPrimary css-2r4182-MuiCircularProgress-root"
-                          role="progressbar"
-                          style="width: 40px; height: 40px;"
-                        >
-                          <svg
-                            class="MuiCircularProgress-svg css-1idz92c-MuiCircularProgress-svg"
-                            viewBox="22 22 44 44"
-                          >
-                            <circle
-                              class="MuiCircularProgress-circle MuiCircularProgress-circleIndeterminate css-176wh8e-MuiCircularProgress-circle"
-                              cx="44"
-                              cy="44"
-                              fill="none"
-                              r="20.2"
-                              stroke-width="3.6"
-                            />
-                          </svg>
-                        </span>
-                      </div>
-=======
-                class="MuiGrid-root MuiGrid-container MuiGrid-spacing-xs-2 MuiGrid-direction-xs-column"
-              >
-                <div
-                  class="MuiGrid-root MuiGrid-item"
-                >
-                  <div
-                    class="MuiBox-root MuiBox-root-26"
+                    class="MuiBox-root css-0"
                     style="display: flex; align-items: center; justify-content: center;"
                   >
-                    <div
-                      class="MuiCircularProgress-root MuiCircularProgress-colorPrimary MuiCircularProgress-indeterminate"
+                    <span
+                      class="MuiCircularProgress-root MuiCircularProgress-indeterminate MuiCircularProgress-colorPrimary css-2r4182-MuiCircularProgress-root"
                       role="progressbar"
                       style="width: 40px; height: 40px;"
                     >
                       <svg
-                        class="MuiCircularProgress-svg"
+                        class="MuiCircularProgress-svg css-1idz92c-MuiCircularProgress-svg"
                         viewBox="22 22 44 44"
                       >
                         <circle
-                          class="MuiCircularProgress-circle MuiCircularProgress-circleIndeterminate"
+                          class="MuiCircularProgress-circle MuiCircularProgress-circleIndeterminate css-176wh8e-MuiCircularProgress-circle"
                           cx="44"
                           cy="44"
                           fill="none"
@@ -859,79 +446,40 @@
                           stroke-width="3.6"
                         />
                       </svg>
->>>>>>> 4ccc0ddc
-                    </div>
+                    </span>
                   </div>
                 </div>
               </div>
             </div>
           </div>
           <div
-            class="MuiGrid-root MuiGrid-item MuiGrid-grid-xs-12 MuiGrid-grid-sm-12 MuiGrid-grid-md-6 MuiGrid-grid-lg-6"
+            class="MuiGrid-root MuiGrid-item MuiGrid-grid-xs-12 MuiGrid-grid-sm-12 MuiGrid-grid-md-6 MuiGrid-grid-lg-6 css-ebdhj4-MuiGrid-root"
           >
             <div
-              class="MuiPaper-root makeStyles-root-4 makeStyles-root-27 ohm-card ohm-chart-card MuiPaper-elevation0 MuiPaper-rounded"
+              class="MuiPaper-root MuiPaper-elevation MuiPaper-rounded MuiPaper-elevation0 Paper-root ohm-card ohm-chart-card css-m19e0g-MuiPaper-root"
               style="transform: none; webkit-transition: transform 225ms cubic-bezier(0.4, 0, 0.2, 1) 0ms; transition: transform 225ms cubic-bezier(0.4, 0, 0.2, 1) 0ms;"
             >
               <div
-<<<<<<< HEAD
-                class="MuiGrid-root MuiGrid-item MuiGrid-grid-xs-12 MuiGrid-grid-sm-12 MuiGrid-grid-md-6 MuiGrid-grid-lg-6 css-ebdhj4-MuiGrid-root"
+                class="MuiGrid-root MuiGrid-container MuiGrid-spacing-xs-2 MuiGrid-direction-xs-column css-1y6dg9a-MuiGrid-root"
               >
                 <div
-                  class="MuiPaper-root MuiPaper-elevation MuiPaper-rounded MuiPaper-elevation0 Paper-root ohm-card ohm-chart-card css-m19e0g-MuiPaper-root"
-                  style="transform: none; webkit-transition: transform 225ms cubic-bezier(0.4, 0, 0.2, 1) 0ms; transition: transform 225ms cubic-bezier(0.4, 0, 0.2, 1) 0ms;"
+                  class="MuiGrid-root MuiGrid-item css-159wrwf-MuiGrid-root"
                 >
                   <div
-                    class="MuiGrid-root MuiGrid-container MuiGrid-spacing-xs-2 MuiGrid-direction-xs-column css-1y6dg9a-MuiGrid-root"
-                  >
-                    <div
-                      class="MuiGrid-root MuiGrid-item css-159wrwf-MuiGrid-root"
-                    >
-                      <div
-                        class="MuiBox-root css-0"
-                        style="display: flex; align-items: center; justify-content: center;"
-                      >
-                        <span
-                          class="MuiCircularProgress-root MuiCircularProgress-indeterminate MuiCircularProgress-colorPrimary css-2r4182-MuiCircularProgress-root"
-                          role="progressbar"
-                          style="width: 40px; height: 40px;"
-                        >
-                          <svg
-                            class="MuiCircularProgress-svg css-1idz92c-MuiCircularProgress-svg"
-                            viewBox="22 22 44 44"
-                          >
-                            <circle
-                              class="MuiCircularProgress-circle MuiCircularProgress-circleIndeterminate css-176wh8e-MuiCircularProgress-circle"
-                              cx="44"
-                              cy="44"
-                              fill="none"
-                              r="20.2"
-                              stroke-width="3.6"
-                            />
-                          </svg>
-                        </span>
-                      </div>
-=======
-                class="MuiGrid-root MuiGrid-container MuiGrid-spacing-xs-2 MuiGrid-direction-xs-column"
-              >
-                <div
-                  class="MuiGrid-root MuiGrid-item"
-                >
-                  <div
-                    class="MuiBox-root MuiBox-root-28"
+                    class="MuiBox-root css-0"
                     style="display: flex; align-items: center; justify-content: center;"
                   >
-                    <div
-                      class="MuiCircularProgress-root MuiCircularProgress-colorPrimary MuiCircularProgress-indeterminate"
+                    <span
+                      class="MuiCircularProgress-root MuiCircularProgress-indeterminate MuiCircularProgress-colorPrimary css-2r4182-MuiCircularProgress-root"
                       role="progressbar"
                       style="width: 40px; height: 40px;"
                     >
                       <svg
-                        class="MuiCircularProgress-svg"
+                        class="MuiCircularProgress-svg css-1idz92c-MuiCircularProgress-svg"
                         viewBox="22 22 44 44"
                       >
                         <circle
-                          class="MuiCircularProgress-circle MuiCircularProgress-circleIndeterminate"
+                          class="MuiCircularProgress-circle MuiCircularProgress-circleIndeterminate css-176wh8e-MuiCircularProgress-circle"
                           cx="44"
                           cy="44"
                           fill="none"
@@ -939,79 +487,40 @@
                           stroke-width="3.6"
                         />
                       </svg>
->>>>>>> 4ccc0ddc
-                    </div>
+                    </span>
                   </div>
                 </div>
               </div>
             </div>
           </div>
           <div
-            class="MuiGrid-root MuiGrid-item MuiGrid-grid-xs-12 MuiGrid-grid-sm-12 MuiGrid-grid-md-6 MuiGrid-grid-lg-6"
+            class="MuiGrid-root MuiGrid-item MuiGrid-grid-xs-12 MuiGrid-grid-sm-12 MuiGrid-grid-md-6 MuiGrid-grid-lg-6 css-ebdhj4-MuiGrid-root"
           >
             <div
-              class="MuiPaper-root makeStyles-root-4 makeStyles-root-29 ohm-card ohm-chart-card MuiPaper-elevation0 MuiPaper-rounded"
+              class="MuiPaper-root MuiPaper-elevation MuiPaper-rounded MuiPaper-elevation0 Paper-root ohm-card ohm-chart-card css-m19e0g-MuiPaper-root"
               style="transform: none; webkit-transition: transform 225ms cubic-bezier(0.4, 0, 0.2, 1) 0ms; transition: transform 225ms cubic-bezier(0.4, 0, 0.2, 1) 0ms;"
             >
               <div
-<<<<<<< HEAD
-                class="MuiGrid-root MuiGrid-item MuiGrid-grid-xs-12 MuiGrid-grid-sm-12 MuiGrid-grid-md-6 MuiGrid-grid-lg-6 css-ebdhj4-MuiGrid-root"
+                class="MuiGrid-root MuiGrid-container MuiGrid-spacing-xs-2 MuiGrid-direction-xs-column css-1y6dg9a-MuiGrid-root"
               >
                 <div
-                  class="MuiPaper-root MuiPaper-elevation MuiPaper-rounded MuiPaper-elevation0 Paper-root ohm-card ohm-chart-card css-m19e0g-MuiPaper-root"
-                  style="transform: none; webkit-transition: transform 225ms cubic-bezier(0.4, 0, 0.2, 1) 0ms; transition: transform 225ms cubic-bezier(0.4, 0, 0.2, 1) 0ms;"
+                  class="MuiGrid-root MuiGrid-item css-159wrwf-MuiGrid-root"
                 >
                   <div
-                    class="MuiGrid-root MuiGrid-container MuiGrid-spacing-xs-2 MuiGrid-direction-xs-column css-1y6dg9a-MuiGrid-root"
-                  >
-                    <div
-                      class="MuiGrid-root MuiGrid-item css-159wrwf-MuiGrid-root"
-                    >
-                      <div
-                        class="MuiBox-root css-0"
-                        style="display: flex; align-items: center; justify-content: center;"
-                      >
-                        <span
-                          class="MuiCircularProgress-root MuiCircularProgress-indeterminate MuiCircularProgress-colorPrimary css-2r4182-MuiCircularProgress-root"
-                          role="progressbar"
-                          style="width: 40px; height: 40px;"
-                        >
-                          <svg
-                            class="MuiCircularProgress-svg css-1idz92c-MuiCircularProgress-svg"
-                            viewBox="22 22 44 44"
-                          >
-                            <circle
-                              class="MuiCircularProgress-circle MuiCircularProgress-circleIndeterminate css-176wh8e-MuiCircularProgress-circle"
-                              cx="44"
-                              cy="44"
-                              fill="none"
-                              r="20.2"
-                              stroke-width="3.6"
-                            />
-                          </svg>
-                        </span>
-                      </div>
-=======
-                class="MuiGrid-root MuiGrid-container MuiGrid-spacing-xs-2 MuiGrid-direction-xs-column"
-              >
-                <div
-                  class="MuiGrid-root MuiGrid-item"
-                >
-                  <div
-                    class="MuiBox-root MuiBox-root-30"
+                    class="MuiBox-root css-0"
                     style="display: flex; align-items: center; justify-content: center;"
                   >
-                    <div
-                      class="MuiCircularProgress-root MuiCircularProgress-colorPrimary MuiCircularProgress-indeterminate"
+                    <span
+                      class="MuiCircularProgress-root MuiCircularProgress-indeterminate MuiCircularProgress-colorPrimary css-2r4182-MuiCircularProgress-root"
                       role="progressbar"
                       style="width: 40px; height: 40px;"
                     >
                       <svg
-                        class="MuiCircularProgress-svg"
+                        class="MuiCircularProgress-svg css-1idz92c-MuiCircularProgress-svg"
                         viewBox="22 22 44 44"
                       >
                         <circle
-                          class="MuiCircularProgress-circle MuiCircularProgress-circleIndeterminate"
+                          class="MuiCircularProgress-circle MuiCircularProgress-circleIndeterminate css-176wh8e-MuiCircularProgress-circle"
                           cx="44"
                           cy="44"
                           fill="none"
@@ -1019,79 +528,40 @@
                           stroke-width="3.6"
                         />
                       </svg>
->>>>>>> 4ccc0ddc
-                    </div>
+                    </span>
                   </div>
                 </div>
               </div>
             </div>
           </div>
           <div
-            class="MuiGrid-root MuiGrid-item MuiGrid-grid-xs-12 MuiGrid-grid-sm-12 MuiGrid-grid-md-6 MuiGrid-grid-lg-6"
+            class="MuiGrid-root MuiGrid-item MuiGrid-grid-xs-12 MuiGrid-grid-sm-12 MuiGrid-grid-md-6 MuiGrid-grid-lg-6 css-ebdhj4-MuiGrid-root"
           >
             <div
-              class="MuiPaper-root makeStyles-root-4 makeStyles-root-31 ohm-card ohm-chart-card MuiPaper-elevation0 MuiPaper-rounded"
+              class="MuiPaper-root MuiPaper-elevation MuiPaper-rounded MuiPaper-elevation0 Paper-root ohm-card ohm-chart-card css-m19e0g-MuiPaper-root"
               style="transform: none; webkit-transition: transform 225ms cubic-bezier(0.4, 0, 0.2, 1) 0ms; transition: transform 225ms cubic-bezier(0.4, 0, 0.2, 1) 0ms;"
             >
               <div
-<<<<<<< HEAD
-                class="MuiGrid-root MuiGrid-item MuiGrid-grid-xs-12 MuiGrid-grid-sm-12 MuiGrid-grid-md-6 MuiGrid-grid-lg-6 css-ebdhj4-MuiGrid-root"
+                class="MuiGrid-root MuiGrid-container MuiGrid-spacing-xs-2 MuiGrid-direction-xs-column css-1y6dg9a-MuiGrid-root"
               >
                 <div
-                  class="MuiPaper-root MuiPaper-elevation MuiPaper-rounded MuiPaper-elevation0 Paper-root ohm-card ohm-chart-card css-m19e0g-MuiPaper-root"
-                  style="transform: none; webkit-transition: transform 225ms cubic-bezier(0.4, 0, 0.2, 1) 0ms; transition: transform 225ms cubic-bezier(0.4, 0, 0.2, 1) 0ms;"
+                  class="MuiGrid-root MuiGrid-item css-159wrwf-MuiGrid-root"
                 >
                   <div
-                    class="MuiGrid-root MuiGrid-container MuiGrid-spacing-xs-2 MuiGrid-direction-xs-column css-1y6dg9a-MuiGrid-root"
-                  >
-                    <div
-                      class="MuiGrid-root MuiGrid-item css-159wrwf-MuiGrid-root"
-                    >
-                      <div
-                        class="MuiBox-root css-0"
-                        style="display: flex; align-items: center; justify-content: center;"
-                      >
-                        <span
-                          class="MuiCircularProgress-root MuiCircularProgress-indeterminate MuiCircularProgress-colorPrimary css-2r4182-MuiCircularProgress-root"
-                          role="progressbar"
-                          style="width: 40px; height: 40px;"
-                        >
-                          <svg
-                            class="MuiCircularProgress-svg css-1idz92c-MuiCircularProgress-svg"
-                            viewBox="22 22 44 44"
-                          >
-                            <circle
-                              class="MuiCircularProgress-circle MuiCircularProgress-circleIndeterminate css-176wh8e-MuiCircularProgress-circle"
-                              cx="44"
-                              cy="44"
-                              fill="none"
-                              r="20.2"
-                              stroke-width="3.6"
-                            />
-                          </svg>
-                        </span>
-                      </div>
-=======
-                class="MuiGrid-root MuiGrid-container MuiGrid-spacing-xs-2 MuiGrid-direction-xs-column"
-              >
-                <div
-                  class="MuiGrid-root MuiGrid-item"
-                >
-                  <div
-                    class="MuiBox-root MuiBox-root-32"
+                    class="MuiBox-root css-0"
                     style="display: flex; align-items: center; justify-content: center;"
                   >
-                    <div
-                      class="MuiCircularProgress-root MuiCircularProgress-colorPrimary MuiCircularProgress-indeterminate"
+                    <span
+                      class="MuiCircularProgress-root MuiCircularProgress-indeterminate MuiCircularProgress-colorPrimary css-2r4182-MuiCircularProgress-root"
                       role="progressbar"
                       style="width: 40px; height: 40px;"
                     >
                       <svg
-                        class="MuiCircularProgress-svg"
+                        class="MuiCircularProgress-svg css-1idz92c-MuiCircularProgress-svg"
                         viewBox="22 22 44 44"
                       >
                         <circle
-                          class="MuiCircularProgress-circle MuiCircularProgress-circleIndeterminate"
+                          class="MuiCircularProgress-circle MuiCircularProgress-circleIndeterminate css-176wh8e-MuiCircularProgress-circle"
                           cx="44"
                           cy="44"
                           fill="none"
@@ -1099,79 +569,40 @@
                           stroke-width="3.6"
                         />
                       </svg>
->>>>>>> 4ccc0ddc
-                    </div>
+                    </span>
                   </div>
                 </div>
               </div>
             </div>
           </div>
           <div
-            class="MuiGrid-root MuiGrid-item MuiGrid-grid-xs-12 MuiGrid-grid-sm-12 MuiGrid-grid-md-6 MuiGrid-grid-lg-6"
+            class="MuiGrid-root MuiGrid-item MuiGrid-grid-xs-12 MuiGrid-grid-sm-12 MuiGrid-grid-md-6 MuiGrid-grid-lg-6 css-ebdhj4-MuiGrid-root"
           >
             <div
-              class="MuiPaper-root makeStyles-root-4 makeStyles-root-33 ohm-card ohm-chart-card MuiPaper-elevation0 MuiPaper-rounded"
+              class="MuiPaper-root MuiPaper-elevation MuiPaper-rounded MuiPaper-elevation0 Paper-root ohm-card ohm-chart-card css-m19e0g-MuiPaper-root"
               style="transform: none; webkit-transition: transform 225ms cubic-bezier(0.4, 0, 0.2, 1) 0ms; transition: transform 225ms cubic-bezier(0.4, 0, 0.2, 1) 0ms;"
             >
               <div
-<<<<<<< HEAD
-                class="MuiGrid-root MuiGrid-item MuiGrid-grid-xs-12 MuiGrid-grid-sm-12 MuiGrid-grid-md-6 MuiGrid-grid-lg-6 css-ebdhj4-MuiGrid-root"
+                class="MuiGrid-root MuiGrid-container MuiGrid-spacing-xs-2 MuiGrid-direction-xs-column css-1y6dg9a-MuiGrid-root"
               >
                 <div
-                  class="MuiPaper-root MuiPaper-elevation MuiPaper-rounded MuiPaper-elevation0 Paper-root ohm-card ohm-chart-card css-m19e0g-MuiPaper-root"
-                  style="transform: none; webkit-transition: transform 225ms cubic-bezier(0.4, 0, 0.2, 1) 0ms; transition: transform 225ms cubic-bezier(0.4, 0, 0.2, 1) 0ms;"
+                  class="MuiGrid-root MuiGrid-item css-159wrwf-MuiGrid-root"
                 >
                   <div
-                    class="MuiGrid-root MuiGrid-container MuiGrid-spacing-xs-2 MuiGrid-direction-xs-column css-1y6dg9a-MuiGrid-root"
-                  >
-                    <div
-                      class="MuiGrid-root MuiGrid-item css-159wrwf-MuiGrid-root"
-                    >
-                      <div
-                        class="MuiBox-root css-0"
-                        style="display: flex; align-items: center; justify-content: center;"
-                      >
-                        <span
-                          class="MuiCircularProgress-root MuiCircularProgress-indeterminate MuiCircularProgress-colorPrimary css-2r4182-MuiCircularProgress-root"
-                          role="progressbar"
-                          style="width: 40px; height: 40px;"
-                        >
-                          <svg
-                            class="MuiCircularProgress-svg css-1idz92c-MuiCircularProgress-svg"
-                            viewBox="22 22 44 44"
-                          >
-                            <circle
-                              class="MuiCircularProgress-circle MuiCircularProgress-circleIndeterminate css-176wh8e-MuiCircularProgress-circle"
-                              cx="44"
-                              cy="44"
-                              fill="none"
-                              r="20.2"
-                              stroke-width="3.6"
-                            />
-                          </svg>
-                        </span>
-                      </div>
-=======
-                class="MuiGrid-root MuiGrid-container MuiGrid-spacing-xs-2 MuiGrid-direction-xs-column"
-              >
-                <div
-                  class="MuiGrid-root MuiGrid-item"
-                >
-                  <div
-                    class="MuiBox-root MuiBox-root-34"
+                    class="MuiBox-root css-0"
                     style="display: flex; align-items: center; justify-content: center;"
                   >
-                    <div
-                      class="MuiCircularProgress-root MuiCircularProgress-colorPrimary MuiCircularProgress-indeterminate"
+                    <span
+                      class="MuiCircularProgress-root MuiCircularProgress-indeterminate MuiCircularProgress-colorPrimary css-2r4182-MuiCircularProgress-root"
                       role="progressbar"
                       style="width: 40px; height: 40px;"
                     >
                       <svg
-                        class="MuiCircularProgress-svg"
+                        class="MuiCircularProgress-svg css-1idz92c-MuiCircularProgress-svg"
                         viewBox="22 22 44 44"
                       >
                         <circle
-                          class="MuiCircularProgress-circle MuiCircularProgress-circleIndeterminate"
+                          class="MuiCircularProgress-circle MuiCircularProgress-circleIndeterminate css-176wh8e-MuiCircularProgress-circle"
                           cx="44"
                           cy="44"
                           fill="none"
@@ -1179,8 +610,7 @@
                           stroke-width="3.6"
                         />
                       </svg>
->>>>>>> 4ccc0ddc
-                    </div>
+                    </span>
                   </div>
                 </div>
               </div>
