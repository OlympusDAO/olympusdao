--- conflicted
+++ resolved
@@ -154,11 +154,7 @@
                               </div>
                             </div>
                             <p
-<<<<<<< HEAD
-                              class="MuiTypography-root MuiTypography-body1 css-152iexv-MuiTypography-root"
-=======
                               class="MuiTypography-root MuiTypography-body1 css-1q5p5g-MuiTypography-root"
->>>>>>> cf17a215
                               style="width: 100%;"
                             >
                               <span
@@ -188,11 +184,7 @@
                               </p>
                             </div>
                             <p
-<<<<<<< HEAD
-                              class="MuiTypography-root MuiTypography-body1 css-152iexv-MuiTypography-root"
-=======
                               class="MuiTypography-root MuiTypography-body1 css-1q5p5g-MuiTypography-root"
->>>>>>> cf17a215
                               style="width: 100%;"
                             >
                               <span
@@ -243,11 +235,7 @@
                               </div>
                             </div>
                             <p
-<<<<<<< HEAD
-                              class="MuiTypography-root MuiTypography-body1 css-152iexv-MuiTypography-root"
-=======
                               class="MuiTypography-root MuiTypography-body1 css-1q5p5g-MuiTypography-root"
->>>>>>> cf17a215
                               style="width: 100%;"
                             >
                               <span
@@ -298,11 +286,7 @@
                               </div>
                             </div>
                             <p
-<<<<<<< HEAD
-                              class="MuiTypography-root MuiTypography-body1 css-152iexv-MuiTypography-root"
-=======
                               class="MuiTypography-root MuiTypography-body1 css-1q5p5g-MuiTypography-root"
->>>>>>> cf17a215
                               style="width: 100%;"
                             >
                               <span
@@ -353,11 +337,7 @@
                               </div>
                             </div>
                             <p
-<<<<<<< HEAD
-                              class="MuiTypography-root MuiTypography-body1 css-152iexv-MuiTypography-root"
-=======
                               class="MuiTypography-root MuiTypography-body1 css-1q5p5g-MuiTypography-root"
->>>>>>> cf17a215
                               style="width: 100%;"
                             >
                               <span
@@ -408,11 +388,7 @@
                               </div>
                             </div>
                             <p
-<<<<<<< HEAD
-                              class="MuiTypography-root MuiTypography-body1 css-152iexv-MuiTypography-root"
-=======
                               class="MuiTypography-root MuiTypography-body1 css-1q5p5g-MuiTypography-root"
->>>>>>> cf17a215
                               style="width: 100%;"
                             >
                               <span
