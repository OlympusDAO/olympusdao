--- conflicted
+++ resolved
@@ -130,15 +130,10 @@
           class="MuiBox-root css-tr0r3x"
         >
           <div
-<<<<<<< HEAD
-            class="MuiPaper-root MuiPaper-elevation MuiPaper-rounded MuiPaper-elevation0 Paper-root ohm-card css-6k1qou-MuiPaper-root"
-            style="transform: none; webkit-transition: transform 225ms cubic-bezier(0.4, 0, 0.2, 1) 0ms; transition: transform 225ms cubic-bezier(0.4, 0, 0.2, 1) 0ms;"
-=======
             class="hero-metrics MuiBox-root css-0"
->>>>>>> 80a8737f
           >
             <div
-              class="MuiPaper-root MuiPaper-elevation MuiPaper-rounded MuiPaper-elevation0 Paper-root ohm-card css-m19e0g-MuiPaper-root"
+              class="MuiPaper-root MuiPaper-elevation MuiPaper-rounded MuiPaper-elevation0 Paper-root ohm-card css-6k1qou-MuiPaper-root"
               style="transform: none; webkit-transition: transform 225ms cubic-bezier(0.4, 0, 0.2, 1) 0ms; transition: transform 225ms cubic-bezier(0.4, 0, 0.2, 1) 0ms;"
             >
               <div
@@ -382,15 +377,10 @@
             class="MuiGrid-root MuiGrid-container MuiGrid-spacing-xs-2 data-grid css-pcr0fy-MuiGrid-root"
           >
             <div
-<<<<<<< HEAD
-              class="MuiPaper-root MuiPaper-elevation MuiPaper-rounded MuiPaper-elevation0 Paper-root ohm-card ohm-chart-card css-6k1qou-MuiPaper-root"
-              style="transform: none; webkit-transition: transform 225ms cubic-bezier(0.4, 0, 0.2, 1) 0ms; transition: transform 225ms cubic-bezier(0.4, 0, 0.2, 1) 0ms;"
-=======
               class="MuiGrid-root MuiGrid-item MuiGrid-grid-xs-12 MuiGrid-grid-sm-12 MuiGrid-grid-md-6 MuiGrid-grid-lg-6 css-ebdhj4-MuiGrid-root"
->>>>>>> 80a8737f
             >
               <div
-                class="MuiPaper-root MuiPaper-elevation MuiPaper-rounded MuiPaper-elevation0 Paper-root ohm-card ohm-chart-card css-m19e0g-MuiPaper-root"
+                class="MuiPaper-root MuiPaper-elevation MuiPaper-rounded MuiPaper-elevation0 Paper-root ohm-card ohm-chart-card css-6k1qou-MuiPaper-root"
                 style="transform: none; webkit-transition: transform 225ms cubic-bezier(0.4, 0, 0.2, 1) 0ms; transition: transform 225ms cubic-bezier(0.4, 0, 0.2, 1) 0ms;"
               >
                 <div
@@ -428,15 +418,10 @@
               </div>
             </div>
             <div
-<<<<<<< HEAD
-              class="MuiPaper-root MuiPaper-elevation MuiPaper-rounded MuiPaper-elevation0 Paper-root ohm-card ohm-chart-card css-6k1qou-MuiPaper-root"
-              style="transform: none; webkit-transition: transform 225ms cubic-bezier(0.4, 0, 0.2, 1) 0ms; transition: transform 225ms cubic-bezier(0.4, 0, 0.2, 1) 0ms;"
-=======
               class="MuiGrid-root MuiGrid-item MuiGrid-grid-xs-12 MuiGrid-grid-sm-12 MuiGrid-grid-md-6 MuiGrid-grid-lg-6 css-ebdhj4-MuiGrid-root"
->>>>>>> 80a8737f
             >
               <div
-                class="MuiPaper-root MuiPaper-elevation MuiPaper-rounded MuiPaper-elevation0 Paper-root ohm-card ohm-chart-card css-m19e0g-MuiPaper-root"
+                class="MuiPaper-root MuiPaper-elevation MuiPaper-rounded MuiPaper-elevation0 Paper-root ohm-card ohm-chart-card css-6k1qou-MuiPaper-root"
                 style="transform: none; webkit-transition: transform 225ms cubic-bezier(0.4, 0, 0.2, 1) 0ms; transition: transform 225ms cubic-bezier(0.4, 0, 0.2, 1) 0ms;"
               >
                 <div
@@ -474,15 +459,10 @@
               </div>
             </div>
             <div
-<<<<<<< HEAD
-              class="MuiPaper-root MuiPaper-elevation MuiPaper-rounded MuiPaper-elevation0 Paper-root ohm-card ohm-chart-card css-6k1qou-MuiPaper-root"
-              style="transform: none; webkit-transition: transform 225ms cubic-bezier(0.4, 0, 0.2, 1) 0ms; transition: transform 225ms cubic-bezier(0.4, 0, 0.2, 1) 0ms;"
-=======
               class="MuiGrid-root MuiGrid-item MuiGrid-grid-xs-12 MuiGrid-grid-sm-12 MuiGrid-grid-md-6 MuiGrid-grid-lg-6 css-ebdhj4-MuiGrid-root"
->>>>>>> 80a8737f
             >
               <div
-                class="MuiPaper-root MuiPaper-elevation MuiPaper-rounded MuiPaper-elevation0 Paper-root ohm-card ohm-chart-card css-m19e0g-MuiPaper-root"
+                class="MuiPaper-root MuiPaper-elevation MuiPaper-rounded MuiPaper-elevation0 Paper-root ohm-card ohm-chart-card css-6k1qou-MuiPaper-root"
                 style="transform: none; webkit-transition: transform 225ms cubic-bezier(0.4, 0, 0.2, 1) 0ms; transition: transform 225ms cubic-bezier(0.4, 0, 0.2, 1) 0ms;"
               >
                 <div
@@ -520,15 +500,10 @@
               </div>
             </div>
             <div
-<<<<<<< HEAD
-              class="MuiPaper-root MuiPaper-elevation MuiPaper-rounded MuiPaper-elevation0 Paper-root ohm-card ohm-chart-card css-6k1qou-MuiPaper-root"
-              style="transform: none; webkit-transition: transform 225ms cubic-bezier(0.4, 0, 0.2, 1) 0ms; transition: transform 225ms cubic-bezier(0.4, 0, 0.2, 1) 0ms;"
-=======
               class="MuiGrid-root MuiGrid-item MuiGrid-grid-xs-12 MuiGrid-grid-sm-12 MuiGrid-grid-md-6 MuiGrid-grid-lg-6 css-ebdhj4-MuiGrid-root"
->>>>>>> 80a8737f
             >
               <div
-                class="MuiPaper-root MuiPaper-elevation MuiPaper-rounded MuiPaper-elevation0 Paper-root ohm-card ohm-chart-card css-m19e0g-MuiPaper-root"
+                class="MuiPaper-root MuiPaper-elevation MuiPaper-rounded MuiPaper-elevation0 Paper-root ohm-card ohm-chart-card css-6k1qou-MuiPaper-root"
                 style="transform: none; webkit-transition: transform 225ms cubic-bezier(0.4, 0, 0.2, 1) 0ms; transition: transform 225ms cubic-bezier(0.4, 0, 0.2, 1) 0ms;"
               >
                 <div
@@ -566,15 +541,10 @@
               </div>
             </div>
             <div
-<<<<<<< HEAD
-              class="MuiPaper-root MuiPaper-elevation MuiPaper-rounded MuiPaper-elevation0 Paper-root ohm-card ohm-chart-card css-6k1qou-MuiPaper-root"
-              style="transform: none; webkit-transition: transform 225ms cubic-bezier(0.4, 0, 0.2, 1) 0ms; transition: transform 225ms cubic-bezier(0.4, 0, 0.2, 1) 0ms;"
-=======
               class="MuiGrid-root MuiGrid-item MuiGrid-grid-xs-12 MuiGrid-grid-sm-12 MuiGrid-grid-md-6 MuiGrid-grid-lg-6 css-ebdhj4-MuiGrid-root"
->>>>>>> 80a8737f
             >
               <div
-                class="MuiPaper-root MuiPaper-elevation MuiPaper-rounded MuiPaper-elevation0 Paper-root ohm-card ohm-chart-card css-m19e0g-MuiPaper-root"
+                class="MuiPaper-root MuiPaper-elevation MuiPaper-rounded MuiPaper-elevation0 Paper-root ohm-card ohm-chart-card css-6k1qou-MuiPaper-root"
                 style="transform: none; webkit-transition: transform 225ms cubic-bezier(0.4, 0, 0.2, 1) 0ms; transition: transform 225ms cubic-bezier(0.4, 0, 0.2, 1) 0ms;"
               >
                 <div
@@ -612,15 +582,10 @@
               </div>
             </div>
             <div
-<<<<<<< HEAD
-              class="MuiPaper-root MuiPaper-elevation MuiPaper-rounded MuiPaper-elevation0 Paper-root ohm-card ohm-chart-card css-6k1qou-MuiPaper-root"
-              style="transform: none; webkit-transition: transform 225ms cubic-bezier(0.4, 0, 0.2, 1) 0ms; transition: transform 225ms cubic-bezier(0.4, 0, 0.2, 1) 0ms;"
-=======
               class="MuiGrid-root MuiGrid-item MuiGrid-grid-xs-12 MuiGrid-grid-sm-12 MuiGrid-grid-md-6 MuiGrid-grid-lg-6 css-ebdhj4-MuiGrid-root"
->>>>>>> 80a8737f
             >
               <div
-                class="MuiPaper-root MuiPaper-elevation MuiPaper-rounded MuiPaper-elevation0 Paper-root ohm-card ohm-chart-card css-m19e0g-MuiPaper-root"
+                class="MuiPaper-root MuiPaper-elevation MuiPaper-rounded MuiPaper-elevation0 Paper-root ohm-card ohm-chart-card css-6k1qou-MuiPaper-root"
                 style="transform: none; webkit-transition: transform 225ms cubic-bezier(0.4, 0, 0.2, 1) 0ms; transition: transform 225ms cubic-bezier(0.4, 0, 0.2, 1) 0ms;"
               >
                 <div
