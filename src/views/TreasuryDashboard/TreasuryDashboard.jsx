import { useEffect, useState } from "react";
import { Paper, Grid, Typography, Box, Zoom, Container, useMediaQuery } from "@material-ui/core";
import { Skeleton } from "@material-ui/lab";
import { useSelector } from "react-redux";
import { t, Trans } from "@lingui/macro";
import Chart from "../../components/Chart/Chart.jsx";
import { trim, formatCurrency } from "../../helpers";
import {
  treasuryDataQuery,
  rebasesDataQuery,
  bulletpoints,
  tooltipItems,
  tooltipInfoMessages,
  itemType,
} from "./treasuryData.js";
import { useTheme } from "@material-ui/core/styles";
import "./treasury-dashboard.scss";
import apollo from "../../lib/apolloClient";

function TreasuryDashboard() {
  const [data, setData] = useState(null);
  const [apy, setApy] = useState(null);
  const [runway, setRunway] = useState(null);
  const [staked, setStaked] = useState(null);
  const theme = useTheme();
  const smallerScreen = useMediaQuery("(max-width: 650px)");
  const verySmallScreen = useMediaQuery("(max-width: 379px)");

  const marketPrice = useSelector(state => {
    return state.app.marketPrice;
  });
  const circSupply = useSelector(state => {
    return state.app.circSupply;
  });
  const totalSupply = useSelector(state => {
    return state.app.totalSupply;
  });
  const marketCap = useSelector(state => {
    return state.app.marketCap;
  });

  const currentIndex = useSelector(state => {
    return state.app.currentIndex;
  });

  useEffect(() => {
    apollo(treasuryDataQuery).then(r => {
      let metrics = r.data.protocolMetrics.map(entry =>
        Object.entries(entry).reduce((obj, [key, value]) => ((obj[key] = parseFloat(value)), obj), {}),
      );
      metrics = metrics.filter(pm => pm.treasuryMarketValue > 0);
      setData(metrics);

      let staked = r.data.protocolMetrics.map(entry => ({
        staked: (parseFloat(entry.sOhmCirculatingSupply) / parseFloat(entry.ohmCirculatingSupply)) * 100,
        timestamp: entry.timestamp,
      }));
      staked = staked.filter(pm => pm.staked < 100);
      setStaked(staked);

      let runway = metrics.filter(pm => pm.runway10k > 5);
      setRunway(runway);
    });

    apollo(rebasesDataQuery).then(r => {
      let apy = r.data.rebases.map(entry => ({
        apy: Math.pow(parseFloat(entry.percentage) + 1, 365 * 3) * 100,
        timestamp: entry.timestamp,
      }));

      apy = apy.filter(pm => pm.apy < 300000);

      setApy(apy);
    });
  }, []);

  return (
    <div id="treasury-dashboard-view" className={`${smallerScreen && "smaller"} ${verySmallScreen && "very-small"}`}>
      <Container style={{ paddingLeft: 0, paddingRight: 0 }}>
        <Box className={`hero-metrics`}>
          <Paper className="ohm-card">
            <Box display="flex" justifyContent="space-evenly">
              <Box className="metric market">
                <Typography variant="h6" color="textSecondary">
                  <Trans>Market Cap</Trans>
                </Typography>
                <Typography variant="h4">
                  {marketCap && formatCurrency(marketCap, 0)}
                  {!marketCap && <Skeleton type="text" />}
                </Typography>
              </Box>
              <Box className="metric price">
                <Typography variant="h6" color="textSecondary">
                  <Trans>OHM Price</Trans>
                </Typography>
                <Typography variant="h4">
                  {/* appleseed-fix */}
                  {marketPrice ? formatCurrency(marketPrice, 2) : <Skeleton type="text" />}
                </Typography>
              </Box>

              <Box className="metric circ">
                <Typography variant="h6" color="textSecondary">
                  <Trans>Circulating Supply (total)</Trans>
                </Typography>
                <Typography variant="h4">
                  {circSupply && totalSupply ? (
                    parseInt(circSupply) + " / " + parseInt(totalSupply)
                  ) : (
                    <Skeleton type="text" />
                  )}
                </Typography>
              </Box>

              <Box className="metric index">
                <Typography variant="h6" color="textSecondary">
                  <Trans>Current Index</Trans>
                </Typography>
                <Typography variant="h4">
                  {currentIndex ? trim(currentIndex, 2) + " sOHM" : <Skeleton type="text" />}
                </Typography>
              </Box>
            </Box>
          </Paper>
        </Box>

        <Zoom in={true}>
          <Grid container spacing={2} className="data-grid">
            <Grid item lg={6} md={6} sm={12} xs={12}>
              <Paper className="ohm-card ohm-chart-card">
                <Chart
                  type="area"
                  data={data}
                  dataKey={["totalValueLocked"]}
                  stopColor={[["#768299", "#98B3E9"]]}
<<<<<<< HEAD
                  headerText={t`Total Value Locked`}
=======
                  headerText="Total Value Deposited"
>>>>>>> aab53d08
                  headerSubText={`${data && formatCurrency(data[0].totalValueLocked)}`}
                  bulletpointColors={bulletpoints.tvl}
                  itemNames={tooltipItems.tvl}
                  itemType={itemType.dollar}
                  infoTooltipMessage={tooltipInfoMessages.tvl}
                  expandedGraphStrokeColor={theme.palette.graphStrokeColor}
                />
              </Paper>
            </Grid>

            <Grid item lg={6} md={6} sm={12} xs={12}>
              <Paper className="ohm-card ohm-chart-card">
                <Chart
                  type="stack"
                  data={data}
                  dataKey={[
                    "treasuryDaiMarketValue",
                    "treasuryFraxMarketValue",
                    "treasuryWETHMarketValue",
                    "treasuryXsushiMarketValue",
                  ]}
                  stopColor={[
                    ["#F5AC37", "#EA9276"],
                    ["#768299", "#98B3E9"],
                    ["#DC30EB", "#EA98F1"],
                    ["#8BFF4D", "#4C8C2A"],
                  ]}
                  headerText={t`Market Value of Treasury Assets`}
                  headerSubText={`${data && formatCurrency(data[0].treasuryMarketValue)}`}
                  bulletpointColors={bulletpoints.coin}
                  itemNames={tooltipItems.coin}
                  itemType={itemType.dollar}
                  infoTooltipMessage={tooltipInfoMessages.mvt}
                  expandedGraphStrokeColor={theme.palette.graphStrokeColor}
                />
              </Paper>
            </Grid>

            <Grid item lg={6} md={6} sm={12} xs={12}>
              <Paper className="ohm-card ohm-chart-card">
                <Chart
                  type="stack"
                  data={data}
                  format="currency"
                  dataKey={["treasuryDaiRiskFreeValue", "treasuryFraxRiskFreeValue"]}
                  stopColor={[
                    ["#F5AC37", "#EA9276"],
                    ["#768299", "#98B3E9"],
                    ["#000", "#fff"],
                    ["#000", "#fff"],
                  ]}
                  headerText={t`Risk Free Value of Treasury Assets`}
                  headerSubText={`${data && formatCurrency(data[0].treasuryRiskFreeValue)}`}
                  bulletpointColors={bulletpoints.coin}
                  itemNames={tooltipItems.coin}
                  itemType={itemType.dollar}
                  infoTooltipMessage={tooltipInfoMessages.rfv}
                  expandedGraphStrokeColor={theme.palette.graphStrokeColor}
                />
              </Paper>
            </Grid>

            <Grid item lg={6} md={6} sm={12} xs={12}>
              <Paper className="ohm-card">
                <Chart
                  type="area"
                  data={data}
                  dataKey={["treasuryOhmDaiPOL"]}
                  stopColor={[["rgba(128, 204, 131, 1)", "rgba(128, 204, 131, 0)"]]}
                  headerText={t`Protocol Owned Liquidity OHM-DAI`}
                  headerSubText={`${data && trim(data[0].treasuryOhmDaiPOL, 2)}% `}
                  dataFormat="percent"
                  bulletpointColors={bulletpoints.pol}
                  itemNames={tooltipItems.pol}
                  itemType={itemType.percentage}
                  infoTooltipMessage={tooltipInfoMessages.pol}
                  expandedGraphStrokeColor={theme.palette.graphStrokeColor}
                  isPOL={true}
                />
              </Paper>
            </Grid>
            {/*  Temporarily removed until correct data is in the graph */}
            {/* <Grid item lg={6} md={12} sm={12} xs={12}>
              <Paper className="ohm-card">
                <Chart
                  type="bar"
                  data={data}
                  dataKey={["holders"]}
                  headerText="Holders"
                  stroke={[theme.palette.text.secondary]}
                  headerSubText={`${data && data[0].holders}`}
                  bulletpointColors={bulletpoints.holder}
                  itemNames={tooltipItems.holder}
                  itemType={""}
                  infoTooltipMessage={tooltipInfoMessages.holder}
                  expandedGraphStrokeColor={theme.palette.graphStrokeColor}
                />
              </Paper>
            </Grid> */}

            <Grid item lg={6} md={6} sm={12} xs={12}>
              <Paper className="ohm-card">
                <Chart
                  type="area"
                  data={staked}
                  dataKey={["staked"]}
                  stopColor={[["#55EBC7", "#47ACEB"]]}
                  headerText={t`OHM Staked`}
                  dataFormat="percent"
                  headerSubText={`${staked && trim(staked[0].staked, 2)}% `}
                  isStaked={true}
                  bulletpointColors={bulletpoints.staked}
                  infoTooltipMessage={tooltipInfoMessages.staked}
                  expandedGraphStrokeColor={theme.palette.graphStrokeColor}
                />
              </Paper>
            </Grid>

            <Grid item lg={6} md={6} sm={12} xs={12}>
              <Paper className="ohm-card">
                <Chart
                  type="line"
                  scale="log"
                  data={apy}
                  dataKey={["apy"]}
                  color={theme.palette.text.primary}
                  stroke={[theme.palette.text.primary]}
                  headerText={t`APY over time`}
                  dataFormat="percent"
                  headerSubText={`${apy && trim(apy[0].apy, 2)}%`}
                  bulletpointColors={bulletpoints.apy}
                  itemNames={tooltipItems.apy}
                  itemType={itemType.percentage}
                  infoTooltipMessage={tooltipInfoMessages.apy}
                  expandedGraphStrokeColor={theme.palette.graphStrokeColor}
                />
              </Paper>
            </Grid>

            <Grid item lg={6} md={6} sm={12} xs={12}>
              <Paper className="ohm-card">
                <Chart
                  type="line"
                  data={runway}
                  dataKey={["runwayCurrent"]}
                  color={theme.palette.text.primary}
                  stroke={[theme.palette.text.primary]}
                  headerText={t`Runway Available`}
                  headerSubText={`${data && trim(data[0].runwayCurrent, 1)} Days`}
                  dataFormat="days"
                  bulletpointColors={bulletpoints.runway}
                  itemNames={tooltipItems.runway}
                  itemType={""}
                  infoTooltipMessage={tooltipInfoMessages.runway}
                  expandedGraphStrokeColor={theme.palette.graphStrokeColor}
                />
              </Paper>
            </Grid>
          </Grid>
        </Zoom>
      </Container>
    </div>
  );
}

export default TreasuryDashboard;<|MERGE_RESOLUTION|>--- conflicted
+++ resolved
@@ -133,11 +133,7 @@
                   data={data}
                   dataKey={["totalValueLocked"]}
                   stopColor={[["#768299", "#98B3E9"]]}
-<<<<<<< HEAD
-                  headerText={t`Total Value Locked`}
-=======
-                  headerText="Total Value Deposited"
->>>>>>> aab53d08
+                  headerText={t`Total Value Deposited`}
                   headerSubText={`${data && formatCurrency(data[0].totalValueLocked)}`}
                   bulletpointColors={bulletpoints.tvl}
                   itemNames={tooltipItems.tvl}
