--- conflicted
+++ resolved
@@ -325,13 +325,8 @@
                   data={runway}
                   dataKey={["runwayCurrent", "runway7dot5k", "runway5k", "runway2dot5k"]}
                   color={theme.palette.text.primary}
-<<<<<<< HEAD
-                  stroke={[theme.palette.text.primary]}
+                  stroke={[theme.palette.text.primary, "#2EC608", "#49A1F2", "#ff758f"]}
                   headerText={t`Runway Available`}
-=======
-                  stroke={[theme.palette.text.primary, "#2EC608", "#49A1F2", "#ff758f"]}
-                  headerText="Runway Available"
->>>>>>> 00dab471
                   headerSubText={`${data && trim(data[0].runwayCurrent, 1)} Days`}
                   dataFormat="days"
                   bulletpointColors={bulletpoints.runway}
