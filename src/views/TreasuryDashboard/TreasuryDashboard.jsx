import { useEffect, useState } from "react";
import { Paper, Grid, Typography, Box, Zoom, Container, useMediaQuery } from "@material-ui/core";
import { Skeleton } from "@material-ui/lab";
import { useSelector } from "react-redux";
import Chart from "../../components/Chart/Chart.jsx";
import { trim } from "../../helpers";
<<<<<<< HEAD
import {
  treasuryDataQuery,
  rebasesDataQuery,
  bulletpoints,
  tooltipItems,
  tooltipInfoMessages,
  itemType,
} from "./treasuryData.js";
=======
import { treasuryDataQuery, rebasesDataQuery } from "./treasuryData.js";
import { useTheme } from "@material-ui/core/styles";
>>>>>>> ab120b66
import "./treasury-dashboard.scss";
import apollo from "../../lib/apolloClient";

function TreasuryDashboard() {
  const [data, setData] = useState(null);
  const [apy, setApy] = useState(null);
  const [runway, setRunway] = useState(null);
  const [staked, setStaked] = useState(null);
  const theme = useTheme();
  const smallerScreen = useMediaQuery("(max-width: 680px)");

  const marketPrice = useSelector(state => {
    return state.app.marketPrice;
  });
  const circSupply = useSelector(state => {
    return state.app.circSupply;
  });
  const totalSupply = useSelector(state => {
    return state.app.totalSupply;
  });
  const marketCap = useSelector(state => {
    return state.app.marketCap;
  });

  const currentIndex = useSelector(state => {
    return state.app.currentIndex;
  });

  const formatCurrency = c => {
    return new Intl.NumberFormat("en-US", {
      style: "currency",
      currency: "USD",
      maximumFractionDigits: 0,
      minimumFractionDigits: 0,
    }).format(c);
  };

  useEffect(() => {
    apollo(treasuryDataQuery).then(r => {
      let metrics = r.data.protocolMetrics.map(entry =>
        Object.entries(entry).reduce((obj, [key, value]) => ((obj[key] = parseFloat(value)), obj), {}),
      );
      metrics = metrics.filter(pm => pm.treasuryMarketValue > 0);
      metrics = metrics.filter(pm => pm.totalValueLocked < 500000000);
      setData(metrics);

      let staked = r.data.protocolMetrics.map(entry => ({
        staked: (parseFloat(entry.sOhmCirculatingSupply) / parseFloat(entry.ohmCirculatingSupply)) * 100,
        timestamp: entry.timestamp,
      }));
      staked = staked.filter(pm => pm.staked < 100);
      setStaked(staked);

      let runway = metrics.filter(pm => pm.runway10k > 5);
      setRunway(runway);
    });

    apollo(rebasesDataQuery).then(r => {
      let apy = r.data.rebases.map(entry => ({
        apy: Math.pow(parseFloat(entry.percentage) + 1, 365 * 3) * 100,
        timestamp: entry.timestamp,
      }));

      apy = apy.filter(pm => pm.apy < 300000);

      setApy(apy);
    });
  }, []);

  return (
    <div id="treasury-dashboard-view" className={`${smallerScreen && "smaller"}`}>
      <Container>
        <Box className={`hero-metrics`}>
          <Paper className="ohm-card">
            <Box display="flex" justifyContent="space-evenly">
              <Box className="metric">
                <Typography variant="h6" color="textSecondary">
                  Market Cap
                </Typography>
                <Typography variant="h4">
                  {marketCap && formatCurrency(marketCap)}
                  {!marketCap && <Skeleton type="text" />}
                </Typography>
              </Box>
              <Box className="metric">
                <Typography variant="h6" color="textSecondary">
                  OHM Price
                </Typography>
                <Typography variant="h4">
                  {marketPrice ? formatCurrency(marketPrice) : <Skeleton type="text" />}
                </Typography>
              </Box>

              <Box className="metric">
                <Typography variant="h6" color="textSecondary">
                  Current Index
                </Typography>
                <Typography variant="h4">
                  {currentIndex ? (
                    trim(currentIndex, 2)
                  ) : (
                    <Skeleton type="text" width="40%" style={{ display: "inline-block" }} />
                  )}
                  &nbsp;sOHM
                </Typography>
              </Box>

              <Box className="metric">
                <Typography variant="h6" color="textSecondary">
                  Circulating Supply (total)
                </Typography>
                <Typography variant="h4">
                  {circSupply ? (
                    parseInt(circSupply)
                  ) : (
                    <Skeleton type="text" width="40%" style={{ display: "inline-block" }} />
                  )}
                  &nbsp;(
                  {totalSupply ? (
                    parseInt(totalSupply)
                  ) : (
                    <Skeleton type="text" width="40%" style={{ display: "inline-block" }} />
                  )}
                  )
                </Typography>
              </Box>
            </Box>
          </Paper>
        </Box>

<<<<<<< HEAD
        <Grid container spacing={2} className="data-grid">
          <Grid item lg={6} md={12} sm={12} xs={12}>
            <Paper className="ohm-card ohm-treasury-chart">
              <Chart
                type="area"
                data={data}
                dataKey={["totalValueLocked"]}
                stopColor={[["#768299", "#98B3E9"]]}
                stroke={["#333420"]}
                headerText="Total Value Locked"
                headerSubText={`${data && formatCurrency(data[0].totalValueLocked)}`}
                bulletpointColors={bulletpoints.tvl}
                itemNames={tooltipItems.tvl}
                itemType={itemType.dollar}
                infoTooltipMessage={tooltipInfoMessages.tvl}
              />
            </Paper>
          </Grid>

          <Grid item lg={6} md={12} sm={12} xs={12}>
            <Paper className="ohm-card ohm-chart-card">
              <Chart
                type="stack"
                data={data}
                dataKey={["treasuryDaiMarketValue", "treasuryFraxMarketValue"]}
                stopColor={[
                  ["#F5AC37", "#EA9276"],
                  ["#768299", "#98B3E9"],
                  ["#000", "#fff"],
                ]}
                stroke={["#333420"]}
                headerText="Market Value of Treasury Assets"
                headerSubText={`${data && formatCurrency(data[0].treasuryMarketValue)}`}
                bulletpointColors={bulletpoints.coin}
                itemNames={tooltipItems.coin}
                itemType={itemType.dollar}
                infoTooltipMessage={tooltipInfoMessages.coin}
              />
            </Paper>
          </Grid>

          <Grid item lg={6} md={12} sm={12} xs={12}>
            <Paper className="ohm-card ohm-chart-card">
              <Chart
                type="stack"
                data={data}
                format="currency"
                dataKey={["treasuryDaiRiskFreeValue", "treasuryFraxRiskFreeValue"]}
                stopColor={[
                  ["#F5AC37", "#EA9276"],
                  ["#768299", "#98B3E9"],
                  ["#000", "#fff"],
                ]}
                stroke={["#333420"]}
                headerText="Risk Free Value of Treasury Assets"
                headerSubText={`${data && formatCurrency(data[0].treasuryRiskFreeValue)}`}
                bulletpointColors={bulletpoints.coin}
                itemNames={tooltipItems.coin}
                itemType={itemType.dollar}
                infoTooltipMessage={tooltipInfoMessages.coin}
              />
            </Paper>
          </Grid>

          <Grid item lg={6} md={12} sm={12} xs={12}>
            <Paper className="ohm-card">
              <Chart
                type="stack"
                data={data}
                format="percentage"
                dataKey={["treasuryOhmDaiPOL", "treasuryOhmFraxPOL", ""]}
                stopColor={[
                  ["#F5AC37", "#EA9276"],
                  ["#768299", "#98B3E9"],
                  ["", ""],
                ]}
                stroke={["#333420"]}
                headerText="Protocol-Owned Liquidity OHM-DAI"
                headerSubText={`${data && trim(data[0].treasuryOhmDaiPOL, 2)}% `}
                dataFormat="k"
                bulletpointColors={bulletpoints.coin}
                itemNames={tooltipItems.coin}
                itemType={itemType.percentage}
                infoTooltipMessage={tooltipInfoMessages.coin}
              />
            </Paper>
          </Grid>
          <Grid item lg={6} md={12} sm={12} xs={12}>
            <Paper className="ohm-card">
              <Chart
                type="bar"
                data={data}
                dataKey={["holders"]}
                stroke={["#A3A3A3"]}
                headerText="Holders"
                headerSubText={`${data && data[0].holders}`}
                bulletpointColors={bulletpoints.holder}
                itemNames={tooltipItems.holder}
                itemType={""}
                infoTooltipMessage={tooltipInfoMessages.holder}
              />
            </Paper>
          </Grid>

          <Grid item lg={6} md={12} sm={12} xs={12}>
            <Paper className="ohm-card">
              <Chart
                type="area"
                data={staked}
                dataKey={["staked"]}
                stopColor={[["#55EBC7", "#47ACEB"]]}
                stroke={["#333420"]}
                headerText="OHM Staked"
                dataFormat="percent"
                headerSubText={`${staked && trim(staked[0].staked, 2)}% `}
                bulletpointColors={bulletpoints.staked}
                isStaked={true}
                infoTooltipMessage={tooltipInfoMessages.staked}
              />
            </Paper>
          </Grid>

          <Grid item lg={6} md={12} sm={12} xs={12}>
            <Paper className="ohm-card">
              <Chart
                type="line"
                data={apy}
                dataKey={["apy"]}
                color="#333420"
                stroke={["#333420"]}
                headerText="APY over time"
                dataFormat="percent"
                headerSubText={`${apy && trim(apy[0].apy, 2)}%`}
                bulletpointColors={bulletpoints.apy}
                itemNames={tooltipItems.apy}
                itemType={itemType.percentage}
                infoTooltipMessage={tooltipInfoMessages.apy}
              />
            </Paper>
          </Grid>

          <Grid item lg={6} md={12} sm={12} xs={12}>
            <Paper className="ohm-card">
              <Chart
                type="multi"
                data={runway}
                dataKey={["runway10k", "runway20k", "runway50k"]}
                color="#333420"
                stroke={["#000000", "#2EC608", "#49A1F2"]}
                headerText="Runway Available"
                headerSubText={`${data && trim(data[0].runwayCurrent, 1)} Days`}
                bulletpointColors={bulletpoints.runway}
                itemNames={tooltipItems.runway}
                itemType={""}
                infoTooltipMessage={tooltipInfoMessages.runway}
              />
            </Paper>
=======
        <Zoom in={true}>
          <Grid container spacing={2} className="data-grid">
            <Grid item lg={6} md={12} sm={12} xs={12}>
              <Paper className="ohm-card ohm-treasury-chart">
                <Chart
                  type="area"
                  data={data}
                  dataKey={["totalValueLocked"]}
                  stopColor={[["#768299", "#98B3E9"]]}
                  headerText="Total Value Locked"
                  headerSubText={`${data && formatCurrency(data[0].totalValueLocked)}`}
                  bulletpointColors={tvlBulletpointColors}
                  itemNames={tvlItemNames}
                  itemType={dollarItemType}
                  infoTooltipMessage={tvlInfoTooltip}
                />
              </Paper>
            </Grid>

            <Grid item lg={6} md={12} sm={12} xs={12}>
              <Paper className="ohm-card ohm-chart-card">
                <Chart
                  type="stack"
                  data={data}
                  dataKey={["treasuryDaiMarketValue", "treasuryFraxMarketValue"]}
                  stopColor={[
                    ["#F5AC37", "#EA9276"],
                    ["#768299", "#98B3E9"],
                    ["#000", "#fff"],
                  ]}
                  headerText="Market Value of Treasury Assets"
                  headerSubText={`${data && formatCurrency(data[0].treasuryMarketValue)}`}
                  bulletpointColors={coinBulletpointColors}
                  itemNames={coinItemNames}
                  itemType={dollarItemType}
                  infoTooltipMessage={mvtInfoTooltip}
                />
              </Paper>
            </Grid>

            <Grid item lg={6} md={12} sm={12} xs={12}>
              <Paper className="ohm-card ohm-chart-card">
                <Chart
                  type="stack"
                  data={data}
                  format="currency"
                  dataKey={["treasuryDaiRiskFreeValue", "treasuryFraxRiskFreeValue"]}
                  stopColor={[
                    ["#F5AC37", "#EA9276"],
                    ["#768299", "#98B3E9"],
                    ["#000", "#fff"],
                  ]}
                  headerText="Risk Free Value of Treasury Assets"
                  headerSubText={`${data && formatCurrency(data[0].treasuryRiskFreeValue)}`}
                  bulletpointColors={coinBulletpointColors}
                  itemNames={coinItemNames}
                  itemType={dollarItemType}
                  infoTooltipMessage={rfvInfoTooltip}
                />
              </Paper>
            </Grid>

            <Grid item lg={6} md={12} sm={12} xs={12}>
              <Paper className="ohm-card">
                <Chart
                  type="stack"
                  data={data}
                  dataKey={["treasuryOhmDaiPOL", "treasuryOhmFraxPOL", ""]}
                  stopColor={[
                    ["#F5AC37", "#EA9276"],
                    ["#768299", "#98B3E9"],
                    ["", ""],
                  ]}
                  headerText="Protocol-Owned Liquidity"
                  headerSubText={`${data && trim(data[0].treasuryOhmDaiPOL, 2)}% `}
                  dataFormat="percent"
                  bulletpointColors={coinBulletpointColors}
                  itemNames={coinItemNames}
                  itemType={percentageItemType}
                  infoTooltipMessage={polInfoTooltip}
                />
              </Paper>
            </Grid>
            <Grid item lg={6} md={12} sm={12} xs={12}>
              <Paper className="ohm-card">
                <Chart
                  type="bar"
                  data={data}
                  dataKey={["holders"]}
                  headerText="Holders"
                  stroke={[theme.palette.text.secondary]}
                  headerSubText={`${data && data[0].holders}`}
                  bulletpointColors={holderBulletpointColors}
                  itemNames={holderItemNames}
                  itemType={""}
                  infoTooltipMessage={holderInfoTooltip}
                />
              </Paper>
            </Grid>

            <Grid item lg={6} md={12} sm={12} xs={12}>
              <Paper className="ohm-card">
                <Chart
                  type="area"
                  data={staked}
                  dataKey={["staked"]}
                  stopColor={[["#55EBC7", "#47ACEB"]]}
                  headerText="OHM Staked"
                  dataFormat="percent"
                  headerSubText={`${staked && trim(staked[0].staked, 2)}% `}
                  bulletpointColors={stakedBulletpointColors}
                  isStaked={true}
                  infoTooltipMessage={stakedInfoTooltip}
                />
              </Paper>
            </Grid>

            <Grid item lg={6} md={12} sm={12} xs={12}>
              <Paper className="ohm-card">
                <Chart
                  type="line"
                  data={apy}
                  dataKey={["apy"]}
                  color={theme.palette.text.primary}
                  stroke={[theme.palette.text.primary]}
                  headerText="APY over time"
                  dataFormat="percent"
                  headerSubText={`${apy && trim(apy[0].apy, 2)}%`}
                  bulletpointColors={apyBulletpointColors}
                  itemNames={apyItemNames}
                  itemType={percentageItemType}
                  infoTooltipMessage={apyInfoTooltip}
                />
              </Paper>
            </Grid>

            <Grid item lg={6} md={12} sm={12} xs={12}>
              <Paper className="ohm-card">
                <Chart
                  type="multi"
                  data={runway}
                  dataKey={["runway10k", "runway20k", "runway50k"]}
                  color={theme.palette.text.primary}
                  stroke={[theme.palette.text.primary, "#2EC608", "#49A1F2"]}
                  headerText="Runway Available"
                  headerSubText={`${data && trim(data[0].runwayCurrent, 1)} Days`}
                  dataFormat="days"
                  bulletpointColors={runawayBulletpointColors}
                  itemNames={runwayItemNames}
                  itemType={""}
                  infoTooltipMessage={runwayInfoTooltip}
                />
              </Paper>
            </Grid>
>>>>>>> ab120b66
          </Grid>
        </Zoom>
      </Container>
    </div>
  );
}

export default TreasuryDashboard;<|MERGE_RESOLUTION|>--- conflicted
+++ resolved
@@ -4,7 +4,6 @@
 import { useSelector } from "react-redux";
 import Chart from "../../components/Chart/Chart.jsx";
 import { trim } from "../../helpers";
-<<<<<<< HEAD
 import {
   treasuryDataQuery,
   rebasesDataQuery,
@@ -13,10 +12,7 @@
   tooltipInfoMessages,
   itemType,
 } from "./treasuryData.js";
-=======
-import { treasuryDataQuery, rebasesDataQuery } from "./treasuryData.js";
 import { useTheme } from "@material-ui/core/styles";
->>>>>>> ab120b66
 import "./treasury-dashboard.scss";
 import apollo from "../../lib/apolloClient";
 
@@ -147,165 +143,6 @@
           </Paper>
         </Box>
 
-<<<<<<< HEAD
-        <Grid container spacing={2} className="data-grid">
-          <Grid item lg={6} md={12} sm={12} xs={12}>
-            <Paper className="ohm-card ohm-treasury-chart">
-              <Chart
-                type="area"
-                data={data}
-                dataKey={["totalValueLocked"]}
-                stopColor={[["#768299", "#98B3E9"]]}
-                stroke={["#333420"]}
-                headerText="Total Value Locked"
-                headerSubText={`${data && formatCurrency(data[0].totalValueLocked)}`}
-                bulletpointColors={bulletpoints.tvl}
-                itemNames={tooltipItems.tvl}
-                itemType={itemType.dollar}
-                infoTooltipMessage={tooltipInfoMessages.tvl}
-              />
-            </Paper>
-          </Grid>
-
-          <Grid item lg={6} md={12} sm={12} xs={12}>
-            <Paper className="ohm-card ohm-chart-card">
-              <Chart
-                type="stack"
-                data={data}
-                dataKey={["treasuryDaiMarketValue", "treasuryFraxMarketValue"]}
-                stopColor={[
-                  ["#F5AC37", "#EA9276"],
-                  ["#768299", "#98B3E9"],
-                  ["#000", "#fff"],
-                ]}
-                stroke={["#333420"]}
-                headerText="Market Value of Treasury Assets"
-                headerSubText={`${data && formatCurrency(data[0].treasuryMarketValue)}`}
-                bulletpointColors={bulletpoints.coin}
-                itemNames={tooltipItems.coin}
-                itemType={itemType.dollar}
-                infoTooltipMessage={tooltipInfoMessages.coin}
-              />
-            </Paper>
-          </Grid>
-
-          <Grid item lg={6} md={12} sm={12} xs={12}>
-            <Paper className="ohm-card ohm-chart-card">
-              <Chart
-                type="stack"
-                data={data}
-                format="currency"
-                dataKey={["treasuryDaiRiskFreeValue", "treasuryFraxRiskFreeValue"]}
-                stopColor={[
-                  ["#F5AC37", "#EA9276"],
-                  ["#768299", "#98B3E9"],
-                  ["#000", "#fff"],
-                ]}
-                stroke={["#333420"]}
-                headerText="Risk Free Value of Treasury Assets"
-                headerSubText={`${data && formatCurrency(data[0].treasuryRiskFreeValue)}`}
-                bulletpointColors={bulletpoints.coin}
-                itemNames={tooltipItems.coin}
-                itemType={itemType.dollar}
-                infoTooltipMessage={tooltipInfoMessages.coin}
-              />
-            </Paper>
-          </Grid>
-
-          <Grid item lg={6} md={12} sm={12} xs={12}>
-            <Paper className="ohm-card">
-              <Chart
-                type="stack"
-                data={data}
-                format="percentage"
-                dataKey={["treasuryOhmDaiPOL", "treasuryOhmFraxPOL", ""]}
-                stopColor={[
-                  ["#F5AC37", "#EA9276"],
-                  ["#768299", "#98B3E9"],
-                  ["", ""],
-                ]}
-                stroke={["#333420"]}
-                headerText="Protocol-Owned Liquidity OHM-DAI"
-                headerSubText={`${data && trim(data[0].treasuryOhmDaiPOL, 2)}% `}
-                dataFormat="k"
-                bulletpointColors={bulletpoints.coin}
-                itemNames={tooltipItems.coin}
-                itemType={itemType.percentage}
-                infoTooltipMessage={tooltipInfoMessages.coin}
-              />
-            </Paper>
-          </Grid>
-          <Grid item lg={6} md={12} sm={12} xs={12}>
-            <Paper className="ohm-card">
-              <Chart
-                type="bar"
-                data={data}
-                dataKey={["holders"]}
-                stroke={["#A3A3A3"]}
-                headerText="Holders"
-                headerSubText={`${data && data[0].holders}`}
-                bulletpointColors={bulletpoints.holder}
-                itemNames={tooltipItems.holder}
-                itemType={""}
-                infoTooltipMessage={tooltipInfoMessages.holder}
-              />
-            </Paper>
-          </Grid>
-
-          <Grid item lg={6} md={12} sm={12} xs={12}>
-            <Paper className="ohm-card">
-              <Chart
-                type="area"
-                data={staked}
-                dataKey={["staked"]}
-                stopColor={[["#55EBC7", "#47ACEB"]]}
-                stroke={["#333420"]}
-                headerText="OHM Staked"
-                dataFormat="percent"
-                headerSubText={`${staked && trim(staked[0].staked, 2)}% `}
-                bulletpointColors={bulletpoints.staked}
-                isStaked={true}
-                infoTooltipMessage={tooltipInfoMessages.staked}
-              />
-            </Paper>
-          </Grid>
-
-          <Grid item lg={6} md={12} sm={12} xs={12}>
-            <Paper className="ohm-card">
-              <Chart
-                type="line"
-                data={apy}
-                dataKey={["apy"]}
-                color="#333420"
-                stroke={["#333420"]}
-                headerText="APY over time"
-                dataFormat="percent"
-                headerSubText={`${apy && trim(apy[0].apy, 2)}%`}
-                bulletpointColors={bulletpoints.apy}
-                itemNames={tooltipItems.apy}
-                itemType={itemType.percentage}
-                infoTooltipMessage={tooltipInfoMessages.apy}
-              />
-            </Paper>
-          </Grid>
-
-          <Grid item lg={6} md={12} sm={12} xs={12}>
-            <Paper className="ohm-card">
-              <Chart
-                type="multi"
-                data={runway}
-                dataKey={["runway10k", "runway20k", "runway50k"]}
-                color="#333420"
-                stroke={["#000000", "#2EC608", "#49A1F2"]}
-                headerText="Runway Available"
-                headerSubText={`${data && trim(data[0].runwayCurrent, 1)} Days`}
-                bulletpointColors={bulletpoints.runway}
-                itemNames={tooltipItems.runway}
-                itemType={""}
-                infoTooltipMessage={tooltipInfoMessages.runway}
-              />
-            </Paper>
-=======
         <Zoom in={true}>
           <Grid container spacing={2} className="data-grid">
             <Grid item lg={6} md={12} sm={12} xs={12}>
@@ -317,10 +154,10 @@
                   stopColor={[["#768299", "#98B3E9"]]}
                   headerText="Total Value Locked"
                   headerSubText={`${data && formatCurrency(data[0].totalValueLocked)}`}
-                  bulletpointColors={tvlBulletpointColors}
-                  itemNames={tvlItemNames}
-                  itemType={dollarItemType}
-                  infoTooltipMessage={tvlInfoTooltip}
+                  bulletpointColors={bulletpoints.tvl}
+                  itemNames={tooltipItems.tvl}
+                  itemType={itemType.dollar}
+                  infoTooltipMessage={tooltipInfoMessages.tvl}
                 />
               </Paper>
             </Grid>
@@ -338,10 +175,10 @@
                   ]}
                   headerText="Market Value of Treasury Assets"
                   headerSubText={`${data && formatCurrency(data[0].treasuryMarketValue)}`}
-                  bulletpointColors={coinBulletpointColors}
-                  itemNames={coinItemNames}
-                  itemType={dollarItemType}
-                  infoTooltipMessage={mvtInfoTooltip}
+                  bulletpointColors={bulletpoints.coin}
+                  itemNames={tooltipItems.coin}
+                  itemType={itemType.dollar}
+                  infoTooltipMessage={tooltipInfoMessages.coin}
                 />
               </Paper>
             </Grid>
@@ -360,10 +197,10 @@
                   ]}
                   headerText="Risk Free Value of Treasury Assets"
                   headerSubText={`${data && formatCurrency(data[0].treasuryRiskFreeValue)}`}
-                  bulletpointColors={coinBulletpointColors}
-                  itemNames={coinItemNames}
-                  itemType={dollarItemType}
-                  infoTooltipMessage={rfvInfoTooltip}
+                  bulletpointColors={bulletpoints.coin}
+                  itemNames={tooltipItems.coin}
+                  itemType={itemType.dollar}
+                  infoTooltipMessage={tooltipInfoMessages.rfv}
                 />
               </Paper>
             </Grid>
@@ -382,10 +219,10 @@
                   headerText="Protocol-Owned Liquidity"
                   headerSubText={`${data && trim(data[0].treasuryOhmDaiPOL, 2)}% `}
                   dataFormat="percent"
-                  bulletpointColors={coinBulletpointColors}
-                  itemNames={coinItemNames}
-                  itemType={percentageItemType}
-                  infoTooltipMessage={polInfoTooltip}
+                  bulletpointColors={bulletpoints.coin}
+                  itemNames={tooltipItems.coin}
+                  itemType={itemType.percentage}
+                  infoTooltipMessage={tooltipInfoMessages.pol}
                 />
               </Paper>
             </Grid>
@@ -398,10 +235,10 @@
                   headerText="Holders"
                   stroke={[theme.palette.text.secondary]}
                   headerSubText={`${data && data[0].holders}`}
-                  bulletpointColors={holderBulletpointColors}
-                  itemNames={holderItemNames}
+                  bulletpointColors={bulletpoints.holder}
+                  itemNames={tooltipItems.holder}
                   itemType={""}
-                  infoTooltipMessage={holderInfoTooltip}
+                  infoTooltipMessage={tooltipInfoMessages.holder}
                 />
               </Paper>
             </Grid>
@@ -416,9 +253,9 @@
                   headerText="OHM Staked"
                   dataFormat="percent"
                   headerSubText={`${staked && trim(staked[0].staked, 2)}% `}
-                  bulletpointColors={stakedBulletpointColors}
                   isStaked={true}
-                  infoTooltipMessage={stakedInfoTooltip}
+                  bulletpointColors={bulletpoints.staked}
+                  infoTooltipMessage={tooltipInfoMessages.staked}
                 />
               </Paper>
             </Grid>
@@ -434,10 +271,10 @@
                   headerText="APY over time"
                   dataFormat="percent"
                   headerSubText={`${apy && trim(apy[0].apy, 2)}%`}
-                  bulletpointColors={apyBulletpointColors}
-                  itemNames={apyItemNames}
-                  itemType={percentageItemType}
-                  infoTooltipMessage={apyInfoTooltip}
+                  bulletpointColors={bulletpoints.apy}
+                  itemNames={tooltipItems.apy}
+                  itemType={itemType.percentage}
+                  infoTooltipMessage={tooltipInfoMessages.apy}
                 />
               </Paper>
             </Grid>
@@ -453,14 +290,13 @@
                   headerText="Runway Available"
                   headerSubText={`${data && trim(data[0].runwayCurrent, 1)} Days`}
                   dataFormat="days"
-                  bulletpointColors={runawayBulletpointColors}
-                  itemNames={runwayItemNames}
+                  bulletpointColors={bulletpoints.runway}
+                  itemNames={tooltipItems.runway}
                   itemType={""}
-                  infoTooltipMessage={runwayInfoTooltip}
-                />
-              </Paper>
-            </Grid>
->>>>>>> ab120b66
+                  infoTooltipMessage={tooltipInfoMessages.runway}
+                />
+              </Paper>
+            </Grid>
           </Grid>
         </Zoom>
       </Container>
