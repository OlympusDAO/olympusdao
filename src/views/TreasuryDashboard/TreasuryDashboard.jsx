--- conflicted
+++ resolved
@@ -1,23 +1,4 @@
-<<<<<<< HEAD
-import { useEffect, useState } from "react";
-import { Paper, Grid, Typography, Box, Zoom, Container, useMediaQuery } from "@material-ui/core";
-import { Skeleton } from "@material-ui/lab";
-import { useSelector } from "react-redux";
-import { t, Trans } from "@lingui/macro";
-import Chart from "../../components/Chart/Chart.jsx";
-import { trim, formatCurrency } from "../../helpers";
-import {
-  treasuryDataQuery,
-  rebasesDataQuery,
-  bulletpoints,
-  tooltipItems,
-  tooltipInfoMessages,
-  itemType,
-} from "./treasuryData.js";
-import { useTheme } from "@material-ui/core/styles";
-=======
 import { memo } from "react";
->>>>>>> ddcf9c00
 import "./treasury-dashboard.scss";
 import { QueryClient, QueryClientProvider } from "react-query";
 import { Paper, Grid, Box, Zoom, Container, useMediaQuery } from "@material-ui/core";
@@ -48,83 +29,12 @@
         <Box className="hero-metrics">
           <Paper className="ohm-card">
             <Box display="flex" flexWrap="wrap" justifyContent="space-between" alignItems="center">
-<<<<<<< HEAD
-              <Box className="metric market">
-                <Typography variant="h6" color="textSecondary">
-                  <Trans>Market Cap</Trans>
-                </Typography>
-                <Typography variant="h5">
-                  {marketCap && formatCurrency(marketCap, 0)}
-                  {!marketCap && <Skeleton type="text" />}
-                </Typography>
-              </Box>
-
-              <Box className="metric price">
-                <Typography variant="h6" color="textSecondary">
-                  <Trans>OHM Price</Trans>
-                </Typography>
-                <Typography variant="h5">
-                  {/* appleseed-fix */}
-                  {marketPrice ? formatCurrency(marketPrice, 2) : <Skeleton type="text" />}
-                </Typography>
-              </Box>
-
-              <Box className="metric wsoprice">
-                <Typography variant="h6" color="textSecondary">
-                  wsOHM Price
-                  <InfoTooltip
-                    message={
-                      "wsOHM = sOHM * index\n\nThe price of wsOHM is equal to the price of OHM multiplied by the current index"
-                    }
-                  />
-                </Typography>
-
-                <Typography variant="h5">
-                  {wsOhmPrice ? formatCurrency(wsOhmPrice, 2) : <Skeleton type="text" />}
-                </Typography>
-              </Box>
-
-              <Box className="metric circ">
-                <Typography variant="h6" color="textSecondary">
-                  <Trans>Circulating Supply (total)</Trans>
-                </Typography>
-                <Typography variant="h5">
-                  {circSupply && totalSupply ? (
-                    parseInt(circSupply) + " / " + parseInt(totalSupply)
-                  ) : (
-                    <Skeleton type="text" />
-                  )}
-                </Typography>
-              </Box>
-
-              <Box className="metric bpo">
-                <Typography variant="h6" color="textSecondary">
-                  <Trans>Backing per OHM</Trans>
-                </Typography>
-                <Typography variant="h5">
-                  {backingPerOhm ? formatCurrency(backingPerOhm, 2) : <Skeleton type="text" />}
-                </Typography>
-              </Box>
-
-              <Box className="metric index">
-                <Typography variant="h6" color="textSecondary">
-                  <Trans>Current Index</Trans>
-                  <InfoTooltip
-                    message={t`The current index tracks the amount of sOHM accumulated since the beginning of staking. Basically, how much sOHM one would have if they staked and held a single OHM from day 1.`}
-                  />
-                </Typography>
-                <Typography variant="h5">
-                  {currentIndex ? trim(currentIndex, 2) + " sOHM" : <Skeleton type="text" />}
-                </Typography>
-              </Box>
-=======
               <MarketCap />
               <OHMPrice />
               <WSOHMPrice />
               <CircSupply />
               <BackingPerOHM />
               <CurrentIndex />
->>>>>>> ddcf9c00
             </Box>
           </Paper>
         </Box>
@@ -133,110 +43,25 @@
           <Grid container spacing={2} className="data-grid">
             <Grid item lg={6} md={6} sm={12} xs={12}>
               <Paper className="ohm-card ohm-chart-card">
-<<<<<<< HEAD
-                <Chart
-                  type="area"
-                  data={data}
-                  dataKey={["totalValueLocked"]}
-                  stopColor={[["#768299", "#98B3E9"]]}
-                  headerText={t`Total Value Deposited`}
-                  headerSubText={`${data && formatCurrency(data[0].totalValueLocked)}`}
-                  bulletpointColors={bulletpoints.tvl}
-                  itemNames={tooltipItems.tvl}
-                  itemType={itemType.dollar}
-                  infoTooltipMessage={tooltipInfoMessages.tvl}
-                  expandedGraphStrokeColor={theme.palette.graphStrokeColor}
-                />
-=======
                 <TotalValueDepositedGraph />
->>>>>>> ddcf9c00
               </Paper>
             </Grid>
 
             <Grid item lg={6} md={6} sm={12} xs={12}>
               <Paper className="ohm-card ohm-chart-card">
-<<<<<<< HEAD
-                <Chart
-                  type="stack"
-                  data={data}
-                  dataKey={[
-                    "treasuryDaiMarketValue",
-                    "treasuryFraxMarketValue",
-                    "treasuryWETHMarketValue",
-                    "treasuryXsushiMarketValue",
-                    "treasuryLusdRiskFreeValue",
-                  ]}
-                  stopColor={[
-                    ["#F5AC37", "#EA9276"],
-                    ["#768299", "#98B3E9"],
-                    ["#DC30EB", "#EA98F1"],
-                    ["#8BFF4D", "#4C8C2A"],
-                    ["#ff758f", "#c9184a"],
-                  ]}
-                  headerText={t`Market Value of Treasury Assets`}
-                  headerSubText={`${data && formatCurrency(data[0].treasuryMarketValue)}`}
-                  bulletpointColors={bulletpoints.coin}
-                  itemNames={tooltipItems.coin}
-                  itemType={itemType.dollar}
-                  infoTooltipMessage={tooltipInfoMessages.mvt}
-                  expandedGraphStrokeColor={theme.palette.graphStrokeColor}
-                />
-=======
                 <MarketValueGraph />
->>>>>>> ddcf9c00
               </Paper>
             </Grid>
 
             <Grid item lg={6} md={6} sm={12} xs={12}>
               <Paper className="ohm-card ohm-chart-card">
-<<<<<<< HEAD
-                <Chart
-                  type="stack"
-                  data={data}
-                  format="currency"
-                  dataKey={["treasuryDaiRiskFreeValue", "treasuryFraxRiskFreeValue", "treasuryLusdRiskFreeValue"]}
-                  stopColor={[
-                    ["#F5AC37", "#EA9276"],
-                    ["#768299", "#98B3E9"],
-                    ["#DC30EB", "#EA98F1"],
-                    ["#000", "#fff"],
-                    ["#000", "#fff"],
-                  ]}
-                  headerText={t`Risk Free Value of Treasury Assets`}
-                  headerSubText={`${data && formatCurrency(data[0].treasuryRiskFreeValue)}`}
-                  bulletpointColors={bulletpoints.rfv}
-                  itemNames={tooltipItems.rfv}
-                  itemType={itemType.dollar}
-                  infoTooltipMessage={tooltipInfoMessages.rfv}
-                  expandedGraphStrokeColor={theme.palette.graphStrokeColor}
-                />
-=======
                 <RiskFreeValueGraph />
->>>>>>> ddcf9c00
               </Paper>
             </Grid>
 
             <Grid item lg={6} md={6} sm={12} xs={12}>
               <Paper className="ohm-card">
-<<<<<<< HEAD
-                <Chart
-                  type="area"
-                  data={data}
-                  dataKey={["treasuryOhmDaiPOL"]}
-                  stopColor={[["rgba(128, 204, 131, 1)", "rgba(128, 204, 131, 0)"]]}
-                  headerText={t`Protocol Owned Liquidity OHM-DAI`}
-                  headerSubText={`${data && trim(data[0].treasuryOhmDaiPOL, 2)}% `}
-                  dataFormat="percent"
-                  bulletpointColors={bulletpoints.pol}
-                  itemNames={tooltipItems.pol}
-                  itemType={itemType.percentage}
-                  infoTooltipMessage={tooltipInfoMessages.pol}
-                  expandedGraphStrokeColor={theme.palette.graphStrokeColor}
-                  isPOL={true}
-                />
-=======
                 <ProtocolOwnedLiquidityGraph />
->>>>>>> ddcf9c00
               </Paper>
             </Grid>
 
@@ -261,72 +86,19 @@
 
             <Grid item lg={6} md={6} sm={12} xs={12}>
               <Paper className="ohm-card">
-<<<<<<< HEAD
-                <Chart
-                  type="area"
-                  data={staked}
-                  dataKey={["staked"]}
-                  stopColor={[["#55EBC7", "#47ACEB"]]}
-                  headerText={t`OHM Staked`}
-                  dataFormat="percent"
-                  headerSubText={`${staked && trim(staked[0].staked, 2)}% `}
-                  isStaked={true}
-                  bulletpointColors={bulletpoints.staked}
-                  infoTooltipMessage={tooltipInfoMessages.staked}
-                  expandedGraphStrokeColor={theme.palette.graphStrokeColor}
-                />
-=======
                 <OHMStakedGraph />
->>>>>>> ddcf9c00
               </Paper>
             </Grid>
 
             <Grid item lg={6} md={6} sm={12} xs={12}>
               <Paper className="ohm-card">
-<<<<<<< HEAD
-                <Chart
-                  type="line"
-                  scale="log"
-                  data={apy}
-                  dataKey={["apy"]}
-                  color={theme.palette.text.primary}
-                  stroke={[theme.palette.text.primary]}
-                  headerText={t`APY over time`}
-                  dataFormat="percent"
-                  headerSubText={`${apy && trim(apy[0].apy, 2)}%`}
-                  bulletpointColors={bulletpoints.apy}
-                  itemNames={tooltipItems.apy}
-                  itemType={itemType.percentage}
-                  infoTooltipMessage={tooltipInfoMessages.apy}
-                  expandedGraphStrokeColor={theme.palette.graphStrokeColor}
-                />
-=======
                 <APYOverTimeGraph />
->>>>>>> ddcf9c00
               </Paper>
             </Grid>
 
             <Grid item lg={6} md={6} sm={12} xs={12}>
               <Paper className="ohm-card">
-<<<<<<< HEAD
-                <Chart
-                  type="multi"
-                  data={runway}
-                  dataKey={["runwayCurrent", "runway7dot5k", "runway5k", "runway2dot5k"]}
-                  color={theme.palette.text.primary}
-                  stroke={[theme.palette.text.primary, "#2EC608", "#49A1F2", "#ff758f"]}
-                  headerText={t`Runway Available`}
-                  headerSubText={`${data && trim(data[0].runwayCurrent, 1)} Days`}
-                  dataFormat="days"
-                  bulletpointColors={bulletpoints.runway}
-                  itemNames={tooltipItems.runway}
-                  itemType={""}
-                  infoTooltipMessage={tooltipInfoMessages.runway}
-                  expandedGraphStrokeColor={theme.palette.graphStrokeColor}
-                />
-=======
                 <RunwayAvailableGraph />
->>>>>>> ddcf9c00
               </Paper>
             </Grid>
           </Grid>
