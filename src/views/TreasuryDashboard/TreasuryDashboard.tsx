import "./TreasuryDashboard.scss";

import { t } from "@lingui/macro";
import { Box, Container, Grid, Link, useMediaQuery } from "@mui/material";
import { DashboardPro, Proteus, TotalIncome, TreasuryAllocation } from "@multifarm/widget";
import { Metric, MetricCollection, Paper, Tab, Tabs } from "@olympusdao/component-library";
import { memo } from "react";
import { NavLink, Outlet, Route, Routes } from "react-router-dom";
import { Environment } from "src/helpers/environment/Environment/Environment";

import {
  LiquidBackingGraph,
  MarketValueGraph,
  OHMStakedGraph,
  ProtocolOwnedLiquidityGraph,
} from "./components/Graph/Graph";
import { BackingPerOHM, CircSupply, CurrentIndex, GOHMPrice, MarketCap, OHMPrice } from "./components/Metric/Metric";

const sharedMetricProps: PropsOf<typeof Metric> = { labelVariant: "h6", metricVariant: "h5" };

const MetricsDashboard = () => (
  <>
    <Box className="hero-metrics">
      <Paper className="ohm-card">
        <MetricCollection>
          <MarketCap {...sharedMetricProps} />
          <OHMPrice {...sharedMetricProps} />
          <GOHMPrice {...sharedMetricProps} className="wsoprice" />
          <CircSupply {...sharedMetricProps} />
          <BackingPerOHM {...sharedMetricProps} />
          <CurrentIndex {...sharedMetricProps} />
        </MetricCollection>
      </Paper>
    </Box>
    <Grid container spacing={2} className="data-grid">
      <Grid item lg={6} md={6} sm={12} xs={12}>
<<<<<<< HEAD
        <Paper className="ohm-card ohm-chart-card" enableBackground>
          <TotalValueDepositedGraph />
=======
        <Paper className="ohm-card ohm-chart-card">
          <LiquidBackingGraph />
>>>>>>> c62b99ca
        </Paper>
      </Grid>

      <Grid item lg={6} md={6} sm={12} xs={12}>
        <Paper className="ohm-card ohm-chart-card" enableBackground>
          <MarketValueGraph />
        </Paper>
      </Grid>

      <Grid item lg={6} md={6} sm={12} xs={12}>
<<<<<<< HEAD
        <Paper className="ohm-card ohm-chart-card" enableBackground>
          <RiskFreeValueGraph />
=======
        <Paper className="ohm-card ohm-chart-card">
          <OHMStakedGraph />
>>>>>>> c62b99ca
        </Paper>
      </Grid>

      <Grid item lg={6} md={6} sm={12} xs={12}>
        <Paper className="ohm-card ohm-chart-card" enableBackground>
          <ProtocolOwnedLiquidityGraph />
        </Paper>
      </Grid>

      {/*  Temporarily removed until correct data is in the graph */}
      {/* <Grid item lg={6} md={12} sm={12} xs={12}>
            <Paper className="ohm-card">
              <Chart
                type="bar"
                data={data}
                dataKey={["holders"]}
                headerText="Holders"
                stroke={[theme.palette.text.secondary]}
                headerSubText={`${data.length > 0 && data[0].holders}`}
                bulletpointColors={bulletpoints.holder}
                itemNames={tooltipItems.holder}
                itemType={undefined}
                infoTooltipMessage={tooltipInfoMessages().holder}
                expandedGraphStrokeColor={theme.palette.graphStrokeColor}
                scale={undefined}
                color={undefined}
                stroke={undefined}
                dataFormat={undefined}
                isPOL={undefined}
                isStaked={undefined}
              />
            </Paper>
          </Grid> */}
<<<<<<< HEAD

      <Grid item lg={6} md={6} sm={12} xs={12}>
        <Paper className="ohm-card ohm-chart-card" enableBackground>
          <OHMStakedGraph />
        </Paper>
      </Grid>

      <Grid item lg={6} md={6} sm={12} xs={12}>
        <Paper className="ohm-card ohm-chart-card" enableBackground>
          <RunwayAvailableGraph />
        </Paper>
      </Grid>
=======
>>>>>>> c62b99ca
    </Grid>
  </>
);

const PageWrapper = () => {
  //const [view, setView] = useState(activeView);
  const isSmallScreen = useMediaQuery("(max-width: 650px)");
  const isVerySmallScreen = useMediaQuery("(max-width: 379px)");

  return (
    <div id="treasury-dashboard-view" className={`${isSmallScreen && "smaller"} ${isVerySmallScreen && "very-small"}`}>
      {!Environment.isMultifarmDashboardEnabled() ? (
        <Container
          style={{
            paddingLeft: isSmallScreen || isVerySmallScreen ? "0" : "3.3rem",
            paddingRight: isSmallScreen || isVerySmallScreen ? "0" : "3.3rem",
          }}
        >
          <Outlet />
        </Container>
      ) : (
        <>
          <Tabs
            value={false}
            variant={!(isSmallScreen || isVerySmallScreen) ? "standard" : "scrollable"}
            centered={!(isSmallScreen || isVerySmallScreen)}
            scrollButtons="auto"
            textColor="primary"
            indicatorColor="primary"
            aria-label="dashboard-tabs"
          >
            <Link to="/dashboard" end component={NavLink}>
              <Tab label={t`Dashboard`} />
            </Link>
            {/* <Link to="/dashboard/treasury" component={NavLink}>
              <Tab label={t`Treasury`} />
            </Link>
            <Link to="/dashboard/revenue" component={NavLink}>
              <Tab label={t`Revenue`} />
            </Link> */}
            <Link to="/dashboard/olympuspro" component={NavLink}>
              <Tab label={t`Olympus Pro`} style={{ whiteSpace: "nowrap" }} />
            </Link>
            <Link to="/dashboard/proteus" component={NavLink}>
              <Tab label={t`Proteus`} />
            </Link>
          </Tabs>
          <Container
            style={{
              paddingLeft: isSmallScreen || isVerySmallScreen ? "0" : "3.3rem",
              paddingRight: isSmallScreen || isVerySmallScreen ? "0" : "3.3rem",
            }}
          >
            <Outlet />
          </Container>
        </>
      )}
    </div>
  );
};
const TreasuryDashboard = () => {
  return (
    <>
      <Routes>
        <Route path="/" element={<PageWrapper />}>
          <Route
            index
            element={
              <Box sx={{ mt: "15px" }}>
                <MetricsDashboard />
              </Box>
            }
          />
          <Route
            path="treasury"
            element={
              <Box sx={{ mt: "15px" }}>
                <TreasuryAllocation />
              </Box>
            }
          />
          <Route
            path="revenue"
            element={
              <Box className="treasury">
                <TotalIncome />
              </Box>
            }
          />
          <Route
            path="olympuspro"
            element={
              <Box className="dashboard-pro">
                <DashboardPro />
              </Box>
            }
          />
          <Route
            path="proteus"
            element={
              <Box className="proteus">
                <Proteus />
              </Box>
            }
          />
        </Route>
      </Routes>
    </>
  );
};

export default memo(TreasuryDashboard);<|MERGE_RESOLUTION|>--- conflicted
+++ resolved
@@ -34,13 +34,8 @@
     </Box>
     <Grid container spacing={2} className="data-grid">
       <Grid item lg={6} md={6} sm={12} xs={12}>
-<<<<<<< HEAD
         <Paper className="ohm-card ohm-chart-card" enableBackground>
-          <TotalValueDepositedGraph />
-=======
-        <Paper className="ohm-card ohm-chart-card">
           <LiquidBackingGraph />
->>>>>>> c62b99ca
         </Paper>
       </Grid>
 
@@ -51,13 +46,8 @@
       </Grid>
 
       <Grid item lg={6} md={6} sm={12} xs={12}>
-<<<<<<< HEAD
         <Paper className="ohm-card ohm-chart-card" enableBackground>
-          <RiskFreeValueGraph />
-=======
-        <Paper className="ohm-card ohm-chart-card">
           <OHMStakedGraph />
->>>>>>> c62b99ca
         </Paper>
       </Grid>
 
@@ -91,21 +81,6 @@
               />
             </Paper>
           </Grid> */}
-<<<<<<< HEAD
-
-      <Grid item lg={6} md={6} sm={12} xs={12}>
-        <Paper className="ohm-card ohm-chart-card" enableBackground>
-          <OHMStakedGraph />
-        </Paper>
-      </Grid>
-
-      <Grid item lg={6} md={6} sm={12} xs={12}>
-        <Paper className="ohm-card ohm-chart-card" enableBackground>
-          <RunwayAvailableGraph />
-        </Paper>
-      </Grid>
-=======
->>>>>>> c62b99ca
     </Grid>
   </>
 );
