--- conflicted
+++ resolved
@@ -1,12 +1,7 @@
 import "./TreasuryDashboard.scss";
 
-<<<<<<< HEAD
-import { Trans } from "@lingui/macro";
-import { Box, Container, Grid, useMediaQuery, Zoom } from "@mui/material";
-=======
 import { t } from "@lingui/macro";
-import { Box, Container, Grid, Link, useMediaQuery } from "@material-ui/core";
->>>>>>> 4ccc0ddc
+import { Box, Container, Grid, Link, useMediaQuery } from "@mui/material";
 import { DashboardPro, Proteus, TotalIncome, TreasuryAllocation } from "@multifarm/widget";
 import { Metric, MetricCollection, Paper, Tab, Tabs } from "@olympusdao/component-library";
 import { memo } from "react";
