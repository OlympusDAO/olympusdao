--- conflicted
+++ resolved
@@ -12,11 +12,7 @@
   OHMStakedGraph,
   RunwayAvailableGraph,
 } from "./components/Graph/Graph";
-<<<<<<< HEAD
-import { DefaultNotification, MetricCollection } from "@olympusdao/component-library";
-=======
-import { Icon, MetricCollection, Paper } from "@olympusdao/component-library";
->>>>>>> 1884cf1a
+import {DefaultNotification, Icon, MetricCollection, Paper } from "@olympusdao/component-library";
 import { Trans } from "@lingui/macro";
 const TreasuryDashboard = memo(() => {
   const isSmallScreen = useMediaQuery("(max-width: 650px)");
@@ -42,7 +38,6 @@
             </MetricCollection>
           </Paper>
         </Box>
-<<<<<<< HEAD
         <Box style={{ marginTop: "20px", marginBottom: "20px" }}>
           <DefaultNotification>
             <Trans>
@@ -50,27 +45,6 @@
               may be inaccurate.
             </Trans>
           </DefaultNotification>
-=======
-        <Box className="hero-metrics" style={{ marginTop: "20px" }}>
-          <Alert
-            variant="filled"
-            icon={false}
-            severity={`info`}
-            // NOTE (appleseed): mui includes overflow-wrap: "break-word", but word-break: "break-word" is needed for webKit browsers
-            style={{ wordBreak: "break-word" }}
-          >
-            <Box alignItems={"center"} display={"flex"}>
-              <Icon name={"info-fill"} />
-              <Box width={10} />
-              <Typography>
-                <Trans>
-                  Olympus is currently migrating to improved contracts. Please note that during this time, frontend
-                  metrics may be inaccurate.
-                </Trans>
-              </Typography>
-            </Box>
-          </Alert>
->>>>>>> 1884cf1a
         </Box>
 
         <Zoom in={true}>
