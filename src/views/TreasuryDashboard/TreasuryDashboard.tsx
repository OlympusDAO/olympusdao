import { Box, Container, Grid, useMediaQuery, useTheme } from "@mui/material";
<<<<<<< HEAD
import { memo, useEffect, useState } from "react";
=======
import { Metric, MetricCollection, Paper, TabBar } from "@olympusdao/component-library";
import { memo, useEffect, useMemo, useState } from "react";
>>>>>>> 6a98f9b7
import { Outlet, Route, Routes, useSearchParams } from "react-router-dom";
import { Metric, MetricCollection, Paper, TabBar } from "src/components/library";
import PageTitle from "src/components/PageTitle";
import { SafariFooter } from "src/components/SafariFooter";
import { adjustDateByDays, getISO8601String } from "src/helpers/DateHelper";
import { updateSearchParams } from "src/helpers/SearchParamsHelper";
import DataWarning from "src/views/TreasuryDashboard/components/DataWarning";
import {
  DEFAULT_DAYS,
  PARAM_DAYS,
  PARAM_DAYS_OFFSET,
  PARAM_TOKEN,
  PARAM_TOKEN_GOHM,
  PARAM_TOKEN_OHM,
} from "src/views/TreasuryDashboard/components/Graph/Constants";
import { LiquidBackingPerOhmComparisonGraph } from "src/views/TreasuryDashboard/components/Graph/LiquidBackingComparisonGraph";
import { OhmSupply } from "src/views/TreasuryDashboard/components/Graph/OhmSupply";
import { ProtocolOwnedLiquidityGraph } from "src/views/TreasuryDashboard/components/Graph/OwnedLiquidityGraph";
import { TreasuryAssets } from "src/views/TreasuryDashboard/components/Graph/TreasuryAssets";
import KnownIssues from "src/views/TreasuryDashboard/components/KnownIssues/KnownIssues";
import {
  AbstractedMetricProps,
  BackingPerGOHM,
  BackingPerOHM,
  CurrentIndex,
  GOhmCirculatingSupply,
  GOHMPriceFromSubgraph,
  MarketCap,
  MetricSubgraphProps,
  OhmCirculatingSupply,
  OHMPriceFromSubgraph,
} from "src/views/TreasuryDashboard/components/Metric/Metric";

const baseMetricProps: PropsOf<typeof Metric> = { labelVariant: "h6", metricVariant: "h5" };

/**
 * Renders the Treasury Dashboard, which includes metrics, a date filter and charts.
 *
 * @returns
 */
const MetricsDashboard = () => {
  // State variable for the number of days shown, which is passed to the respective charts
  const [daysPrior, setDaysPrior] = useState<string | null>(null);
  /**
   * daysPrior is set through the `useSearchParams` hook, which loads
   * asynchronously, so we set the initial value of daysPrior and earliestDate to null. Child components are designed to recognise this
   * and not load data until earliestDate is a valid value.
   */
  const [earliestDate, setEarliestDate] = useState<string | null>(null);
  useMemo(() => {
    if (!daysPrior) {
      setEarliestDate(null);
      return;
    }

    const tempEarliestDate = getISO8601String(adjustDateByDays(new Date(), -1 * parseInt(daysPrior)));
    console.log(`Setting earliestDate to ${tempEarliestDate}`);
    setEarliestDate(tempEarliestDate);
  }, [daysPrior]);

  // State variable for ignoring the API cache
  const [ignoreCache, setIgnoreCache] = useState<boolean | undefined>();

  /**
   * State variable for the number of days to offset each subgraph query with.
   *
   * This should be a negative number.
   *
   * If the number is too large and the results of any query page are greater than 1000, clipping
   * will take place.
   */
  const [daysOffset, setDaysOffset] = useState<number | undefined>(undefined);

  // State variable for the current token
  const [token, setToken] = useState(PARAM_TOKEN_OHM);

  const [searchParams] = useSearchParams();
  useEffect(() => {
    // Get the days from the URL query parameters, or use the default
    const queryDays = searchParams.get(PARAM_DAYS) || DEFAULT_DAYS.toString();
    setDaysPrior(queryDays);

    // Get the ignoreCache parameter
    const queryIgnoreCache = searchParams.get("ignoreCache");
    if (queryIgnoreCache && queryIgnoreCache.toLowerCase() == "true") {
      console.info("Setting ignoreCache to true");
      setIgnoreCache(true);
    }

    // Get the token or use the default
    const queryToken = searchParams.get(PARAM_TOKEN) || PARAM_TOKEN_OHM;
    setToken(queryToken);

    // Get the days offset
    const offset = searchParams.get(PARAM_DAYS_OFFSET);
    if (offset) {
      const offsetInt = parseInt(offset);
      console.info(`Setting days offset to ${offsetInt}`);
      setDaysOffset(offsetInt);
    }
  }, [searchParams]);

  // Used by the Metrics
  const sharedMetricProps: AbstractedMetricProps & MetricSubgraphProps = {
    ...baseMetricProps,
    earliestDate: earliestDate,
    ignoreCache: ignoreCache,
  };

  /**
   * After changing the value for the record count, returns the search parameters as a
   * string (excluding the "?" prefix) that is suitable for appending to a URL.
   *
   * @param recordCount
   * @returns
   */
  const getSearchParamsWithUpdatedRecordCount = (recordCount: number): string => {
    return updateSearchParams(searchParams, PARAM_DAYS, recordCount.toString()).toString();
  };

  /**
   * After changing the value for the token, returns the search parameters as a
   * string (excluding the "?" prefix) that is suitable for appending to a URL.
   *
   * @param recordCount
   * @returns
   */
  const getSearchParamsWithUpdatedToken = (token: string): string => {
    return updateSearchParams(searchParams, PARAM_TOKEN, token).toString();
  };

  const isTokenOHM = (): boolean => {
    return token === PARAM_TOKEN_OHM;
  };

  const isActiveRecordCount = (input: number): boolean => {
    return daysPrior === input.toString();
  };

  const theme = useTheme();
  const hideToggleSidePadding = useMediaQuery(theme.breakpoints.up("md"));
  const hidePaperSidePadding = useMediaQuery(theme.breakpoints.down("md"));

  const paperProps = {
    fullWidth: true,
    enableBackground: true,
  };

  /**
   * We minimise padding on the left and right at smaller screen sizes, in order
   * to maximise space for the graph.
   */
  const paperStyles = {
    ...(hidePaperSidePadding && { paddingLeft: "10px", paddingRight: "10px" }),
  };

  return (
    <>
      <Grid container spacing={1}>
        <Grid item xs={12}>
          <Paper {...paperProps}>
            <MetricCollection>
              <MarketCap {...sharedMetricProps} />
              <OHMPriceFromSubgraph {...sharedMetricProps} />
              <GOHMPriceFromSubgraph {...sharedMetricProps} className="wsoprice" />
              {isTokenOHM() ? (
                <OhmCirculatingSupply {...sharedMetricProps} />
              ) : (
                <GOhmCirculatingSupply {...sharedMetricProps} />
              )}
              {isTokenOHM() ? <BackingPerOHM {...sharedMetricProps} /> : <BackingPerGOHM {...sharedMetricProps} />}
              <CurrentIndex {...sharedMetricProps} />
            </MetricCollection>
          </Paper>
        </Grid>
        {/* Custom paddingBottom to make the filter row(s) equidistant from the metrics (above) and
        treasury assets (below). */}
        <Grid item xs={12} container spacing={1} paddingBottom={"29px"}>
          {hideToggleSidePadding ? <></> : <Grid item xs={1} sm={3} />}
          <Grid item xs={10} sm={6} md={5} lg={4} textAlign="center">
            <TabBar
              disableRouting
              items={[
                {
                  label: "7d",
                  to: `/dashboard?${getSearchParamsWithUpdatedRecordCount(7)}`,
                  isActive: isActiveRecordCount(7),
                },
                {
                  label: "30d",
                  to: `/dashboard?${getSearchParamsWithUpdatedRecordCount(30)}`,
                  isActive: isActiveRecordCount(30),
                },
                {
                  label: "90d",
                  to: `/dashboard?${getSearchParamsWithUpdatedRecordCount(90)}`,
                  isActive: isActiveRecordCount(90),
                },
                {
                  label: "Max",
                  to: `/dashboard?${getSearchParamsWithUpdatedRecordCount(180)}`,
                  isActive: isActiveRecordCount(180),
                },
              ]}
            />
          </Grid>
          <Grid item xs={1} sm={3} md={1} />
          {/* From here onwards will break onto a new line at the "sm" breakpoint or smaller. */}
          <Grid item xs={3} sm={4} md={3} lg={5} />
          <Grid item xs={6} sm={4} md={3} lg={2} textAlign="center">
            <TabBar
              disableRouting
              items={[
                {
                  label: PARAM_TOKEN_OHM,
                  to: `/dashboard?${getSearchParamsWithUpdatedToken(PARAM_TOKEN_OHM)}`,
                  isActive: isTokenOHM(),
                },
                {
                  label: PARAM_TOKEN_GOHM,
                  to: `/dashboard?${getSearchParamsWithUpdatedToken(PARAM_TOKEN_GOHM)}`,
                  isActive: !isTokenOHM(),
                },
              ]}
            />
          </Grid>
          {hideToggleSidePadding ? <></> : <Grid item xs={3} sm={4} />}
        </Grid>
        <Grid item xs={12}>
          <Paper {...paperProps} style={paperStyles}>
            <LiquidBackingPerOhmComparisonGraph
              activeToken={token}
              earliestDate={earliestDate}
              subgraphDaysOffset={daysOffset}
              ignoreCache={ignoreCache}
            />
          </Paper>
        </Grid>
        <Grid item xs={12}>
          <Paper {...paperProps} style={paperStyles}>
            <TreasuryAssets earliestDate={earliestDate} subgraphDaysOffset={daysOffset} ignoreCache={ignoreCache} />
          </Paper>
        </Grid>
        <Grid item xs={12}>
          <Paper {...paperProps} style={paperStyles}>
            <ProtocolOwnedLiquidityGraph
              earliestDate={earliestDate}
              subgraphDaysOffset={daysOffset}
              ignoreCache={ignoreCache}
            />
          </Paper>
        </Grid>
        <Grid item xs={12}>
          <Paper {...paperProps} style={paperStyles}>
            <OhmSupply earliestDate={earliestDate} subgraphDaysOffset={daysOffset} ignoreCache={ignoreCache} />
          </Paper>
        </Grid>
        <Grid item xs={12}>
          <Paper {...paperProps} style={paperStyles}>
            <DataWarning ignoreCache={ignoreCache} />
          </Paper>
        </Grid>
        <Grid item xs={12}>
          <Paper {...paperProps} style={paperStyles}>
            <KnownIssues />
          </Paper>
        </Grid>
      </Grid>
      <SafariFooter />
    </>
  );
};

const PageWrapper = () => {
  const isSmallScreen = useMediaQuery("(max-width: 650px)");
  const isVerySmallScreen = useMediaQuery("(max-width: 379px)");

  return (
    <>
      <PageTitle name="Protocol Metrics" subtitle="Confirm protocol health by auditing supply and reserves" />

      <Container
        style={{
          paddingLeft: isSmallScreen || isVerySmallScreen ? "0" : "3.3rem",
          paddingRight: isSmallScreen || isVerySmallScreen ? "0" : "3.3rem",
        }}
      >
        <Outlet />
      </Container>
    </>
  );
};
const TreasuryDashboard = () => {
  return (
    <>
      <Routes>
        <Route path="/" element={<PageWrapper />}>
          <Route
            index
            element={
              <Box sx={{ mt: "15px" }}>
                <MetricsDashboard />
              </Box>
            }
          />
        </Route>
      </Routes>
    </>
  );
};

export default memo(TreasuryDashboard);<|MERGE_RESOLUTION|>--- conflicted
+++ resolved
@@ -1,10 +1,5 @@
 import { Box, Container, Grid, useMediaQuery, useTheme } from "@mui/material";
-<<<<<<< HEAD
-import { memo, useEffect, useState } from "react";
-=======
-import { Metric, MetricCollection, Paper, TabBar } from "@olympusdao/component-library";
 import { memo, useEffect, useMemo, useState } from "react";
->>>>>>> 6a98f9b7
 import { Outlet, Route, Routes, useSearchParams } from "react-router-dom";
 import { Metric, MetricCollection, Paper, TabBar } from "src/components/library";
 import PageTitle from "src/components/PageTitle";
