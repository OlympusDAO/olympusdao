<<<<<<< HEAD
import { Paper, Grid, Box, Button, Typography, SvgIcon } from "@material-ui/core";
import { DepositSohm, LockInVault, ReceivesYield } from "../../components/EducationCard";
import { ReactComponent as ArrowUp } from "../../assets/icons/arrow-up.svg";
=======
>>>>>>> f84c6413
import { t, Trans } from "@lingui/macro";
import { Box, Button, Grid, Paper, SvgIcon, Typography } from "@material-ui/core";

import { ReactComponent as ArrowUp } from "../../assets/icons/arrow-up.svg";
import { DepositSohm, LockInVault, ReceivesYield } from "../../components/EducationCard";

export function GiveInfo() {
  return (
    <>
      <Paper className={"ohm-card secondary"}>
        <Grid container className="give-info">
          <Grid item sm={8} md={3} className="give-info-deposit-box">
            <DepositSohm message={t`Deposit sOHM from wallet`} />
          </Grid>
          <Grid item sm={8} md={3} className="give-info-vault-box">
            <LockInVault message={t`Lock sOHM in vault`} />
          </Grid>
          <Grid item sm={8} md={3} className="give-info-yield-box">
            <ReceivesYield message={t`Recipient earns sOHM rebases`} />
          </Grid>
        </Grid>
        <Box className="button-box">
          <Button
            variant="outlined"
            color="primary"
            href="https://docs.olympusdao.finance/main/basics/basics/olympusgive"
            target="_blank"
            className="learn-more-button"
          >
            <Typography variant="body1">
              <Trans>Learn More</Trans>
            </Typography>
            <SvgIcon component={ArrowUp} path="secondary" />
          </Button>
        </Box>
      </Paper>
    </>
  );
}<|MERGE_RESOLUTION|>--- conflicted
+++ resolved
@@ -1,9 +1,3 @@
-<<<<<<< HEAD
-import { Paper, Grid, Box, Button, Typography, SvgIcon } from "@material-ui/core";
-import { DepositSohm, LockInVault, ReceivesYield } from "../../components/EducationCard";
-import { ReactComponent as ArrowUp } from "../../assets/icons/arrow-up.svg";
-=======
->>>>>>> f84c6413
 import { t, Trans } from "@lingui/macro";
 import { Box, Button, Grid, Paper, SvgIcon, Typography } from "@material-ui/core";
 
