--- conflicted
+++ resolved
@@ -51,6 +51,26 @@
       align-content: center;
     }
   }
+}
+
+.smaller {
+
+  .causes-body {
+    .cause-card {
+      .cause-container {
+        display: flex;
+        flex-direction: column;
+      }
+
+      .cause-image {
+        width: 50%;
+      }
+    }
+  }
+}
+
+.very-small {
+  
 }
 
 .causes-body {
@@ -416,11 +436,25 @@
 
 .project {
   .project-sidebar {
-    padding-left: 1rem;
-    padding-right: 1rem;
-    padding-top: 1rem;
-<<<<<<< HEAD
-    padding-bottom: 1rem;
+    padding-left: 30px;
+    padding-right: 30px;
+    padding-top: 30px;
+    padding-bottom: 1.5rem;
+    margin-bottom: 1rem;
+
+    .cause-image {
+      padding-bottom: 30px;
+    }
+
+    .project-goal .project-donated-icon {
+      .subtext {
+        color: #999999;
+      }
+
+      h6 {
+        line-height: 1rem;
+      }
+    }
 
     .project-countdown .countdown-container {
       display: flex;
@@ -449,10 +483,10 @@
         }
       }
     }
-=======
-    padding-bottom: 1.5rem;
-    margin-bottom: 1rem;
->>>>>>> cfa25a33
+
+    .donors-title {
+      padding-bottom: 30px;
+    }
   }
 
   .project-intro {
@@ -467,11 +501,12 @@
 
   .project-info {
     margin-left: 2rem;
-    padding-left: 1rem;
-    padding-right: 1rem;
-    padding-top: 1rem;
+    padding-left: 30px;
+    padding-right: 30px;
+    padding-top: 30px;
     padding-bottom: 1rem;
-    height: 80%;
+    height: auto;
+    min-height: 80% !important;
     width: 100%;
 
     .project-about-header {
@@ -479,6 +514,8 @@
     }
 
     p {
+      margin-top: 0rem;
+      font-size: 0.875rem;
       line-height: 20px;
     }
   }
@@ -487,6 +524,10 @@
     .project-donated-icon {
       display: inline-flex;
       align-items: center;
+
+      h6 {
+        line-height: 1rem;
+      }
     }
 
     .subtext {
@@ -500,15 +541,15 @@
     .project-completion-icon {
       display: inline-flex;
       align-items: center;
+
+      h6 {
+        line-height: 1rem;
+      }
     }
 
     .subtext {
       color: #999999
     }
-  }
-
-  .project-goal {
-    padding-top: 1rem;
   }
 
   .project-goal-progress {
