--- conflicted
+++ resolved
@@ -368,11 +368,7 @@
   }
 
   .give-info-deposit-box {
-<<<<<<< HEAD
-    max-width: 28%
-=======
     max-width: 28%;
->>>>>>> db1f8d47
   }
 
   .give-info-vault-box {
@@ -424,10 +420,38 @@
     padding-right: 1rem;
     padding-top: 1rem;
     padding-bottom: 1rem;
+
+    .project-countdown .countdown-container {
+      display: flex;
+      flex-direction: row;
+      justify-content: center;
+
+      .countdown-object {
+        display: flex;
+        flex-direction: row;
+        align-items: center;
+        justify-content: center;
+
+        svg {
+          padding-right: 0.3rem;
+        }
+      }
+
+      .project-countdown-text {
+        display: flex;
+        align-content: center;
+        justify-content: center;
+        padding-top: 0.3rem;
+
+        .cause-info-bottom-text {
+          color: #999999;
+        }
+      }
+    }
   }
 
   .project-intro {
-    padding-bottom: 1rem;
+    padding-bottom: 30px;
   }
 
   .project-link {
@@ -444,10 +468,25 @@
     padding-bottom: 1rem;
     height: 80%;
     width: 100%;
-  }
-
-  .project-donated-icon {
-    display: inline-flex;
+
+    .project-about-header {
+      padding-bottom: 30px;
+    }
+
+    p {
+      line-height: 20px;
+    }
+  }
+
+  .project-donated {
+    .project-donated-icon {
+      display: inline-flex;
+      align-items: center;
+    }
+
+    .subtext {
+      color: #999999;
+    }
   }
 
   .project-completion {
@@ -455,6 +494,11 @@
 
     .project-completion-icon {
       display: inline-flex;
+      align-items: center;
+    }
+
+    .subtext {
+      color: #999999
     }
   }
 
@@ -467,10 +511,6 @@
     padding-bottom: 1rem;
   }
 
-  .project-countdown-text {
-    padding-top: 0.3rem;
-  }
-
   .project-give-button {
     padding-top: 2rem;
 
