--- conflicted
+++ resolved
@@ -838,12 +838,8 @@
 .subnav-paper {
   max-width: 833px;
   margin-bottom: 10rem;
-<<<<<<< HEAD
-}
-
-=======
   &.mobile {
     width: 100%;
   }
 }
->>>>>>> 14e682a1
+
