import { isAddress } from "@ethersproject/address";
import { t, Trans } from "@lingui/macro";
import { Grid, Link, SvgIcon, Typography } from "@material-ui/core";
import { useTheme } from "@material-ui/core/styles";
import useMediaQuery from "@material-ui/core/useMediaQuery";
import { ChevronLeft } from "@material-ui/icons";
import { DataRow, InfoTooltip, Input, Modal, PrimaryButton, TertiaryButton } from "@olympusdao/component-library";
import MarkdownIt from "markdown-it";
import { useEffect, useMemo, useState } from "react";
import { GiveBox as Box } from "src/components/GiveProject/GiveBox";
import { Project, RecordType } from "src/components/GiveProject/project.type";
import { NetworkId } from "src/constants";
import { shorten } from "src/helpers";
import { DecimalBigNumber } from "src/helpers/DecimalBigNumber/DecimalBigNumber";
<<<<<<< HEAD
import { Environment } from "src/helpers/environment/Environment/Environment";
import { getTotalDonated } from "src/helpers/GiveGetTotalDonated";
import { getRedemptionBalancesAsync } from "src/helpers/GiveRedemptionBalanceHelper";
import { useCurrentIndex } from "src/hooks/useCurrentIndex";
import { useWeb3Context } from "src/hooks/web3Context";
import { hasPendingGiveTxn, PENDING_TXN_EDIT_GIVE, PENDING_TXN_WITHDRAW } from "src/slices/GiveThunk";
import { GetCorrectContractUnits, GetCorrectStaticUnits } from "src/views/Give/helpers/GetCorrectUnits";

import { ArrowGraphic } from "../../components/EducationCard";
import { IPendingTxn, txnButtonText } from "../../slices/PendingTxnsSlice";
import { GohmToggle } from "./GohmToggle";
import { CancelCallback, DonationInfoState, SubmitEditCallback } from "./Interfaces";
=======
import { useSohmBalance } from "src/hooks/useBalance";
import { useRecipientInfo } from "src/hooks/useGiveInfo";
import { useWeb3Context } from "src/hooks/web3Context";

import { ArrowGraphic } from "../../components/EducationCard";
import { CancelCallback, SubmitCallback } from "./Interfaces";
>>>>>>> f9b0ee11

export type WithdrawSubmitCallback = {
  (walletAddress: string, id: string, eventSource: string, depositAmount: DecimalBigNumber): void;
};

type ManageModalProps = {
  isModalOpen: boolean;
  isMutationLoading: boolean;
  eventSource: string;
  submitEdit: SubmitEditCallback;
  submitWithdraw: WithdrawSubmitCallback;
  cancelFunc: CancelCallback;
  project?: Project;
  currentDepositId: string;
  currentWalletAddress: string;
  currentDepositAmount: string; // As per IUserDonationInfo
  depositDate: string;
  giveAssetType: string;
  changeAssetType: (checked: boolean) => void;
  yieldSent: string;
  recordType?: string;
};

const DECIMAL_PLACES = 2;
const ZERO_NUMBER: DecimalBigNumber = new DecimalBigNumber("0");
const DECIMAL_FORMAT = { decimals: DECIMAL_PLACES, format: true };
const EXACT_FORMAT = { format: true };

export function ManageDonationModal({
  isModalOpen,
  isMutationLoading,
  eventSource,
  submitEdit,
  submitWithdraw,
  cancelFunc,
  project,
  currentDepositId,
  currentWalletAddress,
  currentDepositAmount,
  depositDate,
  giveAssetType,
  changeAssetType,
  yieldSent,
  recordType = RecordType.PROJECT,
}: ManageModalProps) {
<<<<<<< HEAD
  const location = useLocation();
  const { provider, address, connected, networkId } = useWeb3Context();
  const [totalDebt, setTotalDebt] = useState(ZERO_NUMBER);
  const [, setTotalDonated] = useState(ZERO_NUMBER);
  const [isEditing, setIsEditing] = useState(false);
  const [isWithdrawing, setIsWithdrawing] = useState(false);

  const { data: currentIndex } = useCurrentIndex();

  useEffect(() => {
    // We use dispatch to asynchronously fetch the results, and then update state variables so that the component refreshes
    // We DO NOT use dispatch here, because it will overwrite the state variables in the redux store, which then creates havoc
    // e.g. the redeem yield page will show someone else's deposited sOHM and redeemable yield
    if (project) {
      getRedemptionBalancesAsync({
        networkID: networkId,
        provider: provider,
        address: project.wallet,
      })
        .then(resultAction => {
          const correctUnitDebt = GetCorrectContractUnits(
            resultAction.redeeming.recipientInfo.agnosticDebt,
            giveAssetType,
            currentIndex,
          );

          setTotalDebt(correctUnitDebt);
        })
        .catch(e => console.log(e));

      getTotalDonated({
        networkID: networkId,
        provider: provider,
        address: project.wallet,
      })
        .then(donatedAmount => {
          const correctUnitDonated = GetCorrectContractUnits(donatedAmount, giveAssetType, currentIndex);

          setTotalDonated(correctUnitDonated);
        })
        .catch(e => console.log(e));
    }
  }, [connected, networkId, isModalOpen, giveAssetType]);
=======
  const { address, networkId } = useWeb3Context();
  const [isEditing, setIsEditing] = useState(false);
  const [isWithdrawing, setIsWithdrawing] = useState(false);

  const _useRecipientInfo = useRecipientInfo(project ? project.wallet : "");
  const totalDebt: DecimalBigNumber = useMemo(() => {
    if (_useRecipientInfo.isLoading || !_useRecipientInfo.data) return new DecimalBigNumber("0");

    return new DecimalBigNumber(_useRecipientInfo.data.totalDebt);
  }, [_useRecipientInfo]);
>>>>>>> f9b0ee11

  useEffect(() => {
    checkIsWalletAddressValid(getWalletAddress());
  }, []);

  useEffect(() => {
    if (!isModalOpen) {
      // When we close the modal, we ensure button click states are reset
      setIsEditing(false);
      setIsWithdrawing(false);
      setIsAmountSet(false);
    }
  }, [isModalOpen]);

  const _initialDepositAmount = ZERO_NUMBER;
  const _initialWalletAddress = "";
  const _initialDepositAmountValid = false;
  const _initialDepositAmountValidError = "";
  const _initialWalletAddressValid = false;
  const _initialIsAmountSet = false;

  const getInitialDepositAmount = () => {
    return currentDepositAmount
      ? GetCorrectContractUnits(currentDepositAmount.toString(), giveAssetType, currentIndex)
      : _initialDepositAmount;
  };
  const [depositAmount, setDepositAmount] = useState(getInitialDepositAmount());
  const [isDepositAmountValid, setIsDepositAmountValid] = useState(_initialDepositAmountValid);
  const [isDepositAmountValidError, setIsDepositAmountValidError] = useState(_initialDepositAmountValidError);

  const [walletAddress] = useState(_initialWalletAddress);
  const [isWalletAddressValid, setIsWalletAddressValid] = useState(_initialWalletAddressValid);

  const [isAmountSet, setIsAmountSet] = useState(_initialIsAmountSet);
  const theme = useTheme();
  const isSmallScreen = useMediaQuery(theme.breakpoints.down("xs"));

<<<<<<< HEAD
  const sohmBalance: string = useSelector((state: DonationInfoState) => {
    return networkId === NetworkId.TESTNET_RINKEBY && Environment.isMockSohmEnabled(location.search)
      ? state.account.balances && state.account.balances.mockSohm
      : state.account.balances && state.account.balances.sohm;
  });

  const gohmBalance: string = useSelector((state: DonationInfoState) => {
    return state.account.balances && state.account.balances.gohm;
  });

  const isAccountLoading: boolean = useSelector((state: DonationInfoState) => {
    return state.account.loading;
  });
=======
  const _useSohmBalance =
    useSohmBalance()[networkId == NetworkId.MAINNET ? NetworkId.MAINNET : NetworkId.TESTNET_RINKEBY];
  const sohmBalance: DecimalBigNumber = useMemo(() => {
    if (_useSohmBalance.isLoading || _useSohmBalance.data === undefined) return new DecimalBigNumber("0");
>>>>>>> f9b0ee11

    return _useSohmBalance.data;
  }, [_useSohmBalance]);

  useEffect(() => {
    setDepositAmount(getInitialDepositAmount());
  }, [giveAssetType]);

  /**
   * Checks if the provided wallet address is valid.
   *
   * This will return false if:
   * - it is an invalid Ethereum address
   * - it is the same as the sender address
   *
   * @param {string} value the proposed value for the wallet address
   */
  const checkIsWalletAddressValid = (value: string) => {
    if (!isAddress(value)) {
      setIsWalletAddressValid(false);
      return;
    }

    if (value == address) {
      setIsWalletAddressValid(false);
      return;
    }

    setIsWalletAddressValid(true);
  };

  const handleEditSubmit = () => {
    submitEdit(getWalletAddress(), currentDepositId, eventSource, getCurrentDepositAmount(), getDepositAmountDiff());
  };

  const handleWithdrawSubmit = () => {
    submitWithdraw(getWalletAddress(), currentDepositId, eventSource, getCurrentDepositAmount());
  };

  /**
   * Indicates whether the form can be submitted.
   *
   * This will return false if:
   * - the deposit amount is invalid
   * - the wallet address is invalid
   * - there is no sender address
   * - an add/edit transaction is pending
   * - it is not in create mode and there is no difference in the amount
   *
   * @returns boolean
   */
  const canSubmit = (): boolean => {
    if (!isDepositAmountValid) return false;
<<<<<<< HEAD
    if (isAccountLoading || isGiveLoading) return false;
=======
>>>>>>> f9b0ee11

    // The wallet address is only set when a project is not given
    if (!project && !isWalletAddressValid) return false;

    if (!address) return false;
    if (getDepositAmountDiff().eq(ZERO_NUMBER)) return false;

    if (isMutationLoading) return false;

    return true;
  };

  const canWithdraw = () => {
    if (!address) return false;

    if (isMutationLoading) return false;

<<<<<<< HEAD
  const getBalance = (): DecimalBigNumber => {
    return giveAssetType === "sOHM" ? new DecimalBigNumber(sohmBalance, 9) : new DecimalBigNumber(gohmBalance, 18);
=======
    return true;
>>>>>>> f9b0ee11
  };

  const getCurrentDepositAmount = (): DecimalBigNumber => {
    if (!currentDepositAmount) return ZERO_NUMBER;

    const correctUnitCurrDeposit = GetCorrectContractUnits(
      currentDepositAmount.toString(),
      giveAssetType,
      currentIndex,
    );

    return correctUnitCurrDeposit;
  };

  /**
   * Returns the maximum deposit that can be directed to the recipient.
   *
   * This is equal to the current wallet balance and the current deposit amount (in the vault).
   *
   * @returns DecimalBigNumber
   */
  const getMaximumDepositAmount = (): DecimalBigNumber => {
<<<<<<< HEAD
    return getBalance().add(currentDepositAmount ? getCurrentDepositAmount() : ZERO_NUMBER);
=======
    return sohmBalance.add(getCurrentDepositAmount());
>>>>>>> f9b0ee11
  };

  const getDepositAmountDiff = (): DecimalBigNumber => {
    // We can't trust the accuracy of floating point arithmetic of standard JS libraries, so we use BigNumber
    return getDepositAmount().sub(getCurrentDepositAmount());
  };

  /**
   * Ensures that the depositAmount returned is a valid number.
   *
   * @returns
   */
  const getDepositAmount = (): DecimalBigNumber => {
    if (!depositAmount) return ZERO_NUMBER;

    return depositAmount;
  };

  const handleSetDepositAmount = (value: string) => {
    checkIsDepositAmountValid(value);
    setDepositAmount(new DecimalBigNumber(value, giveAssetType === "sOHM" ? 9 : 18));
  };

  const checkIsDepositAmountValid = (value: string) => {
    const valueNumber = new DecimalBigNumber(value);
<<<<<<< HEAD
    const balanceNumber = getBalance();
=======
>>>>>>> f9b0ee11

    if (!value || value == "" || valueNumber.eq(ZERO_NUMBER)) {
      setIsDepositAmountValid(false);
      setIsDepositAmountValidError(t`Please enter a value`);
      return;
    }

    if (valueNumber.lt(ZERO_NUMBER)) {
      setIsDepositAmountValid(false);
      setIsDepositAmountValidError(t`Value must be positive`);
      return;
    }

<<<<<<< HEAD
    if (balanceNumber.eq(ZERO_NUMBER)) {
=======
    if (sohmBalance.eq(ZERO_NUMBER)) {
>>>>>>> f9b0ee11
      setIsDepositAmountValid(false);
      setIsDepositAmountValidError(t`You must have a balance of ${giveAssetType} to continue`);
    }

    if (getDepositAmountDiff().gt(getBalance())) {
      setIsDepositAmountValid(false);
      setIsDepositAmountValidError(
        t`Value cannot be more than your ${giveAssetType} balance of ` + getMaximumDepositAmount(),
      );
      return;
    }

    setIsDepositAmountValid(true);
    setIsDepositAmountValidError("");
  };

  /**
   * Returns the wallet address. If a project is defined, it uses the
   * project wallet, else what was passed in as a parameter.
   */
  const getWalletAddress = (): string => {
    if (project) return project.wallet;

    return walletAddress;
  };

  /**
   * Returns the appropriate title of the recipient.
   * - No project: shortened wallet address
   * - Project without a separate owner value: project title
   * - Otherwise the project title and owner
   */
  const getRecipientTitle = (): string => {
    if (!project) return shorten(walletAddress);

    if (!project.owner) return project.title;

    return project.owner + " - " + project.title;
  };

  const getRenderedDetails = () => {
    return {
      __html: MarkdownIt({ html: true }).renderInline(project ? project.shortDescription : ""),
    };
  };

  const getModalTitle = (): string => {
    if (isEditing) {
      return "Edit";
    } else if (isWithdrawing) {
      return "Stop";
    } else {
      return "Manage";
    }
  };

  const handleGoBack = () => {
    if (isAmountSet) {
      setIsAmountSet(false);
    } else if (isEditing) {
      setIsEditing(false);
    } else if (isWithdrawing) {
      setIsWithdrawing(false);
    }
  };

  const handleClose = () => {
    // Reset state
    setIsAmountSet(false);
    setIsEditing(false);
    setIsWithdrawing(false);

    // Fire callback
    cancelFunc();
  };

  const getEscapeComponent = () => {
    // If on the edit/stop/confirmation screen, we provide a chevron to go back a step
    if (shouldShowEditConfirmationScreen() || shouldShowEditScreen() || shouldShowStopScreen()) {
      return (
        <Link onClick={() => handleGoBack()}>
          <SvgIcon color="primary" component={ChevronLeft} />
        </Link>
      );
    }

    // Don't display on the first screen
    return <></>;
  };

  /**
   * Content for initial screen (not editing or withdrawing)
   */
  const getInitialScreen = () => {
    return (
      <Grid container spacing={2}>
        <GohmToggle giveAssetType={giveAssetType} changeAssetType={changeAssetType} />
        <Grid item xs={12}>
          {getRecipientDetails()}
        </Grid>
        {recordType === RecordType.PROJECT ? (
          <Grid item xs={12}>
            {getProjectStats()}
          </Grid>
        ) : (
          <></>
        )}
        <Grid item xs={12}>
          {getDonationDetails()}
        </Grid>
        <Grid item xs={12}>
          <Grid container>
            <Grid item xs />
            <Grid item xs={6}>
              <Grid container spacing={1}>
                <Grid item xs={12}>
                  <PrimaryButton onClick={() => setIsEditing(true)} fullWidth>
                    <Trans>Edit Donation</Trans>
                  </PrimaryButton>
                </Grid>
                <Grid item xs={12}>
                  <TertiaryButton onClick={() => setIsWithdrawing(true)} fullWidth>
                    <Trans>Stop Donation</Trans>
                  </TertiaryButton>
                </Grid>
              </Grid>
            </Grid>
            <Grid item xs />
          </Grid>
        </Grid>
      </Grid>
    );
  };

  /**
   * Elements to display project statistics, such as donation sOHM, yield and goal achievement.
   */
  const getProjectStats = () => {
    // Has to have a default value of 1 because it is used in division
    const depositGoalNumber =
      project && currentIndex
        ? GetCorrectStaticUnits(project.depositGoal.toString(), giveAssetType, currentIndex)
        : new DecimalBigNumber("1", 9);

    return (
      <Grid container spacing={2}>
        <Grid item xs={4}>
          <Box>
            <Typography variant="h5" align="center">
              {project
                ? GetCorrectStaticUnits(project.depositGoal.toString(), giveAssetType, currentIndex).toString(
                    DECIMAL_FORMAT,
                  )
                : "N/A"}
            </Typography>
            <Typography variant="body1" align="center" className="subtext">
              {isSmallScreen ? "Goal" : `${giveAssetType} Goal`}
            </Typography>
          </Box>
        </Grid>
        <Grid item xs={4}>
          <Box>
            <Typography variant="h5" align="center">
              {project ? totalDebt.toString(DECIMAL_FORMAT) : "N/A"}
            </Typography>
            <Typography variant="body1" align="center" className="subtext">
              {isSmallScreen ? `Total ${giveAssetType}` : `Total ${giveAssetType} Donated`}
            </Typography>
          </Box>
        </Grid>
        <Grid item xs={4}>
          <Box>
            <Typography variant="h5" align="center">
              {project
                ? totalDebt.mul(new DecimalBigNumber("100")).div(depositGoalNumber).toString(DECIMAL_FORMAT) + "%"
                : "N/A"}
            </Typography>
            <Typography variant="body1" align="center" className="subtext">
              {isSmallScreen ? "of Goal" : `of ${giveAssetType} Goal`}
            </Typography>
          </Box>
        </Grid>
      </Grid>
    );
  };

  /**
   * Returns elements detailing the user's donation
   */
  const getDonationDetails = () => {
    return (
      <>
        <Box>
          <DataRow title={t`Date`} balance={depositDate} />
          <DataRow title={t`Recipient`} balance={getRecipientTitle()} />
          <DataRow
            title={t`Deposited`}
            balance={`${GetCorrectContractUnits(currentDepositAmount.toString(), giveAssetType, currentIndex).toString(
              EXACT_FORMAT,
            )} ${giveAssetType}`}
          />
          <DataRow title={t`Yield Sent`} balance={`${yieldSent} ${giveAssetType}`} />
        </Box>
      </>
    );
  };

  /**
   * Renders the details of the recipient, whether a project or custom recipient.
   */
  const getRecipientDetails = () => {
    if (project) {
      return (
        <Grid container spacing={2}>
          <Grid item xs={3}>
            <Grid
              container
              alignContent="center"
              style={{ maxHeight: "184px", overflow: "hidden", borderRadius: "16px" }}
            >
              <Grid item xs>
                <img width="100%" src={`${process.env.PUBLIC_URL}${project.photos[0]}`} />
              </Grid>
            </Grid>
          </Grid>
          <Grid item xs>
            <Grid container>
              <Grid item xs={12}>
                <Typography variant="h6">{getRecipientTitle()}</Typography>
              </Grid>
              <Grid item xs={12}>
                <Typography variant="body1" className="subtext">
                  <div dangerouslySetInnerHTML={getRenderedDetails()} />
                </Typography>
              </Grid>
            </Grid>
          </Grid>
        </Grid>
      );
    }

    return (
      <Grid container spacing={2} alignItems="center">
        <Grid item xs={3}>
          <Typography variant="h6">Custom Recipient</Typography>
        </Grid>
        <Grid item xs>
          <Typography variant="body2">{walletAddress}</Typography>
        </Grid>
      </Grid>
    );
  };

  /**
   * Indicates whether the edit confirmation screen should be displayed.
   *
   * The edit confirmation screen is displayed if the amount is set.
   *
   * @returns boolean
   */
  const shouldShowEditConfirmationScreen = () => {
    return isAmountSet;
  };

  /**
   * Edit screen before altering the amount
   */
  const shouldShowEditScreen = () => {
    return isEditing && !isAmountSet;
  };

  /**
   * Stop/withdraw screen
   */
  const shouldShowStopScreen = () => {
    return isWithdrawing;
  };

  const getEditDonationScreen = () => {
    return (
      <Grid container spacing={2}>
        <GohmToggle giveAssetType={giveAssetType} changeAssetType={changeAssetType} />
        <Grid item xs={12}>
          {getRecipientDetails()}
        </Grid>
        {recordType === RecordType.PROJECT ? (
          <Grid item xs={12}>
            {getProjectStats()}
          </Grid>
        ) : (
          <></>
        )}
        <Grid item xs={12}>
          <Box>
            <Grid container spacing={1}>
              <Grid item xs={12}>
                <Typography variant="body1" color="textSecondary">
                  <Trans>New {giveAssetType} Amount</Trans>
                  <InfoTooltip
                    message={t`Your ${giveAssetType} will be tansferred into the vault when you submit. You will need to approve the transaction and pay for gas fees.`}
                    children={null}
                  />
                </Typography>
              </Grid>
              <Grid item xs={12}>
                <Input
                  id="amount-input"
                  type="number"
                  placeholder={t`Enter an amount`}
                  value={getDepositAmount().eq(ZERO_NUMBER)}
                  helperText={
                    isDepositAmountValid
                      ? t`Your current deposit is ${getCurrentDepositAmount().toString(EXACT_FORMAT)} ${giveAssetType}`
                      : isDepositAmountValidError
                  }
                  // eslint-disable-next-line @typescript-eslint/no-explicit-any
                  onChange={(e: any) => handleSetDepositAmount(e.target.value)}
                  error={!isDepositAmountValid}
                  startAdornment="sOHM"
                  endString={t`Max`}
                  // This uses toFixed() as it is a specific value and not formatted
                  endStringOnClick={() => handleSetDepositAmount(getMaximumDepositAmount().toString(EXACT_FORMAT))}
                />
              </Grid>
            </Grid>
          </Box>
        </Grid>
        <Grid item xs={12}>
          <Grid container>
            <Grid item xs />
            <Grid item xs={6}>
              <PrimaryButton disabled={!canSubmit()} onClick={() => setIsAmountSet(true)} fullWidth>
                <Trans>Continue</Trans>
              </PrimaryButton>
            </Grid>
            <Grid item xs />
          </Grid>
        </Grid>
      </Grid>
    );
  };

  const getDonationConfirmationElement = () => {
    return (
      <Box>
        <Grid container spacing={1} alignItems="center">
          <Grid item xs={12} sm={4}>
            <Typography variant="body1" className="modal-confirmation-title">
              <Trans>Current {giveAssetType} deposit</Trans>
            </Typography>
            <Typography variant="h6">
              {getCurrentDepositAmount().toString(EXACT_FORMAT)} {giveAssetType}
            </Typography>
          </Grid>
          {!isSmallScreen ? (
            <Grid item sm={4}>
              <ArrowGraphic />
            </Grid>
          ) : (
            <></>
          )}
          <Grid item xs={12} sm={4}>
            {/* On small screens, the current and new sOHM deposit numbers are stacked and left-aligned,
                whereas on larger screens, the numbers are on opposing sides of the box. This adjusts the
                alignment accordingly. */}
            <Grid container direction="column" alignItems={isSmallScreen ? "flex-start" : "flex-end"}>
              <Grid item xs={12}>
                <Typography variant="body1" className="modal-confirmation-title">
                  <Trans>New {giveAssetType} deposit</Trans>
                </Typography>
                <Typography variant="h6">
                  {isWithdrawing ? 0 : getDepositAmount().toString(EXACT_FORMAT)} {giveAssetType}
                </Typography>
              </Grid>
            </Grid>
          </Grid>
        </Grid>
      </Box>
    );
  };

  const getStopDonationScreen = () => {
    return (
      <Grid container spacing={2}>
        <Grid item xs={12}>
          {getRecipientDetails()}
        </Grid>
        {recordType === RecordType.PROJECT ? (
          <Grid item xs={12}>
            {getProjectStats()}
          </Grid>
        ) : (
          <></>
        )}
        <Grid item xs={12}>
          {getDonationConfirmationElement()}
        </Grid>
        <Grid item xs={12}>
          <Grid container>
            <Grid item xs />
            <Grid item xs={6}>
              <Grid container spacing={2}>
                <Grid item xs={12}>
                  <PrimaryButton disabled={!canWithdraw()} onClick={handleWithdrawSubmit} fullWidth>
                    {isMutationLoading ? t`Withdrawing sOHM` : t`Withdraw`}
                  </PrimaryButton>
                </Grid>
                <Grid item xs={12}>
                  <TertiaryButton onClick={() => setIsWithdrawing(false)} fullWidth>
                    <Trans>Cancel</Trans>
                  </TertiaryButton>
                </Grid>
              </Grid>
            </Grid>
            <Grid item xs />
          </Grid>
        </Grid>
      </Grid>
    );
  };

  const getEditConfirmationScreen = () => {
    return (
      <Grid container spacing={2}>
        <Grid item xs={12}>
          {getRecipientDetails()}
        </Grid>
        {recordType === RecordType.PROJECT ? (
          <Grid item xs={12}>
            {getProjectStats()}
          </Grid>
        ) : (
          <></>
        )}
        <Grid item xs={12}>
          {getDonationConfirmationElement()}
        </Grid>
        <Grid item xs={12}>
          <Grid container>
            <Grid item xs />
            <Grid item xs={6}>
              <PrimaryButton disabled={!canSubmit()} onClick={handleEditSubmit} fullWidth>
                {isMutationLoading ? t`Depositing sOHM` : t`Confirm New sOHM`}
              </PrimaryButton>
            </Grid>
            <Grid item xs />
          </Grid>
        </Grid>
      </Grid>
    );
  };

  return (
    <Modal
      open={isModalOpen}
      onClose={handleClose}
      headerText={getModalTitle() + " Donation"}
      closePosition="right"
      topLeft={getEscapeComponent()}
      minHeight="300px"
    >
      {shouldShowEditScreen()
        ? getEditDonationScreen()
        : shouldShowStopScreen()
        ? getStopDonationScreen()
        : shouldShowEditConfirmationScreen()
        ? getEditConfirmationScreen()
        : getInitialScreen()}
    </Modal>
  );
}<|MERGE_RESOLUTION|>--- conflicted
+++ resolved
@@ -12,27 +12,15 @@
 import { NetworkId } from "src/constants";
 import { shorten } from "src/helpers";
 import { DecimalBigNumber } from "src/helpers/DecimalBigNumber/DecimalBigNumber";
-<<<<<<< HEAD
-import { Environment } from "src/helpers/environment/Environment/Environment";
-import { getTotalDonated } from "src/helpers/GiveGetTotalDonated";
-import { getRedemptionBalancesAsync } from "src/helpers/GiveRedemptionBalanceHelper";
+import { useGohmBalance, useSohmBalance } from "src/hooks/useBalance";
 import { useCurrentIndex } from "src/hooks/useCurrentIndex";
-import { useWeb3Context } from "src/hooks/web3Context";
-import { hasPendingGiveTxn, PENDING_TXN_EDIT_GIVE, PENDING_TXN_WITHDRAW } from "src/slices/GiveThunk";
-import { GetCorrectContractUnits, GetCorrectStaticUnits } from "src/views/Give/helpers/GetCorrectUnits";
-
-import { ArrowGraphic } from "../../components/EducationCard";
-import { IPendingTxn, txnButtonText } from "../../slices/PendingTxnsSlice";
-import { GohmToggle } from "./GohmToggle";
-import { CancelCallback, DonationInfoState, SubmitEditCallback } from "./Interfaces";
-=======
-import { useSohmBalance } from "src/hooks/useBalance";
 import { useRecipientInfo } from "src/hooks/useGiveInfo";
 import { useWeb3Context } from "src/hooks/web3Context";
+import { GetCorrectContractUnits, GetCorrectStaticUnits } from "src/views/Give/helpers/GetCorrectUnits";
 
 import { ArrowGraphic } from "../../components/EducationCard";
-import { CancelCallback, SubmitCallback } from "./Interfaces";
->>>>>>> f9b0ee11
+import { GohmToggle } from "./GohmToggle";
+import { CancelCallback, SubmitEditCallback } from "./Interfaces";
 
 export type WithdrawSubmitCallback = {
   (walletAddress: string, id: string, eventSource: string, depositAmount: DecimalBigNumber): void;
@@ -78,62 +66,18 @@
   yieldSent,
   recordType = RecordType.PROJECT,
 }: ManageModalProps) {
-<<<<<<< HEAD
-  const location = useLocation();
-  const { provider, address, connected, networkId } = useWeb3Context();
-  const [totalDebt, setTotalDebt] = useState(ZERO_NUMBER);
-  const [, setTotalDonated] = useState(ZERO_NUMBER);
-  const [isEditing, setIsEditing] = useState(false);
-  const [isWithdrawing, setIsWithdrawing] = useState(false);
-
-  const { data: currentIndex } = useCurrentIndex();
-
-  useEffect(() => {
-    // We use dispatch to asynchronously fetch the results, and then update state variables so that the component refreshes
-    // We DO NOT use dispatch here, because it will overwrite the state variables in the redux store, which then creates havoc
-    // e.g. the redeem yield page will show someone else's deposited sOHM and redeemable yield
-    if (project) {
-      getRedemptionBalancesAsync({
-        networkID: networkId,
-        provider: provider,
-        address: project.wallet,
-      })
-        .then(resultAction => {
-          const correctUnitDebt = GetCorrectContractUnits(
-            resultAction.redeeming.recipientInfo.agnosticDebt,
-            giveAssetType,
-            currentIndex,
-          );
-
-          setTotalDebt(correctUnitDebt);
-        })
-        .catch(e => console.log(e));
-
-      getTotalDonated({
-        networkID: networkId,
-        provider: provider,
-        address: project.wallet,
-      })
-        .then(donatedAmount => {
-          const correctUnitDonated = GetCorrectContractUnits(donatedAmount, giveAssetType, currentIndex);
-
-          setTotalDonated(correctUnitDonated);
-        })
-        .catch(e => console.log(e));
-    }
-  }, [connected, networkId, isModalOpen, giveAssetType]);
-=======
   const { address, networkId } = useWeb3Context();
   const [isEditing, setIsEditing] = useState(false);
   const [isWithdrawing, setIsWithdrawing] = useState(false);
 
+  const { data: currentIndex } = useCurrentIndex();
+
   const _useRecipientInfo = useRecipientInfo(project ? project.wallet : "");
   const totalDebt: DecimalBigNumber = useMemo(() => {
     if (_useRecipientInfo.isLoading || !_useRecipientInfo.data) return new DecimalBigNumber("0");
 
-    return new DecimalBigNumber(_useRecipientInfo.data.totalDebt);
+    return GetCorrectContractUnits(_useRecipientInfo.data.agnosticDebt, giveAssetType, currentIndex);
   }, [_useRecipientInfo]);
->>>>>>> f9b0ee11
 
   useEffect(() => {
     checkIsWalletAddressValid(getWalletAddress());
@@ -171,33 +115,59 @@
   const theme = useTheme();
   const isSmallScreen = useMediaQuery(theme.breakpoints.down("xs"));
 
-<<<<<<< HEAD
-  const sohmBalance: string = useSelector((state: DonationInfoState) => {
-    return networkId === NetworkId.TESTNET_RINKEBY && Environment.isMockSohmEnabled(location.search)
-      ? state.account.balances && state.account.balances.mockSohm
-      : state.account.balances && state.account.balances.sohm;
-  });
-
-  const gohmBalance: string = useSelector((state: DonationInfoState) => {
-    return state.account.balances && state.account.balances.gohm;
-  });
-
-  const isAccountLoading: boolean = useSelector((state: DonationInfoState) => {
-    return state.account.loading;
-  });
-=======
   const _useSohmBalance =
     useSohmBalance()[networkId == NetworkId.MAINNET ? NetworkId.MAINNET : NetworkId.TESTNET_RINKEBY];
   const sohmBalance: DecimalBigNumber = useMemo(() => {
     if (_useSohmBalance.isLoading || _useSohmBalance.data === undefined) return new DecimalBigNumber("0");
->>>>>>> f9b0ee11
 
     return _useSohmBalance.data;
   }, [_useSohmBalance]);
+
+  const _useGohmBalance =
+    useGohmBalance()[networkId == NetworkId.MAINNET ? NetworkId.MAINNET : NetworkId.TESTNET_RINKEBY];
+
+  const gohmBalance: DecimalBigNumber = useMemo(() => {
+    if (_useGohmBalance.isLoading || _useGohmBalance.data == undefined) return new DecimalBigNumber("0");
+
+    return _useGohmBalance.data;
+  }, [_useGohmBalance]);
 
   useEffect(() => {
     setDepositAmount(getInitialDepositAmount());
   }, [giveAssetType]);
+
+  /**
+   * Returns the wallet address. If a project is defined, it uses the
+   * project wallet, else what was passed in as a parameter.
+   */
+  const getWalletAddress = (): string => {
+    if (project) return project.wallet;
+
+    return walletAddress;
+  };
+
+  const getDepositAmount = (): DecimalBigNumber => {
+    if (!depositAmount) return ZERO_NUMBER;
+
+    return depositAmount;
+  };
+
+  const getCurrentDepositAmount = (): DecimalBigNumber => {
+    if (!currentDepositAmount) return ZERO_NUMBER;
+
+    const correctUnitCurrDeposit = GetCorrectContractUnits(
+      currentDepositAmount.toString(),
+      giveAssetType,
+      currentIndex,
+    );
+
+    return correctUnitCurrDeposit;
+  };
+
+  const getDepositAmountDiff = (): DecimalBigNumber => {
+    // We can't trust the accuracy of floating point arithmetic of standard JS libraries, so we use BigNumber
+    return getDepositAmount().sub(getCurrentDepositAmount());
+  };
 
   /**
    * Checks if the provided wallet address is valid.
@@ -244,10 +214,6 @@
    */
   const canSubmit = (): boolean => {
     if (!isDepositAmountValid) return false;
-<<<<<<< HEAD
-    if (isAccountLoading || isGiveLoading) return false;
-=======
->>>>>>> f9b0ee11
 
     // The wallet address is only set when a project is not given
     if (!project && !isWalletAddressValid) return false;
@@ -264,25 +230,14 @@
     if (!address) return false;
 
     if (isMutationLoading) return false;
-
-<<<<<<< HEAD
+  };
+
   const getBalance = (): DecimalBigNumber => {
-    return giveAssetType === "sOHM" ? new DecimalBigNumber(sohmBalance, 9) : new DecimalBigNumber(gohmBalance, 18);
-=======
-    return true;
->>>>>>> f9b0ee11
-  };
-
-  const getCurrentDepositAmount = (): DecimalBigNumber => {
-    if (!currentDepositAmount) return ZERO_NUMBER;
-
-    const correctUnitCurrDeposit = GetCorrectContractUnits(
-      currentDepositAmount.toString(),
-      giveAssetType,
-      currentIndex,
-    );
-
-    return correctUnitCurrDeposit;
+    return giveAssetType === "sOHM" ? sohmBalance : gohmBalance;
+  };
+
+  const getYieldSent = (): DecimalBigNumber => {
+    return GetCorrectContractUnits(yieldSent, giveAssetType, currentIndex);
   };
 
   /**
@@ -293,27 +248,7 @@
    * @returns DecimalBigNumber
    */
   const getMaximumDepositAmount = (): DecimalBigNumber => {
-<<<<<<< HEAD
     return getBalance().add(currentDepositAmount ? getCurrentDepositAmount() : ZERO_NUMBER);
-=======
-    return sohmBalance.add(getCurrentDepositAmount());
->>>>>>> f9b0ee11
-  };
-
-  const getDepositAmountDiff = (): DecimalBigNumber => {
-    // We can't trust the accuracy of floating point arithmetic of standard JS libraries, so we use BigNumber
-    return getDepositAmount().sub(getCurrentDepositAmount());
-  };
-
-  /**
-   * Ensures that the depositAmount returned is a valid number.
-   *
-   * @returns
-   */
-  const getDepositAmount = (): DecimalBigNumber => {
-    if (!depositAmount) return ZERO_NUMBER;
-
-    return depositAmount;
   };
 
   const handleSetDepositAmount = (value: string) => {
@@ -323,10 +258,7 @@
 
   const checkIsDepositAmountValid = (value: string) => {
     const valueNumber = new DecimalBigNumber(value);
-<<<<<<< HEAD
     const balanceNumber = getBalance();
-=======
->>>>>>> f9b0ee11
 
     if (!value || value == "" || valueNumber.eq(ZERO_NUMBER)) {
       setIsDepositAmountValid(false);
@@ -340,11 +272,7 @@
       return;
     }
 
-<<<<<<< HEAD
     if (balanceNumber.eq(ZERO_NUMBER)) {
-=======
-    if (sohmBalance.eq(ZERO_NUMBER)) {
->>>>>>> f9b0ee11
       setIsDepositAmountValid(false);
       setIsDepositAmountValidError(t`You must have a balance of ${giveAssetType} to continue`);
     }
@@ -359,16 +287,6 @@
 
     setIsDepositAmountValid(true);
     setIsDepositAmountValidError("");
-  };
-
-  /**
-   * Returns the wallet address. If a project is defined, it uses the
-   * project wallet, else what was passed in as a parameter.
-   */
-  const getWalletAddress = (): string => {
-    if (project) return project.wallet;
-
-    return walletAddress;
   };
 
   /**
@@ -546,7 +464,7 @@
               EXACT_FORMAT,
             )} ${giveAssetType}`}
           />
-          <DataRow title={t`Yield Sent`} balance={`${yieldSent} ${giveAssetType}`} />
+          <DataRow title={t`Yield Sent`} balance={`${getYieldSent()} ${giveAssetType}`} />
         </Box>
       </>
     );
