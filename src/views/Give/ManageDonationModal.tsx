--- conflicted
+++ resolved
@@ -20,19 +20,10 @@
 import { ChangeAssetType } from "src/slices/interfaces";
 import { GetCorrectContractUnits, GetCorrectStaticUnits } from "src/views/Give/helpers/GetCorrectUnits";
 
-<<<<<<< HEAD
-import { ArrowGraphic } from "../../components/EducationCard";
 import { GIVE_MAX_DECIMAL_FORMAT, GIVE_MAX_DECIMALS } from "./constants";
 import { GohmToggle } from "./GohmToggle";
 import { checkDecimalLength, removeTrailingZeros } from "./helpers/checkDecimalLength";
 import { CancelCallback, SubmitEditCallback, WithdrawSubmitCallback } from "./Interfaces";
-=======
-import { CancelCallback, SubmitCallback } from "./Interfaces";
-
-export type WithdrawSubmitCallback = {
-  (walletAddress: string, eventSource: string, depositAmount: DecimalBigNumber): void;
-};
->>>>>>> 627c1198
 
 type ManageModalProps = {
   isModalOpen: boolean;
@@ -640,16 +631,11 @@
       <Box>
         <Grid container spacing={1} alignItems="center">
           <Grid item xs={12} sm={4}>
-<<<<<<< HEAD
             <Typography variant="body1" className="modal-confirmation-title">
               <Trans>Current {giveAssetType} deposit</Trans>
             </Typography>
             <Typography variant="h6">
               {getCurrentDepositAmount().toString(EXACT_FORMAT)} {giveAssetType}
-=======
-            <Typography variant="body1" className="grey-text">
-              <Trans>Current sOHM deposit</Trans>
->>>>>>> 627c1198
             </Typography>
           </Grid>
           {!isSmallScreen ? (
@@ -665,13 +651,8 @@
                 alignment accordingly. */}
             <Grid container direction="column" alignItems={isSmallScreen ? "flex-start" : "flex-end"}>
               <Grid item xs={12}>
-<<<<<<< HEAD
                 <Typography variant="body1" className="modal-confirmation-title">
                   <Trans>New {giveAssetType} deposit</Trans>
-=======
-                <Typography variant="body1" className="grey-text">
-                  <Trans>New sOHM deposit</Trans>
->>>>>>> 627c1198
                 </Typography>
                 <Typography variant="h6">
                   {isWithdrawing ? 0 : getDepositAmount().toString(EXACT_FORMAT)} {giveAssetType}
