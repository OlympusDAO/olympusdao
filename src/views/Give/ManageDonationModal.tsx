import { isAddress } from "@ethersproject/address";
import { t, Trans } from "@lingui/macro";
import { Grid, Link, SvgIcon, Typography } from "@material-ui/core";
import { useTheme } from "@material-ui/core/styles";
import useMediaQuery from "@material-ui/core/useMediaQuery";
import { ChevronLeft } from "@material-ui/icons";
import { DataRow, InfoTooltip, Input, Modal, PrimaryButton, TertiaryButton } from "@olympusdao/component-library";
import MarkdownIt from "markdown-it";
import { useEffect, useMemo, useState } from "react";
import { GiveBox as Box } from "src/components/GiveProject/GiveBox";
import { Project, RecordType } from "src/components/GiveProject/project.type";
import { NetworkId } from "src/constants";
import { shorten } from "src/helpers";
import { DecimalBigNumber } from "src/helpers/DecimalBigNumber/DecimalBigNumber";
<<<<<<< HEAD
import { useGohmBalance, useSohmBalance } from "src/hooks/useBalance";
import { useCurrentIndex } from "src/hooks/useCurrentIndex";
import { useRecipientInfo } from "src/hooks/useGiveInfo";
import { useWeb3Context } from "src/hooks/web3Context";
import { GetCorrectContractUnits, GetCorrectStaticUnits } from "src/views/Give/helpers/GetCorrectUnits";

import { ArrowGraphic } from "../../components/EducationCard";
import { GohmToggle } from "./GohmToggle";
import { CancelCallback, SubmitEditCallback } from "./Interfaces";
=======
import { useSohmBalance } from "src/hooks/useBalance";
import { useRecipientInfo } from "src/hooks/useGiveInfo";
import { useWeb3Context } from "src/hooks/web3Context";

import { ArrowGraphic } from "../../components/EducationCard";
import { CancelCallback, SubmitCallback } from "./Interfaces";
>>>>>>> a36e9beb

export type WithdrawSubmitCallback = {
  (walletAddress: string, id: string, eventSource: string, depositAmount: DecimalBigNumber): void;
};

type ManageModalProps = {
  isModalOpen: boolean;
  isMutationLoading: boolean;
  eventSource: string;
  submitEdit: SubmitEditCallback;
  submitWithdraw: WithdrawSubmitCallback;
  cancelFunc: CancelCallback;
  project?: Project;
  currentDepositId: string;
  currentWalletAddress: string;
  currentDepositAmount: string; // As per IUserDonationInfo
  depositDate: string;
  giveAssetType: string;
  changeAssetType: (checked: boolean) => void;
  yieldSent: string;
  recordType?: string;
};

const DECIMAL_PLACES = 2;
const ZERO_NUMBER: DecimalBigNumber = new DecimalBigNumber("0");
const DECIMAL_FORMAT = { decimals: DECIMAL_PLACES, format: true };
const EXACT_FORMAT = { format: true };

export function ManageDonationModal({
  isModalOpen,
  isMutationLoading,
  eventSource,
  submitEdit,
  submitWithdraw,
  cancelFunc,
  project,
  currentDepositId,
  currentWalletAddress,
  currentDepositAmount,
  depositDate,
  giveAssetType,
  changeAssetType,
  yieldSent,
  recordType = RecordType.PROJECT,
}: ManageModalProps) {
  const { address, networkId } = useWeb3Context();
  const [isEditing, setIsEditing] = useState(false);
  const [isWithdrawing, setIsWithdrawing] = useState(false);

<<<<<<< HEAD
  const { data: currentIndex } = useCurrentIndex();

=======
>>>>>>> a36e9beb
  const _useRecipientInfo = useRecipientInfo(project ? project.wallet : "");
  const totalDebt: DecimalBigNumber = useMemo(() => {
    if (_useRecipientInfo.isLoading || !_useRecipientInfo.data) return new DecimalBigNumber("0");

<<<<<<< HEAD
    return GetCorrectContractUnits(_useRecipientInfo.data.agnosticDebt, giveAssetType, currentIndex);
=======
    return new DecimalBigNumber(_useRecipientInfo.data.totalDebt);
>>>>>>> a36e9beb
  }, [_useRecipientInfo]);

  useEffect(() => {
    checkIsWalletAddressValid(getWalletAddress());
  }, []);

  useEffect(() => {
    if (!isModalOpen) {
      // When we close the modal, we ensure button click states are reset
      setIsEditing(false);
      setIsWithdrawing(false);
      setIsAmountSet(false);
    }
  }, [isModalOpen]);

  const _initialDepositAmount = ZERO_NUMBER;
  const _initialWalletAddress = "";
  const _initialDepositAmountValid = false;
  const _initialDepositAmountValidError = "";
  const _initialWalletAddressValid = false;
  const _initialIsAmountSet = false;

  const getInitialDepositAmount = () => {
    return currentDepositAmount
      ? GetCorrectContractUnits(currentDepositAmount.toString(), giveAssetType, currentIndex)
      : _initialDepositAmount;
  };
  const [depositAmount, setDepositAmount] = useState(getInitialDepositAmount());
  const [isDepositAmountValid, setIsDepositAmountValid] = useState(_initialDepositAmountValid);
  const [isDepositAmountValidError, setIsDepositAmountValidError] = useState(_initialDepositAmountValidError);

  const [walletAddress] = useState(_initialWalletAddress);
  const [isWalletAddressValid, setIsWalletAddressValid] = useState(_initialWalletAddressValid);

  const [isAmountSet, setIsAmountSet] = useState(_initialIsAmountSet);
  const theme = useTheme();
  const isSmallScreen = useMediaQuery(theme.breakpoints.down("xs"));

  const _useSohmBalance =
    useSohmBalance()[networkId == NetworkId.MAINNET ? NetworkId.MAINNET : NetworkId.TESTNET_RINKEBY];
  const sohmBalance: DecimalBigNumber = useMemo(() => {
    if (_useSohmBalance.isLoading || _useSohmBalance.data === undefined) return new DecimalBigNumber("0");
<<<<<<< HEAD

    return _useSohmBalance.data;
  }, [_useSohmBalance]);

  const _useGohmBalance =
    useGohmBalance()[networkId == NetworkId.MAINNET ? NetworkId.MAINNET : NetworkId.TESTNET_RINKEBY];

  const gohmBalance: DecimalBigNumber = useMemo(() => {
    if (_useGohmBalance.isLoading || _useGohmBalance.data == undefined) return new DecimalBigNumber("0");

    return _useGohmBalance.data;
  }, [_useGohmBalance]);

  useEffect(() => {
    setDepositAmount(getInitialDepositAmount());
  }, [giveAssetType]);

  /**
   * Returns the wallet address. If a project is defined, it uses the
   * project wallet, else what was passed in as a parameter.
   */
  const getWalletAddress = (): string => {
    if (project) return project.wallet;

    return walletAddress;
  };

  const getDepositAmount = (): DecimalBigNumber => {
    if (!depositAmount) return ZERO_NUMBER;

    return depositAmount;
  };

  const getCurrentDepositAmount = (): DecimalBigNumber => {
    if (!currentDepositAmount) return ZERO_NUMBER;

    const correctUnitCurrDeposit = GetCorrectContractUnits(
      currentDepositAmount.toString(),
      giveAssetType,
      currentIndex,
    );

    return correctUnitCurrDeposit;
  };

  const getDepositAmountDiff = (): DecimalBigNumber => {
    // We can't trust the accuracy of floating point arithmetic of standard JS libraries, so we use BigNumber
    return getDepositAmount().sub(getCurrentDepositAmount());
  };
=======

    return _useSohmBalance.data;
  }, [_useSohmBalance]);
>>>>>>> a36e9beb

  /**
   * Checks if the provided wallet address is valid.
   *
   * This will return false if:
   * - it is an invalid Ethereum address
   * - it is the same as the sender address
   *
   * @param {string} value the proposed value for the wallet address
   */
  const checkIsWalletAddressValid = (value: string) => {
    if (!isAddress(value)) {
      setIsWalletAddressValid(false);
      return;
    }

    if (value == address) {
      setIsWalletAddressValid(false);
      return;
    }

    setIsWalletAddressValid(true);
  };

  const handleEditSubmit = () => {
    submitEdit(getWalletAddress(), currentDepositId, eventSource, getCurrentDepositAmount(), getDepositAmountDiff());
  };

  const handleWithdrawSubmit = () => {
    submitWithdraw(getWalletAddress(), currentDepositId, eventSource, getCurrentDepositAmount());
  };

  /**
   * Indicates whether the form can be submitted.
   *
   * This will return false if:
   * - the deposit amount is invalid
   * - the wallet address is invalid
   * - there is no sender address
   * - an add/edit transaction is pending
   * - it is not in create mode and there is no difference in the amount
   *
   * @returns boolean
   */
  const canSubmit = (): boolean => {
    if (!isDepositAmountValid) return false;

    // The wallet address is only set when a project is not given
    if (!project && !isWalletAddressValid) return false;

    if (!address) return false;
    if (getDepositAmountDiff().eq(ZERO_NUMBER)) return false;

    if (isMutationLoading) return false;

    return true;
  };

  const canWithdraw = () => {
    if (!address) return false;
<<<<<<< HEAD

    if (isMutationLoading) return false;
=======
>>>>>>> a36e9beb

    if (isMutationLoading) return false;

<<<<<<< HEAD
  const getBalance = (): DecimalBigNumber => {
    return giveAssetType === "sOHM" ? sohmBalance : gohmBalance;
=======
    return true;
>>>>>>> a36e9beb
  };

  const getYieldSent = (): DecimalBigNumber => {
    return GetCorrectContractUnits(yieldSent, giveAssetType, currentIndex);
  };

  /**
   * Returns the maximum deposit that can be directed to the recipient.
   *
   * This is equal to the current wallet balance and the current deposit amount (in the vault).
   *
   * @returns DecimalBigNumber
   */
  const getMaximumDepositAmount = (): DecimalBigNumber => {
<<<<<<< HEAD
    return getBalance().add(currentDepositAmount ? getCurrentDepositAmount() : ZERO_NUMBER);
=======
    return sohmBalance.add(getCurrentDepositAmount());
  };

  const getDepositAmountDiff = (): DecimalBigNumber => {
    // We can't trust the accuracy of floating point arithmetic of standard JS libraries, so we use BigNumber
    return new DecimalBigNumber(depositAmount).sub(getCurrentDepositAmount());
>>>>>>> a36e9beb
  };

  const handleSetDepositAmount = (value: string) => {
    checkIsDepositAmountValid(value);
    setDepositAmount(new DecimalBigNumber(value, giveAssetType === "sOHM" ? 9 : 18));
  };

  const checkIsDepositAmountValid = (value: string) => {
    const valueNumber = new DecimalBigNumber(value);
<<<<<<< HEAD
    const balanceNumber = getBalance();
=======
>>>>>>> a36e9beb

    if (!value || value == "" || valueNumber.eq(ZERO_NUMBER)) {
      setIsDepositAmountValid(false);
      setIsDepositAmountValidError(t`Please enter a value`);
      return;
    }

    if (valueNumber.lt(ZERO_NUMBER)) {
      setIsDepositAmountValid(false);
      setIsDepositAmountValidError(t`Value must be positive`);
      return;
    }

<<<<<<< HEAD
    if (balanceNumber.eq(ZERO_NUMBER)) {
=======
    if (sohmBalance.eq(ZERO_NUMBER)) {
>>>>>>> a36e9beb
      setIsDepositAmountValid(false);
      setIsDepositAmountValidError(t`You must have a balance of ${giveAssetType} to continue`);
    }

    if (getDepositAmountDiff().gt(getBalance())) {
      setIsDepositAmountValid(false);
      setIsDepositAmountValidError(
        t`Value cannot be more than your ${giveAssetType} balance of ` + getMaximumDepositAmount(),
      );
      return;
    }

    setIsDepositAmountValid(true);
    setIsDepositAmountValidError("");
  };

  /**
   * Returns the appropriate title of the recipient.
   * - No project: shortened wallet address
   * - Project without a separate owner value: project title
   * - Otherwise the project title and owner
   */
  const getRecipientTitle = (): string => {
    if (!project) return shorten(walletAddress);

    if (!project.owner) return project.title;

    return project.owner + " - " + project.title;
  };

  const getRenderedDetails = () => {
    return {
      __html: MarkdownIt({ html: true }).renderInline(project ? project.shortDescription : ""),
    };
  };

  const getModalTitle = (): string => {
    if (isEditing) {
      return "Edit";
    } else if (isWithdrawing) {
      return "Stop";
    } else {
      return "Manage";
    }
  };

  const handleGoBack = () => {
    if (isAmountSet) {
      setIsAmountSet(false);
    } else if (isEditing) {
      setIsEditing(false);
    } else if (isWithdrawing) {
      setIsWithdrawing(false);
    }
  };

  const handleClose = () => {
    // Reset state
    setIsAmountSet(false);
    setIsEditing(false);
    setIsWithdrawing(false);

    // Fire callback
    cancelFunc();
  };

  const getEscapeComponent = () => {
    // If on the edit/stop/confirmation screen, we provide a chevron to go back a step
    if (shouldShowEditConfirmationScreen() || shouldShowEditScreen() || shouldShowStopScreen()) {
      return (
        <Link onClick={() => handleGoBack()}>
          <SvgIcon color="primary" component={ChevronLeft} />
        </Link>
      );
    }

    // Don't display on the first screen
    return <></>;
  };

  /**
   * Content for initial screen (not editing or withdrawing)
   */
  const getInitialScreen = () => {
    return (
      <Grid container spacing={2}>
        <GohmToggle giveAssetType={giveAssetType} changeAssetType={changeAssetType} />
        <Grid item xs={12}>
          {getRecipientDetails()}
        </Grid>
        {recordType === RecordType.PROJECT ? (
          <Grid item xs={12}>
            {getProjectStats()}
          </Grid>
        ) : (
          <></>
        )}
        <Grid item xs={12}>
          {getDonationDetails()}
        </Grid>
        <Grid item xs={12}>
          <Grid container>
            <Grid item xs />
            <Grid item xs={6}>
              <Grid container spacing={1}>
                <Grid item xs={12}>
                  <PrimaryButton onClick={() => setIsEditing(true)} fullWidth>
                    <Trans>Edit Donation</Trans>
                  </PrimaryButton>
                </Grid>
                <Grid item xs={12}>
                  <TertiaryButton onClick={() => setIsWithdrawing(true)} fullWidth>
                    <Trans>Stop Donation</Trans>
                  </TertiaryButton>
                </Grid>
              </Grid>
            </Grid>
            <Grid item xs />
          </Grid>
        </Grid>
      </Grid>
    );
  };

  /**
   * Elements to display project statistics, such as donation sOHM, yield and goal achievement.
   */
  const getProjectStats = () => {
    // Has to have a default value of 1 because it is used in division
    const depositGoalNumber =
      project && currentIndex
        ? GetCorrectStaticUnits(project.depositGoal.toString(), giveAssetType, currentIndex)
        : new DecimalBigNumber("1", 9);

    return (
      <Grid container spacing={2}>
        <Grid item xs={4}>
          <Box>
            <Typography variant="h5" align="center">
              {project
                ? GetCorrectStaticUnits(project.depositGoal.toString(), giveAssetType, currentIndex).toString(
                    DECIMAL_FORMAT,
                  )
                : "N/A"}
            </Typography>
            <Typography variant="body1" align="center" className="subtext">
              {isSmallScreen ? "Goal" : `${giveAssetType} Goal`}
            </Typography>
          </Box>
        </Grid>
        <Grid item xs={4}>
          <Box>
            <Typography variant="h5" align="center">
              {project ? totalDebt.toString(DECIMAL_FORMAT) : "N/A"}
            </Typography>
            <Typography variant="body1" align="center" className="subtext">
              {isSmallScreen ? `Total ${giveAssetType}` : `Total ${giveAssetType} Donated`}
            </Typography>
          </Box>
        </Grid>
        <Grid item xs={4}>
          <Box>
            <Typography variant="h5" align="center">
              {project
                ? totalDebt.mul(new DecimalBigNumber("100")).div(depositGoalNumber).toString(DECIMAL_FORMAT) + "%"
                : "N/A"}
            </Typography>
            <Typography variant="body1" align="center" className="subtext">
              {isSmallScreen ? "of Goal" : `of ${giveAssetType} Goal`}
            </Typography>
          </Box>
        </Grid>
      </Grid>
    );
  };

  /**
   * Returns elements detailing the user's donation
   */
  const getDonationDetails = () => {
    return (
      <>
        <Box>
          <DataRow title={t`Date`} balance={depositDate} />
          <DataRow title={t`Recipient`} balance={getRecipientTitle()} />
          <DataRow
            title={t`Deposited`}
            balance={`${GetCorrectContractUnits(currentDepositAmount.toString(), giveAssetType, currentIndex).toString(
              EXACT_FORMAT,
            )} ${giveAssetType}`}
          />
          <DataRow title={t`Yield Sent`} balance={`${getYieldSent()} ${giveAssetType}`} />
        </Box>
      </>
    );
  };

  /**
   * Renders the details of the recipient, whether a project or custom recipient.
   */
  const getRecipientDetails = () => {
    if (project) {
      return (
        <Grid container spacing={2}>
          <Grid item xs={3}>
            <Grid
              container
              alignContent="center"
              style={{ maxHeight: "184px", overflow: "hidden", borderRadius: "16px" }}
            >
              <Grid item xs>
                <img width="100%" src={`${process.env.PUBLIC_URL}${project.photos[0]}`} />
              </Grid>
            </Grid>
          </Grid>
          <Grid item xs>
            <Grid container>
              <Grid item xs={12}>
                <Typography variant="h6">{getRecipientTitle()}</Typography>
              </Grid>
              <Grid item xs={12}>
                <Typography variant="body1" className="subtext">
                  <div dangerouslySetInnerHTML={getRenderedDetails()} />
                </Typography>
              </Grid>
            </Grid>
          </Grid>
        </Grid>
      );
    }

    return (
      <Grid container spacing={2} alignItems="center">
        <Grid item xs={3}>
          <Typography variant="h6">Custom Recipient</Typography>
        </Grid>
        <Grid item xs>
          <Typography variant="body2">{walletAddress}</Typography>
        </Grid>
      </Grid>
    );
  };

  /**
   * Indicates whether the edit confirmation screen should be displayed.
   *
   * The edit confirmation screen is displayed if the amount is set.
   *
   * @returns boolean
   */
  const shouldShowEditConfirmationScreen = () => {
    return isAmountSet;
  };

  /**
   * Edit screen before altering the amount
   */
  const shouldShowEditScreen = () => {
    return isEditing && !isAmountSet;
  };

  /**
   * Stop/withdraw screen
   */
  const shouldShowStopScreen = () => {
    return isWithdrawing;
  };

  const getEditDonationScreen = () => {
    return (
      <Grid container spacing={2}>
        <GohmToggle giveAssetType={giveAssetType} changeAssetType={changeAssetType} />
        <Grid item xs={12}>
          {getRecipientDetails()}
        </Grid>
        {recordType === RecordType.PROJECT ? (
          <Grid item xs={12}>
            {getProjectStats()}
          </Grid>
        ) : (
          <></>
        )}
        <Grid item xs={12}>
          <Box>
            <Grid container spacing={1}>
              <Grid item xs={12}>
                <Typography variant="body1" color="textSecondary">
                  <Trans>New {giveAssetType} Amount</Trans>
                  <InfoTooltip
                    message={t`Your ${giveAssetType} will be tansferred into the vault when you submit. You will need to approve the transaction and pay for gas fees.`}
                    children={null}
                  />
                </Typography>
              </Grid>
              <Grid item xs={12}>
                <Input
                  id="amount-input"
                  type="number"
                  placeholder={t`Enter an amount`}
                  value={getDepositAmount()}
                  helperText={
                    isDepositAmountValid
                      ? t`Your current deposit is ${getCurrentDepositAmount().toString(EXACT_FORMAT)} ${giveAssetType}`
                      : isDepositAmountValidError
                  }
                  // eslint-disable-next-line @typescript-eslint/no-explicit-any
                  onChange={(e: any) => handleSetDepositAmount(e.target.value)}
                  error={!isDepositAmountValid}
                  startAdornment="sOHM"
                  endString={t`Max`}
                  // This uses toFixed() as it is a specific value and not formatted
                  endStringOnClick={() => handleSetDepositAmount(getMaximumDepositAmount().toString(EXACT_FORMAT))}
                />
              </Grid>
            </Grid>
          </Box>
        </Grid>
        <Grid item xs={12}>
          <Grid container>
            <Grid item xs />
            <Grid item xs={6}>
              <PrimaryButton disabled={!canSubmit()} onClick={() => setIsAmountSet(true)} fullWidth>
                <Trans>Continue</Trans>
              </PrimaryButton>
            </Grid>
            <Grid item xs />
          </Grid>
        </Grid>
      </Grid>
    );
  };

  const getDonationConfirmationElement = () => {
    return (
      <Box>
        <Grid container spacing={1} alignItems="center">
          <Grid item xs={12} sm={4}>
            <Typography variant="body1" className="modal-confirmation-title">
              <Trans>Current {giveAssetType} deposit</Trans>
            </Typography>
            <Typography variant="h6">
              {getCurrentDepositAmount().toString(EXACT_FORMAT)} {giveAssetType}
            </Typography>
          </Grid>
          {!isSmallScreen ? (
            <Grid item sm={4}>
              <ArrowGraphic />
            </Grid>
          ) : (
            <></>
          )}
          <Grid item xs={12} sm={4}>
            {/* On small screens, the current and new sOHM deposit numbers are stacked and left-aligned,
                whereas on larger screens, the numbers are on opposing sides of the box. This adjusts the
                alignment accordingly. */}
            <Grid container direction="column" alignItems={isSmallScreen ? "flex-start" : "flex-end"}>
              <Grid item xs={12}>
                <Typography variant="body1" className="modal-confirmation-title">
                  <Trans>New {giveAssetType} deposit</Trans>
                </Typography>
                <Typography variant="h6">
                  {isWithdrawing ? 0 : getDepositAmount().toString(EXACT_FORMAT)} {giveAssetType}
                </Typography>
              </Grid>
            </Grid>
          </Grid>
        </Grid>
      </Box>
    );
  };

  const getStopDonationScreen = () => {
    return (
      <Grid container spacing={2}>
        <Grid item xs={12}>
          {getRecipientDetails()}
        </Grid>
        {recordType === RecordType.PROJECT ? (
          <Grid item xs={12}>
            {getProjectStats()}
          </Grid>
        ) : (
          <></>
        )}
        <Grid item xs={12}>
          {getDonationConfirmationElement()}
        </Grid>
        <Grid item xs={12}>
          <Grid container>
            <Grid item xs />
            <Grid item xs={6}>
              <Grid container spacing={2}>
                <Grid item xs={12}>
                  <PrimaryButton disabled={!canWithdraw()} onClick={handleWithdrawSubmit} fullWidth>
                    {isMutationLoading ? t`Withdrawing sOHM` : t`Withdraw`}
                  </PrimaryButton>
                </Grid>
                <Grid item xs={12}>
                  <TertiaryButton onClick={() => setIsWithdrawing(false)} fullWidth>
                    <Trans>Cancel</Trans>
                  </TertiaryButton>
                </Grid>
              </Grid>
            </Grid>
            <Grid item xs />
          </Grid>
        </Grid>
      </Grid>
    );
  };

  const getEditConfirmationScreen = () => {
    return (
      <Grid container spacing={2}>
        <Grid item xs={12}>
          {getRecipientDetails()}
        </Grid>
        {recordType === RecordType.PROJECT ? (
          <Grid item xs={12}>
            {getProjectStats()}
          </Grid>
        ) : (
          <></>
        )}
        <Grid item xs={12}>
          {getDonationConfirmationElement()}
        </Grid>
        <Grid item xs={12}>
          <Grid container>
            <Grid item xs />
            <Grid item xs={6}>
              <PrimaryButton disabled={!canSubmit()} onClick={handleEditSubmit} fullWidth>
                {isMutationLoading ? t`Depositing sOHM` : t`Confirm New sOHM`}
              </PrimaryButton>
            </Grid>
            <Grid item xs />
          </Grid>
        </Grid>
      </Grid>
    );
  };

  return (
    <Modal
      open={isModalOpen}
      onClose={handleClose}
      headerText={getModalTitle() + " Donation"}
      closePosition="right"
      topLeft={getEscapeComponent()}
      minHeight="300px"
    >
      {shouldShowEditScreen()
        ? getEditDonationScreen()
        : shouldShowStopScreen()
        ? getStopDonationScreen()
        : shouldShowEditConfirmationScreen()
        ? getEditConfirmationScreen()
        : getInitialScreen()}
    </Modal>
  );
}<|MERGE_RESOLUTION|>--- conflicted
+++ resolved
@@ -12,7 +12,6 @@
 import { NetworkId } from "src/constants";
 import { shorten } from "src/helpers";
 import { DecimalBigNumber } from "src/helpers/DecimalBigNumber/DecimalBigNumber";
-<<<<<<< HEAD
 import { useGohmBalance, useSohmBalance } from "src/hooks/useBalance";
 import { useCurrentIndex } from "src/hooks/useCurrentIndex";
 import { useRecipientInfo } from "src/hooks/useGiveInfo";
@@ -22,14 +21,6 @@
 import { ArrowGraphic } from "../../components/EducationCard";
 import { GohmToggle } from "./GohmToggle";
 import { CancelCallback, SubmitEditCallback } from "./Interfaces";
-=======
-import { useSohmBalance } from "src/hooks/useBalance";
-import { useRecipientInfo } from "src/hooks/useGiveInfo";
-import { useWeb3Context } from "src/hooks/web3Context";
-
-import { ArrowGraphic } from "../../components/EducationCard";
-import { CancelCallback, SubmitCallback } from "./Interfaces";
->>>>>>> a36e9beb
 
 export type WithdrawSubmitCallback = {
   (walletAddress: string, id: string, eventSource: string, depositAmount: DecimalBigNumber): void;
@@ -79,21 +70,14 @@
   const [isEditing, setIsEditing] = useState(false);
   const [isWithdrawing, setIsWithdrawing] = useState(false);
 
-<<<<<<< HEAD
   const { data: currentIndex } = useCurrentIndex();
 
-=======
->>>>>>> a36e9beb
   const _useRecipientInfo = useRecipientInfo(project ? project.wallet : "");
   const totalDebt: DecimalBigNumber = useMemo(() => {
     if (_useRecipientInfo.isLoading || !_useRecipientInfo.data) return new DecimalBigNumber("0");
 
-<<<<<<< HEAD
     return GetCorrectContractUnits(_useRecipientInfo.data.agnosticDebt, giveAssetType, currentIndex);
-=======
-    return new DecimalBigNumber(_useRecipientInfo.data.totalDebt);
->>>>>>> a36e9beb
-  }, [_useRecipientInfo]);
+  }, [_useRecipientInfo, giveAssetType, currentIndex]);
 
   useEffect(() => {
     checkIsWalletAddressValid(getWalletAddress());
@@ -135,7 +119,6 @@
     useSohmBalance()[networkId == NetworkId.MAINNET ? NetworkId.MAINNET : NetworkId.TESTNET_RINKEBY];
   const sohmBalance: DecimalBigNumber = useMemo(() => {
     if (_useSohmBalance.isLoading || _useSohmBalance.data === undefined) return new DecimalBigNumber("0");
-<<<<<<< HEAD
 
     return _useSohmBalance.data;
   }, [_useSohmBalance]);
@@ -185,11 +168,6 @@
     // We can't trust the accuracy of floating point arithmetic of standard JS libraries, so we use BigNumber
     return getDepositAmount().sub(getCurrentDepositAmount());
   };
-=======
-
-    return _useSohmBalance.data;
-  }, [_useSohmBalance]);
->>>>>>> a36e9beb
 
   /**
    * Checks if the provided wallet address is valid.
@@ -250,20 +228,14 @@
 
   const canWithdraw = () => {
     if (!address) return false;
-<<<<<<< HEAD
 
     if (isMutationLoading) return false;
-=======
->>>>>>> a36e9beb
-
-    if (isMutationLoading) return false;
-
-<<<<<<< HEAD
+
+    return true;
+  };
+
   const getBalance = (): DecimalBigNumber => {
     return giveAssetType === "sOHM" ? sohmBalance : gohmBalance;
-=======
-    return true;
->>>>>>> a36e9beb
   };
 
   const getYieldSent = (): DecimalBigNumber => {
@@ -278,16 +250,7 @@
    * @returns DecimalBigNumber
    */
   const getMaximumDepositAmount = (): DecimalBigNumber => {
-<<<<<<< HEAD
     return getBalance().add(currentDepositAmount ? getCurrentDepositAmount() : ZERO_NUMBER);
-=======
-    return sohmBalance.add(getCurrentDepositAmount());
-  };
-
-  const getDepositAmountDiff = (): DecimalBigNumber => {
-    // We can't trust the accuracy of floating point arithmetic of standard JS libraries, so we use BigNumber
-    return new DecimalBigNumber(depositAmount).sub(getCurrentDepositAmount());
->>>>>>> a36e9beb
   };
 
   const handleSetDepositAmount = (value: string) => {
@@ -297,10 +260,6 @@
 
   const checkIsDepositAmountValid = (value: string) => {
     const valueNumber = new DecimalBigNumber(value);
-<<<<<<< HEAD
-    const balanceNumber = getBalance();
-=======
->>>>>>> a36e9beb
 
     if (!value || value == "" || valueNumber.eq(ZERO_NUMBER)) {
       setIsDepositAmountValid(false);
@@ -314,11 +273,7 @@
       return;
     }
 
-<<<<<<< HEAD
-    if (balanceNumber.eq(ZERO_NUMBER)) {
-=======
-    if (sohmBalance.eq(ZERO_NUMBER)) {
->>>>>>> a36e9beb
+    if (getBalance().eq(ZERO_NUMBER)) {
       setIsDepositAmountValid(false);
       setIsDepositAmountValidError(t`You must have a balance of ${giveAssetType} to continue`);
     }
