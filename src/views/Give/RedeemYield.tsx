import { useEffect, useState } from "react";
import { useDispatch, useSelector } from "react-redux";
import {
  Paper,
  Typography,
  Zoom,
  TableCell,
  TableBody,
  Table,
  TableRow,
  TableContainer,
  Container,
  Box,
} from "@material-ui/core";
import { useLocation } from "react-router-dom";
import useMediaQuery from "@material-ui/core/useMediaQuery";
import { useWeb3Context } from "src/hooks/web3Context";
import { redeemBalance, redeemMockBalance } from "../../slices/RedeemThunk";
import { Skeleton } from "@material-ui/lab";
import { IAccountSlice, loadAccountDetails } from "src/slices/AccountSlice";
import { IPendingTxn, isPendingTxn, txnButtonText } from "src/slices/PendingTxnsSlice";
import { IAppData } from "src/slices/AppSlice";
import { BigNumber } from "bignumber.js";
import { t, Trans } from "@lingui/macro";
import { InfoTooltip } from "@olympusdao/component-library";
import { VaultGraphic, ArrowGraphic, RedeemGraphic } from "../../components/EducationCard";
import { RedeemCancelCallback, RedeemYieldModal } from "./RedeemYieldModal";
import { useAppSelector } from "src/hooks";
import { EnvHelper } from "src/helpers/Environment";
import { GiveHeader } from "src/components/GiveProject/GiveHeader";
import { NetworkId } from "src/constants";
<<<<<<< HEAD
import { SecondaryButton } from "@olympusdao/component-library";
=======
import { DataRow } from "@olympusdao/component-library";
>>>>>>> a8fa4a9c

// TODO consider shifting this into interfaces.ts
type State = {
  account: IAccountSlice;
  pendingTransactions: IPendingTxn[];
  app: IAppData;
};

export default function RedeemYield() {
  const location = useLocation();
  const dispatch = useDispatch();
  const { provider, hasCachedProvider, address, connected, connect, networkId } = useWeb3Context();
  const [isRedeemYieldModalOpen, setIsRedeemYieldModalOpen] = useState(false);
  const [walletChecked, setWalletChecked] = useState(false);
  const isSmallScreen = useMediaQuery("(max-width: 600px)");

  // TODO fix typing of state.app.loading
  const isAppLoading = useSelector((state: any) => state.app.loading);

  const donationInfo = useSelector((state: State) => {
    return networkId === NetworkId.TESTNET_RINKEBY && EnvHelper.isMockSohmEnabled(location.search)
      ? state.account.mockGiving && state.account.mockGiving.donationInfo
      : state.account.giving && state.account.giving.donationInfo;
  });

  const redeemableBalance = useSelector((state: State) => {
    return networkId === NetworkId.TESTNET_RINKEBY && EnvHelper.isMockSohmEnabled(location.search)
      ? state.account.mockRedeeming && state.account.mockRedeeming.sohmRedeemable
      : state.account.redeeming && state.account.redeeming.sohmRedeemable;
  });

  const totalDebt = useSelector((state: State) => {
    return networkId === NetworkId.TESTNET_RINKEBY && EnvHelper.isMockSohmEnabled(location.search)
      ? state.account.mockRedeeming && state.account.mockRedeeming.recipientInfo.totalDebt
      : state.account.redeeming && state.account.redeeming.recipientInfo.totalDebt;
  });

  const stakingAPY = useSelector((state: State) => {
    return state.app.stakingAPY;
  });

  const recipientInfo = useSelector((state: State) => {
    return state.account.redeeming && state.account.redeeming.recipientInfo;
  });

  const stakingRebase = useSelector((state: State) => {
    return state.app.stakingRebase;
  });

  const fiveDayRate = useSelector((state: State) => {
    return state.app.fiveDayRate;
  });

  const pendingTransactions = useSelector((state: State) => {
    return state.pendingTransactions;
  });

  const redeemableBalanceNumber: BigNumber = new BigNumber(redeemableBalance);

  const totalDeposit = new BigNumber(recipientInfo && recipientInfo.totalDebt ? recipientInfo.totalDebt : 0);

  const stakingRebasePercentage = new BigNumber(stakingRebase ? stakingRebase : 0).multipliedBy(100);
  const nextRewardValue = new BigNumber(stakingRebase ? stakingRebase : 0).multipliedBy(totalDeposit);

  const fiveDayRateValue = new BigNumber(fiveDayRate ? fiveDayRate : 0).multipliedBy(100);

  /**
   * This ensures that the formatted string has a maximum of 4
   * decimal places, while trimming trailing zeroes.
   *
   * @param number
   * @returns string
   */
  const getTrimmedBigNumber = (number: BigNumber) => {
    return number.decimalPlaces(4).toString();
  };

  const isRecipientInfoLoading = recipientInfo.totalDebt == "";

  useEffect(() => {
    if (hasCachedProvider()) {
      // then user DOES have a wallet
      connect().then(() => {
        setWalletChecked(true);
      });
    } else {
      // then user DOES NOT have a wallet
      setWalletChecked(true);
    }
  }, []);

  // this useEffect fires on state change from above. It will ALWAYS fire AFTER
  useEffect(() => {
    // don't load ANY details until wallet is Checked
    if (connected) {
      loadAccountDetails({ networkID: networkId, provider, address });
    }
  }, [connected]);

  const getTableCellClass = (condition: boolean): string => {
    return condition ? "" : "cell-align-end";
  };

  const canRedeem = () => {
    if (!address) return false;

    if (isRecipientInfoLoading) return false;

    if (isPendingTxn(pendingTransactions, "redeeming")) return false;

    if (redeemableBalanceNumber.isEqualTo(0))
      // If the available amount is 0
      return false;

    return true;
  };

  const handleRedeemButtonClick = () => {
    setIsRedeemYieldModalOpen(true);
  };

  const handleRedeemYieldModalSubmit = async () => {
    if (networkId === NetworkId.TESTNET_RINKEBY && EnvHelper.isMockSohmEnabled(location.search)) {
      await dispatch(redeemMockBalance({ address, provider, networkID: networkId }));
    } else {
      await dispatch(redeemBalance({ address, provider, networkID: networkId }));
    }
    setIsRedeemYieldModalOpen(false);
  };

  const handleRedeemYieldModalCancel: RedeemCancelCallback = () => {
    setIsRedeemYieldModalOpen(false);
  };

  return (
    <Container
      style={{
        paddingLeft: isSmallScreen ? "0" : "3.3rem",
        paddingRight: isSmallScreen ? "0" : "3.3rem",
        display: "flex",
        justifyContent: "center",
      }}
    >
      <Box className={isSmallScreen ? "subnav-paper mobile" : "subnav-paper"} style={{ width: "100%" }}>
        <GiveHeader
          isSmallScreen={isSmallScreen}
          isVerySmallScreen={false}
          totalDebt={new BigNumber(totalDebt)}
          networkId={networkId}
        />
        <div id="give-view">
          <Zoom in={true}>
            <Paper className={`ohm-card secondary ${isSmallScreen && "mobile"}`}>
              <div className="card-header">
                <div className="give-yield-title">
                  <Typography variant="h5">
                    <Trans>Redeem Yield</Trans>
                  </Typography>
                  <InfoTooltip
                    message={t`If other wallets have directed their sOHM rebases to you, you can transfer that yield into your wallet.`}
                    children={null}
                  />
                </div>
                <div className="give-education">
                  <VaultGraphic
                    quantity={isRecipientInfoLoading ? "0" : totalDeposit.toFixed(2)}
                    verb={t`in deposits remains`}
                    isLoading={isRecipientInfoLoading}
                  />
                  {!isSmallScreen && <ArrowGraphic />}
                  <RedeemGraphic quantity={redeemableBalanceNumber.toFixed(2)} isLoading={isRecipientInfoLoading} />
                </div>
              </div>
<<<<<<< HEAD
              <TableContainer className="redeem-table">
                <Table>
                  <TableBody>
                    <TableRow>
                      <TableCell>
                        <Trans>Donated sOHM Generating Yield</Trans>
                      </TableCell>
                      <TableCell className={getTableCellClass(isRecipientInfoLoading)}>
                        {isRecipientInfoLoading ? <Skeleton /> : getTrimmedBigNumber(totalDeposit) + " " + t` sOHM`}
                      </TableCell>
                    </TableRow>
                    <TableRow>
                      <TableCell>
                        <Trans>Redeemable Amount</Trans>
                      </TableCell>
                      <TableCell className={getTableCellClass(isRecipientInfoLoading)}>
                        {" "}
                        {isRecipientInfoLoading ? (
                          <Skeleton />
                        ) : (
                          getTrimmedBigNumber(redeemableBalanceNumber) + " " + t` sOHM`
                        )}
                      </TableCell>
                    </TableRow>
                    <TableRow>
                      <TableCell>
                        <Trans>Next Reward Amount</Trans>
                      </TableCell>
                      <TableCell className={getTableCellClass(isAppLoading)}>
                        {" "}
                        {isAppLoading ? <Skeleton /> : getTrimmedBigNumber(nextRewardValue) + " " + t` sOHM`}
                      </TableCell>
                    </TableRow>
                    <TableRow>
                      <TableCell>
                        <Trans>Next Reward Yield</Trans>
                      </TableCell>
                      <TableCell className={getTableCellClass(isAppLoading)}>
                        {" "}
                        {isAppLoading ? <Skeleton /> : getTrimmedBigNumber(stakingRebasePercentage) + "%"}
                      </TableCell>
                    </TableRow>
                    <TableRow>
                      <TableCell>
                        <Trans>ROI (5-Day Rate)</Trans>
                      </TableCell>
                      <TableCell className={getTableCellClass(isAppLoading)}>
                        {" "}
                        {isAppLoading ? <Skeleton /> : getTrimmedBigNumber(fiveDayRateValue) + "%"}
                      </TableCell>
                    </TableRow>
                    <TableRow>
                      <TableCell></TableCell>
                      <TableCell align="left" className="cell-align-end">
                        {" "}
                        <SecondaryButton onClick={() => handleRedeemButtonClick()} disabled={!canRedeem()}>
                          {txnButtonText(pendingTransactions, "redeeming", t`Redeem`)}
                        </SecondaryButton>
                      </TableCell>
                    </TableRow>
                  </TableBody>
                </Table>
              </TableContainer>
=======
              <Box>
                <DataRow
                  title={t`Donated sOHM Generating Yield`}
                  balance={`${getTrimmedBigNumber(totalDeposit)} ${t`sOHM`}`}
                  isLoading={isRecipientInfoLoading}
                />
                <DataRow
                  title={t`Redeemable Amount`}
                  balance={`${getTrimmedBigNumber(redeemableBalanceNumber)} ${t`sOHM`}`}
                  isLoading={isRecipientInfoLoading}
                />
                <DataRow
                  title={t`Next Reward Amount`}
                  balance={`${getTrimmedBigNumber(nextRewardValue)} ${t`sOHM`}`}
                  isLoading={isAppLoading}
                />
                <DataRow
                  title={t`Next Reward Yield`}
                  balance={`${getTrimmedBigNumber(stakingRebasePercentage)}%`}
                  isLoading={isAppLoading}
                />
                <DataRow
                  title={t`ROI (5-Day Rate)`}
                  balance={`${getTrimmedBigNumber(fiveDayRateValue)}%`}
                  isLoading={isAppLoading}
                />
                <Box display="flex" justifyContent="flex-end">
                  <Button
                    variant="outlined"
                    color="secondary"
                    className="redeem-button"
                    onClick={() => handleRedeemButtonClick()}
                    disabled={!canRedeem()}
                  >
                    {txnButtonText(pendingTransactions, "redeeming", t`Redeem`)}
                  </Button>
                </Box>
              </Box>
>>>>>>> a8fa4a9c
              <RedeemYieldModal
                isModalOpen={isRedeemYieldModalOpen}
                callbackFunc={handleRedeemYieldModalSubmit}
                cancelFunc={handleRedeemYieldModalCancel}
                deposit={totalDeposit}
                redeemableBalance={redeemableBalanceNumber}
              />
            </Paper>
          </Zoom>
        </div>
      </Box>
    </Container>
  );
}<|MERGE_RESOLUTION|>--- conflicted
+++ resolved
@@ -29,11 +29,7 @@
 import { EnvHelper } from "src/helpers/Environment";
 import { GiveHeader } from "src/components/GiveProject/GiveHeader";
 import { NetworkId } from "src/constants";
-<<<<<<< HEAD
-import { SecondaryButton } from "@olympusdao/component-library";
-=======
-import { DataRow } from "@olympusdao/component-library";
->>>>>>> a8fa4a9c
+import { SecondaryButton, DataRow } from "@olympusdao/component-library";
 
 // TODO consider shifting this into interfaces.ts
 type State = {
@@ -207,71 +203,6 @@
                   <RedeemGraphic quantity={redeemableBalanceNumber.toFixed(2)} isLoading={isRecipientInfoLoading} />
                 </div>
               </div>
-<<<<<<< HEAD
-              <TableContainer className="redeem-table">
-                <Table>
-                  <TableBody>
-                    <TableRow>
-                      <TableCell>
-                        <Trans>Donated sOHM Generating Yield</Trans>
-                      </TableCell>
-                      <TableCell className={getTableCellClass(isRecipientInfoLoading)}>
-                        {isRecipientInfoLoading ? <Skeleton /> : getTrimmedBigNumber(totalDeposit) + " " + t` sOHM`}
-                      </TableCell>
-                    </TableRow>
-                    <TableRow>
-                      <TableCell>
-                        <Trans>Redeemable Amount</Trans>
-                      </TableCell>
-                      <TableCell className={getTableCellClass(isRecipientInfoLoading)}>
-                        {" "}
-                        {isRecipientInfoLoading ? (
-                          <Skeleton />
-                        ) : (
-                          getTrimmedBigNumber(redeemableBalanceNumber) + " " + t` sOHM`
-                        )}
-                      </TableCell>
-                    </TableRow>
-                    <TableRow>
-                      <TableCell>
-                        <Trans>Next Reward Amount</Trans>
-                      </TableCell>
-                      <TableCell className={getTableCellClass(isAppLoading)}>
-                        {" "}
-                        {isAppLoading ? <Skeleton /> : getTrimmedBigNumber(nextRewardValue) + " " + t` sOHM`}
-                      </TableCell>
-                    </TableRow>
-                    <TableRow>
-                      <TableCell>
-                        <Trans>Next Reward Yield</Trans>
-                      </TableCell>
-                      <TableCell className={getTableCellClass(isAppLoading)}>
-                        {" "}
-                        {isAppLoading ? <Skeleton /> : getTrimmedBigNumber(stakingRebasePercentage) + "%"}
-                      </TableCell>
-                    </TableRow>
-                    <TableRow>
-                      <TableCell>
-                        <Trans>ROI (5-Day Rate)</Trans>
-                      </TableCell>
-                      <TableCell className={getTableCellClass(isAppLoading)}>
-                        {" "}
-                        {isAppLoading ? <Skeleton /> : getTrimmedBigNumber(fiveDayRateValue) + "%"}
-                      </TableCell>
-                    </TableRow>
-                    <TableRow>
-                      <TableCell></TableCell>
-                      <TableCell align="left" className="cell-align-end">
-                        {" "}
-                        <SecondaryButton onClick={() => handleRedeemButtonClick()} disabled={!canRedeem()}>
-                          {txnButtonText(pendingTransactions, "redeeming", t`Redeem`)}
-                        </SecondaryButton>
-                      </TableCell>
-                    </TableRow>
-                  </TableBody>
-                </Table>
-              </TableContainer>
-=======
               <Box>
                 <DataRow
                   title={t`Donated sOHM Generating Yield`}
@@ -299,18 +230,11 @@
                   isLoading={isAppLoading}
                 />
                 <Box display="flex" justifyContent="flex-end">
-                  <Button
-                    variant="outlined"
-                    color="secondary"
-                    className="redeem-button"
-                    onClick={() => handleRedeemButtonClick()}
-                    disabled={!canRedeem()}
-                  >
+                  <SecondaryButton onClick={() => handleRedeemButtonClick()} disabled={!canRedeem()}>
                     {txnButtonText(pendingTransactions, "redeeming", t`Redeem`)}
-                  </Button>
+                  </SecondaryButton>
                 </Box>
               </Box>
->>>>>>> a8fa4a9c
               <RedeemYieldModal
                 isModalOpen={isRedeemYieldModalOpen}
                 callbackFunc={handleRedeemYieldModalSubmit}
