import { t, Trans } from "@lingui/macro";
<<<<<<< HEAD
import { Divider, Grid, Typography } from "@material-ui/core";
=======
import { FormControl, Grid, MenuItem, Select, Typography } from "@material-ui/core";
>>>>>>> 304ada32
import { useTheme } from "@material-ui/core/styles";
import useMediaQuery from "@material-ui/core/useMediaQuery";
import { Skeleton } from "@material-ui/lab";
import { DataRow, PrimaryButton } from "@olympusdao/component-library";
import { useEffect, useMemo, useState } from "react";
import { DecimalBigNumber } from "src/helpers/DecimalBigNumber/DecimalBigNumber";
<<<<<<< HEAD
import { useRecipientInfo, useRedeemableBalance, useTotalYieldDonated } from "src/hooks/useGiveInfo";
=======
import { useCurrentIndex } from "src/hooks/useCurrentIndex";
import { useRecipientInfo, useRedeemableBalance, useV1RedeemableBalance } from "src/hooks/useGiveInfo";
>>>>>>> 304ada32
import { useStakingRebaseRate } from "src/hooks/useStakingRebaseRate";
import { useWeb3Context } from "src/hooks/web3Context";
import { GetCorrectContractUnits } from "src/views/Give/helpers/GetCorrectUnits";

import { Project } from "../../components/GiveProject/project.type";
import { GIVE_MAX_DECIMALS } from "./constants";
import { useRedeem } from "./hooks/useRedeem";
import { useOldRedeem } from "./hooks/useRedeemV1";
import data from "./projects.json";
import { RedeemCancelCallback, RedeemYieldModal } from "./RedeemYieldModal";

// Consistent with staking page
const DECIMAL_PLACES = 4;
const ZERO_NUMBER = new DecimalBigNumber("0");
const DECIMAL_FORMAT = { decimals: DECIMAL_PLACES, format: true };
const NO_DECIMAL_FORMAT = { format: true };

export default function RedeemYield() {
  const { address } = useWeb3Context();
  const [isRedeemYieldModalOpen, setIsRedeemYieldModalOpen] = useState(false);
  const theme = useTheme();
  const isSmallScreen = useMediaQuery(theme.breakpoints.down("sm"));
  const { projects } = data;
  const projectMap = new Map(projects.map(i => [i.wallet, i] as [string, Project]));
  const [contract, setContract] = useState("new");

  const { data: currentIndex } = useCurrentIndex();

  const _useRedeemableBalance = useRedeemableBalance(address);
  const redeemableBalance: DecimalBigNumber = useMemo(() => {
    if (_useRedeemableBalance.isLoading || _useRedeemableBalance.data === undefined) return new DecimalBigNumber("0");

    return GetCorrectContractUnits(_useRedeemableBalance.data, "gOHM", currentIndex);
  }, [_useRedeemableBalance, currentIndex]);

  const _useV1RedeemableBalance = useV1RedeemableBalance(address);
  const v1RedeemableBalance: DecimalBigNumber = useMemo(() => {
    if (_useV1RedeemableBalance.isLoading || _useV1RedeemableBalance.data === undefined)
      return new DecimalBigNumber("0");

    return new DecimalBigNumber(_useV1RedeemableBalance.data, 9);
  }, [_useV1RedeemableBalance]);

  const _useRecipientInfo = useRecipientInfo(address);
  const isRecipientInfoLoading = _useRecipientInfo.isLoading;

  const _useYieldDonated = useTotalYieldDonated(address);
  const isYieldDonatedLoading = _useYieldDonated.isLoading;

  const _useStakingRebaseRate = useStakingRebaseRate();
  const isStakingRebaseRateLoading = _useStakingRebaseRate.isLoading;
  const stakingRebase: DecimalBigNumber = useMemo(() => {
    if (_useStakingRebaseRate.isLoading || _useStakingRebaseRate.data === undefined) return ZERO_NUMBER;

    return new DecimalBigNumber(_useStakingRebaseRate.data.toString());
  }, [_useStakingRebaseRate]);

  const fiveDayRate: DecimalBigNumber = useMemo(() => {
    if (stakingRebase.eq(ZERO_NUMBER)) return ZERO_NUMBER;

    return new DecimalBigNumber((Math.pow(1 + stakingRebase.toApproxNumber(), 5 * 3) - 1).toString());
  }, [stakingRebase]);

  const totalDebt: DecimalBigNumber = useMemo(() => {
    if (_useRecipientInfo.isLoading || _useRecipientInfo.data == undefined) return ZERO_NUMBER;

    return new DecimalBigNumber(_useRecipientInfo.data.sohmDebt);
  }, [_useRecipientInfo]);

  const totalYield: DecimalBigNumber = useMemo(() => {
    if (_useYieldDonated.isLoading || _useYieldDonated.data == undefined) return new DecimalBigNumber("0");

    return new DecimalBigNumber(_useYieldDonated.data);
  }, [_useYieldDonated]);

  const stakingRebasePercentage = stakingRebase.mul(new DecimalBigNumber("100"));

  const nextRewardValue = stakingRebase.mul(totalDebt);

  const fiveDayRateValue = fiveDayRate.mul(new DecimalBigNumber("100"));

  const isProject = projectMap.get(address);

  const redeemMutation = useRedeem();
  const isMutating = redeemMutation.isLoading;

  const oldRedeemMutation = useOldRedeem();

  useEffect(() => {
    if (isRedeemYieldModalOpen) setIsRedeemYieldModalOpen(false);
  }, [redeemMutation.isSuccess, oldRedeemMutation.isSuccess]);

  // Get project sOHM yield goal and return as a number
  const getRecipientGoal = (address: string): DecimalBigNumber => {
    const project = projectMap.get(address);
    if (project) return new DecimalBigNumber(project.depositGoal.toString());

    return ZERO_NUMBER;
  };

  const getRedeemableBalance = (): DecimalBigNumber => {
    return contract === "new" ? redeemableBalance : v1RedeemableBalance;
  };

  /**
   * Checks that the current user can redeem some quantity of sOHM
   *
   * @returns
   */
  const canRedeem = () => {
    if (!address) return false;

    if (isRecipientInfoLoading) return false;

    if (isMutating) return false;

    if (contract === "new") {
      if (redeemableBalance.eq(ZERO_NUMBER)) return false;
    } else {
      if (v1RedeemableBalance.eq(ZERO_NUMBER)) return false;
    }

    return true;
  };

  const handleRedeemButtonClick = () => {
    setIsRedeemYieldModalOpen(true);
  };

  const handleRedeemYieldModalSubmit = async () => {
    await redeemMutation.mutate({ token: "sOHM" });
  };

  const handleOldRedeemYieldModalSubmit = async () => {
    await oldRedeemMutation.mutate();
  };

  const handleRedeemYieldModalCancel: RedeemCancelCallback = () => {
    setIsRedeemYieldModalOpen(false);
  };

  return (
    <Grid container spacing={2}>
      {v1RedeemableBalance.gt(ZERO_NUMBER) && (
        <Grid container justifyContent="flex-end">
          <Box overrideClass="redeem-selector">
            <Grid item xs={12}>
              <FormControl>
                <Select
                  label="Contract"
                  disableUnderline
                  id="contract-select"
                  value={contract === "new" ? "new" : "old"}
                  onChange={event => setContract(event.target.value === "new" ? "new" : "old")}
                >
                  <MenuItem value="new">Redeem from new contract</MenuItem>
                  <MenuItem value="old">Redeem from old contract</MenuItem>
                </Select>
              </FormControl>
            </Grid>
          </Box>
        </Grid>
      )}
      <Grid item xs={12}>
        <Typography variant="body1" align="center" className="subtext">
          Redeemable Amount
        </Typography>
        <Typography variant="h3" align="center" data-testid="redeemable-balance">
          {isRecipientInfoLoading ? <Skeleton /> : getRedeemableBalance().toString(DECIMAL_FORMAT)} sOHM
        </Typography>
      </Grid>
      <Grid item xs={12}>
        <Grid container>
          <Grid item xs />
          <Grid item xs={6}>
            <PrimaryButton onClick={() => handleRedeemButtonClick()} disabled={!canRedeem()} fullWidth>
              <Trans>Redeem Yield</Trans>
            </PrimaryButton>
          </Grid>
          <Grid item xs />
        </Grid>
      </Grid>
<<<<<<< HEAD
      <Grid item xs={12}>
        <Typography variant="h5">Redeem Details</Typography>
        <DataRow
          title={t`Next Reward Amount`}
          balance={`${nextRewardValue.toString(DECIMAL_FORMAT)} ${t`sOHM`}`}
          isLoading={isStakingRebaseRateLoading}
          data-testid="data-next-reward-amount"
        />
        <DataRow
          title={t`Next Reward Yield`}
          balance={`${stakingRebasePercentage.toString(DECIMAL_FORMAT)}%`}
          isLoading={isStakingRebaseRateLoading}
          data-testid="data-next-reward-yield"
        />
        <DataRow
          title={t`ROI (5-Day Rate)`}
          balance={`${fiveDayRateValue.toString(DECIMAL_FORMAT)}%`}
          isLoading={isStakingRebaseRateLoading}
          data-testid="data-roi"
        />
        <Divider />
        <DataRow
          title={t`Total sOHM Donated`}
          // Exact number
          balance={`${totalDebt.toString(NO_DECIMAL_FORMAT)} ${t`sOHM`}`}
          isLoading={isRecipientInfoLoading}
          data-testid="data-deposited-sohm"
        />
        <DataRow
          title={t`Donated sOHM Yield`}
          // Exact number
          balance={`${totalYield.toString(NO_DECIMAL_FORMAT)} ${t`sOHM`}`}
          isLoading={isYieldDonatedLoading}
          data-testid="data-total-yield"
        />
        {isProject ? (
          <DataRow
            title={t`% of sOHM Goal`}
            balance={totalDebt.mul(new DecimalBigNumber("100")).div(getRecipientGoal(address)).toString(DECIMAL_FORMAT)}
            data-testid="project-goal-achievement"
=======
      {isProject ? (
        <Grid item xs={12}>
          <Grid container spacing={1}>
            <Grid item xs={4}>
              <Box>
                <Typography variant="h5" align="center">
                  {getRecipientGoal(address).toString(DECIMAL_FORMAT)}
                </Typography>
                <Typography variant="body1" align="center" className="subtext">
                  <Trans>sOHM Goal</Trans>
                </Typography>
              </Box>
            </Grid>
            <Grid item xs={4}>
              <Box>
                <Typography variant="h5" align="center" data-testid="project-deposit">
                  {totalDebt.toString(DECIMAL_FORMAT)}
                </Typography>
                <Typography variant="body1" align="center" className="subtext">
                  {isSmallScreen ? "Total Donated" : `Total sOHM Donated`}
                </Typography>
              </Box>
            </Grid>
            <Grid item xs={4}>
              <Box>
                <Typography variant="h5" align="center" data-testid="project-goal-achievement">
                  {totalDebt
                    .mul(new DecimalBigNumber("100"))
                    .div(getRecipientGoal(address), GIVE_MAX_DECIMALS)
                    .toString(DECIMAL_FORMAT)}
                  %
                </Typography>
                <Typography variant="body1" align="center" className="subtext">
                  <Trans>of sOHM Goal</Trans>
                </Typography>
              </Box>
            </Grid>
          </Grid>
        </Grid>
      ) : (
        <></>
      )}
      <Grid item xs={12}>
        <Box>
          <DataRow
            title={t`Deposited sOHM`}
            // Exact number
            balance={`${contract === "new" ? totalDebt.toString(NO_DECIMAL_FORMAT) : ZERO_NUMBER} ${t`sOHM`}`}
            isLoading={isRecipientInfoLoading}
            data-testid="data-deposited-sohm"
          />
          <DataRow
            title={t`Redeemable Amount`}
            balance={`${getRedeemableBalance().toString(NO_DECIMAL_FORMAT)} ${t`sOHM`}`}
>>>>>>> 304ada32
            isLoading={isRecipientInfoLoading}
          />
        ) : (
          <></>
        )}
      </Grid>
      <Grid item>
        <RedeemYieldModal
          isModalOpen={isRedeemYieldModalOpen}
          callbackFunc={contract === "new" ? handleRedeemYieldModalSubmit : handleOldRedeemYieldModalSubmit}
          cancelFunc={handleRedeemYieldModalCancel}
          contract={contract}
          deposit={totalDebt}
          redeemableBalance={getRedeemableBalance()}
          isMutationLoading={isMutating}
        />
      </Grid>
    </Grid>
  );
}<|MERGE_RESOLUTION|>--- conflicted
+++ resolved
@@ -1,27 +1,24 @@
 import { t, Trans } from "@lingui/macro";
-<<<<<<< HEAD
-import { Divider, Grid, Typography } from "@material-ui/core";
-=======
-import { FormControl, Grid, MenuItem, Select, Typography } from "@material-ui/core";
->>>>>>> 304ada32
+import { Divider, FormControl, Grid, MenuItem, Select, Typography } from "@material-ui/core";
 import { useTheme } from "@material-ui/core/styles";
 import useMediaQuery from "@material-ui/core/useMediaQuery";
 import { Skeleton } from "@material-ui/lab";
 import { DataRow, PrimaryButton } from "@olympusdao/component-library";
 import { useEffect, useMemo, useState } from "react";
+import { GiveBox as Box } from "src/components/GiveProject/GiveBox";
 import { DecimalBigNumber } from "src/helpers/DecimalBigNumber/DecimalBigNumber";
-<<<<<<< HEAD
-import { useRecipientInfo, useRedeemableBalance, useTotalYieldDonated } from "src/hooks/useGiveInfo";
-=======
 import { useCurrentIndex } from "src/hooks/useCurrentIndex";
-import { useRecipientInfo, useRedeemableBalance, useV1RedeemableBalance } from "src/hooks/useGiveInfo";
->>>>>>> 304ada32
+import {
+  useRecipientInfo,
+  useRedeemableBalance,
+  useTotalYieldDonated,
+  useV1RedeemableBalance,
+} from "src/hooks/useGiveInfo";
 import { useStakingRebaseRate } from "src/hooks/useStakingRebaseRate";
 import { useWeb3Context } from "src/hooks/web3Context";
 import { GetCorrectContractUnits } from "src/views/Give/helpers/GetCorrectUnits";
 
 import { Project } from "../../components/GiveProject/project.type";
-import { GIVE_MAX_DECIMALS } from "./constants";
 import { useRedeem } from "./hooks/useRedeem";
 import { useOldRedeem } from "./hooks/useRedeemV1";
 import data from "./projects.json";
@@ -108,7 +105,12 @@
     if (isRedeemYieldModalOpen) setIsRedeemYieldModalOpen(false);
   }, [redeemMutation.isSuccess, oldRedeemMutation.isSuccess]);
 
-  // Get project sOHM yield goal and return as a number
+  /**
+   * Get project sOHM yield goal and return as a DecimalBigNumber
+   *
+   * @param address
+   * @returns
+   */
   const getRecipientGoal = (address: string): DecimalBigNumber => {
     const project = projectMap.get(address);
     if (project) return new DecimalBigNumber(project.depositGoal.toString());
@@ -131,6 +133,8 @@
     if (isRecipientInfoLoading) return false;
 
     if (isMutating) return false;
+
+    if (isRecipientInfoLoading) return false;
 
     if (contract === "new") {
       if (redeemableBalance.eq(ZERO_NUMBER)) return false;
@@ -191,14 +195,18 @@
         <Grid container>
           <Grid item xs />
           <Grid item xs={6}>
-            <PrimaryButton onClick={() => handleRedeemButtonClick()} disabled={!canRedeem()} fullWidth>
+            <PrimaryButton
+              data-testid="redeem-yield-button"
+              onClick={() => handleRedeemButtonClick()}
+              disabled={!canRedeem()}
+              fullWidth
+            >
               <Trans>Redeem Yield</Trans>
             </PrimaryButton>
           </Grid>
           <Grid item xs />
         </Grid>
       </Grid>
-<<<<<<< HEAD
       <Grid item xs={12}>
         <Typography variant="h5">Redeem Details</Typography>
         <DataRow
@@ -239,62 +247,6 @@
             title={t`% of sOHM Goal`}
             balance={totalDebt.mul(new DecimalBigNumber("100")).div(getRecipientGoal(address)).toString(DECIMAL_FORMAT)}
             data-testid="project-goal-achievement"
-=======
-      {isProject ? (
-        <Grid item xs={12}>
-          <Grid container spacing={1}>
-            <Grid item xs={4}>
-              <Box>
-                <Typography variant="h5" align="center">
-                  {getRecipientGoal(address).toString(DECIMAL_FORMAT)}
-                </Typography>
-                <Typography variant="body1" align="center" className="subtext">
-                  <Trans>sOHM Goal</Trans>
-                </Typography>
-              </Box>
-            </Grid>
-            <Grid item xs={4}>
-              <Box>
-                <Typography variant="h5" align="center" data-testid="project-deposit">
-                  {totalDebt.toString(DECIMAL_FORMAT)}
-                </Typography>
-                <Typography variant="body1" align="center" className="subtext">
-                  {isSmallScreen ? "Total Donated" : `Total sOHM Donated`}
-                </Typography>
-              </Box>
-            </Grid>
-            <Grid item xs={4}>
-              <Box>
-                <Typography variant="h5" align="center" data-testid="project-goal-achievement">
-                  {totalDebt
-                    .mul(new DecimalBigNumber("100"))
-                    .div(getRecipientGoal(address), GIVE_MAX_DECIMALS)
-                    .toString(DECIMAL_FORMAT)}
-                  %
-                </Typography>
-                <Typography variant="body1" align="center" className="subtext">
-                  <Trans>of sOHM Goal</Trans>
-                </Typography>
-              </Box>
-            </Grid>
-          </Grid>
-        </Grid>
-      ) : (
-        <></>
-      )}
-      <Grid item xs={12}>
-        <Box>
-          <DataRow
-            title={t`Deposited sOHM`}
-            // Exact number
-            balance={`${contract === "new" ? totalDebt.toString(NO_DECIMAL_FORMAT) : ZERO_NUMBER} ${t`sOHM`}`}
-            isLoading={isRecipientInfoLoading}
-            data-testid="data-deposited-sohm"
-          />
-          <DataRow
-            title={t`Redeemable Amount`}
-            balance={`${getRedeemableBalance().toString(NO_DECIMAL_FORMAT)} ${t`sOHM`}`}
->>>>>>> 304ada32
             isLoading={isRecipientInfoLoading}
           />
         ) : (
