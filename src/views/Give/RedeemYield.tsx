import { t, Trans } from "@lingui/macro";
import { Grid, Typography } from "@material-ui/core";
import { useTheme } from "@material-ui/core/styles";
import useMediaQuery from "@material-ui/core/useMediaQuery";
import { Skeleton } from "@material-ui/lab";
import { DataRow, PrimaryButton } from "@olympusdao/component-library";
import { useEffect, useMemo, useState } from "react";
import { GiveBox as Box } from "src/components/GiveProject/GiveBox";
import { DecimalBigNumber } from "src/helpers/DecimalBigNumber/DecimalBigNumber";
<<<<<<< HEAD
import { Environment } from "src/helpers/environment/Environment/Environment";
import { getTotalDonated } from "src/helpers/GiveGetTotalDonated";
import { useCurrentIndex } from "src/hooks/useCurrentIndex";
import { useWeb3Context } from "src/hooks/web3Context";
import { loadAccountDetails } from "src/slices/AccountSlice";
import { isPendingTxn, txnButtonText } from "src/slices/PendingTxnsSlice";
import { GetCorrectContractUnits } from "src/views/Give/helpers/GetCorrectUnits";
=======
import { useRecipientInfo, useRedeemableBalance } from "src/hooks/useGiveInfo";
import { useStakingRebaseRate } from "src/hooks/useStakingRebaseRate";
import { useWeb3Context } from "src/hooks/web3Context";
>>>>>>> f9b0ee11

import { Project } from "../../components/GiveProject/project.type";
import { useRedeem } from "./hooks/useRedeem";
import data from "./projects.json";
import { RedeemCancelCallback, RedeemYieldModal } from "./RedeemYieldModal";

// Consistent with staking page
const DECIMAL_PLACES = 4;
const ZERO_NUMBER = new DecimalBigNumber("0");
const DECIMAL_FORMAT = { decimals: DECIMAL_PLACES, format: true };
const NO_DECIMAL_FORMAT = { format: true };

export default function RedeemYield() {
  const { address } = useWeb3Context();
  const [isRedeemYieldModalOpen, setIsRedeemYieldModalOpen] = useState(false);
  const theme = useTheme();
  const isSmallScreen = useMediaQuery(theme.breakpoints.down("sm"));
  const { projects } = data;
  const projectMap = new Map(projects.map(i => [i.wallet, i] as [string, Project]));

<<<<<<< HEAD
  const { data: currentIndex } = useCurrentIndex();

  const isAppLoading = useSelector((state: DonationInfoState) => state.app.loading);

  const redeemableBalance = useSelector((state: DonationInfoState) => {
    return networkId === NetworkId.TESTNET_RINKEBY && Environment.isMockSohmEnabled(location.search)
      ? state.account.mockRedeeming && new DecimalBigNumber(state.account.mockRedeeming.sohmRedeemable, 9)
      : state.account.redeeming &&
          GetCorrectContractUnits(state.account.redeeming.gohmRedeemable, "sOHM", currentIndex);
  });
=======
  const _useRedeemableBalance = useRedeemableBalance(address);
  const redeemableBalance: DecimalBigNumber = useMemo(() => {
    if (_useRedeemableBalance.isLoading || _useRedeemableBalance.data === undefined) return new DecimalBigNumber("0");

    return new DecimalBigNumber(_useRedeemableBalance.data);
  }, [_useRedeemableBalance]);
>>>>>>> f9b0ee11

  const _useRecipientInfo = useRecipientInfo(address);
  const isRecipientInfoLoading = _useRecipientInfo.isLoading;

  const _useStakingRebaseRate = useStakingRebaseRate();
  const isStakingRebaseRateLoading = _useStakingRebaseRate.isLoading;
  const stakingRebase: DecimalBigNumber = useMemo(() => {
    if (_useStakingRebaseRate.isLoading || _useStakingRebaseRate.data === undefined) return new DecimalBigNumber("0");

    return new DecimalBigNumber(_useStakingRebaseRate.data.toString());
  }, [_useStakingRebaseRate]);

  const fiveDayRate: DecimalBigNumber = useMemo(() => {
    if (stakingRebase.eq(ZERO_NUMBER)) return ZERO_NUMBER;

<<<<<<< HEAD
  const totalDeposit = new DecimalBigNumber(
    recipientInfo && recipientInfo.totalDebt ? recipientInfo.totalDebt : "0",
    9,
  );
=======
    return new DecimalBigNumber((Math.pow(1 + stakingRebase.toApproxNumber(), 5 * 3) - 1).toString());
  }, [stakingRebase]);

  const totalDebt: DecimalBigNumber = useMemo(() => {
    if (_useRecipientInfo.isLoading || _useRecipientInfo.data == undefined) return new DecimalBigNumber("0");
>>>>>>> f9b0ee11

    return new DecimalBigNumber(_useRecipientInfo.data.totalDebt);
  }, [_useRecipientInfo]);

  const stakingRebasePercentage = stakingRebase.mul(new DecimalBigNumber("100"));

  const nextRewardValue = stakingRebase.mul(totalDebt);

  const fiveDayRateValue = fiveDayRate.mul(new DecimalBigNumber("100"));

  const isProject = projectMap.get(address);

  const redeemMutation = useRedeem();
  const isMutating = redeemMutation.isLoading;

  useEffect(() => {
    if (isRedeemYieldModalOpen) setIsRedeemYieldModalOpen(false);
  }, [redeemMutation.isSuccess]);

  // Get project sOHM yield goal and return as a number
  const getRecipientGoal = (address: string): DecimalBigNumber => {
    const project = projectMap.get(address);
    if (project) return new DecimalBigNumber(project.depositGoal.toString());

    return ZERO_NUMBER;
  };

  const getRedeemableBalance = (): DecimalBigNumber => {
    return redeemableBalance != undefined ? redeemableBalance : ZERO_NUMBER;
  };

  // Get the amount of sOHM yield donated by the current user and return as a number
  const getRecipientDonated = (address: string): DecimalBigNumber => {
    const project = projectMap.get(address);
    if (project) {
      getTotalDonated({
        networkID: networkId,
        provider: provider,
        address: address,
      })
        .then(donatedAmount => {
          const correctUnitDonated = GetCorrectContractUnits(donatedAmount, "sOHM", currentIndex);

          return correctUnitDonated;
        })
        .catch(e => console.log(e));
    }

    return ZERO_NUMBER;
  };

  /**
   * Checks that the current user can redeem some quantity of sOHM
   *
   * @returns
   */
  const canRedeem = () => {
    if (!address) return false;

    if (isRecipientInfoLoading) return false;

<<<<<<< HEAD
    if (isPendingTxn(pendingTransactions, "redeeming")) return false;

=======
>>>>>>> f9b0ee11
    if (redeemableBalance.eq(ZERO_NUMBER))
      // If the available amount is 0
      return false;

    return true;
  };

  const handleRedeemButtonClick = () => {
    setIsRedeemYieldModalOpen(true);
  };

  const handleRedeemYieldModalSubmit = async () => {
<<<<<<< HEAD
    if (networkId === NetworkId.TESTNET_RINKEBY && Environment.isMockSohmEnabled(location.search)) {
      await dispatch(
        redeemMockBalance({ address, provider, networkID: networkId, token: "sOHM", eventSource: "Redeem" }),
      );
    } else {
      await dispatch(redeemBalance({ address, provider, networkID: networkId, token: "sOHM", eventSource: "Redeem" }));
    }
    setIsRedeemYieldModalOpen(false);
=======
    await redeemMutation.mutate();
>>>>>>> f9b0ee11
  };

  const handleRedeemYieldModalCancel: RedeemCancelCallback = () => {
    setIsRedeemYieldModalOpen(false);
  };

  return (
    <Grid container spacing={2}>
      <Grid item xs={12}>
        <Typography variant="h3" align="center" data-testid="redeemable-balance">
<<<<<<< HEAD
          {isRecipientInfoLoading ? <Skeleton /> : getRedeemableBalance().toString(DECIMAL_FORMAT)} sOHM
=======
          {isRecipientInfoLoading ? <Skeleton /> : redeemableBalance.toString(DECIMAL_FORMAT)} sOHM
>>>>>>> f9b0ee11
        </Typography>
        <Typography variant="body1" align="center" className="subtext">
          Redeemable Yield
        </Typography>
      </Grid>
      <Grid item xs={12}>
        <Grid container>
          <Grid item xs />
          <Grid item xs={12} sm={6}>
            <PrimaryButton onClick={() => handleRedeemButtonClick()} disabled={!canRedeem()} fullWidth>
              <Trans>Redeem Yield</Trans>
            </PrimaryButton>
          </Grid>
          <Grid item xs />
        </Grid>
      </Grid>
      {isProject ? (
        <Grid item xs={12}>
          <Grid container spacing={1}>
            <Grid item xs={4}>
              <Box>
                <Typography variant="h5" align="center">
                  {getRecipientGoal(address).toString(DECIMAL_FORMAT)}
                </Typography>
                <Typography variant="body1" align="center" className="subtext">
                  <Trans>sOHM Goal</Trans>
                </Typography>
              </Box>
            </Grid>
            <Grid item xs={4}>
              <Box>
<<<<<<< HEAD
                <Typography variant="h5" align="center">
                  {getRecipientDonated(address).toString(DECIMAL_FORMAT)}
=======
                <Typography variant="h5" align="center" data-testid="project-deposit">
                  {totalDebt.toString(DECIMAL_FORMAT)}
>>>>>>> f9b0ee11
                </Typography>
                <Typography variant="body1" align="center" className="subtext">
                  {isSmallScreen ? "Total Donated" : `Total sOHM Donated`}
                </Typography>
              </Box>
            </Grid>
            <Grid item xs={4}>
              <Box>
<<<<<<< HEAD
                <Typography variant="h5" align="center">
                  {getRecipientDonated(address).div(getRecipientGoal(address)).toString(DECIMAL_FORMAT)}%
=======
                <Typography variant="h5" align="center" data-testid="project-goal-achievement">
                  {totalDebt.mul(new DecimalBigNumber("100")).div(getRecipientGoal(address)).toString(DECIMAL_FORMAT)}%
>>>>>>> f9b0ee11
                </Typography>
                <Typography variant="body1" align="center" className="subtext">
                  <Trans>of sOHM Goal</Trans>
                </Typography>
              </Box>
            </Grid>
          </Grid>
        </Grid>
      ) : (
        <></>
      )}
      <Grid item xs={12}>
        <Box>
          <DataRow
            title={t`Deposited sOHM`}
<<<<<<< HEAD
            balance={`${totalDeposit.toString(NO_DECIMAL_FORMAT)} ${t`sOHM`}`}
=======
            // Exact number
            balance={`${totalDebt.toString(NO_DECIMAL_FORMAT)} ${t`sOHM`}`}
>>>>>>> f9b0ee11
            isLoading={isRecipientInfoLoading}
            data-testid="data-deposited-sohm"
          />
          <DataRow
            title={t`Redeemable Amount`}
<<<<<<< HEAD
            balance={`${getRedeemableBalance().toString(NO_DECIMAL_FORMAT)} ${t`sOHM`}`}
=======
            // Exact number
            balance={`${redeemableBalance.toString(NO_DECIMAL_FORMAT)} ${t`sOHM`}`}
>>>>>>> f9b0ee11
            isLoading={isRecipientInfoLoading}
            data-testid="data-redeemable-balance"
          />
          <DataRow
            title={t`Next Reward Amount`}
<<<<<<< HEAD
            balance={`${nextRewardValue.toString(NO_DECIMAL_FORMAT)} ${t`sOHM`}`}
            isLoading={isAppLoading}
=======
            balance={`${nextRewardValue.toString(DECIMAL_FORMAT)} ${t`sOHM`}`}
            isLoading={isStakingRebaseRateLoading}
>>>>>>> f9b0ee11
            data-testid="data-next-reward-amount"
          />
          <DataRow
            title={t`Next Reward Yield`}
            balance={`${stakingRebasePercentage.toString(DECIMAL_FORMAT)}%`}
            isLoading={isStakingRebaseRateLoading}
            data-testid="data-next-reward-yield"
          />
          <DataRow
            title={t`ROI (5-Day Rate)`}
            balance={`${fiveDayRateValue.toString(DECIMAL_FORMAT)}%`}
            isLoading={isStakingRebaseRateLoading}
            data-testid="data-roi"
          />
        </Box>
      </Grid>
      <Grid item>
        <RedeemYieldModal
          isModalOpen={isRedeemYieldModalOpen}
          callbackFunc={handleRedeemYieldModalSubmit}
          cancelFunc={handleRedeemYieldModalCancel}
<<<<<<< HEAD
          deposit={totalDeposit}
          redeemableBalance={getRedeemableBalance()}
=======
          deposit={totalDebt}
          redeemableBalance={redeemableBalance}
          isMutationLoading={isMutating}
>>>>>>> f9b0ee11
        />
      </Grid>
    </Grid>
  );
}<|MERGE_RESOLUTION|>--- conflicted
+++ resolved
@@ -7,19 +7,11 @@
 import { useEffect, useMemo, useState } from "react";
 import { GiveBox as Box } from "src/components/GiveProject/GiveBox";
 import { DecimalBigNumber } from "src/helpers/DecimalBigNumber/DecimalBigNumber";
-<<<<<<< HEAD
-import { Environment } from "src/helpers/environment/Environment/Environment";
-import { getTotalDonated } from "src/helpers/GiveGetTotalDonated";
 import { useCurrentIndex } from "src/hooks/useCurrentIndex";
-import { useWeb3Context } from "src/hooks/web3Context";
-import { loadAccountDetails } from "src/slices/AccountSlice";
-import { isPendingTxn, txnButtonText } from "src/slices/PendingTxnsSlice";
-import { GetCorrectContractUnits } from "src/views/Give/helpers/GetCorrectUnits";
-=======
 import { useRecipientInfo, useRedeemableBalance } from "src/hooks/useGiveInfo";
 import { useStakingRebaseRate } from "src/hooks/useStakingRebaseRate";
 import { useWeb3Context } from "src/hooks/web3Context";
->>>>>>> f9b0ee11
+import { GetCorrectContractUnits } from "src/views/Give/helpers/GetCorrectUnits";
 
 import { Project } from "../../components/GiveProject/project.type";
 import { useRedeem } from "./hooks/useRedeem";
@@ -40,25 +32,14 @@
   const { projects } = data;
   const projectMap = new Map(projects.map(i => [i.wallet, i] as [string, Project]));
 
-<<<<<<< HEAD
   const { data: currentIndex } = useCurrentIndex();
 
-  const isAppLoading = useSelector((state: DonationInfoState) => state.app.loading);
-
-  const redeemableBalance = useSelector((state: DonationInfoState) => {
-    return networkId === NetworkId.TESTNET_RINKEBY && Environment.isMockSohmEnabled(location.search)
-      ? state.account.mockRedeeming && new DecimalBigNumber(state.account.mockRedeeming.sohmRedeemable, 9)
-      : state.account.redeeming &&
-          GetCorrectContractUnits(state.account.redeeming.gohmRedeemable, "sOHM", currentIndex);
-  });
-=======
   const _useRedeemableBalance = useRedeemableBalance(address);
   const redeemableBalance: DecimalBigNumber = useMemo(() => {
     if (_useRedeemableBalance.isLoading || _useRedeemableBalance.data === undefined) return new DecimalBigNumber("0");
 
-    return new DecimalBigNumber(_useRedeemableBalance.data);
+    return GetCorrectContractUnits(_useRedeemableBalance.data, "sOHM", currentIndex);
   }, [_useRedeemableBalance]);
->>>>>>> f9b0ee11
 
   const _useRecipientInfo = useRecipientInfo(address);
   const isRecipientInfoLoading = _useRecipientInfo.isLoading;
@@ -74,18 +55,11 @@
   const fiveDayRate: DecimalBigNumber = useMemo(() => {
     if (stakingRebase.eq(ZERO_NUMBER)) return ZERO_NUMBER;
 
-<<<<<<< HEAD
-  const totalDeposit = new DecimalBigNumber(
-    recipientInfo && recipientInfo.totalDebt ? recipientInfo.totalDebt : "0",
-    9,
-  );
-=======
     return new DecimalBigNumber((Math.pow(1 + stakingRebase.toApproxNumber(), 5 * 3) - 1).toString());
   }, [stakingRebase]);
 
   const totalDebt: DecimalBigNumber = useMemo(() => {
     if (_useRecipientInfo.isLoading || _useRecipientInfo.data == undefined) return new DecimalBigNumber("0");
->>>>>>> f9b0ee11
 
     return new DecimalBigNumber(_useRecipientInfo.data.totalDebt);
   }, [_useRecipientInfo]);
@@ -115,26 +89,6 @@
 
   const getRedeemableBalance = (): DecimalBigNumber => {
     return redeemableBalance != undefined ? redeemableBalance : ZERO_NUMBER;
-  };
-
-  // Get the amount of sOHM yield donated by the current user and return as a number
-  const getRecipientDonated = (address: string): DecimalBigNumber => {
-    const project = projectMap.get(address);
-    if (project) {
-      getTotalDonated({
-        networkID: networkId,
-        provider: provider,
-        address: address,
-      })
-        .then(donatedAmount => {
-          const correctUnitDonated = GetCorrectContractUnits(donatedAmount, "sOHM", currentIndex);
-
-          return correctUnitDonated;
-        })
-        .catch(e => console.log(e));
-    }
-
-    return ZERO_NUMBER;
   };
 
   /**
@@ -147,11 +101,6 @@
 
     if (isRecipientInfoLoading) return false;
 
-<<<<<<< HEAD
-    if (isPendingTxn(pendingTransactions, "redeeming")) return false;
-
-=======
->>>>>>> f9b0ee11
     if (redeemableBalance.eq(ZERO_NUMBER))
       // If the available amount is 0
       return false;
@@ -164,18 +113,7 @@
   };
 
   const handleRedeemYieldModalSubmit = async () => {
-<<<<<<< HEAD
-    if (networkId === NetworkId.TESTNET_RINKEBY && Environment.isMockSohmEnabled(location.search)) {
-      await dispatch(
-        redeemMockBalance({ address, provider, networkID: networkId, token: "sOHM", eventSource: "Redeem" }),
-      );
-    } else {
-      await dispatch(redeemBalance({ address, provider, networkID: networkId, token: "sOHM", eventSource: "Redeem" }));
-    }
-    setIsRedeemYieldModalOpen(false);
-=======
     await redeemMutation.mutate();
->>>>>>> f9b0ee11
   };
 
   const handleRedeemYieldModalCancel: RedeemCancelCallback = () => {
@@ -186,11 +124,7 @@
     <Grid container spacing={2}>
       <Grid item xs={12}>
         <Typography variant="h3" align="center" data-testid="redeemable-balance">
-<<<<<<< HEAD
           {isRecipientInfoLoading ? <Skeleton /> : getRedeemableBalance().toString(DECIMAL_FORMAT)} sOHM
-=======
-          {isRecipientInfoLoading ? <Skeleton /> : redeemableBalance.toString(DECIMAL_FORMAT)} sOHM
->>>>>>> f9b0ee11
         </Typography>
         <Typography variant="body1" align="center" className="subtext">
           Redeemable Yield
@@ -222,13 +156,8 @@
             </Grid>
             <Grid item xs={4}>
               <Box>
-<<<<<<< HEAD
-                <Typography variant="h5" align="center">
-                  {getRecipientDonated(address).toString(DECIMAL_FORMAT)}
-=======
                 <Typography variant="h5" align="center" data-testid="project-deposit">
                   {totalDebt.toString(DECIMAL_FORMAT)}
->>>>>>> f9b0ee11
                 </Typography>
                 <Typography variant="body1" align="center" className="subtext">
                   {isSmallScreen ? "Total Donated" : `Total sOHM Donated`}
@@ -237,13 +166,8 @@
             </Grid>
             <Grid item xs={4}>
               <Box>
-<<<<<<< HEAD
-                <Typography variant="h5" align="center">
-                  {getRecipientDonated(address).div(getRecipientGoal(address)).toString(DECIMAL_FORMAT)}%
-=======
                 <Typography variant="h5" align="center" data-testid="project-goal-achievement">
                   {totalDebt.mul(new DecimalBigNumber("100")).div(getRecipientGoal(address)).toString(DECIMAL_FORMAT)}%
->>>>>>> f9b0ee11
                 </Typography>
                 <Typography variant="body1" align="center" className="subtext">
                   <Trans>of sOHM Goal</Trans>
@@ -259,35 +183,21 @@
         <Box>
           <DataRow
             title={t`Deposited sOHM`}
-<<<<<<< HEAD
-            balance={`${totalDeposit.toString(NO_DECIMAL_FORMAT)} ${t`sOHM`}`}
-=======
             // Exact number
             balance={`${totalDebt.toString(NO_DECIMAL_FORMAT)} ${t`sOHM`}`}
->>>>>>> f9b0ee11
             isLoading={isRecipientInfoLoading}
             data-testid="data-deposited-sohm"
           />
           <DataRow
             title={t`Redeemable Amount`}
-<<<<<<< HEAD
             balance={`${getRedeemableBalance().toString(NO_DECIMAL_FORMAT)} ${t`sOHM`}`}
-=======
-            // Exact number
-            balance={`${redeemableBalance.toString(NO_DECIMAL_FORMAT)} ${t`sOHM`}`}
->>>>>>> f9b0ee11
             isLoading={isRecipientInfoLoading}
             data-testid="data-redeemable-balance"
           />
           <DataRow
             title={t`Next Reward Amount`}
-<<<<<<< HEAD
-            balance={`${nextRewardValue.toString(NO_DECIMAL_FORMAT)} ${t`sOHM`}`}
-            isLoading={isAppLoading}
-=======
             balance={`${nextRewardValue.toString(DECIMAL_FORMAT)} ${t`sOHM`}`}
             isLoading={isStakingRebaseRateLoading}
->>>>>>> f9b0ee11
             data-testid="data-next-reward-amount"
           />
           <DataRow
@@ -309,14 +219,9 @@
           isModalOpen={isRedeemYieldModalOpen}
           callbackFunc={handleRedeemYieldModalSubmit}
           cancelFunc={handleRedeemYieldModalCancel}
-<<<<<<< HEAD
-          deposit={totalDeposit}
+          deposit={totalDebt}
           redeemableBalance={getRedeemableBalance()}
-=======
-          deposit={totalDebt}
-          redeemableBalance={redeemableBalance}
           isMutationLoading={isMutating}
->>>>>>> f9b0ee11
         />
       </Grid>
     </Grid>
