--- conflicted
+++ resolved
@@ -1,22 +1,7 @@
 import "./YieldRecipients.scss";
 
 import { Trans } from "@lingui/macro";
-<<<<<<< HEAD
-import {
-  Divider,
-  Grid,
-  Table,
-  TableBody,
-  TableCell,
-  TableContainer,
-  TableHead,
-  TableRow,
-  Typography,
-  useTheme,
-} from "@material-ui/core";
-=======
 import { Divider, Grid, Typography, useTheme } from "@material-ui/core";
->>>>>>> 779dc1e0
 import useMediaQuery from "@material-ui/core/useMediaQuery";
 import { Skeleton } from "@material-ui/lab";
 import { TertiaryButton } from "@olympusdao/component-library";
@@ -38,11 +23,7 @@
   const location = useLocation();
   const { networkId } = useWeb3Context();
   const theme = useTheme();
-<<<<<<< HEAD
-  const isSmallScreen = useMediaQuery(theme.breakpoints.down("sm"));
-=======
   const isSmallScreen = useMediaQuery(theme.breakpoints.down("xs"));
->>>>>>> 779dc1e0
 
   const isAppLoading = useSelector((state: DonationInfoState) => state.app.loading);
   const donationInfo = useSelector((state: DonationInfoState) => {
@@ -77,53 +58,7 @@
     );
   }
 
-  // TODO extract the table and styles into a common component
   return (
-<<<<<<< HEAD
-    <TableContainer>
-      <Table className="donation-table">
-        <TableHead>
-          <TableRow>
-            {!isSmallScreen && (
-              <TableCell align="left">
-                <Typography variant="body1">
-                  <Trans>DATE</Trans>
-                </Typography>
-              </TableCell>
-            )}
-            <TableCell align="left">
-              <Typography variant="body1">
-                <Trans>RECIPIENT</Trans>
-              </Typography>
-            </TableCell>
-            {!isSmallScreen && (
-              <TableCell align="right">
-                <Typography variant="body1">
-                  <Trans>DEPOSITED</Trans>
-                </Typography>
-              </TableCell>
-            )}
-            <TableCell align="right">
-              <Typography variant="body1">
-                <Trans>YIELD SENT</Trans>
-              </Typography>
-            </TableCell>
-            <TableCell align="right" className="manage-cell"></TableCell>
-          </TableRow>
-        </TableHead>
-        <Divider className="table-head-divider" />
-        <TableBody>
-          {isLoading ? (
-            <Skeleton />
-          ) : (
-            donationInfo.map(donation => {
-              return <DepositTableRow depositObject={donation} key={donation.recipient} />;
-            })
-          )}
-        </TableBody>
-      </Table>
-    </TableContainer>
-=======
     <Grid container spacing={2}>
       <Grid item xs={12} container>
         {!isSmallScreen && (
@@ -164,6 +99,5 @@
         );
       })}
     </Grid>
->>>>>>> 779dc1e0
   );
 }