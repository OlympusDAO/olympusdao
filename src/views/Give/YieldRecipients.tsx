import "./YieldRecipients.scss";

import { Trans } from "@lingui/macro";
<<<<<<< HEAD
import { Divider, Grid, Typography, useTheme } from "@mui/material";
import { Skeleton } from "@mui/material";
import useMediaQuery from "@mui/material/useMediaQuery";
=======
import { Divider, Grid, Link, Typography, useTheme } from "@material-ui/core";
import useMediaQuery from "@material-ui/core/useMediaQuery";
import { Skeleton } from "@material-ui/lab";
>>>>>>> 726291f9
import { TertiaryButton } from "@olympusdao/component-library";
import { Link as RouterLink } from "react-router-dom";
import { GiveBox as Box } from "src/components/GiveProject/GiveBox";
import { useDonationInfo } from "src/hooks/useGiveInfo";
import { ChangeAssetType } from "src/slices/interfaces";

import { DepositTableRow } from "./DepositRow";

type RecipientModalProps = {
  giveAssetType: string;
  changeAssetType: ChangeAssetType;
};

export default function YieldRecipients({ giveAssetType, changeAssetType }: RecipientModalProps) {
  const theme = useTheme();
  const isSmallScreen = useMediaQuery(theme.breakpoints.down("sm"));

  const rawDonationInfo = useDonationInfo().data;
  const donationInfo = rawDonationInfo ? rawDonationInfo : [];
  const isDonationInfoLoading = useDonationInfo().isLoading;

  const isLoading = isDonationInfoLoading;

  if (isLoading) {
    return <Skeleton />;
  }

  if (!donationInfo || donationInfo.length == 0) {
    return (
      <Box>
        <Grid container spacing={2} justifyContent="center">
          <Grid item xs={12} container justifyContent="center">
            <Typography variant="body1">
              <Trans>Looks like you haven’t made any donations yet</Trans>
            </Typography>
          </Grid>
          <Grid item xs={12} container justifyContent="center">
            <Link to="/give" component={RouterLink}>
              <TertiaryButton>
                <Trans>Donate to a cause</Trans>
              </TertiaryButton>
            </Link>
          </Grid>
        </Grid>
      </Box>
    );
  }

  return (
    <Grid container spacing={2}>
      <Grid item xs={12} container>
        {!isSmallScreen && (
          <Grid item xs={2}>
            <Typography variant="body1" className="grey">
              <Trans>DATE</Trans>
            </Typography>
          </Grid>
        )}
        <Grid item xs={4} sm={3}>
          <Typography variant="body1" className="grey">
            <Trans>RECIPIENT</Trans>
          </Typography>
        </Grid>
        {!isSmallScreen && (
          <Grid item xs={2} style={{ textAlign: "right" }}>
            <Typography variant="body1" className="grey">
              <Trans>DEPOSITED</Trans>
            </Typography>
          </Grid>
        )}
        <Grid item xs={4} sm={2} style={{ textAlign: "right" }}>
          <Typography variant="body1" className="grey">
            <Trans>YIELD SENT</Trans>
          </Typography>
        </Grid>
        <Grid item xs={4} sm={3} />
      </Grid>
      <Grid item xs={12}>
        <Divider />
      </Grid>
      {donationInfo.map(donation => {
        return (
          <Grid item xs={12}>
            <DepositTableRow
              depositObject={donation}
              key={donation.recipient}
              giveAssetType={giveAssetType}
              changeAssetType={changeAssetType}
            />
            <Divider style={{ marginTop: "10px" }} />
          </Grid>
        );
      })}
    </Grid>
  );
}<|MERGE_RESOLUTION|>--- conflicted
+++ resolved
@@ -1,15 +1,9 @@
 import "./YieldRecipients.scss";
 
 import { Trans } from "@lingui/macro";
-<<<<<<< HEAD
-import { Divider, Grid, Typography, useTheme } from "@mui/material";
+import { Divider, Grid, Link, Typography, useTheme } from "@mui/material";
 import { Skeleton } from "@mui/material";
 import useMediaQuery from "@mui/material/useMediaQuery";
-=======
-import { Divider, Grid, Link, Typography, useTheme } from "@material-ui/core";
-import useMediaQuery from "@material-ui/core/useMediaQuery";
-import { Skeleton } from "@material-ui/lab";
->>>>>>> 726291f9
 import { TertiaryButton } from "@olympusdao/component-library";
 import { Link as RouterLink } from "react-router-dom";
 import { GiveBox as Box } from "src/components/GiveProject/GiveBox";
