import { useState } from "react";
import { useDispatch, useSelector } from "react-redux";

import { Typography, Button, Grid, Box, Divider } from "@material-ui/core";
import { NavLink } from "react-router-dom";

import { Skeleton } from "@material-ui/lab";
import { useWeb3Context } from "src/hooks/web3Context";
import { ACTION_GIVE_EDIT, ACTION_GIVE_WITHDRAW, changeGive, changeMockGive } from "../../slices/GiveThunk";
import InfoTooltip from "src/components/InfoTooltip/InfoTooltip";
import { RecipientModal, SubmitCallback } from "./RecipientModal";
import { WithdrawDepositModal, WithdrawSubmitCallback, WithdrawCancelCallback } from "./WithdrawDepositModal";
import { shorten } from "src/helpers";
import { BigNumber } from "bignumber.js";
import { IAccountSlice } from "src/slices/AccountSlice";
import { IAppData } from "src/slices/AppSlice";
import { IPendingTxn } from "src/slices/PendingTxnsSlice";
import { error } from "../../slices/MessagesSlice";
import data from "./projects.json";
import { Project } from "src/components/GiveProject/project.type";
import { useAppSelector } from "src/hooks";
import { t, Trans } from "@lingui/macro";
<<<<<<< HEAD
import useMediaQuery from "@material-ui/core/useMediaQuery";
=======
import { useLocation } from "react-router-dom";
import { EnvHelper } from "src/helpers/Environment";
>>>>>>> b61a7ae4

// TODO consider shifting this into interfaces.ts
type State = {
  account: IAccountSlice;
  pendingTransactions: IPendingTxn[];
  app: IAppData;
};

export default function YieldRecipients() {
  const location = useLocation();
  const dispatch = useDispatch();
  const { provider, address } = useWeb3Context();
  const networkId = useAppSelector(state => state.network.networkId);
  const [selectedRecipientForEdit, setSelectedRecipientForEdit] = useState("");
  const [selectedRecipientForWithdraw, setSelectedRecipientForWithdraw] = useState("");
  const [isEditModalOpen, setIsEditModalOpen] = useState(false);
  const [isWithdrawModalOpen, setIsWithdrawModalOpen] = useState(false);
  const isSmallScreen = useMediaQuery("(max-width: 600px)");

  // TODO fix typing of state.app.loading
  const isAppLoading = useSelector((state: any) => state.app.loading);
  const donationInfo = useSelector((state: State) => {
    return networkId === 4 && EnvHelper.isMockSohmEnabled(location.search)
      ? state.account.mockGiving && state.account.mockGiving.donationInfo
      : state.account.giving && state.account.giving.donationInfo;
  });

  const isDonationInfoLoading = useSelector((state: any) => state.account.loading);
  const isLoading = isAppLoading || isDonationInfoLoading;

  // *** Edit modal
  const handleEditButtonClick = (walletAddress: string) => {
    setSelectedRecipientForEdit(walletAddress);
    setIsEditModalOpen(true);
  };

  const handleEditModalSubmit: SubmitCallback = async (walletAddress, depositAmount, depositAmountDiff) => {
    if (!depositAmountDiff) {
      return dispatch(error(t`Please enter a value!`));
    }

    if (depositAmountDiff.isEqualTo(new BigNumber(0))) return;

    // If reducing the amount of deposit, withdraw
    if (networkId === 4 && EnvHelper.isMockSohmEnabled(location.search)) {
      await dispatch(
        changeMockGive({
          action: ACTION_GIVE_EDIT,
          value: depositAmountDiff.toFixed(),
          recipient: walletAddress,
          provider,
          address,
          networkID: networkId,
          version2: false,
          rebase: false,
        }),
      );
    } else {
      await dispatch(
        changeGive({
          action: ACTION_GIVE_EDIT,
          value: depositAmountDiff.toFixed(),
          recipient: walletAddress,
          provider,
          address,
          networkID: networkId,
          version2: false,
          rebase: false,
        }),
      );
    }

    setIsEditModalOpen(false);
  };

  const handleEditModalCancel = () => {
    setIsEditModalOpen(false);
  };

  // *** Withdraw modal
  const handleWithdrawButtonClick = (walletAddress: string) => {
    setSelectedRecipientForWithdraw(walletAddress);
    setIsWithdrawModalOpen(true);
  };

  const handleWithdrawModalSubmit: WithdrawSubmitCallback = async (walletAddress, depositAmount) => {
    // Issue withdrawal from smart contract
    if (networkId === 4 && EnvHelper.isMockSohmEnabled(location.search)) {
      await dispatch(
        changeMockGive({
          action: ACTION_GIVE_WITHDRAW,
          value: depositAmount.toFixed(),
          recipient: walletAddress,
          provider,
          address,
          networkID: networkId,
          version2: false,
          rebase: false,
        }),
      );
    } else {
      await dispatch(
        changeGive({
          action: ACTION_GIVE_WITHDRAW,
          value: depositAmount.toFixed(),
          recipient: walletAddress,
          provider,
          address,
          networkID: networkId,
          version2: false,
          rebase: false,
        }),
      );
    }

    setIsWithdrawModalOpen(false);
  };

  const handleWithdrawModalCancel: WithdrawCancelCallback = () => {
    setIsWithdrawModalOpen(false);
  };

  const { projects } = data;
  const projectMap = new Map(projects.map(i => [i.wallet, i] as [string, Project]));

  const getRecipientTitle = (address: string): string => {
    const project = projectMap.get(address);
    if (!project) return shorten(address);

    if (!project.owner) return project.title;

    return project.owner + " - " + project.title;
  };

  if (isLoading) {
    return <Skeleton />;
  }

  if (!donationInfo || Object.keys(donationInfo).length == 0) {
    return (
      <>
        <Grid container className="yield-recipients-empty">
          <Grid item sm={10} md={8}>
            <Typography variant="h5">
              <Trans>It looks like you haven't donated any yield. Let's fix that!</Trans>
            </Typography>
          </Grid>
          <Grid item xs={4}>
            <Button component={NavLink} to="/give" variant="contained" color="primary">
              <Trans>Give Yield</Trans>
            </Button>
          </Grid>
        </Grid>
      </>
    );
  }

  return (
    <div className="card-content">
      <Grid container className={`donation-table ${isSmallScreen && "smaller"}`}>
        <Grid item xs={12} sm={6} style={{ width: "100%", display: "flex", marginBottom: "1rem" }}>
          <Typography variant="h6">
            <Trans>Recipient</Trans>
          </Typography>
          <Typography variant="h6">
            <Trans>Deposit</Trans>
            <InfoTooltip message={t`The amount of sOHM deposited`} children={null} />
          </Typography>
        </Grid>
        {isLoading ? (
          <Skeleton />
        ) : (
          Object.keys(donationInfo).map(recipient => {
<<<<<<< HEAD
            return isAppLoading ? (
              <Skeleton />
            ) : (
              <Grid container className="donation-row">
                <Grid item xs={12} sm={6} className="donation-info" style={{ display: "flex" }}>
                  <Typography variant="body1" align="left">
                    {getRecipientTitle(recipient)}
                  </Typography>
                  <Typography variant="body1" align="left">
                    {donationInfo[recipient]}
                  </Typography>
=======
            return (
              <Box className="donation-row">
                <Grid item sm={12} md={6} style={{ display: "flex" }}>
                  <Typography variant="body1">{getRecipientTitle(recipient)}</Typography>
                  <Typography variant="body1">{donationInfo[recipient]}</Typography>
>>>>>>> b61a7ae4
                </Grid>
                <Grid item xs={12} sm={6} className="donation-buttons">
                  <Button
                    variant="outlined"
                    color="secondary"
                    className="donation-lp-button"
                    onClick={() => handleEditButtonClick(recipient)}
                    disabled={!address}
                    key={"edit-" + recipient}
                  >
                    <Trans>Edit</Trans>
                  </Button>
                  <Button
                    variant="outlined"
                    color="secondary"
                    className="donation-lp-button"
                    onClick={() => handleWithdrawButtonClick(recipient)}
                    disabled={!address}
                    key={"withdraw-" + recipient}
                  >
                    <Trans>Withdraw</Trans>
                  </Button>
                </Grid>
                <Grid item xs={12} className="recipient-divider">
                  <Divider />
                </Grid>
              </Grid>
            );
          })
        )}
      </Grid>

      {isLoading ? (
        <Skeleton />
      ) : (
        Object.keys(donationInfo).map(recipient => {
          return (
            recipient === selectedRecipientForEdit && (
              <RecipientModal
                isModalOpen={isEditModalOpen}
                callbackFunc={handleEditModalSubmit}
                cancelFunc={handleEditModalCancel}
                currentWalletAddress={recipient}
                currentDepositAmount={new BigNumber(donationInfo[recipient])}
                project={projectMap.get(recipient)}
                key={"edit-modal-" + recipient}
              />
            )
          );
        })
      )}

      {isLoading ? (
        <Skeleton />
      ) : (
        Object.keys(donationInfo).map(recipient => {
          return (
            recipient === selectedRecipientForWithdraw && (
              <WithdrawDepositModal
                isModalOpen={isWithdrawModalOpen}
                callbackFunc={handleWithdrawModalSubmit}
                cancelFunc={handleWithdrawModalCancel}
                walletAddress={recipient}
                depositAmount={new BigNumber(donationInfo[recipient])}
                project={projectMap.get(recipient)}
                key={"withdraw-modal-" + recipient}
              />
            )
          );
        })
      )}
    </div>
  );
}<|MERGE_RESOLUTION|>--- conflicted
+++ resolved
@@ -20,12 +20,9 @@
 import { Project } from "src/components/GiveProject/project.type";
 import { useAppSelector } from "src/hooks";
 import { t, Trans } from "@lingui/macro";
-<<<<<<< HEAD
 import useMediaQuery from "@material-ui/core/useMediaQuery";
-=======
 import { useLocation } from "react-router-dom";
 import { EnvHelper } from "src/helpers/Environment";
->>>>>>> b61a7ae4
 
 // TODO consider shifting this into interfaces.ts
 type State = {
@@ -199,10 +196,7 @@
           <Skeleton />
         ) : (
           Object.keys(donationInfo).map(recipient => {
-<<<<<<< HEAD
-            return isAppLoading ? (
-              <Skeleton />
-            ) : (
+            return (
               <Grid container className="donation-row">
                 <Grid item xs={12} sm={6} className="donation-info" style={{ display: "flex" }}>
                   <Typography variant="body1" align="left">
@@ -211,13 +205,6 @@
                   <Typography variant="body1" align="left">
                     {donationInfo[recipient]}
                   </Typography>
-=======
-            return (
-              <Box className="donation-row">
-                <Grid item sm={12} md={6} style={{ display: "flex" }}>
-                  <Typography variant="body1">{getRecipientTitle(recipient)}</Typography>
-                  <Typography variant="body1">{donationInfo[recipient]}</Typography>
->>>>>>> b61a7ae4
                 </Grid>
                 <Grid item xs={12} sm={6} className="donation-buttons">
                   <Button
