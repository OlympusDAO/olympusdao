--- conflicted
+++ resolved
@@ -17,13 +17,7 @@
   changeAssetType: (checked: boolean) => void;
 };
 
-<<<<<<< HEAD
 export default function YieldRecipients({ changeView, giveAssetType, changeAssetType }: RecipientModalProps) {
-  const location = useLocation();
-  const { networkId } = useWeb3Context();
-=======
-export default function YieldRecipients({ changeView }: RecipientModalProps) {
->>>>>>> f9b0ee11
   const theme = useTheme();
   const isSmallScreen = useMediaQuery(theme.breakpoints.down("xs"));
 
