--- conflicted
+++ resolved
@@ -1,25 +1,14 @@
-<<<<<<< HEAD
-import { configureStore } from "@reduxjs/toolkit";
 import { DecimalBigNumber } from "src/helpers/DecimalBigNumber/DecimalBigNumber";
 import { useCurrentIndex } from "src/hooks/useCurrentIndex";
-=======
 import * as useGiveInfo from "src/hooks/useGiveInfo";
 import * as useStakingRebaseRate from "src/hooks/useStakingRebaseRate";
->>>>>>> f9b0ee11
 import * as useWeb3Context from "src/hooks/web3Context";
 import { mockRecipientInfo, mockRedeemableBalance, mockStakingRebaseRate, mockWeb3Context } from "src/testHelpers";
 
 import { act, render, screen } from "../../../testUtils";
 import RedeemYield from "../RedeemYield";
 
-<<<<<<< HEAD
-jest.mock("src/hooks/useCurrentIndex");
-
-let store;
-let redeemingStore;
-=======
 // TODO convert to typescript
->>>>>>> f9b0ee11
 let context;
 let redeemData;
 let recipientData;
@@ -28,55 +17,12 @@
 beforeEach(() => {
   context = jest.spyOn(useWeb3Context, "useWeb3Context");
 
-<<<<<<< HEAD
-  const redeemingState = {
-    app: {
-      circSupply: 15203090.685576908,
-      currentBlock: 14523245,
-      currentIndex: "112.391236227",
-      currentIndexV1: "46.721314322",
-      fiveDayRate: 0.03269220242927484,
-      loading: false,
-      loadingMarketPrice: false,
-      marketCap: 500132858.5349252,
-      marketPrice: 32.90090902231928,
-      secondsToEpoch: 5812,
-      stakingAPY: 9.46828503212633,
-      stakingRebase: 0.002146913392161418,
-      stakingTVL: 405991286.3415339,
-      totalSupply: 16732992.484142939,
-      treasuryMarketValue: 444014377.20682436,
-    },
-    account: {
-      giving: {
-        sohmGive: 999999999000000000,
-        gohmGive: 999999999000000000000000,
-        donationInfo: [
-          {
-            date: "Mar 30, 2022",
-            deposit: "1.0",
-            recipient: "0xd3B4a9604c78DDA8692d85Dc15802BA12Fb82b6c",
-            yieldDonated: "0.0",
-          },
-        ],
-        loading: false,
-      },
-      redeeming: {
-        gohmRedeemable: "0.1",
-        recipientInfo: {
-          totalDebt: "100",
-          agnosticDebt: "1",
-        },
-      },
-    },
-=======
   redeemData = "100.0";
   recipientData = {
     totalDebt: "100.0",
     carry: "0.0",
     agnosticDebt: "0.0",
     indexAtLastChange: "0.0",
->>>>>>> f9b0ee11
   };
   stakingData = 0.002146913392161418;
 });
@@ -107,12 +53,8 @@
     expect(container).toMatchSnapshot();
   });
 
-<<<<<<< HEAD
   it("should have disabled redeem button when there are pending transaction(s)", async () => {
     useCurrentIndex.mockReturnValue({ data: new DecimalBigNumber("100", 9) });
-=======
-  it("should have disabled redeem button when recipient info is loading", async () => {
->>>>>>> f9b0ee11
     context.mockReturnValue(mockWeb3Context);
 
     const redeemable = jest.spyOn(useGiveInfo, "useRedeemableBalance");
