--- conflicted
+++ resolved
@@ -1,8 +1,5 @@
-<<<<<<< HEAD
 import { DecimalBigNumber } from "src/helpers/DecimalBigNumber/DecimalBigNumber";
 import { useCurrentIndex } from "src/hooks/useCurrentIndex";
-=======
->>>>>>> a36e9beb
 import * as useGiveInfo from "src/hooks/useGiveInfo";
 import * as useStakingRebaseRate from "src/hooks/useStakingRebaseRate";
 import * as useWeb3Context from "src/hooks/web3Context";
@@ -56,12 +53,28 @@
     expect(container).toMatchSnapshot();
   });
 
-<<<<<<< HEAD
   it("should have disabled redeem button when there are pending transaction(s)", async () => {
     useCurrentIndex.mockReturnValue({ data: new DecimalBigNumber("100", 9) });
-=======
+    context.mockReturnValue(mockWeb3Context);
+
+    const redeemable = jest.spyOn(useGiveInfo, "useRedeemableBalance");
+    redeemable.mockReturnValue(mockRedeemableBalance(redeemData));
+
+    const recipientInfo = jest.spyOn(useGiveInfo, "useRecipientInfo");
+    recipientInfo.mockReturnValue(mockRecipientInfo(recipientData));
+
+    const stakingRebaseRate = jest.spyOn(useStakingRebaseRate, "useStakingRebaseRate");
+    stakingRebaseRate.mockReturnValue(mockStakingRebaseRate(stakingData));
+
+    let container;
+    await act(async () => {
+      ({ container } = render(<RedeemYield />)); //eslint-disable-line
+    });
+
+    expect(screen.getByText("Redeem Yield").closest("button")).toHaveAttribute("disabled");
+  });
+
   it("should have disabled redeem button when recipient info is loading", async () => {
->>>>>>> a36e9beb
     context.mockReturnValue(mockWeb3Context);
 
     const redeemable = jest.spyOn(useGiveInfo, "useRedeemableBalance");
