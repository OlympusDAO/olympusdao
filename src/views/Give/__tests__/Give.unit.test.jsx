--- conflicted
+++ resolved
@@ -110,7 +110,6 @@
 });
 
 describe("Give View Connected", () => {
-<<<<<<< HEAD
   let giveAssetType = "sOHM";
 
   const changeGiveAssetType = checked => {
@@ -121,26 +120,6 @@
     }
   };
 
-  const preloadedState = {
-    account: {
-      giving: {
-        sohmGive: 999999999000000000,
-        gohmGive: 99999999900000000000000000,
-        donationInfo: [
-          {
-            date: "Mar 30, 2022",
-            deposit: "1.0",
-            recipient: "0xd3B4a9604c78DDA8692d85Dc15802BA12Fb82b6c",
-            yieldDonated: "0.0",
-          },
-        ],
-        loading: false,
-      },
-    },
-  };
-
-=======
->>>>>>> f9b0ee11
   const reducer = {
     account: accountReducer,
   };
