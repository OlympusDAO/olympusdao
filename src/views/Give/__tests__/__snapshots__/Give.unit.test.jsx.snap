// Jest Snapshot v1, https://goo.gl/fbAQLP

exports[`Give View Connected should render project card with Donate Yield Button 1`] = `
<div>
  <div
    class="MuiContainer-root MuiContainer-maxWidthLg css-e057jq-MuiContainer-root"
  >
    <div
      class="MuiGrid-root MuiGrid-container MuiGrid-spacing-xs-3 css-1iagzvf-MuiGrid-root"
    >
      <div
        class="MuiGrid-root MuiGrid-container MuiGrid-item MuiGrid-grid-xs-12 MuiGrid-grid-lg-5 css-gr5cd7-MuiGrid-root"
      >
        <div
          class="MuiGrid-root MuiGrid-item MuiGrid-grid-xs-12 css-bhsuuc-MuiGrid-root"
        >
          <div
            class="MuiPaper-root MuiPaper-elevation MuiPaper-rounded MuiPaper-elevation0 helloooooo Paper-root  css-m19e0g-MuiPaper-root"
            style="transform: none; webkit-transition: transform 225ms cubic-bezier(0.4, 0, 0.2, 1) 0ms; transition: transform 225ms cubic-bezier(0.4, 0, 0.2, 1) 0ms;"
          >
            <div
              class="MuiGrid-root MuiGrid-container MuiGrid-spacing-xs-2 MuiGrid-direction-xs-column css-1y6dg9a-MuiGrid-root"
            >
              <div
                class="MuiGrid-root MuiGrid-item card-header css-159wrwf-MuiGrid-root"
              >
                <div
                  class="MuiBox-root css-gg4vpm"
                >
                  <div
                    class="top-left"
                  >
                    <div
                      class="MuiGrid-root MuiGrid-container MuiGrid-spacing-xs-2 css-vgma6o-MuiGrid-root"
                    >
                      <div
                        class="MuiGrid-root MuiGrid-item css-159wrwf-MuiGrid-root"
                      >
                        <a
<<<<<<< HEAD
                          class="MuiTypography-root MuiTypography-inherit MuiLink-root MuiLink-underlineNone css-ao3601-MuiTypography-root-MuiLink-root"
                          href="#/give/"
=======
                          class="MuiTypography-root MuiLink-root MuiLink-underlineNone MuiTypography-colorPrimary"
                          href="#/give"
>>>>>>> 726291f9
                        >
                          <svg
                            aria-hidden="true"
                            class="MuiSvgIcon-root MuiSvgIcon-fontSizeSmall css-y3v3gx-MuiSvgIcon-root"
                            data-testid="ChevronLeftIcon"
                            focusable="false"
                            style="width: 12px; height: 12px;"
                            viewBox="6 6 12 12"
                          >
                            <path
                              d="M15.41 7.41 14 6l-6 6 6 6 1.41-1.41L10.83 12z"
                            />
                          </svg>
                        </a>
                      </div>
                      <div
                        class="MuiGrid-root MuiGrid-item css-159wrwf-MuiGrid-root"
                      >
                        <h5
                          class="MuiTypography-root MuiTypography-h5 css-903ewo-MuiTypography-root"
                        >
                          Angel Protocol
                        </h5>
                      </div>
                    </div>
                  </div>
                  <div
                    class="top-right"
                  />
                </div>
              </div>
              <div
                class="MuiGrid-root MuiGrid-item css-159wrwf-MuiGrid-root"
              >
                <div
                  class="MuiGrid-root MuiGrid-container MuiGrid-spacing-xs-2 css-pcr0fy-MuiGrid-root"
                >
                  <div
                    class="MuiGrid-root MuiGrid-item MuiGrid-grid-xs-12 MuiGrid-grid-sm-6 MuiGrid-grid-lg-12 css-olt10l-MuiGrid-root"
                  >
                    <div
                      class="MuiGrid-root MuiGrid-container css-1enxi5i-MuiGrid-root"
                      style="max-height: 184px; overflow: hidden; border-radius: 16px;"
                    >
                      <div
                        class="MuiGrid-root MuiGrid-item MuiGrid-grid-xs-true css-cm1570-MuiGrid-root"
                      >
                        <a
                          class="MuiTypography-root MuiTypography-inherit MuiLink-root MuiLink-underlineNone css-ao3601-MuiTypography-root-MuiLink-root"
                          href="#/give/projects/angel-protocol"
                        >
                          <img
                            src="/assets/images/give/angel-protocol/angel-protocol-logo.svg"
                            width="100%"
                          />
                        </a>
                      </div>
                    </div>
                  </div>
                  <div
                    class="MuiGrid-root MuiGrid-item MuiGrid-grid-xs-true css-cm1570-MuiGrid-root"
                  >
                    <div
                      class="MuiGrid-root MuiGrid-container MuiGrid-spacing-xs-2 css-pcr0fy-MuiGrid-root"
                    >
                      <div
                        class="MuiGrid-root MuiGrid-item MuiGrid-grid-xs-12 css-bhsuuc-MuiGrid-root"
                      >
                        <div
                          class="MuiGrid-root MuiGrid-container MuiGrid-spacing-xs-3 css-cmg3fn-MuiGrid-root"
                        >
                          <div
                            class="MuiGrid-root MuiGrid-item MuiGrid-grid-xs-5 css-46wo5z-MuiGrid-root"
                          >
                            <div
                              class="MuiGrid-root MuiGrid-container MuiGrid-direction-xs-column css-qy0ict-MuiGrid-root"
                            >
                              <div
                                class="MuiGrid-root MuiGrid-item css-159wrwf-MuiGrid-root"
                              >
                                <div
                                  class="MuiGrid-root MuiGrid-container MuiGrid-spacing-xs-1 css-r441lk-MuiGrid-root"
                                >
                                  <div
                                    class="MuiGrid-root MuiGrid-item css-159wrwf-MuiGrid-root"
                                  >
                                    <svg
                                      aria-hidden="true"
                                      class="MuiSvgIcon-root MuiSvgIcon-fontSizeSmall css-1fx2bp7-MuiSvgIcon-root"
                                      focusable="false"
                                      viewBox="0 0 20 20"
                                    >
                                      <path
                                        d="M10 14.0625C11.7259 14.0625 13.125 12.6634 13.125 10.9375C13.125 9.21161 11.7259 7.8125 10 7.8125C8.27411 7.8125 6.875 9.21161 6.875 10.9375C6.875 12.6634 8.27411 14.0625 10 14.0625Z"
                                        fill="none"
                                        stroke="currentcolor"
                                        stroke-linecap="round"
                                        stroke-linejoin="round"
                                        stroke-width="1.6"
                                      />
                                      <path
                                        d="M15.3125 9.06251C16.0404 9.06129 16.7586 9.23018 17.4096 9.55572C18.0607 9.88126 18.6267 10.3544 19.0625 10.9375"
                                        fill="none"
                                        stroke="currentcolor"
                                        stroke-linecap="round"
                                        stroke-linejoin="round"
                                        stroke-width="1.6"
                                      />
                                      <path
                                        d="M0.9375 10.9375C1.37328 10.3544 1.93928 9.88126 2.59036 9.55572C3.24144 9.23018 3.95957 9.06129 4.6875 9.06251"
                                        fill="none"
                                        stroke="currentcolor"
                                        stroke-linecap="round"
                                        stroke-linejoin="round"
                                        stroke-width="1.6"
                                      />
                                      <path
                                        d="M5.5 16.875C5.91158 16.0321 6.55163 15.3217 7.34722 14.8248C8.14282 14.3279 9.06198 14.0645 10 14.0645C10.938 14.0645 11.8572 14.3279 12.6528 14.8248C13.4484 15.3217 14.0884 16.0321 14.5 16.875"
                                        fill="none"
                                        stroke="currentcolor"
                                        stroke-linecap="round"
                                        stroke-linejoin="round"
                                        stroke-width="1.6"
                                      />
                                      <path
                                        d="M4.69004 9.0625C4.21554 9.06298 3.7507 8.92842 3.34984 8.67453C2.94898 8.42064 2.62865 8.05792 2.42628 7.62874C2.22391 7.19956 2.14785 6.72165 2.207 6.25085C2.26615 5.78006 2.45806 5.33581 2.76031 4.97003C3.06256 4.60426 3.46267 4.33205 3.91387 4.18521C4.36508 4.03838 4.84876 4.02298 5.30839 4.14083C5.76802 4.25867 6.18463 4.50489 6.50952 4.85071C6.83442 5.19653 7.05419 5.62767 7.14316 6.09375"
                                        fill="none"
                                        stroke="currentcolor"
                                        stroke-linecap="round"
                                        stroke-linejoin="round"
                                        stroke-width="1.6"
                                      />
                                      <path
                                        d="M12.8594 6.09375C12.9483 5.62767 13.1681 5.19653 13.493 4.85071C13.8179 4.50489 14.2345 4.25867 14.6941 4.14083C15.1538 4.02298 15.6375 4.03838 16.0887 4.18521C16.5399 4.33205 16.94 4.60426 17.2422 4.97003C17.5445 5.33581 17.7364 5.78006 17.7955 6.25085C17.8547 6.72165 17.7786 7.19956 17.5763 7.62874C17.3739 8.05792 17.0536 8.42064 16.6527 8.67453C16.2518 8.92842 15.787 9.06298 15.3125 9.0625"
                                        fill="none"
                                        stroke="currentcolor"
                                        stroke-linecap="round"
                                        stroke-linejoin="round"
                                        stroke-width="1.6"
                                      />
                                    </svg>
                                  </div>
                                  <div
                                    class="MuiGrid-root MuiGrid-item metric css-159wrwf-MuiGrid-root"
                                  >
                                    <span
                                      class="MuiSkeleton-root MuiSkeleton-text MuiSkeleton-pulse css-1l7q9tc-MuiSkeleton-root"
                                    />
                                  </div>
                                </div>
                              </div>
                              <div
                                class="MuiGrid-root MuiGrid-item subtext css-159wrwf-MuiGrid-root"
                              >
                                Donors
                              </div>
                            </div>
                          </div>
                          <div
                            class="MuiGrid-root MuiGrid-item MuiGrid-grid-xs-7 css-e6z9yf-MuiGrid-root"
                          >
                            <div
                              class="MuiGrid-root MuiGrid-container MuiGrid-direction-xs-column css-1jqheh3-MuiGrid-root"
                            >
                              <div
                                class="MuiGrid-root MuiGrid-item css-159wrwf-MuiGrid-root"
                              >
                                <div
                                  class="MuiGrid-root MuiGrid-container MuiGrid-spacing-xs-1 css-hgkx5n-MuiGrid-root"
                                >
                                  <div
                                    class="MuiGrid-root MuiGrid-item css-159wrwf-MuiGrid-root"
                                  >
                                    <svg
                                      aria-hidden="true"
                                      class="MuiSvgIcon-root MuiSvgIcon-fontSizeSmall css-1fx2bp7-MuiSvgIcon-root"
                                      focusable="false"
                                      viewBox="0 0 20 20"
                                    >
                                      <path
                                        d="M3.125 8.96094V4.375C3.125 4.20924 3.19085 4.05027 3.30806 3.93306C3.42527 3.81585 3.58424 3.75 3.75 3.75H16.25C16.4158 3.75 16.5747 3.81585 16.6919 3.93306C16.8092 4.05027 16.875 4.20924 16.875 4.375V8.96094C16.875 15.5234 11.3047 17.6953 10.1953 18.0625C10.0693 18.1092 9.93072 18.1092 9.80469 18.0625C8.69531 17.6953 3.125 15.5234 3.125 8.96094Z"
                                        fill="none"
                                        stroke="currentcolor"
                                        stroke-linecap="round"
                                        stroke-linejoin="round"
                                        stroke-width="1.6"
                                      />
                                      <path
                                        d="M13.4375 8.125L8.85156 12.5L6.5625 10.3125"
                                        fill="none"
                                        stroke="currentcolor"
                                        stroke-linecap="round"
                                        stroke-linejoin="round"
                                        stroke-width="1.6"
                                      />
                                    </svg>
                                  </div>
                                  <div
                                    class="MuiGrid-root MuiGrid-item metric css-159wrwf-MuiGrid-root"
                                  >
                                    <span
                                      class="MuiSkeleton-root MuiSkeleton-text MuiSkeleton-pulse css-1l7q9tc-MuiSkeleton-root"
                                    />
                                  </div>
                                </div>
                              </div>
                              <div
                                class="MuiGrid-root MuiGrid-item subtext css-159wrwf-MuiGrid-root"
                              >
                                sOHM
                                 
                                Deposited
                              </div>
                            </div>
                          </div>
                        </div>
                      </div>
                      <div
                        class="MuiGrid-root MuiGrid-item MuiGrid-grid-xs-12 css-bhsuuc-MuiGrid-root"
                      >
                        <div
                          class="MuiGrid-root MuiGrid-container css-1d18k5y-MuiGrid-root"
                        >
                          <div
                            class="MuiGrid-root MuiGrid-item MuiGrid-grid-xs-5 css-46wo5z-MuiGrid-root"
                          >
                            <div
                              class="MuiGrid-root MuiGrid-container MuiGrid-spacing-xs-1 css-r441lk-MuiGrid-root"
                            >
                              <div
                                class="MuiGrid-root MuiGrid-item css-159wrwf-MuiGrid-root"
                              >
                                <svg
                                  aria-hidden="true"
                                  class="MuiSvgIcon-root MuiSvgIcon-fontSizeSmall css-1fx2bp7-MuiSvgIcon-root"
                                  focusable="false"
                                  viewBox="0 0 20 20"
                                >
                                  <path
                                    d="M13.75 11.875L17.5 8.125L13.75 4.375"
                                    fill="none"
                                    stroke="currentcolor"
                                    stroke-linecap="round"
                                    stroke-linejoin="round"
                                    stroke-width="1.6"
                                  />
                                  <path
                                    d="M15 16.875H3.125C2.95924 16.875 2.80027 16.8092 2.68306 16.6919C2.56585 16.5747 2.5 16.4158 2.5 16.25V6.875"
                                    fill="none"
                                    stroke="currentcolor"
                                    stroke-linecap="round"
                                    stroke-linejoin="round"
                                    stroke-width="1.6"
                                  />
                                  <path
                                    d="M5.85938 13.75C6.27643 12.1401 7.21619 10.7143 8.53119 9.69621C9.84618 8.67815 11.462 8.1255 13.125 8.125H17.5"
                                    fill="none"
                                    stroke="currentcolor"
                                    stroke-linecap="round"
                                    stroke-linejoin="round"
                                    stroke-width="1.6"
                                  />
                                </svg>
                              </div>
                              <div
                                class="MuiGrid-root MuiGrid-item metric css-159wrwf-MuiGrid-root"
                              >
                                <span
                                  class="MuiSkeleton-root MuiSkeleton-text MuiSkeleton-pulse css-1l7q9tc-MuiSkeleton-root"
                                />
                              </div>
                            </div>
                            <div
                              class="MuiGrid-root MuiGrid-item subtext css-159wrwf-MuiGrid-root"
                            >
                              sOHM
                               
                              Yield
                            </div>
                          </div>
                          <div
                            class="MuiGrid-root MuiGrid-item MuiGrid-grid-xs-2 css-19kq2tc-MuiGrid-root"
                          />
                          <div
                            class="MuiGrid-root MuiGrid-item MuiGrid-grid-xs-5 css-46wo5z-MuiGrid-root"
                          >
                            <div
                              class="MuiGrid-root MuiGrid-container MuiGrid-direction-xs-column css-1jqheh3-MuiGrid-root"
                            >
                              <div
                                class="MuiGrid-root MuiGrid-item css-159wrwf-MuiGrid-root"
                              >
                                <div
                                  class="MuiGrid-root MuiGrid-container MuiGrid-spacing-xs-1 css-hgkx5n-MuiGrid-root"
                                >
                                  <div
                                    class="MuiGrid-root MuiGrid-item css-159wrwf-MuiGrid-root"
                                  >
                                    <svg
                                      aria-hidden="true"
                                      class="MuiSvgIcon-root MuiSvgIcon-fontSizeSmall css-1fx2bp7-MuiSvgIcon-root"
                                      focusable="false"
                                      viewBox="0 0 20 20"
                                    >
                                      <path
                                        d="M17.118 10C15.205 13.9602 10 16.875 10 16.875C10 16.875 2.1875 12.5 2.1875 7.18751C2.1875 6.24836 2.51289 5.33821 3.1083 4.61193C3.70371 3.88564 4.53236 3.38808 5.45328 3.2039C6.37419 3.01971 7.33047 3.16029 8.15943 3.6017C8.98838 4.04311 9.63879 4.7581 10 5.62501C10.3612 4.7581 11.0116 4.04311 11.8406 3.6017C12.3009 3.35657 12.8005 3.20422 13.3115 3.14874"
                                        fill="none"
                                        stroke="currentcolor"
                                        stroke-linecap="round"
                                        stroke-linejoin="round"
                                        stroke-width="1.6"
                                      />
                                      <path
                                        d="M18 3.5L9.99659 11.5L7 9"
                                        fill="none"
                                        stroke="currentcolor"
                                        stroke-linecap="round"
                                        stroke-linejoin="round"
                                        stroke-width="1.6"
                                      />
                                    </svg>
                                  </div>
                                  <div
                                    class="MuiGrid-root MuiGrid-item metric css-159wrwf-MuiGrid-root"
                                  >
                                    1,000
                                  </div>
                                </div>
                              </div>
                              <div
                                class="MuiGrid-root MuiGrid-item subtext css-159wrwf-MuiGrid-root"
                              >
                                sOHM
                                 
                                Deposit Goal
                              </div>
                            </div>
                          </div>
                          <div
                            class="MuiGrid-root MuiGrid-item MuiGrid-grid-xs-12 project-goal-progress css-bhsuuc-MuiGrid-root"
                          >
                            <span
                              aria-valuemax="100"
                              aria-valuemin="0"
                              aria-valuenow="0"
                              class="MuiLinearProgress-root MuiLinearProgress-colorPrimary MuiLinearProgress-determinate css-1mcjo4x-MuiLinearProgress-root"
                              role="progressbar"
                            >
                              <span
                                class="MuiLinearProgress-bar ProjectCard-progress MuiLinearProgress-barColorPrimary MuiLinearProgress-bar1Determinate css-1o31aob-MuiLinearProgress-bar1"
                                style="transform: translateX(-100%);"
                              />
                            </span>
                          </div>
                        </div>
                      </div>
                      <div
                        class="MuiGrid-root MuiGrid-item MuiGrid-grid-xs-12 css-bhsuuc-MuiGrid-root"
                      >
                        <button
                          class="MuiButton-root MuiButton-contained MuiButton-containedPrimary MuiButton-sizeMedium MuiButton-containedSizeMedium MuiButton-disableElevation MuiButton-fullWidth MuiButtonBase-root Button-root undefined css-8aw5i7-MuiButtonBase-root-MuiButton-root"
                          tabindex="0"
                          type="button"
                        >
                          Donate Yield
                        </button>
                      </div>
                    </div>
                  </div>
                </div>
              </div>
            </div>
          </div>
        </div>
        <div
          class="MuiGrid-root MuiGrid-item MuiGrid-grid-xs-12 css-bhsuuc-MuiGrid-root"
        />
      </div>
      <div
        class="MuiGrid-root MuiGrid-item MuiGrid-grid-xs-12 MuiGrid-grid-lg-7 css-mxqc31-MuiGrid-root"
      >
        <div
          class="MuiPaper-root MuiPaper-elevation MuiPaper-rounded MuiPaper-elevation0 helloooooo Paper-root  css-m19e0g-MuiPaper-root"
          style="transform: none; webkit-transition: transform 225ms cubic-bezier(0.4, 0, 0.2, 1) 0ms; transition: transform 225ms cubic-bezier(0.4, 0, 0.2, 1) 0ms;"
        >
          <div
            class="MuiGrid-root MuiGrid-container MuiGrid-spacing-xs-2 MuiGrid-direction-xs-column css-1y6dg9a-MuiGrid-root"
          >
            <div
              class="MuiGrid-root MuiGrid-item card-header css-159wrwf-MuiGrid-root"
            >
              <div
                class="MuiBox-root css-gg4vpm"
              >
                <div
                  class="MuiBox-root css-1xhj18k"
                >
                  <h5
                    class="MuiTypography-root MuiTypography-h5 header-text css-903ewo-MuiTypography-root"
                  >
                    About
                  </h5>
                </div>
                <div
                  class="top-right"
                >
                  <a
                    class="MuiTypography-root MuiTypography-inherit MuiLink-root MuiLink-underlineNone css-ao3601-MuiTypography-root-MuiLink-root"
                    href="https://www.angelprotocol.io/"
                    target="_blank"
                  >
                    <svg
                      aria-hidden="true"
                      class="MuiSvgIcon-root MuiSvgIcon-fontSizeSmall css-1fx2bp7-MuiSvgIcon-root"
                      focusable="false"
                      viewBox="0 0 20 20"
                    >
                      <path
                        d="M 9.991 0 C 4.471 0 0 4.48 0 10 C 0 15.52 4.471 20 9.991 20 C 15.521 20 20 15.52 20 10 C 20 4.48 15.521 0 9.991 0 Z M 16.921 6 L 13.971 6 C 13.651 4.751 13.191 3.551 12.591 2.44 C 14.431 3.071 15.961 4.351 16.921 6 Z M 10.001 2.04 C 10.831 3.24 11.481 4.571 11.911 6 L 8.091 6 C 8.521 4.571 9.171 3.24 10.001 2.04 Z M 2.26 12 C 2.101 11.36 2.001 10.691 2.001 10 C 2.001 9.311 2.101 8.64 2.26 8 L 5.641 8 C 5.561 8.66 5.501 9.32 5.501 10 C 5.501 10.68 5.561 11.34 5.641 12 L 2.26 12 Z M 3.081 14 L 6.031 14 C 6.351 15.251 6.811 16.451 7.411 17.56 C 5.571 16.931 4.041 15.66 3.081 14 Z M 6.031 6 L 3.081 6 C 4.041 4.34 5.571 3.071 7.411 2.44 C 6.811 3.551 6.351 4.751 6.031 6 Z M 10.001 17.96 C 9.171 16.76 8.521 15.431 8.091 14 L 11.911 14 C 11.481 15.431 10.831 16.76 10.001 17.96 Z M 12.341 12 L 7.661 12 C 7.571 11.34 7.501 10.68 7.501 10 C 7.501 9.32 7.571 8.651 7.661 8 L 12.341 8 C 12.431 8.651 12.501 9.32 12.501 10 C 12.501 10.68 12.431 11.34 12.341 12 Z M 12.591 17.56 C 13.191 16.451 13.651 15.251 13.971 14 L 16.921 14 C 15.961 15.651 14.431 16.931 12.591 17.56 Z M 14.361 12 C 14.441 11.34 14.501 10.68 14.501 10 C 14.501 9.32 14.441 8.66 14.361 8 L 17.741 8 C 17.9 8.64 18.001 9.311 18.001 10 C 18.001 10.691 17.9 11.36 17.741 12 L 14.361 12 Z"
                      />
                    </svg>
                  </a>
                </div>
              </div>
            </div>
            <div
              class="MuiGrid-root MuiGrid-item css-159wrwf-MuiGrid-root"
            >
              <div
                class="project-content"
              >
                <p>
                  Angel Protocol is the leading crypto-native nonprofit platform on Terra, bringing an entirely new angle to the concept of charity: Generative Giving. When you donate to Angel Protocol, your donations are locked in permanent endowments (Anchor Yield accounts) for the over 50 NGOs that have been onboarded. Yield (not principal) from the endowments is paid into individual NGO accounts every week, which they can then withdraw and spend to resolve the greatest issues our planet faces. These endowments are meant to provide a perpetual income stream so these organizations can focus on having boots on the ground.
                </p>
                

              </div>
            </div>
          </div>
        </div>
      </div>
    </div>
  </div>
</div>
`;

exports[`Give View Disconnected should render Causes Dashboard 1`] = `
<div>
  <div
<<<<<<< HEAD
    class="MuiContainer-root MuiContainer-maxWidthLg css-e057jq-MuiContainer-root"
    style="transform: none; webkit-transition: transform 225ms cubic-bezier(0.4, 0, 0.2, 1) 0ms; transition: transform 225ms cubic-bezier(0.4, 0, 0.2, 1) 0ms;"
=======
    class="MuiContainer-root MuiContainer-maxWidthLg"
>>>>>>> 726291f9
  >
    <div
      class="MuiGrid-root MuiGrid-container MuiGrid-spacing-xs-4 css-1m2utj8-MuiGrid-root"
    >
      <div
        class="MuiGrid-root MuiGrid-item MuiGrid-grid-xs-12 css-bhsuuc-MuiGrid-root"
      >
        <div
          class="MuiGrid-root MuiGrid-container MuiGrid-spacing-xs-3 css-1wkillg-MuiGrid-root"
        >
          <div
            class="MuiGrid-root MuiGrid-item MuiGrid-grid-xs-12 css-bhsuuc-MuiGrid-root"
          >
            <a
              class="MuiTypography-root MuiTypography-inherit MuiLink-root MuiLink-underlineNone css-ao3601-MuiTypography-root-MuiLink-root"
              href="#/give/projects/impact-market"
            >
              <h4
                class="MuiTypography-root MuiTypography-h4 css-w9v9yi-MuiTypography-root"
              >
                <strong>
                  Impact Market
                </strong>
              </h4>
            </a>
          </div>
          <div
            class="MuiGrid-root MuiGrid-item MuiGrid-grid-xs-12 MuiGrid-grid-sm-5 MuiGrid-grid-lg-4 css-pyn2lm-MuiGrid-root"
          >
            <div
              class="MuiGrid-root MuiGrid-container css-1enxi5i-MuiGrid-root"
              style="max-height: 184px; overflow: hidden; border-radius: 16px;"
            >
              <div
                class="MuiGrid-root MuiGrid-item MuiGrid-grid-xs-true css-cm1570-MuiGrid-root"
              >
                <a
                  class="MuiTypography-root MuiTypography-inherit MuiLink-root MuiLink-underlineNone css-ao3601-MuiTypography-root-MuiLink-root"
                  href="#/give/projects/impact-market"
                >
                  <img
                    src="/assets/images/give/impact-market/impact-market-logo.svg"
                    width="100%"
                  />
                </a>
              </div>
            </div>
          </div>
          <div
            class="MuiGrid-root MuiGrid-container MuiGrid-item MuiGrid-grid-xs-true css-qsmpk5-MuiGrid-root"
          >
            <div
              class="MuiGrid-root MuiGrid-item MuiGrid-grid-xs-12 css-bhsuuc-MuiGrid-root"
            >
              <p
                class="MuiTypography-root MuiTypography-body1 project-content css-69sme-MuiTypography-root"
              >
                <div>
                  <p>
                    Enables any vulnerable community to implement poverty alleviation mechanisms, like Unconditional Basic Income.
                  </p>
                  

                </div>
              </p>
            </div>
            <div
              class="MuiGrid-root MuiGrid-item MuiGrid-grid-xs-true css-cm1570-MuiGrid-root"
            />
            <div
              class="MuiGrid-root MuiGrid-container MuiGrid-item MuiGrid-grid-xs-12 css-13b7e87-MuiGrid-root"
            >
              <div
                class="MuiGrid-root MuiGrid-item MuiGrid-grid-xs-12 MuiGrid-grid-sm-6 MuiGrid-grid-lg-8 css-aowpts-MuiGrid-root"
              >
                <div
                  class="MuiGrid-root MuiGrid-container MuiGrid-spacing-xs-1 css-7qiq2r-MuiGrid-root"
                  style="padding-bottom: 8px;"
                >
                  <div
                    class="MuiGrid-root MuiGrid-item MuiGrid-grid-xs-12 subtext css-bhsuuc-MuiGrid-root"
                  />
                  <div
                    class="MuiGrid-root MuiGrid-item MuiGrid-grid-xs-11 MuiGrid-grid-sm-9 project-goal-progress css-tao7r1-MuiGrid-root"
                  >
                    <span
                      aria-valuemax="100"
                      aria-valuemin="0"
                      aria-valuenow="0"
                      class="MuiLinearProgress-root MuiLinearProgress-colorPrimary MuiLinearProgress-determinate css-1mcjo4x-MuiLinearProgress-root"
                      role="progressbar"
                    >
                      <span
                        class="MuiLinearProgress-bar ProjectCard-progress MuiLinearProgress-barColorPrimary MuiLinearProgress-bar1Determinate css-1o31aob-MuiLinearProgress-bar1"
                        style="transform: translateX(-100%);"
                      />
                    </span>
                  </div>
                  <div
                    class="MuiGrid-root MuiGrid-item MuiGrid-grid-xs-1 MuiGrid-grid-sm-3 subtext css-nbzprc-MuiGrid-root"
                  >
                    <span
                      class="MuiSkeleton-root MuiSkeleton-text MuiSkeleton-pulse skeleton-inline css-1l7q9tc-MuiSkeleton-root"
                      style="width: 20px;"
                    />
                    %
                  </div>
                </div>
              </div>
              <div
                class="MuiGrid-root MuiGrid-item MuiGrid-grid-xs-12 MuiGrid-grid-sm-6 MuiGrid-grid-lg-4 css-dbu6st-MuiGrid-root"
              >
                <a
<<<<<<< HEAD
                  class="MuiTypography-root MuiTypography-inherit MuiLink-root MuiLink-underlineNone css-ao3601-MuiTypography-root-MuiLink-root"
                  href="#/give/projects/impact-market"
=======
                  class="MuiTypography-root MuiLink-root MuiLink-underlineNone MuiTypography-colorPrimary"
                  href="#/projects/impact-market"
>>>>>>> 726291f9
                >
                  <button
                    class="MuiButton-root MuiButton-outlined MuiButton-outlinedPrimary MuiButton-sizeSmall MuiButton-outlinedSizeSmall MuiButton-disableElevation MuiButton-fullWidth MuiButtonBase-root Button-root undefined css-17qa7rh-MuiButtonBase-root-MuiButton-root"
                    tabindex="0"
                    type="button"
                  >
                    View Details
                  </button>
                </a>
              </div>
            </div>
          </div>
        </div>
      </div>
      <div
        class="MuiGrid-root MuiGrid-item MuiGrid-grid-xs-12 css-bhsuuc-MuiGrid-root"
      >
        <div
          class="MuiGrid-root MuiGrid-container MuiGrid-spacing-xs-3 css-1wkillg-MuiGrid-root"
        >
          <div
            class="MuiGrid-root MuiGrid-item MuiGrid-grid-xs-12 css-bhsuuc-MuiGrid-root"
          >
            <a
              class="MuiTypography-root MuiTypography-inherit MuiLink-root MuiLink-underlineNone css-ao3601-MuiTypography-root-MuiLink-root"
              href="#/give/projects/angel-protocol"
            >
              <h4
                class="MuiTypography-root MuiTypography-h4 css-w9v9yi-MuiTypography-root"
              >
                <strong>
                  Angel Protocol
                </strong>
              </h4>
            </a>
          </div>
          <div
            class="MuiGrid-root MuiGrid-item MuiGrid-grid-xs-12 MuiGrid-grid-sm-5 MuiGrid-grid-lg-4 css-pyn2lm-MuiGrid-root"
          >
            <div
              class="MuiGrid-root MuiGrid-container css-1enxi5i-MuiGrid-root"
              style="max-height: 184px; overflow: hidden; border-radius: 16px;"
            >
              <div
                class="MuiGrid-root MuiGrid-item MuiGrid-grid-xs-true css-cm1570-MuiGrid-root"
              >
                <a
                  class="MuiTypography-root MuiTypography-inherit MuiLink-root MuiLink-underlineNone css-ao3601-MuiTypography-root-MuiLink-root"
                  href="#/give/projects/angel-protocol"
                >
                  <img
                    src="/assets/images/give/angel-protocol/angel-protocol-logo.svg"
                    width="100%"
                  />
                </a>
              </div>
            </div>
          </div>
          <div
            class="MuiGrid-root MuiGrid-container MuiGrid-item MuiGrid-grid-xs-true css-qsmpk5-MuiGrid-root"
          >
            <div
              class="MuiGrid-root MuiGrid-item MuiGrid-grid-xs-12 css-bhsuuc-MuiGrid-root"
            >
              <p
                class="MuiTypography-root MuiTypography-body1 project-content css-69sme-MuiTypography-root"
              >
                <div>
                  <p>
                    Enables charities to create an endowment that makes better use of decentralized finance.
                  </p>
                  

                </div>
              </p>
            </div>
            <div
              class="MuiGrid-root MuiGrid-item MuiGrid-grid-xs-true css-cm1570-MuiGrid-root"
            />
            <div
              class="MuiGrid-root MuiGrid-container MuiGrid-item MuiGrid-grid-xs-12 css-13b7e87-MuiGrid-root"
            >
              <div
                class="MuiGrid-root MuiGrid-item MuiGrid-grid-xs-12 MuiGrid-grid-sm-6 MuiGrid-grid-lg-8 css-aowpts-MuiGrid-root"
              >
                <div
                  class="MuiGrid-root MuiGrid-container MuiGrid-spacing-xs-1 css-7qiq2r-MuiGrid-root"
                  style="padding-bottom: 8px;"
                >
                  <div
                    class="MuiGrid-root MuiGrid-item MuiGrid-grid-xs-12 subtext css-bhsuuc-MuiGrid-root"
                  />
                  <div
                    class="MuiGrid-root MuiGrid-item MuiGrid-grid-xs-11 MuiGrid-grid-sm-9 project-goal-progress css-tao7r1-MuiGrid-root"
                  >
                    <span
                      aria-valuemax="100"
                      aria-valuemin="0"
                      aria-valuenow="0"
                      class="MuiLinearProgress-root MuiLinearProgress-colorPrimary MuiLinearProgress-determinate css-1mcjo4x-MuiLinearProgress-root"
                      role="progressbar"
                    >
                      <span
                        class="MuiLinearProgress-bar ProjectCard-progress MuiLinearProgress-barColorPrimary MuiLinearProgress-bar1Determinate css-1o31aob-MuiLinearProgress-bar1"
                        style="transform: translateX(-100%);"
                      />
                    </span>
                  </div>
                  <div
                    class="MuiGrid-root MuiGrid-item MuiGrid-grid-xs-1 MuiGrid-grid-sm-3 subtext css-nbzprc-MuiGrid-root"
                  >
                    <span
                      class="MuiSkeleton-root MuiSkeleton-text MuiSkeleton-pulse skeleton-inline css-1l7q9tc-MuiSkeleton-root"
                      style="width: 20px;"
                    />
                    %
                  </div>
                </div>
              </div>
              <div
                class="MuiGrid-root MuiGrid-item MuiGrid-grid-xs-12 MuiGrid-grid-sm-6 MuiGrid-grid-lg-4 css-dbu6st-MuiGrid-root"
              >
                <a
<<<<<<< HEAD
                  class="MuiTypography-root MuiTypography-inherit MuiLink-root MuiLink-underlineNone css-ao3601-MuiTypography-root-MuiLink-root"
                  href="#/give/projects/angel-protocol"
=======
                  class="MuiTypography-root MuiLink-root MuiLink-underlineNone MuiTypography-colorPrimary"
                  href="#/projects/angel-protocol"
>>>>>>> 726291f9
                >
                  <button
                    class="MuiButton-root MuiButton-outlined MuiButton-outlinedPrimary MuiButton-sizeSmall MuiButton-outlinedSizeSmall MuiButton-disableElevation MuiButton-fullWidth MuiButtonBase-root Button-root undefined css-17qa7rh-MuiButtonBase-root-MuiButton-root"
                    tabindex="0"
                    type="button"
                  >
                    View Details
                  </button>
                </a>
              </div>
            </div>
          </div>
        </div>
      </div>
      <div
        class="MuiGrid-root MuiGrid-item MuiGrid-grid-xs-12 css-bhsuuc-MuiGrid-root"
      >
        <div
          class="MuiGrid-root MuiGrid-container MuiGrid-spacing-xs-3 css-1wkillg-MuiGrid-root"
        >
          <div
            class="MuiGrid-root MuiGrid-item MuiGrid-grid-xs-12 css-bhsuuc-MuiGrid-root"
          >
            <a
              class="MuiTypography-root MuiTypography-inherit MuiLink-root MuiLink-underlineNone css-ao3601-MuiTypography-root-MuiLink-root"
              href="#/give/projects/gitcoin"
            >
              <h4
                class="MuiTypography-root MuiTypography-h4 css-w9v9yi-MuiTypography-root"
              >
                <strong>
                  Gitcoin
                </strong>
              </h4>
            </a>
          </div>
          <div
            class="MuiGrid-root MuiGrid-item MuiGrid-grid-xs-12 MuiGrid-grid-sm-5 MuiGrid-grid-lg-4 css-pyn2lm-MuiGrid-root"
          >
            <div
              class="MuiGrid-root MuiGrid-container css-1enxi5i-MuiGrid-root"
              style="max-height: 184px; overflow: hidden; border-radius: 16px;"
            >
              <div
                class="MuiGrid-root MuiGrid-item MuiGrid-grid-xs-true css-cm1570-MuiGrid-root"
              >
                <a
                  class="MuiTypography-root MuiTypography-inherit MuiLink-root MuiLink-underlineNone css-ao3601-MuiTypography-root-MuiLink-root"
                  href="#/give/projects/gitcoin"
                >
                  <img
                    src="/assets/images/give/gitcoin/gitcoin-logo.svg"
                    width="100%"
                  />
                </a>
              </div>
            </div>
          </div>
          <div
            class="MuiGrid-root MuiGrid-container MuiGrid-item MuiGrid-grid-xs-true css-qsmpk5-MuiGrid-root"
          >
            <div
              class="MuiGrid-root MuiGrid-item MuiGrid-grid-xs-12 css-bhsuuc-MuiGrid-root"
            >
              <p
                class="MuiTypography-root MuiTypography-body1 project-content css-69sme-MuiTypography-root"
              >
                <div>
                  <p>
                    Gitcoin Grants uses quadratic funding, ensuring that projects doing the greatest public good get the most support.
                  </p>
                  

                </div>
              </p>
            </div>
            <div
              class="MuiGrid-root MuiGrid-item MuiGrid-grid-xs-true css-cm1570-MuiGrid-root"
            />
            <div
              class="MuiGrid-root MuiGrid-container MuiGrid-item MuiGrid-grid-xs-12 css-13b7e87-MuiGrid-root"
            >
              <div
                class="MuiGrid-root MuiGrid-item MuiGrid-grid-xs-12 MuiGrid-grid-sm-6 MuiGrid-grid-lg-8 css-aowpts-MuiGrid-root"
              >
                <div
                  class="MuiGrid-root MuiGrid-container MuiGrid-spacing-xs-1 css-7qiq2r-MuiGrid-root"
                  style="padding-bottom: 8px;"
                >
                  <div
                    class="MuiGrid-root MuiGrid-item MuiGrid-grid-xs-12 subtext css-bhsuuc-MuiGrid-root"
                  />
                  <div
                    class="MuiGrid-root MuiGrid-item MuiGrid-grid-xs-11 MuiGrid-grid-sm-9 project-goal-progress css-tao7r1-MuiGrid-root"
                  >
                    <span
                      aria-valuemax="100"
                      aria-valuemin="0"
                      aria-valuenow="0"
                      class="MuiLinearProgress-root MuiLinearProgress-colorPrimary MuiLinearProgress-determinate css-1mcjo4x-MuiLinearProgress-root"
                      role="progressbar"
                    >
                      <span
                        class="MuiLinearProgress-bar ProjectCard-progress MuiLinearProgress-barColorPrimary MuiLinearProgress-bar1Determinate css-1o31aob-MuiLinearProgress-bar1"
                        style="transform: translateX(-100%);"
                      />
                    </span>
                  </div>
                  <div
                    class="MuiGrid-root MuiGrid-item MuiGrid-grid-xs-1 MuiGrid-grid-sm-3 subtext css-nbzprc-MuiGrid-root"
                  >
                    <span
                      class="MuiSkeleton-root MuiSkeleton-text MuiSkeleton-pulse skeleton-inline css-1l7q9tc-MuiSkeleton-root"
                      style="width: 20px;"
                    />
                    %
                  </div>
                </div>
              </div>
              <div
                class="MuiGrid-root MuiGrid-item MuiGrid-grid-xs-12 MuiGrid-grid-sm-6 MuiGrid-grid-lg-4 css-dbu6st-MuiGrid-root"
              >
                <a
<<<<<<< HEAD
                  class="MuiTypography-root MuiTypography-inherit MuiLink-root MuiLink-underlineNone css-ao3601-MuiTypography-root-MuiLink-root"
                  href="#/give/projects/gitcoin"
=======
                  class="MuiTypography-root MuiLink-root MuiLink-underlineNone MuiTypography-colorPrimary"
                  href="#/projects/gitcoin"
>>>>>>> 726291f9
                >
                  <button
                    class="MuiButton-root MuiButton-outlined MuiButton-outlinedPrimary MuiButton-sizeSmall MuiButton-outlinedSizeSmall MuiButton-disableElevation MuiButton-fullWidth MuiButtonBase-root Button-root undefined css-17qa7rh-MuiButtonBase-root-MuiButton-root"
                    tabindex="0"
                    type="button"
                  >
                    View Details
                  </button>
                </a>
              </div>
            </div>
          </div>
        </div>
      </div>
      <div
        class="MuiGrid-root MuiGrid-item MuiGrid-grid-xs-12 css-bhsuuc-MuiGrid-root"
      >
        <div
          class="MuiGrid-root MuiGrid-container MuiGrid-spacing-xs-3 css-1wkillg-MuiGrid-root"
        >
          <div
            class="MuiGrid-root MuiGrid-item MuiGrid-grid-xs-12 css-bhsuuc-MuiGrid-root"
          >
            <a
              class="MuiTypography-root MuiTypography-inherit MuiLink-root MuiLink-underlineNone css-ao3601-MuiTypography-root-MuiLink-root"
              href="#/give/projects/kolektivo"
            >
              <h4
                class="MuiTypography-root MuiTypography-h4 css-w9v9yi-MuiTypography-root"
              >
                <strong>
                  Kolektivo
                </strong>
              </h4>
            </a>
          </div>
          <div
            class="MuiGrid-root MuiGrid-item MuiGrid-grid-xs-12 MuiGrid-grid-sm-5 MuiGrid-grid-lg-4 css-pyn2lm-MuiGrid-root"
          >
            <div
              class="MuiGrid-root MuiGrid-container css-1enxi5i-MuiGrid-root"
              style="max-height: 184px; overflow: hidden; border-radius: 16px;"
            >
              <div
                class="MuiGrid-root MuiGrid-item MuiGrid-grid-xs-true css-cm1570-MuiGrid-root"
              >
                <a
                  class="MuiTypography-root MuiTypography-inherit MuiLink-root MuiLink-underlineNone css-ao3601-MuiTypography-root-MuiLink-root"
                  href="#/give/projects/kolektivo"
                >
                  <img
                    src="/assets/images/give/kolektivo/kolektivo-logo.svg"
                    width="100%"
                  />
                </a>
              </div>
            </div>
          </div>
          <div
            class="MuiGrid-root MuiGrid-container MuiGrid-item MuiGrid-grid-xs-true css-qsmpk5-MuiGrid-root"
          >
            <div
              class="MuiGrid-root MuiGrid-item MuiGrid-grid-xs-12 css-bhsuuc-MuiGrid-root"
            >
              <p
                class="MuiTypography-root MuiTypography-body1 project-content css-69sme-MuiTypography-root"
              >
                <div>
                  <p>
                    Kolektivo enables local communities to create and manage their own regenerative economy to fuel prosperity.
                  </p>
                  

                </div>
              </p>
            </div>
            <div
              class="MuiGrid-root MuiGrid-item MuiGrid-grid-xs-true css-cm1570-MuiGrid-root"
            />
            <div
              class="MuiGrid-root MuiGrid-container MuiGrid-item MuiGrid-grid-xs-12 css-13b7e87-MuiGrid-root"
            >
              <div
                class="MuiGrid-root MuiGrid-item MuiGrid-grid-xs-12 MuiGrid-grid-sm-6 MuiGrid-grid-lg-8 css-aowpts-MuiGrid-root"
              >
                <div
                  class="MuiGrid-root MuiGrid-container MuiGrid-spacing-xs-1 css-7qiq2r-MuiGrid-root"
                  style="padding-bottom: 8px;"
                >
                  <div
                    class="MuiGrid-root MuiGrid-item MuiGrid-grid-xs-12 subtext css-bhsuuc-MuiGrid-root"
                  />
                  <div
                    class="MuiGrid-root MuiGrid-item MuiGrid-grid-xs-11 MuiGrid-grid-sm-9 project-goal-progress css-tao7r1-MuiGrid-root"
                  >
                    <span
                      aria-valuemax="100"
                      aria-valuemin="0"
                      aria-valuenow="0"
                      class="MuiLinearProgress-root MuiLinearProgress-colorPrimary MuiLinearProgress-determinate css-1mcjo4x-MuiLinearProgress-root"
                      role="progressbar"
                    >
                      <span
                        class="MuiLinearProgress-bar ProjectCard-progress MuiLinearProgress-barColorPrimary MuiLinearProgress-bar1Determinate css-1o31aob-MuiLinearProgress-bar1"
                        style="transform: translateX(-100%);"
                      />
                    </span>
                  </div>
                  <div
                    class="MuiGrid-root MuiGrid-item MuiGrid-grid-xs-1 MuiGrid-grid-sm-3 subtext css-nbzprc-MuiGrid-root"
                  >
                    <span
                      class="MuiSkeleton-root MuiSkeleton-text MuiSkeleton-pulse skeleton-inline css-1l7q9tc-MuiSkeleton-root"
                      style="width: 20px;"
                    />
                    %
                  </div>
                </div>
              </div>
              <div
                class="MuiGrid-root MuiGrid-item MuiGrid-grid-xs-12 MuiGrid-grid-sm-6 MuiGrid-grid-lg-4 css-dbu6st-MuiGrid-root"
              >
                <a
<<<<<<< HEAD
                  class="MuiTypography-root MuiTypography-inherit MuiLink-root MuiLink-underlineNone css-ao3601-MuiTypography-root-MuiLink-root"
                  href="#/give/projects/kolektivo"
=======
                  class="MuiTypography-root MuiLink-root MuiLink-underlineNone MuiTypography-colorPrimary"
                  href="#/projects/kolektivo"
>>>>>>> 726291f9
                >
                  <button
                    class="MuiButton-root MuiButton-outlined MuiButton-outlinedPrimary MuiButton-sizeSmall MuiButton-outlinedSizeSmall MuiButton-disableElevation MuiButton-fullWidth MuiButtonBase-root Button-root undefined css-17qa7rh-MuiButtonBase-root-MuiButton-root"
                    tabindex="0"
                    type="button"
                  >
                    View Details
                  </button>
                </a>
              </div>
            </div>
          </div>
        </div>
      </div>
      <div
        class="MuiGrid-root MuiGrid-item MuiGrid-grid-xs-12 css-bhsuuc-MuiGrid-root"
      >
        <div
          class="MuiGrid-root MuiGrid-container MuiGrid-spacing-xs-3 css-1wkillg-MuiGrid-root"
        >
          <div
            class="MuiGrid-root MuiGrid-item MuiGrid-grid-xs-12 css-bhsuuc-MuiGrid-root"
          >
            <a
              class="MuiTypography-root MuiTypography-inherit MuiLink-root MuiLink-underlineNone css-ao3601-MuiTypography-root-MuiLink-root"
              href="#/give/projects/popcorndao"
            >
              <h4
                class="MuiTypography-root MuiTypography-h4 css-w9v9yi-MuiTypography-root"
              >
                <strong>
                  PopcornDAO
                </strong>
              </h4>
            </a>
          </div>
          <div
            class="MuiGrid-root MuiGrid-item MuiGrid-grid-xs-12 MuiGrid-grid-sm-5 MuiGrid-grid-lg-4 css-pyn2lm-MuiGrid-root"
          >
            <div
              class="MuiGrid-root MuiGrid-container css-1enxi5i-MuiGrid-root"
              style="max-height: 184px; overflow: hidden; border-radius: 16px;"
            >
              <div
                class="MuiGrid-root MuiGrid-item MuiGrid-grid-xs-true css-cm1570-MuiGrid-root"
              >
                <a
                  class="MuiTypography-root MuiTypography-inherit MuiLink-root MuiLink-underlineNone css-ao3601-MuiTypography-root-MuiLink-root"
                  href="#/give/projects/popcorndao"
                >
                  <img
                    src="/assets/images/give/popcorndao/popcorndao-logo.svg"
                    width="100%"
                  />
                </a>
              </div>
            </div>
          </div>
          <div
            class="MuiGrid-root MuiGrid-container MuiGrid-item MuiGrid-grid-xs-true css-qsmpk5-MuiGrid-root"
          >
            <div
              class="MuiGrid-root MuiGrid-item MuiGrid-grid-xs-12 css-bhsuuc-MuiGrid-root"
            >
              <p
                class="MuiTypography-root MuiTypography-body1 project-content css-69sme-MuiTypography-root"
              >
                <div>
                  <p>
                    DAO whose mission is to redirect funds to social impact orgs
                  </p>
                  

                </div>
              </p>
            </div>
            <div
              class="MuiGrid-root MuiGrid-item MuiGrid-grid-xs-true css-cm1570-MuiGrid-root"
            />
            <div
              class="MuiGrid-root MuiGrid-container MuiGrid-item MuiGrid-grid-xs-12 css-13b7e87-MuiGrid-root"
            >
              <div
                class="MuiGrid-root MuiGrid-item MuiGrid-grid-xs-12 MuiGrid-grid-sm-6 MuiGrid-grid-lg-8 css-aowpts-MuiGrid-root"
              >
                <div
                  class="MuiGrid-root MuiGrid-container MuiGrid-spacing-xs-1 css-7qiq2r-MuiGrid-root"
                  style="padding-bottom: 8px;"
                >
                  <div
                    class="MuiGrid-root MuiGrid-item MuiGrid-grid-xs-12 subtext css-bhsuuc-MuiGrid-root"
                  />
                  <div
                    class="MuiGrid-root MuiGrid-item MuiGrid-grid-xs-11 MuiGrid-grid-sm-9 project-goal-progress css-tao7r1-MuiGrid-root"
                  >
                    <span
                      aria-valuemax="100"
                      aria-valuemin="0"
                      aria-valuenow="0"
                      class="MuiLinearProgress-root MuiLinearProgress-colorPrimary MuiLinearProgress-determinate css-1mcjo4x-MuiLinearProgress-root"
                      role="progressbar"
                    >
                      <span
                        class="MuiLinearProgress-bar ProjectCard-progress MuiLinearProgress-barColorPrimary MuiLinearProgress-bar1Determinate css-1o31aob-MuiLinearProgress-bar1"
                        style="transform: translateX(-100%);"
                      />
                    </span>
                  </div>
                  <div
                    class="MuiGrid-root MuiGrid-item MuiGrid-grid-xs-1 MuiGrid-grid-sm-3 subtext css-nbzprc-MuiGrid-root"
                  >
                    <span
                      class="MuiSkeleton-root MuiSkeleton-text MuiSkeleton-pulse skeleton-inline css-1l7q9tc-MuiSkeleton-root"
                      style="width: 20px;"
                    />
                    %
                  </div>
                </div>
              </div>
              <div
                class="MuiGrid-root MuiGrid-item MuiGrid-grid-xs-12 MuiGrid-grid-sm-6 MuiGrid-grid-lg-4 css-dbu6st-MuiGrid-root"
              >
                <a
<<<<<<< HEAD
                  class="MuiTypography-root MuiTypography-inherit MuiLink-root MuiLink-underlineNone css-ao3601-MuiTypography-root-MuiLink-root"
                  href="#/give/projects/popcorndao"
=======
                  class="MuiTypography-root MuiLink-root MuiLink-underlineNone MuiTypography-colorPrimary"
                  href="#/projects/popcorndao"
>>>>>>> 726291f9
                >
                  <button
                    class="MuiButton-root MuiButton-outlined MuiButton-outlinedPrimary MuiButton-sizeSmall MuiButton-outlinedSizeSmall MuiButton-disableElevation MuiButton-fullWidth MuiButtonBase-root Button-root undefined css-17qa7rh-MuiButtonBase-root-MuiButton-root"
                    tabindex="0"
                    type="button"
                  >
                    View Details
                  </button>
                </a>
              </div>
            </div>
          </div>
        </div>
      </div>
      <div
        class="MuiGrid-root MuiGrid-item MuiGrid-grid-xs-12 css-bhsuuc-MuiGrid-root"
      >
        <div
          class="MuiBox-root css-0"
          style="background-color: rgb(250, 250, 251); border-radius: 10px;"
        >
          <div
            class="MuiGrid-root MuiGrid-container MuiGrid-spacing-xs-2 css-pcr0fy-MuiGrid-root"
            style="padding: 10px 30px 10px 30px;"
          >
            <div
              class="MuiGrid-root MuiGrid-item MuiGrid-grid-xs-12 css-bhsuuc-MuiGrid-root"
            >
              <h4
                class="MuiTypography-root MuiTypography-h4 MuiTypography-alignCenter css-1idp9aj-MuiTypography-root"
              >
                Want to give to a different cause?
              </h4>
            </div>
            <div
              class="MuiGrid-root MuiGrid-item MuiGrid-grid-xs-12 css-bhsuuc-MuiGrid-root"
            >
              <p
                class="MuiTypography-root MuiTypography-body1 MuiTypography-alignCenter css-4p4edz-MuiTypography-root"
              >
                You can direct your yield to a recipient of your choice
              </p>
            </div>
            <div
              class="MuiGrid-root MuiGrid-item MuiGrid-grid-xs-true css-cm1570-MuiGrid-root"
            />
            <div
              class="MuiGrid-root MuiGrid-container MuiGrid-item MuiGrid-grid-xs-12 MuiGrid-grid-sm-4 css-1cnv0eo-MuiGrid-root"
            >
              <button
                class="MuiButton-root MuiButton-contained MuiButton-containedPrimary MuiButton-sizeSmall MuiButton-containedSizeSmall MuiButton-disableElevation MuiButton-fullWidth MuiButtonBase-root Mui-disabled Button-root undefined css-3oxj3s-MuiButtonBase-root-MuiButton-root"
                disabled=""
                tabindex="-1"
                type="button"
              >
                Select Custom Recipient
              </button>
            </div>
            <div
              class="MuiGrid-root MuiGrid-item MuiGrid-grid-xs-true css-cm1570-MuiGrid-root"
            />
          </div>
        </div>
      </div>
    </div>
  </div>
</div>
`;

exports[`Give View Disconnected should render Causes Dashboard as Default 1`] = `
<div>
  <div
    class="MuiGrid-root MuiGrid-container MuiGrid-direction-xs-column css-1x5p8si-MuiGrid-root"
  >
    <div
<<<<<<< HEAD
      class="MuiGrid-root MuiGrid-item MuiGrid-grid-xs-true css-cm1570-MuiGrid-root"
    />
    <div
      class="MuiGrid-root MuiGrid-item MuiGrid-grid-xs-12 MuiGrid-grid-sm-10 MuiGrid-grid-md-10 MuiGrid-grid-lg-8 css-a5cnoe-MuiGrid-root"
    >
      <div
        class="MuiPaper-root MuiPaper-elevation MuiPaper-rounded MuiPaper-elevation0 helloooooo Paper-root no-container-padding css-m19e0g-MuiPaper-root"
        style="transform: none; webkit-transition: transform 225ms cubic-bezier(0.4, 0, 0.2, 1) 0ms; transition: transform 225ms cubic-bezier(0.4, 0, 0.2, 1) 0ms;"
=======
      class="MuiGrid-root MuiGrid-item MuiGrid-grid-xs-12 MuiGrid-grid-sm-10 MuiGrid-grid-md-10 MuiGrid-grid-lg-8"
    >
      <div
        class="MuiPaper-root makeStyles-root-1 makeStyles-root-2 no-container-padding MuiPaper-elevation0 MuiPaper-rounded"
        style="transform: none;"
>>>>>>> 726291f9
      >
        <div
          class="MuiGrid-root MuiGrid-container MuiGrid-spacing-xs-2 MuiGrid-direction-xs-column css-1y6dg9a-MuiGrid-root"
        >
          <div
            class="MuiGrid-root MuiGrid-item card-header css-159wrwf-MuiGrid-root"
          >
            <div
              class="MuiBox-root css-gg4vpm"
            >
              <div
                class="MuiBox-root css-1xhj18k"
              >
                <h5
                  class="MuiTypography-root MuiTypography-h5 header-text css-903ewo-MuiTypography-root"
                >
                  Give
                </h5>
              </div>
              <div
                class="top-right"
              />
            </div>
          </div>
          <div
            class="MuiGrid-root MuiGrid-item css-159wrwf-MuiGrid-root"
          >
            <div
              class="MuiTabs-root Tabs-root give-tab-buttons  css-lqnuzn-MuiTabs-root"
            >
              <div
                class="MuiTabs-scroller MuiTabs-fixed css-kqhgxw-MuiTabs-scroller"
                style="overflow: hidden; margin-bottom: 0px;"
              >
                <div
                  aria-label="stake tabs"
                  class="MuiTabs-flexContainer MuiTabs-centered css-1mqo22u-MuiTabs-flexContainer"
                  role="tablist"
                >
<<<<<<< HEAD
                  <button
                    aria-controls="simple-tabpanel-0"
                    aria-selected="true"
                    class="MuiButtonBase-root MuiTab-root MuiTab-textColorPrimary Mui-selected css-1qw84y0-MuiButtonBase-root-MuiTab-root"
                    id="simple-tab-0"
                    role="tab"
                    tabindex="0"
                    type="button"
                  >
                    Causes
                  </button>
                  <button
                    aria-controls="simple-tabpanel-1"
                    aria-selected="false"
                    class="MuiButtonBase-root MuiTab-root MuiTab-textColorPrimary css-1qw84y0-MuiButtonBase-root-MuiTab-root"
                    id="simple-tab-1"
                    role="tab"
                    tabindex="-1"
                    type="button"
                  >
                    Grants
                  </button>
                  <button
                    aria-controls="simple-tabpanel-2"
                    aria-selected="false"
                    class="MuiButtonBase-root MuiTab-root MuiTab-textColorPrimary css-1qw84y0-MuiButtonBase-root-MuiTab-root"
                    id="simple-tab-2"
                    role="tab"
                    tabindex="-1"
                    type="button"
                  >
                    My Donations
                  </button>
                  <button
                    aria-controls="simple-tabpanel-3"
                    aria-selected="false"
                    class="MuiButtonBase-root MuiTab-root MuiTab-textColorPrimary css-1qw84y0-MuiButtonBase-root-MuiTab-root"
                    id="simple-tab-3"
                    role="tab"
                    tabindex="-1"
                    type="button"
                  >
                    Redeem
                  </button>
                </div>
                <span
                  class="MuiTabs-indicator css-gi9wfz-MuiTabs-indicator"
                  style="left: 0px; width: 0px;"
=======
                  <a
                    class="MuiTypography-root MuiLink-root MuiLink-underlineNone MuiTypography-colorPrimary"
                    href="#/give"
                    textcolor="primary"
                    value="0"
                  >
                    <button
                      aria-controls="simple-tabpanel-undefined"
                      class="MuiButtonBase-root MuiTab-root MuiTab-textColorInherit"
                      id="simple-tab-undefined"
                      role="tab"
                      tabindex="-1"
                      type="button"
                    >
                      <span
                        class="MuiTab-wrapper"
                      >
                        Causes
                      </span>
                    </button>
                  </a>
                  <a
                    class="MuiTypography-root MuiLink-root MuiLink-underlineNone MuiTypography-colorPrimary"
                    href="#/give/grants"
                    textcolor="primary"
                    value="1"
                  >
                    <button
                      aria-controls="simple-tabpanel-undefined"
                      class="MuiButtonBase-root MuiTab-root MuiTab-textColorInherit"
                      id="simple-tab-undefined"
                      role="tab"
                      tabindex="-1"
                      type="button"
                    >
                      <span
                        class="MuiTab-wrapper"
                      >
                        Grants
                      </span>
                    </button>
                  </a>
                  <a
                    class="MuiTypography-root MuiLink-root MuiLink-underlineNone MuiTypography-colorPrimary"
                    href="#/give/donations"
                    textcolor="primary"
                    value="2"
                  >
                    <button
                      aria-controls="simple-tabpanel-undefined"
                      class="MuiButtonBase-root MuiTab-root MuiTab-textColorInherit"
                      id="simple-tab-undefined"
                      role="tab"
                      tabindex="-1"
                      type="button"
                    >
                      <span
                        class="MuiTab-wrapper"
                      >
                        My Donations
                      </span>
                    </button>
                  </a>
                  <a
                    class="MuiTypography-root MuiLink-root MuiLink-underlineNone MuiTypography-colorPrimary"
                    href="#/give/redeem"
                    textcolor="primary"
                    value="3"
                  >
                    <button
                      aria-controls="simple-tabpanel-undefined"
                      class="MuiButtonBase-root MuiTab-root MuiTab-textColorInherit"
                      id="simple-tab-undefined"
                      role="tab"
                      tabindex="-1"
                      type="button"
                    >
                      <span
                        class="MuiTab-wrapper"
                      >
                        Redeem
                      </span>
                    </button>
                  </a>
                </div>
                <span
                  class="PrivateTabIndicator-root-41 PrivateTabIndicator-colorPrimary-42 MuiTabs-indicator"
                  style="left: 0px; width: 0px; display: none;"
>>>>>>> 726291f9
                />
              </div>
            </div>
            <div
              aria-labelledby="simple-tab-0"
              id="simple-tabpanel-0"
              role="tabpanel"
              style="overflow: hidden;"
            >
              <div
<<<<<<< HEAD
                class="MuiBox-root css-19midj6"
=======
                class="MuiBox-root MuiBox-root-6"
>>>>>>> 726291f9
              >
                <label
                  class="MuiGrid-root MuiGrid-container MuiGrid-spacing-xs-1 css-7qiq2r-MuiGrid-root"
                  style="margin-bottom: 20px;"
                >
                  <div
                    class="MuiGrid-root MuiGrid-item css-159wrwf-MuiGrid-root"
                  >
                    <span
                      class="MuiSwitch-root MuiSwitch-sizeMedium give-sohm-gohm-checkbox css-tnsvld-MuiSwitch-root"
                    >
                      <span
<<<<<<< HEAD
                        class="MuiSwitch-switchBase MuiSwitch-colorPrimary MuiButtonBase-root MuiSwitch-switchBase MuiSwitch-colorPrimary PrivateSwitchBase-root css-1rrw3y9-MuiButtonBase-root-MuiSwitch-switchBase"
=======
                        aria-disabled="false"
                        class="MuiButtonBase-root MuiIconButton-root PrivateSwitchBase-root-7 MuiSwitch-switchBase MuiSwitch-colorPrimary"
>>>>>>> 726291f9
                      >
                        <input
                          aria-label="stake to gohm"
                          class="MuiSwitch-input PrivateSwitchBase-input css-1m9pwf3"
                          type="checkbox"
                        />
                        <span
<<<<<<< HEAD
                          class="MuiSwitch-thumb css-jsexje-MuiSwitch-thumb"
                        />
=======
                          class="MuiIconButton-label"
                        >
                          <input
                            aria-label="stake to gohm"
                            class="PrivateSwitchBase-input-10 MuiSwitch-input"
                            type="checkbox"
                            value=""
                          />
                          <span
                            class="MuiSwitch-thumb"
                          />
                        </span>
>>>>>>> 726291f9
                      </span>
                      <span
                        class="MuiSwitch-track css-ppid42-MuiSwitch-track"
                      />
                    </span>
                  </div>
                  <div
                    class="MuiGrid-root MuiGrid-item css-159wrwf-MuiGrid-root"
                    style="display: flex;"
                  >
                    <p
                      class="MuiTypography-root MuiTypography-body1 css-tlko1g-MuiTypography-root"
                    >
                      gOHM deposits
                    </p>
                    <div
<<<<<<< HEAD
                      class="MuiBox-root css-0"
=======
                      class="MuiBox-root MuiBox-root-11"
>>>>>>> 726291f9
                      style="display: inline-flex; justify-content: center; align-self: center;"
                    >
                      <svg
                        aria-hidden="true"
                        class="MuiSvgIcon-root MuiSvgIcon-fontSizeSmall info-icon css-1fx2bp7-MuiSvgIcon-root"
                        focusable="false"
                        style="margin: 0px 5px; font-size: 1em;"
                        viewBox="0 0 20 20"
                      >
                        <path
                          d="M 10 20 C 15.475 20 20 15.473 20 10 C 20 4.518 15.473 0 9.991 0 C 4.516 0 0 4.518 0 10 C 0 15.475 4.527 20 10 20 Z M 10 18.705 C 5.189 18.714 1.287 14.812 1.297 10.001 C 1.28 5.189 5.179 1.281 9.991 1.285 C 14.807 1.28 18.714 5.182 18.714 9.999 C 18.719 14.811 14.813 18.712 10 18.702 Z M 9.941 6.242 C 10.559 6.242 11.038 5.763 11.038 5.156 C 11.043 4.547 10.549 4.053 9.94 4.058 C 9.334 4.057 8.842 4.55 8.844 5.156 C 8.843 5.761 9.337 6.249 9.941 6.242 Z M 8.216 15.444 L 12.303 15.444 C 12.623 15.444 12.871 15.204 12.871 14.895 C 12.87 14.584 12.615 14.334 12.303 14.338 L 10.868 14.338 L 10.868 8.754 C 10.868 8.346 10.658 8.065 10.269 8.065 L 8.345 8.065 C 7.919 8.045 7.631 8.493 7.826 8.872 C 7.925 9.065 8.128 9.182 8.345 9.172 L 9.652 9.172 L 9.652 14.338 L 8.216 14.338 C 7.905 14.334 7.649 14.584 7.648 14.895 C 7.648 15.204 7.897 15.444 8.216 15.444 Z"
                        />
                      </svg>
                    </div>
                  </div>
                </label>
                <div
<<<<<<< HEAD
                  class="MuiContainer-root MuiContainer-maxWidthLg css-e057jq-MuiContainer-root"
                  style="transform: none; webkit-transition: transform 225ms cubic-bezier(0.4, 0, 0.2, 1) 0ms; transition: transform 225ms cubic-bezier(0.4, 0, 0.2, 1) 0ms;"
=======
                  class="MuiContainer-root MuiContainer-maxWidthLg"
>>>>>>> 726291f9
                >
                  <div
                    class="MuiGrid-root MuiGrid-container MuiGrid-spacing-xs-4 css-1m2utj8-MuiGrid-root"
                  >
                    <div
                      class="MuiGrid-root MuiGrid-item MuiGrid-grid-xs-12 css-bhsuuc-MuiGrid-root"
                    >
                      <div
                        class="MuiGrid-root MuiGrid-container MuiGrid-spacing-xs-3 css-1wkillg-MuiGrid-root"
                      >
                        <div
                          class="MuiGrid-root MuiGrid-item MuiGrid-grid-xs-12 css-bhsuuc-MuiGrid-root"
                        >
                          <a
                            class="MuiTypography-root MuiTypography-inherit MuiLink-root MuiLink-underlineNone css-ao3601-MuiTypography-root-MuiLink-root"
                            href="#/give/projects/impact-market"
                          >
                            <h4
                              class="MuiTypography-root MuiTypography-h4 css-w9v9yi-MuiTypography-root"
                            >
                              <strong>
                                Impact Market
                              </strong>
                            </h4>
                          </a>
                        </div>
                        <div
                          class="MuiGrid-root MuiGrid-item MuiGrid-grid-xs-12 MuiGrid-grid-sm-5 MuiGrid-grid-lg-4 css-pyn2lm-MuiGrid-root"
                        >
                          <div
                            class="MuiGrid-root MuiGrid-container css-1enxi5i-MuiGrid-root"
                            style="max-height: 184px; overflow: hidden; border-radius: 16px;"
                          >
                            <div
                              class="MuiGrid-root MuiGrid-item MuiGrid-grid-xs-true css-cm1570-MuiGrid-root"
                            >
                              <a
                                class="MuiTypography-root MuiTypography-inherit MuiLink-root MuiLink-underlineNone css-ao3601-MuiTypography-root-MuiLink-root"
                                href="#/give/projects/impact-market"
                              >
                                <img
                                  src="/assets/images/give/impact-market/impact-market-logo.svg"
                                  width="100%"
                                />
                              </a>
                            </div>
                          </div>
                        </div>
                        <div
                          class="MuiGrid-root MuiGrid-container MuiGrid-item MuiGrid-grid-xs-true css-qsmpk5-MuiGrid-root"
                        >
                          <div
                            class="MuiGrid-root MuiGrid-item MuiGrid-grid-xs-12 css-bhsuuc-MuiGrid-root"
                          >
                            <p
                              class="MuiTypography-root MuiTypography-body1 project-content css-69sme-MuiTypography-root"
                            >
                              <div>
                                <p>
                                  Enables any vulnerable community to implement poverty alleviation mechanisms, like Unconditional Basic Income.
                                </p>
                                

                              </div>
                            </p>
                          </div>
                          <div
                            class="MuiGrid-root MuiGrid-item MuiGrid-grid-xs-true css-cm1570-MuiGrid-root"
                          />
                          <div
                            class="MuiGrid-root MuiGrid-container MuiGrid-item MuiGrid-grid-xs-12 css-13b7e87-MuiGrid-root"
                          >
                            <div
                              class="MuiGrid-root MuiGrid-item MuiGrid-grid-xs-12 MuiGrid-grid-sm-6 MuiGrid-grid-lg-8 css-aowpts-MuiGrid-root"
                            >
                              <div
                                class="MuiGrid-root MuiGrid-container MuiGrid-spacing-xs-1 css-7qiq2r-MuiGrid-root"
                                style="padding-bottom: 8px;"
                              >
                                <div
                                  class="MuiGrid-root MuiGrid-item MuiGrid-grid-xs-12 subtext css-bhsuuc-MuiGrid-root"
                                />
                                <div
                                  class="MuiGrid-root MuiGrid-item MuiGrid-grid-xs-11 MuiGrid-grid-sm-9 project-goal-progress css-tao7r1-MuiGrid-root"
                                >
                                  <span
                                    aria-valuemax="100"
                                    aria-valuemin="0"
                                    aria-valuenow="0"
                                    class="MuiLinearProgress-root MuiLinearProgress-colorPrimary MuiLinearProgress-determinate css-1mcjo4x-MuiLinearProgress-root"
                                    role="progressbar"
                                  >
<<<<<<< HEAD
                                    <span
                                      class="MuiLinearProgress-bar ProjectCard-progress MuiLinearProgress-barColorPrimary MuiLinearProgress-bar1Determinate css-1o31aob-MuiLinearProgress-bar1"
=======
                                    <div
                                      class="MuiLinearProgress-bar MuiLinearProgress-barColorPrimary makeStyles-progress-13 makeStyles-progress-14 MuiLinearProgress-bar1Determinate"
>>>>>>> 726291f9
                                      style="transform: translateX(-100%);"
                                    />
                                  </span>
                                </div>
                                <div
                                  class="MuiGrid-root MuiGrid-item MuiGrid-grid-xs-1 MuiGrid-grid-sm-3 subtext css-nbzprc-MuiGrid-root"
                                >
                                  <span
                                    class="MuiSkeleton-root MuiSkeleton-text MuiSkeleton-pulse skeleton-inline css-1l7q9tc-MuiSkeleton-root"
                                    style="width: 20px;"
                                  />
                                  %
                                </div>
                              </div>
                            </div>
                            <div
                              class="MuiGrid-root MuiGrid-item MuiGrid-grid-xs-12 MuiGrid-grid-sm-6 MuiGrid-grid-lg-4 css-dbu6st-MuiGrid-root"
                            >
                              <a
<<<<<<< HEAD
                                class="MuiTypography-root MuiTypography-inherit MuiLink-root MuiLink-underlineNone css-ao3601-MuiTypography-root-MuiLink-root"
                                href="#/give/projects/impact-market"
                              >
                                <button
                                  class="MuiButton-root MuiButton-outlined MuiButton-outlinedPrimary MuiButton-sizeSmall MuiButton-outlinedSizeSmall MuiButton-disableElevation MuiButton-fullWidth MuiButtonBase-root Button-root undefined css-17qa7rh-MuiButtonBase-root-MuiButton-root"
=======
                                class="MuiTypography-root MuiLink-root MuiLink-underlineNone MuiTypography-colorPrimary"
                                href="#/projects/impact-market"
                              >
                                <button
                                  class="MuiButtonBase-root MuiButton-root MuiButton-outlined makeStyles-root-15 makeStyles-root-16 undefined MuiButton-outlinedPrimary MuiButton-outlinedSizeSmall MuiButton-sizeSmall MuiButton-disableElevation MuiButton-fullWidth"
>>>>>>> 726291f9
                                  tabindex="0"
                                  type="button"
                                >
                                  View Details
                                </button>
                              </a>
                            </div>
                          </div>
                        </div>
                      </div>
                    </div>
                    <div
                      class="MuiGrid-root MuiGrid-item MuiGrid-grid-xs-12 css-bhsuuc-MuiGrid-root"
                    >
                      <div
                        class="MuiGrid-root MuiGrid-container MuiGrid-spacing-xs-3 css-1wkillg-MuiGrid-root"
                      >
                        <div
                          class="MuiGrid-root MuiGrid-item MuiGrid-grid-xs-12 css-bhsuuc-MuiGrid-root"
                        >
                          <a
                            class="MuiTypography-root MuiTypography-inherit MuiLink-root MuiLink-underlineNone css-ao3601-MuiTypography-root-MuiLink-root"
                            href="#/give/projects/angel-protocol"
                          >
                            <h4
                              class="MuiTypography-root MuiTypography-h4 css-w9v9yi-MuiTypography-root"
                            >
                              <strong>
                                Angel Protocol
                              </strong>
                            </h4>
                          </a>
                        </div>
                        <div
                          class="MuiGrid-root MuiGrid-item MuiGrid-grid-xs-12 MuiGrid-grid-sm-5 MuiGrid-grid-lg-4 css-pyn2lm-MuiGrid-root"
                        >
                          <div
                            class="MuiGrid-root MuiGrid-container css-1enxi5i-MuiGrid-root"
                            style="max-height: 184px; overflow: hidden; border-radius: 16px;"
                          >
                            <div
                              class="MuiGrid-root MuiGrid-item MuiGrid-grid-xs-true css-cm1570-MuiGrid-root"
                            >
                              <a
                                class="MuiTypography-root MuiTypography-inherit MuiLink-root MuiLink-underlineNone css-ao3601-MuiTypography-root-MuiLink-root"
                                href="#/give/projects/angel-protocol"
                              >
                                <img
                                  src="/assets/images/give/angel-protocol/angel-protocol-logo.svg"
                                  width="100%"
                                />
                              </a>
                            </div>
                          </div>
                        </div>
                        <div
                          class="MuiGrid-root MuiGrid-container MuiGrid-item MuiGrid-grid-xs-true css-qsmpk5-MuiGrid-root"
                        >
                          <div
                            class="MuiGrid-root MuiGrid-item MuiGrid-grid-xs-12 css-bhsuuc-MuiGrid-root"
                          >
                            <p
                              class="MuiTypography-root MuiTypography-body1 project-content css-69sme-MuiTypography-root"
                            >
                              <div>
                                <p>
                                  Enables charities to create an endowment that makes better use of decentralized finance.
                                </p>
                                

                              </div>
                            </p>
                          </div>
                          <div
                            class="MuiGrid-root MuiGrid-item MuiGrid-grid-xs-true css-cm1570-MuiGrid-root"
                          />
                          <div
                            class="MuiGrid-root MuiGrid-container MuiGrid-item MuiGrid-grid-xs-12 css-13b7e87-MuiGrid-root"
                          >
                            <div
                              class="MuiGrid-root MuiGrid-item MuiGrid-grid-xs-12 MuiGrid-grid-sm-6 MuiGrid-grid-lg-8 css-aowpts-MuiGrid-root"
                            >
                              <div
                                class="MuiGrid-root MuiGrid-container MuiGrid-spacing-xs-1 css-7qiq2r-MuiGrid-root"
                                style="padding-bottom: 8px;"
                              >
                                <div
                                  class="MuiGrid-root MuiGrid-item MuiGrid-grid-xs-12 subtext css-bhsuuc-MuiGrid-root"
                                />
                                <div
                                  class="MuiGrid-root MuiGrid-item MuiGrid-grid-xs-11 MuiGrid-grid-sm-9 project-goal-progress css-tao7r1-MuiGrid-root"
                                >
                                  <span
                                    aria-valuemax="100"
                                    aria-valuemin="0"
                                    aria-valuenow="0"
                                    class="MuiLinearProgress-root MuiLinearProgress-colorPrimary MuiLinearProgress-determinate css-1mcjo4x-MuiLinearProgress-root"
                                    role="progressbar"
                                  >
<<<<<<< HEAD
                                    <span
                                      class="MuiLinearProgress-bar ProjectCard-progress MuiLinearProgress-barColorPrimary MuiLinearProgress-bar1Determinate css-1o31aob-MuiLinearProgress-bar1"
=======
                                    <div
                                      class="MuiLinearProgress-bar MuiLinearProgress-barColorPrimary makeStyles-progress-20 makeStyles-progress-21 MuiLinearProgress-bar1Determinate"
>>>>>>> 726291f9
                                      style="transform: translateX(-100%);"
                                    />
                                  </span>
                                </div>
                                <div
                                  class="MuiGrid-root MuiGrid-item MuiGrid-grid-xs-1 MuiGrid-grid-sm-3 subtext css-nbzprc-MuiGrid-root"
                                >
                                  <span
                                    class="MuiSkeleton-root MuiSkeleton-text MuiSkeleton-pulse skeleton-inline css-1l7q9tc-MuiSkeleton-root"
                                    style="width: 20px;"
                                  />
                                  %
                                </div>
                              </div>
                            </div>
                            <div
                              class="MuiGrid-root MuiGrid-item MuiGrid-grid-xs-12 MuiGrid-grid-sm-6 MuiGrid-grid-lg-4 css-dbu6st-MuiGrid-root"
                            >
                              <a
<<<<<<< HEAD
                                class="MuiTypography-root MuiTypography-inherit MuiLink-root MuiLink-underlineNone css-ao3601-MuiTypography-root-MuiLink-root"
                                href="#/give/projects/angel-protocol"
                              >
                                <button
                                  class="MuiButton-root MuiButton-outlined MuiButton-outlinedPrimary MuiButton-sizeSmall MuiButton-outlinedSizeSmall MuiButton-disableElevation MuiButton-fullWidth MuiButtonBase-root Button-root undefined css-17qa7rh-MuiButtonBase-root-MuiButton-root"
=======
                                class="MuiTypography-root MuiLink-root MuiLink-underlineNone MuiTypography-colorPrimary"
                                href="#/projects/angel-protocol"
                              >
                                <button
                                  class="MuiButtonBase-root MuiButton-root MuiButton-outlined makeStyles-root-15 makeStyles-root-22 undefined MuiButton-outlinedPrimary MuiButton-outlinedSizeSmall MuiButton-sizeSmall MuiButton-disableElevation MuiButton-fullWidth"
>>>>>>> 726291f9
                                  tabindex="0"
                                  type="button"
                                >
                                  View Details
                                </button>
                              </a>
                            </div>
                          </div>
                        </div>
                      </div>
                    </div>
                    <div
                      class="MuiGrid-root MuiGrid-item MuiGrid-grid-xs-12 css-bhsuuc-MuiGrid-root"
                    >
                      <div
                        class="MuiGrid-root MuiGrid-container MuiGrid-spacing-xs-3 css-1wkillg-MuiGrid-root"
                      >
                        <div
                          class="MuiGrid-root MuiGrid-item MuiGrid-grid-xs-12 css-bhsuuc-MuiGrid-root"
                        >
                          <a
                            class="MuiTypography-root MuiTypography-inherit MuiLink-root MuiLink-underlineNone css-ao3601-MuiTypography-root-MuiLink-root"
                            href="#/give/projects/gitcoin"
                          >
                            <h4
                              class="MuiTypography-root MuiTypography-h4 css-w9v9yi-MuiTypography-root"
                            >
                              <strong>
                                Gitcoin
                              </strong>
                            </h4>
                          </a>
                        </div>
                        <div
                          class="MuiGrid-root MuiGrid-item MuiGrid-grid-xs-12 MuiGrid-grid-sm-5 MuiGrid-grid-lg-4 css-pyn2lm-MuiGrid-root"
                        >
                          <div
                            class="MuiGrid-root MuiGrid-container css-1enxi5i-MuiGrid-root"
                            style="max-height: 184px; overflow: hidden; border-radius: 16px;"
                          >
                            <div
                              class="MuiGrid-root MuiGrid-item MuiGrid-grid-xs-true css-cm1570-MuiGrid-root"
                            >
                              <a
                                class="MuiTypography-root MuiTypography-inherit MuiLink-root MuiLink-underlineNone css-ao3601-MuiTypography-root-MuiLink-root"
                                href="#/give/projects/gitcoin"
                              >
                                <img
                                  src="/assets/images/give/gitcoin/gitcoin-logo.svg"
                                  width="100%"
                                />
                              </a>
                            </div>
                          </div>
                        </div>
                        <div
                          class="MuiGrid-root MuiGrid-container MuiGrid-item MuiGrid-grid-xs-true css-qsmpk5-MuiGrid-root"
                        >
                          <div
                            class="MuiGrid-root MuiGrid-item MuiGrid-grid-xs-12 css-bhsuuc-MuiGrid-root"
                          >
                            <p
                              class="MuiTypography-root MuiTypography-body1 project-content css-69sme-MuiTypography-root"
                            >
                              <div>
                                <p>
                                  Gitcoin Grants uses quadratic funding, ensuring that projects doing the greatest public good get the most support.
                                </p>
                                

                              </div>
                            </p>
                          </div>
                          <div
                            class="MuiGrid-root MuiGrid-item MuiGrid-grid-xs-true css-cm1570-MuiGrid-root"
                          />
                          <div
                            class="MuiGrid-root MuiGrid-container MuiGrid-item MuiGrid-grid-xs-12 css-13b7e87-MuiGrid-root"
                          >
                            <div
                              class="MuiGrid-root MuiGrid-item MuiGrid-grid-xs-12 MuiGrid-grid-sm-6 MuiGrid-grid-lg-8 css-aowpts-MuiGrid-root"
                            >
                              <div
                                class="MuiGrid-root MuiGrid-container MuiGrid-spacing-xs-1 css-7qiq2r-MuiGrid-root"
                                style="padding-bottom: 8px;"
                              >
                                <div
                                  class="MuiGrid-root MuiGrid-item MuiGrid-grid-xs-12 subtext css-bhsuuc-MuiGrid-root"
                                />
                                <div
                                  class="MuiGrid-root MuiGrid-item MuiGrid-grid-xs-11 MuiGrid-grid-sm-9 project-goal-progress css-tao7r1-MuiGrid-root"
                                >
                                  <span
                                    aria-valuemax="100"
                                    aria-valuemin="0"
                                    aria-valuenow="0"
                                    class="MuiLinearProgress-root MuiLinearProgress-colorPrimary MuiLinearProgress-determinate css-1mcjo4x-MuiLinearProgress-root"
                                    role="progressbar"
                                  >
<<<<<<< HEAD
                                    <span
                                      class="MuiLinearProgress-bar ProjectCard-progress MuiLinearProgress-barColorPrimary MuiLinearProgress-bar1Determinate css-1o31aob-MuiLinearProgress-bar1"
=======
                                    <div
                                      class="MuiLinearProgress-bar MuiLinearProgress-barColorPrimary makeStyles-progress-24 makeStyles-progress-25 MuiLinearProgress-bar1Determinate"
>>>>>>> 726291f9
                                      style="transform: translateX(-100%);"
                                    />
                                  </span>
                                </div>
                                <div
                                  class="MuiGrid-root MuiGrid-item MuiGrid-grid-xs-1 MuiGrid-grid-sm-3 subtext css-nbzprc-MuiGrid-root"
                                >
                                  <span
                                    class="MuiSkeleton-root MuiSkeleton-text MuiSkeleton-pulse skeleton-inline css-1l7q9tc-MuiSkeleton-root"
                                    style="width: 20px;"
                                  />
                                  %
                                </div>
                              </div>
                            </div>
                            <div
                              class="MuiGrid-root MuiGrid-item MuiGrid-grid-xs-12 MuiGrid-grid-sm-6 MuiGrid-grid-lg-4 css-dbu6st-MuiGrid-root"
                            >
                              <a
<<<<<<< HEAD
                                class="MuiTypography-root MuiTypography-inherit MuiLink-root MuiLink-underlineNone css-ao3601-MuiTypography-root-MuiLink-root"
                                href="#/give/projects/gitcoin"
                              >
                                <button
                                  class="MuiButton-root MuiButton-outlined MuiButton-outlinedPrimary MuiButton-sizeSmall MuiButton-outlinedSizeSmall MuiButton-disableElevation MuiButton-fullWidth MuiButtonBase-root Button-root undefined css-17qa7rh-MuiButtonBase-root-MuiButton-root"
=======
                                class="MuiTypography-root MuiLink-root MuiLink-underlineNone MuiTypography-colorPrimary"
                                href="#/projects/gitcoin"
                              >
                                <button
                                  class="MuiButtonBase-root MuiButton-root MuiButton-outlined makeStyles-root-15 makeStyles-root-26 undefined MuiButton-outlinedPrimary MuiButton-outlinedSizeSmall MuiButton-sizeSmall MuiButton-disableElevation MuiButton-fullWidth"
>>>>>>> 726291f9
                                  tabindex="0"
                                  type="button"
                                >
                                  View Details
                                </button>
                              </a>
                            </div>
                          </div>
                        </div>
                      </div>
                    </div>
                    <div
                      class="MuiGrid-root MuiGrid-item MuiGrid-grid-xs-12 css-bhsuuc-MuiGrid-root"
                    >
                      <div
                        class="MuiGrid-root MuiGrid-container MuiGrid-spacing-xs-3 css-1wkillg-MuiGrid-root"
                      >
                        <div
                          class="MuiGrid-root MuiGrid-item MuiGrid-grid-xs-12 css-bhsuuc-MuiGrid-root"
                        >
                          <a
                            class="MuiTypography-root MuiTypography-inherit MuiLink-root MuiLink-underlineNone css-ao3601-MuiTypography-root-MuiLink-root"
                            href="#/give/projects/kolektivo"
                          >
                            <h4
                              class="MuiTypography-root MuiTypography-h4 css-w9v9yi-MuiTypography-root"
                            >
                              <strong>
                                Kolektivo
                              </strong>
                            </h4>
                          </a>
                        </div>
                        <div
                          class="MuiGrid-root MuiGrid-item MuiGrid-grid-xs-12 MuiGrid-grid-sm-5 MuiGrid-grid-lg-4 css-pyn2lm-MuiGrid-root"
                        >
                          <div
                            class="MuiGrid-root MuiGrid-container css-1enxi5i-MuiGrid-root"
                            style="max-height: 184px; overflow: hidden; border-radius: 16px;"
                          >
                            <div
                              class="MuiGrid-root MuiGrid-item MuiGrid-grid-xs-true css-cm1570-MuiGrid-root"
                            >
                              <a
                                class="MuiTypography-root MuiTypography-inherit MuiLink-root MuiLink-underlineNone css-ao3601-MuiTypography-root-MuiLink-root"
                                href="#/give/projects/kolektivo"
                              >
                                <img
                                  src="/assets/images/give/kolektivo/kolektivo-logo.svg"
                                  width="100%"
                                />
                              </a>
                            </div>
                          </div>
                        </div>
                        <div
                          class="MuiGrid-root MuiGrid-container MuiGrid-item MuiGrid-grid-xs-true css-qsmpk5-MuiGrid-root"
                        >
                          <div
                            class="MuiGrid-root MuiGrid-item MuiGrid-grid-xs-12 css-bhsuuc-MuiGrid-root"
                          >
                            <p
                              class="MuiTypography-root MuiTypography-body1 project-content css-69sme-MuiTypography-root"
                            >
                              <div>
                                <p>
                                  Kolektivo enables local communities to create and manage their own regenerative economy to fuel prosperity.
                                </p>
                                

                              </div>
                            </p>
                          </div>
                          <div
                            class="MuiGrid-root MuiGrid-item MuiGrid-grid-xs-true css-cm1570-MuiGrid-root"
                          />
                          <div
                            class="MuiGrid-root MuiGrid-container MuiGrid-item MuiGrid-grid-xs-12 css-13b7e87-MuiGrid-root"
                          >
                            <div
                              class="MuiGrid-root MuiGrid-item MuiGrid-grid-xs-12 MuiGrid-grid-sm-6 MuiGrid-grid-lg-8 css-aowpts-MuiGrid-root"
                            >
                              <div
                                class="MuiGrid-root MuiGrid-container MuiGrid-spacing-xs-1 css-7qiq2r-MuiGrid-root"
                                style="padding-bottom: 8px;"
                              >
                                <div
                                  class="MuiGrid-root MuiGrid-item MuiGrid-grid-xs-12 subtext css-bhsuuc-MuiGrid-root"
                                />
                                <div
                                  class="MuiGrid-root MuiGrid-item MuiGrid-grid-xs-11 MuiGrid-grid-sm-9 project-goal-progress css-tao7r1-MuiGrid-root"
                                >
                                  <span
                                    aria-valuemax="100"
                                    aria-valuemin="0"
                                    aria-valuenow="0"
                                    class="MuiLinearProgress-root MuiLinearProgress-colorPrimary MuiLinearProgress-determinate css-1mcjo4x-MuiLinearProgress-root"
                                    role="progressbar"
                                  >
<<<<<<< HEAD
                                    <span
                                      class="MuiLinearProgress-bar ProjectCard-progress MuiLinearProgress-barColorPrimary MuiLinearProgress-bar1Determinate css-1o31aob-MuiLinearProgress-bar1"
=======
                                    <div
                                      class="MuiLinearProgress-bar MuiLinearProgress-barColorPrimary makeStyles-progress-28 makeStyles-progress-29 MuiLinearProgress-bar1Determinate"
>>>>>>> 726291f9
                                      style="transform: translateX(-100%);"
                                    />
                                  </span>
                                </div>
                                <div
                                  class="MuiGrid-root MuiGrid-item MuiGrid-grid-xs-1 MuiGrid-grid-sm-3 subtext css-nbzprc-MuiGrid-root"
                                >
                                  <span
                                    class="MuiSkeleton-root MuiSkeleton-text MuiSkeleton-pulse skeleton-inline css-1l7q9tc-MuiSkeleton-root"
                                    style="width: 20px;"
                                  />
                                  %
                                </div>
                              </div>
                            </div>
                            <div
                              class="MuiGrid-root MuiGrid-item MuiGrid-grid-xs-12 MuiGrid-grid-sm-6 MuiGrid-grid-lg-4 css-dbu6st-MuiGrid-root"
                            >
                              <a
<<<<<<< HEAD
                                class="MuiTypography-root MuiTypography-inherit MuiLink-root MuiLink-underlineNone css-ao3601-MuiTypography-root-MuiLink-root"
                                href="#/give/projects/kolektivo"
                              >
                                <button
                                  class="MuiButton-root MuiButton-outlined MuiButton-outlinedPrimary MuiButton-sizeSmall MuiButton-outlinedSizeSmall MuiButton-disableElevation MuiButton-fullWidth MuiButtonBase-root Button-root undefined css-17qa7rh-MuiButtonBase-root-MuiButton-root"
=======
                                class="MuiTypography-root MuiLink-root MuiLink-underlineNone MuiTypography-colorPrimary"
                                href="#/projects/kolektivo"
                              >
                                <button
                                  class="MuiButtonBase-root MuiButton-root MuiButton-outlined makeStyles-root-15 makeStyles-root-30 undefined MuiButton-outlinedPrimary MuiButton-outlinedSizeSmall MuiButton-sizeSmall MuiButton-disableElevation MuiButton-fullWidth"
>>>>>>> 726291f9
                                  tabindex="0"
                                  type="button"
                                >
                                  View Details
                                </button>
                              </a>
                            </div>
                          </div>
                        </div>
                      </div>
                    </div>
                    <div
                      class="MuiGrid-root MuiGrid-item MuiGrid-grid-xs-12 css-bhsuuc-MuiGrid-root"
                    >
                      <div
                        class="MuiGrid-root MuiGrid-container MuiGrid-spacing-xs-3 css-1wkillg-MuiGrid-root"
                      >
                        <div
                          class="MuiGrid-root MuiGrid-item MuiGrid-grid-xs-12 css-bhsuuc-MuiGrid-root"
                        >
                          <a
                            class="MuiTypography-root MuiTypography-inherit MuiLink-root MuiLink-underlineNone css-ao3601-MuiTypography-root-MuiLink-root"
                            href="#/give/projects/popcorndao"
                          >
                            <h4
                              class="MuiTypography-root MuiTypography-h4 css-w9v9yi-MuiTypography-root"
                            >
                              <strong>
                                PopcornDAO
                              </strong>
                            </h4>
                          </a>
                        </div>
                        <div
                          class="MuiGrid-root MuiGrid-item MuiGrid-grid-xs-12 MuiGrid-grid-sm-5 MuiGrid-grid-lg-4 css-pyn2lm-MuiGrid-root"
                        >
                          <div
                            class="MuiGrid-root MuiGrid-container css-1enxi5i-MuiGrid-root"
                            style="max-height: 184px; overflow: hidden; border-radius: 16px;"
                          >
                            <div
                              class="MuiGrid-root MuiGrid-item MuiGrid-grid-xs-true css-cm1570-MuiGrid-root"
                            >
                              <a
                                class="MuiTypography-root MuiTypography-inherit MuiLink-root MuiLink-underlineNone css-ao3601-MuiTypography-root-MuiLink-root"
                                href="#/give/projects/popcorndao"
                              >
                                <img
                                  src="/assets/images/give/popcorndao/popcorndao-logo.svg"
                                  width="100%"
                                />
                              </a>
                            </div>
                          </div>
                        </div>
                        <div
                          class="MuiGrid-root MuiGrid-container MuiGrid-item MuiGrid-grid-xs-true css-qsmpk5-MuiGrid-root"
                        >
                          <div
                            class="MuiGrid-root MuiGrid-item MuiGrid-grid-xs-12 css-bhsuuc-MuiGrid-root"
                          >
                            <p
                              class="MuiTypography-root MuiTypography-body1 project-content css-69sme-MuiTypography-root"
                            >
                              <div>
                                <p>
                                  DAO whose mission is to redirect funds to social impact orgs
                                </p>
                                

                              </div>
                            </p>
                          </div>
                          <div
                            class="MuiGrid-root MuiGrid-item MuiGrid-grid-xs-true css-cm1570-MuiGrid-root"
                          />
                          <div
                            class="MuiGrid-root MuiGrid-container MuiGrid-item MuiGrid-grid-xs-12 css-13b7e87-MuiGrid-root"
                          >
                            <div
                              class="MuiGrid-root MuiGrid-item MuiGrid-grid-xs-12 MuiGrid-grid-sm-6 MuiGrid-grid-lg-8 css-aowpts-MuiGrid-root"
                            >
                              <div
                                class="MuiGrid-root MuiGrid-container MuiGrid-spacing-xs-1 css-7qiq2r-MuiGrid-root"
                                style="padding-bottom: 8px;"
                              >
                                <div
                                  class="MuiGrid-root MuiGrid-item MuiGrid-grid-xs-12 subtext css-bhsuuc-MuiGrid-root"
                                />
                                <div
                                  class="MuiGrid-root MuiGrid-item MuiGrid-grid-xs-11 MuiGrid-grid-sm-9 project-goal-progress css-tao7r1-MuiGrid-root"
                                >
                                  <span
                                    aria-valuemax="100"
                                    aria-valuemin="0"
                                    aria-valuenow="0"
                                    class="MuiLinearProgress-root MuiLinearProgress-colorPrimary MuiLinearProgress-determinate css-1mcjo4x-MuiLinearProgress-root"
                                    role="progressbar"
                                  >
<<<<<<< HEAD
                                    <span
                                      class="MuiLinearProgress-bar ProjectCard-progress MuiLinearProgress-barColorPrimary MuiLinearProgress-bar1Determinate css-1o31aob-MuiLinearProgress-bar1"
=======
                                    <div
                                      class="MuiLinearProgress-bar MuiLinearProgress-barColorPrimary makeStyles-progress-32 makeStyles-progress-33 MuiLinearProgress-bar1Determinate"
>>>>>>> 726291f9
                                      style="transform: translateX(-100%);"
                                    />
                                  </span>
                                </div>
                                <div
                                  class="MuiGrid-root MuiGrid-item MuiGrid-grid-xs-1 MuiGrid-grid-sm-3 subtext css-nbzprc-MuiGrid-root"
                                >
                                  <span
                                    class="MuiSkeleton-root MuiSkeleton-text MuiSkeleton-pulse skeleton-inline css-1l7q9tc-MuiSkeleton-root"
                                    style="width: 20px;"
                                  />
                                  %
                                </div>
                              </div>
                            </div>
                            <div
                              class="MuiGrid-root MuiGrid-item MuiGrid-grid-xs-12 MuiGrid-grid-sm-6 MuiGrid-grid-lg-4 css-dbu6st-MuiGrid-root"
                            >
                              <a
<<<<<<< HEAD
                                class="MuiTypography-root MuiTypography-inherit MuiLink-root MuiLink-underlineNone css-ao3601-MuiTypography-root-MuiLink-root"
                                href="#/give/projects/popcorndao"
                              >
                                <button
                                  class="MuiButton-root MuiButton-outlined MuiButton-outlinedPrimary MuiButton-sizeSmall MuiButton-outlinedSizeSmall MuiButton-disableElevation MuiButton-fullWidth MuiButtonBase-root Button-root undefined css-17qa7rh-MuiButtonBase-root-MuiButton-root"
=======
                                class="MuiTypography-root MuiLink-root MuiLink-underlineNone MuiTypography-colorPrimary"
                                href="#/projects/popcorndao"
                              >
                                <button
                                  class="MuiButtonBase-root MuiButton-root MuiButton-outlined makeStyles-root-15 makeStyles-root-34 undefined MuiButton-outlinedPrimary MuiButton-outlinedSizeSmall MuiButton-sizeSmall MuiButton-disableElevation MuiButton-fullWidth"
>>>>>>> 726291f9
                                  tabindex="0"
                                  type="button"
                                >
                                  View Details
                                </button>
                              </a>
                            </div>
                          </div>
                        </div>
                      </div>
                    </div>
                    <div
                      class="MuiGrid-root MuiGrid-item MuiGrid-grid-xs-12 css-bhsuuc-MuiGrid-root"
                    >
                      <div
<<<<<<< HEAD
                        class="MuiBox-root css-0"
=======
                        class="MuiBox-root MuiBox-root-36"
>>>>>>> 726291f9
                        style="background-color: rgb(250, 250, 251); border-radius: 10px;"
                      >
                        <div
                          class="MuiGrid-root MuiGrid-container MuiGrid-spacing-xs-2 css-pcr0fy-MuiGrid-root"
                          style="padding: 10px 30px 10px 30px;"
                        >
                          <div
                            class="MuiGrid-root MuiGrid-item MuiGrid-grid-xs-12 css-bhsuuc-MuiGrid-root"
                          >
                            <h4
                              class="MuiTypography-root MuiTypography-h4 MuiTypography-alignCenter css-1idp9aj-MuiTypography-root"
                            >
                              Want to give to a different cause?
                            </h4>
                          </div>
                          <div
                            class="MuiGrid-root MuiGrid-item MuiGrid-grid-xs-12 css-bhsuuc-MuiGrid-root"
                          >
                            <p
                              class="MuiTypography-root MuiTypography-body1 MuiTypography-alignCenter css-4p4edz-MuiTypography-root"
                            >
                              You can direct your yield to a recipient of your choice
                            </p>
                          </div>
                          <div
                            class="MuiGrid-root MuiGrid-item MuiGrid-grid-xs-true css-cm1570-MuiGrid-root"
                          />
                          <div
                            class="MuiGrid-root MuiGrid-container MuiGrid-item MuiGrid-grid-xs-12 MuiGrid-grid-sm-4 css-1cnv0eo-MuiGrid-root"
                          >
                            <button
<<<<<<< HEAD
                              class="MuiButton-root MuiButton-contained MuiButton-containedPrimary MuiButton-sizeSmall MuiButton-containedSizeSmall MuiButton-disableElevation MuiButton-fullWidth MuiButtonBase-root Mui-disabled Button-root undefined css-3oxj3s-MuiButtonBase-root-MuiButton-root"
=======
                              class="MuiButtonBase-root MuiButton-root MuiButton-contained makeStyles-root-15 makeStyles-root-37 undefined MuiButton-containedPrimary MuiButton-containedSizeSmall MuiButton-sizeSmall MuiButton-disableElevation Mui-disabled MuiButton-fullWidth Mui-disabled"
>>>>>>> 726291f9
                              disabled=""
                              tabindex="-1"
                              type="button"
                            >
                              Select Custom Recipient
                            </button>
                          </div>
                          <div
                            class="MuiGrid-root MuiGrid-item MuiGrid-grid-xs-true css-cm1570-MuiGrid-root"
                          />
                        </div>
                      </div>
                    </div>
                  </div>
                </div>
              </div>
            </div>
          </div>
        </div>
      </div>
      <div
<<<<<<< HEAD
        class="MuiPaper-root MuiPaper-elevation MuiPaper-rounded MuiPaper-elevation0 helloooooo Paper-root  css-m19e0g-MuiPaper-root"
=======
        class="MuiPaper-root makeStyles-root-1 makeStyles-root-39  MuiPaper-elevation0 MuiPaper-rounded"
>>>>>>> 726291f9
        style="transform: none; webkit-transition: transform 225ms cubic-bezier(0.4, 0, 0.2, 1) 0ms; transition: transform 225ms cubic-bezier(0.4, 0, 0.2, 1) 0ms;"
      >
        <div
          class="MuiGrid-root MuiGrid-container MuiGrid-spacing-xs-2 MuiGrid-direction-xs-column css-1y6dg9a-MuiGrid-root"
        >
          <div
            class="MuiGrid-root MuiGrid-item css-159wrwf-MuiGrid-root"
          >
            <div
              class="MuiGrid-root MuiGrid-container MuiGrid-spacing-xs-2 css-pcr0fy-MuiGrid-root"
            >
              <div
                class="MuiGrid-root MuiGrid-item MuiGrid-grid-xs-12 MuiGrid-grid-md-4 css-19aogx4-MuiGrid-root"
              >
                <div
                  class="MuiGrid-root MuiGrid-container MuiGrid-spacing-xs-2 css-pcr0fy-MuiGrid-root"
                >
                  <div
                    class="MuiGrid-root MuiGrid-container MuiGrid-item MuiGrid-grid-xs-12 css-13blkop-MuiGrid-root"
                  >
                    <svg
                      aria-hidden="true"
                      class="MuiSvgIcon-root MuiSvgIcon-fontSizeLarge css-1562cnx-MuiSvgIcon-root"
                      focusable="false"
                      viewBox="0 0 20 20"
                    >
                      <rect
                        fill="#708B96"
                        height="20"
                        rx="15"
                        width="20"
                      />
                      <path
                        d="M 12.921 11.726 C 13.398 11.726 13.784 11.339 13.784 10.863 C 13.784 10.386 13.398 10 12.921 10 C 12.445 10 12.059 10.386 12.059 10.863 C 12.059 11.339 12.445 11.726 12.921 11.726 Z"
                        fill="white"
                      />
                      <path
                        d="M 5.372 6.764 L 5.372 13.452 C 5.372 13.68 5.463 13.9 5.624 14.062 C 5.786 14.223 6.006 14.314 6.235 14.314 L 14.863 14.314 C 14.978 14.314 15.088 14.269 15.169 14.188 C 15.249 14.107 15.295 13.997 15.295 13.883 L 15.295 8.274 C 15.295 8.16 15.249 8.05 15.169 7.969 C 15.088 7.888 14.978 7.843 14.863 7.843 L 6.477 7.843 C 6.194 7.846 5.921 7.739 5.715 7.545 C 5.509 7.351 5.386 7.085 5.372 6.802 C 5.367 6.657 5.391 6.513 5.443 6.378 C 5.495 6.242 5.573 6.119 5.674 6.015 C 5.775 5.911 5.895 5.828 6.029 5.771 C 6.162 5.715 6.305 5.685 6.45 5.686 L 13.569 5.686"
                        fill="none"
                        stroke="white"
                        stroke-linecap="round"
                        stroke-linejoin="round"
                        stroke-width="1.5"
                      />
                    </svg>
                  </div>
                  <div
                    class="MuiGrid-root MuiGrid-item MuiGrid-grid-xs-12 css-bhsuuc-MuiGrid-root"
                  >
                    <p
                      class="MuiTypography-root MuiTypography-body1 MuiTypography-alignCenter subtext css-4p4edz-MuiTypography-root"
                    >
                      Wallet
                    </p>
                  </div>
                  <div
                    class="MuiGrid-root MuiGrid-item MuiGrid-grid-xs-12 css-bhsuuc-MuiGrid-root"
                  >
                    <p
                      class="MuiTypography-root MuiTypography-body1 MuiTypography-alignCenter css-4p4edz-MuiTypography-root"
                    >
                      Deposit sOHM from wallet
                    </p>
                  </div>
                  <div
                    class="MuiGrid-root MuiGrid-item MuiGrid-grid-xs-12 css-bhsuuc-MuiGrid-root"
                  >
                    <p
                      class="MuiTypography-root MuiTypography-body2 MuiTypography-alignCenter css-9rey0-MuiTypography-root"
                    >
                      Olympus Give is a means of directing the yield that is accrued on your sOHM to another wallet. The first step is depositing your sOHM and specifying a recipient.
                    </p>
                  </div>
                </div>
              </div>
              <div
                class="MuiGrid-root MuiGrid-item MuiGrid-grid-xs-12 MuiGrid-grid-md-4 css-19aogx4-MuiGrid-root"
              >
                <div
                  class="MuiGrid-root MuiGrid-container MuiGrid-spacing-xs-2 css-pcr0fy-MuiGrid-root"
                >
                  <div
                    class="MuiGrid-root MuiGrid-container MuiGrid-item MuiGrid-grid-xs-12 css-13blkop-MuiGrid-root"
                  >
                    <svg
                      aria-hidden="true"
                      class="MuiSvgIcon-root MuiSvgIcon-fontSizeLarge css-1562cnx-MuiSvgIcon-root"
                      focusable="false"
                      viewBox="0 0 20 20"
                    >
                      <rect
                        fill="#708B96"
                        height="20"
                        rx="15"
                        width="20"
                      />
                      <path
                        d="M 5.333 9.632 L 5.333 6.436 C 5.333 6.32 5.378 6.209 5.458 6.128 C 5.537 6.046 5.645 6 5.758 6 L 14.242 6 C 14.355 6 14.463 6.046 14.542 6.128 C 14.622 6.209 14.667 6.32 14.667 6.436 L 14.667 9.632 C 14.667 14.206 10.886 15.72 10.133 15.976 C 10.047 16.008 9.953 16.008 9.867 15.976 C 9.114 15.72 5.333 14.206 5.333 9.632 Z"
                        fill="#708B96"
                        stroke="white"
                        stroke-linecap="round"
                        stroke-linejoin="round"
                        stroke-width="1.5"
                      />
                      <path
                        d="M 12 9.333 L 9.332 12 L 8 10.667"
                        stroke="white"
                        stroke-linecap="round"
                        stroke-linejoin="round"
                        stroke-width="1.5"
                      />
                    </svg>
                  </div>
                  <div
                    class="MuiGrid-root MuiGrid-item MuiGrid-grid-xs-12 css-bhsuuc-MuiGrid-root"
                  >
                    <p
                      class="MuiTypography-root MuiTypography-body1 MuiTypography-alignCenter subtext css-4p4edz-MuiTypography-root"
                    >
                      Vault
                    </p>
                  </div>
                  <div
                    class="MuiGrid-root MuiGrid-item MuiGrid-grid-xs-12 css-bhsuuc-MuiGrid-root"
                  >
                    <p
                      class="MuiTypography-root MuiTypography-body1 MuiTypography-alignCenter css-4p4edz-MuiTypography-root"
                    >
                      Lock sOHM in vault
                    </p>
                  </div>
                  <div
                    class="MuiGrid-root MuiGrid-item MuiGrid-grid-xs-12 css-bhsuuc-MuiGrid-root"
                  >
                    <p
                      class="MuiTypography-root MuiTypography-body2 MuiTypography-alignCenter css-9rey0-MuiTypography-root"
                    >
                      Then, your deposited sOHM is kept in a vault smart contract that will send your rebases to the recipient.
You can withdraw or edit your principal sOHM amount at any time.
                    </p>
                  </div>
                </div>
              </div>
              <div
                class="MuiGrid-root MuiGrid-item MuiGrid-grid-xs-12 MuiGrid-grid-md-4 css-19aogx4-MuiGrid-root"
              >
                <div
                  class="MuiGrid-root MuiGrid-container MuiGrid-spacing-xs-2 css-pcr0fy-MuiGrid-root"
                >
                  <div
                    class="MuiGrid-root MuiGrid-container MuiGrid-item MuiGrid-grid-xs-12 css-13blkop-MuiGrid-root"
                  >
                    <svg
                      aria-hidden="true"
                      class="MuiSvgIcon-root MuiSvgIcon-fontSizeLarge css-1562cnx-MuiSvgIcon-root"
                      focusable="false"
                      viewBox="0 0 20 20"
                    >
                      <rect
                        fill="#708B96"
                        height="20"
                        rx="15"
                        width="20"
                      />
                      <path
                        d="M 10 9.333 C 11.289 9.333 12.333 8.289 12.333 7 C 12.333 5.711 11.289 4.667 10 4.667 C 8.711 4.667 7.667 5.711 7.667 7 C 7.667 8.289 8.711 9.333 10 9.333 Z"
                        fill="none"
                        stroke="white"
                        stroke-linecap="round"
                        stroke-linejoin="round"
                        stroke-width="1.5"
                      />
                      <path
                        d="M 5.333 14.667 L 5.333 11.667 C 5.877 10.942 6.581 10.354 7.391 9.949 C 8.201 9.544 9.094 9.333 10 9.333 C 10.906 9.333 11.799 9.544 12.609 9.949 C 13.419 10.354 14.123 10.942 14.667 11.667 L 14.667 14.667"
                        fill="none"
                        stroke="white"
                        stroke-linecap="round"
                        stroke-linejoin="round"
                        stroke-width="1.5"
                      />
                      <path
                        d="M 8.333 13.333 L 11.667 13.333"
                        stroke="white"
                        stroke-linecap="round"
                        stroke-linejoin="round"
                        stroke-width="1.5"
                      />
                      <path
                        d="M 10 11.667 L 10 15"
                        stroke="white"
                        stroke-linecap="round"
                        stroke-linejoin="round"
                        stroke-width="1.5"
                      />
                    </svg>
                  </div>
                  <div
                    class="MuiGrid-root MuiGrid-item MuiGrid-grid-xs-12 css-bhsuuc-MuiGrid-root"
                  >
                    <p
                      class="MuiTypography-root MuiTypography-body1 MuiTypography-alignCenter subtext css-4p4edz-MuiTypography-root"
                    >
                      Recipient
                    </p>
                  </div>
                  <div
                    class="MuiGrid-root MuiGrid-item MuiGrid-grid-xs-12 css-bhsuuc-MuiGrid-root"
                  >
                    <p
                      class="MuiTypography-root MuiTypography-body1 MuiTypography-alignCenter css-4p4edz-MuiTypography-root"
                    >
                      Recipient earns sOHM rebases
                    </p>
                  </div>
                  <div
                    class="MuiGrid-root MuiGrid-item MuiGrid-grid-xs-12 css-bhsuuc-MuiGrid-root"
                  >
                    <p
                      class="MuiTypography-root MuiTypography-body2 MuiTypography-alignCenter css-9rey0-MuiTypography-root"
                    >
                      The recipient you specified, or the project you selected, will then receive the rebases associated with your
sOHM deposit until you withdraw your sOHM principal from the vault.
                    </p>
                  </div>
                </div>
              </div>
              <div
                class="MuiGrid-root MuiGrid-item MuiGrid-grid-xs-true css-cm1570-MuiGrid-root"
              />
              <div
                class="MuiGrid-root MuiGrid-container MuiGrid-item MuiGrid-grid-xs-3 css-1fa0lp4-MuiGrid-root"
              >
                <a
<<<<<<< HEAD
                  class="MuiButton-root MuiButton-outlined MuiButton-outlinedPrimary MuiButton-sizeSmall MuiButton-outlinedSizeSmall MuiButton-disableElevation MuiButton-fullWidth MuiButtonBase-root Button-root undefined css-17qa7rh-MuiButtonBase-root-MuiButton-root"
=======
                  aria-disabled="false"
                  class="MuiButtonBase-root MuiButton-root MuiButton-outlined makeStyles-root-15 makeStyles-root-40 undefined MuiButton-outlinedPrimary MuiButton-outlinedSizeSmall MuiButton-sizeSmall MuiButton-disableElevation MuiButton-fullWidth"
>>>>>>> 726291f9
                  href="https://docs.olympusdao.finance/main/basics/basics/olympusgive"
                  tabindex="0"
                  target="_blank"
                >
                  Learn More
                  <span
                    class="MuiButton-endIcon MuiButton-iconSizeSmall css-jcxoq4-MuiButton-endIcon"
                  >
                    <svg
                      aria-hidden="true"
                      class="MuiSvgIcon-root MuiSvgIcon-fontSizeLarge css-1562cnx-MuiSvgIcon-root"
                      focusable="false"
                      viewBox="0 0 20 20"
                    >
                      <path
                        d="M4.297 17.445h9.539c1.523 0 2.305-.78 2.305-2.28v-9.58c0-1.507-.782-2.288-2.305-2.288h-9.54c-1.523 0-2.304.773-2.304 2.289v9.578c0 1.508.781 2.281 2.305 2.281Zm.016-.968c-.875 0-1.352-.461-1.352-1.368V5.633c0-.899.477-1.367 1.352-1.367h9.5c.867 0 1.359.468 1.359 1.367v9.476c0 .907-.492 1.368-1.36 1.368h-9.5Zm7.296-4.235c.266 0 .438-.195.438-.476V7.867c0-.344-.188-.492-.492-.492H7.64c-.29 0-.47.172-.47.438 0 .265.188.445.477.445H9.53l1.133-.078-1.055.992-3.382 3.383a.476.476 0 0 0-.149.328c0 .273.18.453.453.453a.47.47 0 0 0 .344-.149L10.25 9.82l.984-1.047-.078 1.282v1.718c0 .29.18.47.453.47Z"
                      />
                    </svg>
                  </span>
                </a>
              </div>
              <div
                class="MuiGrid-root MuiGrid-item MuiGrid-grid-xs-true css-cm1570-MuiGrid-root"
              />
            </div>
          </div>
        </div>
      </div>
    </div>
<<<<<<< HEAD
    <div
      class="MuiGrid-root MuiGrid-item MuiGrid-grid-xs-true css-cm1570-MuiGrid-root"
    />
=======
>>>>>>> 726291f9
  </div>
</div>
`;

exports[`Give View Disconnected should render Grants Dashboard 1`] = `
<div>
  <div
    class="MuiContainer-root MuiContainer-maxWidthLg css-e057jq-MuiContainer-root"
    style="transform: none; webkit-transition: transform 225ms cubic-bezier(0.4, 0, 0.2, 1) 0ms; transition: transform 225ms cubic-bezier(0.4, 0, 0.2, 1) 0ms;"
  >
    <div
      class="MuiGrid-root MuiGrid-container MuiGrid-spacing-xs-2 css-pcr0fy-MuiGrid-root"
    >
      <div
        class="MuiGrid-root MuiGrid-item MuiGrid-grid-xs-12 css-bhsuuc-MuiGrid-root"
      >
        <p
          class="MuiTypography-root MuiTypography-body1 css-69sme-MuiTypography-root"
        >
          Upon receiving an Olympus Grant, you gain exposure to the Olympus Give ecosystem where your performance is rewarded every 8 hours through the yield your grant generates; you then can also receive support from other Ohmies and this acts as a loop that compounds value and amplifies the reach and growth of your mission.
        </p>
      </div>
      <div
        class="MuiGrid-root MuiGrid-item MuiGrid-grid-xs-12 css-bhsuuc-MuiGrid-root"
      >
        <div
          class="MuiGrid-root MuiGrid-container css-h1grlz-MuiGrid-root"
          style="padding-bottom: 10px;"
        >
          <p
            class="MuiTypography-root MuiTypography-body2 css-112gc2l-MuiTypography-root"
          >
            We don't have any grants open right now, but check back soon!
          </p>
        </div>
      </div>
    </div>
  </div>
</div>
`;

exports[`Give View Disconnected should render Yield Recipients Screen with Donate to a cause button 1`] = `
<div>
  <div
    class="grey-box  MuiBox-root css-h33641"
  >
    <div
      class="MuiGrid-root MuiGrid-container MuiGrid-spacing-xs-2 css-bmdbdq-MuiGrid-root"
    >
      <div
        class="MuiGrid-root MuiGrid-container MuiGrid-item MuiGrid-grid-xs-12 css-13blkop-MuiGrid-root"
      >
        <p
          class="MuiTypography-root MuiTypography-body1 css-69sme-MuiTypography-root"
        >
          Looks like you haven’t made any donations yet
        </p>
      </div>
      <div
        class="MuiGrid-root MuiGrid-container MuiGrid-item MuiGrid-grid-xs-12 css-13blkop-MuiGrid-root"
      >
<<<<<<< HEAD
        <button
          class="MuiButton-root MuiButton-outlined MuiButton-outlinedPrimary MuiButton-sizeMedium MuiButton-outlinedSizeMedium MuiButton-disableElevation MuiButtonBase-root Button-root undefined css-4oj0gj-MuiButtonBase-root-MuiButton-root"
          tabindex="0"
          type="button"
        >
          Donate to a cause
        </button>
=======
        <a
          class="MuiTypography-root MuiLink-root MuiLink-underlineNone MuiTypography-colorPrimary"
          href="#/give"
        >
          <button
            class="MuiButtonBase-root MuiButton-root MuiButton-outlined makeStyles-root-75 makeStyles-root-76 undefined MuiButton-outlinedPrimary MuiButton-disableElevation"
            tabindex="0"
            type="button"
          >
            <span
              class="MuiButton-label"
            >
              Donate to a cause
            </span>
          </button>
        </a>
>>>>>>> 726291f9
      </div>
    </div>
  </div>
</div>
`;

exports[`Give View Disconnected should render project card with connect wallet button 1`] = `
<div>
  <div
    class="MuiContainer-root MuiContainer-maxWidthLg css-e057jq-MuiContainer-root"
  >
    <div
      class="MuiGrid-root MuiGrid-container MuiGrid-spacing-xs-3 css-1iagzvf-MuiGrid-root"
    >
      <div
        class="MuiGrid-root MuiGrid-container MuiGrid-item MuiGrid-grid-xs-12 MuiGrid-grid-lg-5 css-gr5cd7-MuiGrid-root"
      >
        <div
          class="MuiGrid-root MuiGrid-item MuiGrid-grid-xs-12 css-bhsuuc-MuiGrid-root"
        >
          <div
            class="MuiPaper-root MuiPaper-elevation MuiPaper-rounded MuiPaper-elevation0 helloooooo Paper-root  css-m19e0g-MuiPaper-root"
            style="transform: none; webkit-transition: transform 225ms cubic-bezier(0.4, 0, 0.2, 1) 0ms; transition: transform 225ms cubic-bezier(0.4, 0, 0.2, 1) 0ms;"
          >
            <div
              class="MuiGrid-root MuiGrid-container MuiGrid-spacing-xs-2 MuiGrid-direction-xs-column css-1y6dg9a-MuiGrid-root"
            >
              <div
                class="MuiGrid-root MuiGrid-item card-header css-159wrwf-MuiGrid-root"
              >
                <div
                  class="MuiBox-root css-gg4vpm"
                >
                  <div
                    class="top-left"
                  >
                    <div
                      class="MuiGrid-root MuiGrid-container MuiGrid-spacing-xs-2 css-vgma6o-MuiGrid-root"
                    >
                      <div
                        class="MuiGrid-root MuiGrid-item css-159wrwf-MuiGrid-root"
                      >
                        <a
<<<<<<< HEAD
                          class="MuiTypography-root MuiTypography-inherit MuiLink-root MuiLink-underlineNone css-ao3601-MuiTypography-root-MuiLink-root"
                          href="#/give/"
=======
                          class="MuiTypography-root MuiLink-root MuiLink-underlineNone MuiTypography-colorPrimary"
                          href="#/give"
>>>>>>> 726291f9
                        >
                          <svg
                            aria-hidden="true"
                            class="MuiSvgIcon-root MuiSvgIcon-fontSizeSmall css-y3v3gx-MuiSvgIcon-root"
                            data-testid="ChevronLeftIcon"
                            focusable="false"
                            style="width: 12px; height: 12px;"
                            viewBox="6 6 12 12"
                          >
                            <path
                              d="M15.41 7.41 14 6l-6 6 6 6 1.41-1.41L10.83 12z"
                            />
                          </svg>
                        </a>
                      </div>
                      <div
                        class="MuiGrid-root MuiGrid-item css-159wrwf-MuiGrid-root"
                      >
                        <h5
                          class="MuiTypography-root MuiTypography-h5 css-903ewo-MuiTypography-root"
                        >
                          Angel Protocol
                        </h5>
                      </div>
                    </div>
                  </div>
                  <div
                    class="top-right"
                  />
                </div>
              </div>
              <div
                class="MuiGrid-root MuiGrid-item css-159wrwf-MuiGrid-root"
              >
                <div
                  class="MuiGrid-root MuiGrid-container MuiGrid-spacing-xs-2 css-pcr0fy-MuiGrid-root"
                >
                  <div
                    class="MuiGrid-root MuiGrid-item MuiGrid-grid-xs-12 MuiGrid-grid-sm-6 MuiGrid-grid-lg-12 css-olt10l-MuiGrid-root"
                  >
                    <div
                      class="MuiGrid-root MuiGrid-container css-1enxi5i-MuiGrid-root"
                      style="max-height: 184px; overflow: hidden; border-radius: 16px;"
                    >
                      <div
                        class="MuiGrid-root MuiGrid-item MuiGrid-grid-xs-true css-cm1570-MuiGrid-root"
                      >
                        <a
                          class="MuiTypography-root MuiTypography-inherit MuiLink-root MuiLink-underlineNone css-ao3601-MuiTypography-root-MuiLink-root"
                          href="#/give/projects/angel-protocol"
                        >
                          <img
                            src="/assets/images/give/angel-protocol/angel-protocol-logo.svg"
                            width="100%"
                          />
                        </a>
                      </div>
                    </div>
                  </div>
                  <div
                    class="MuiGrid-root MuiGrid-item MuiGrid-grid-xs-true css-cm1570-MuiGrid-root"
                  >
                    <div
                      class="MuiGrid-root MuiGrid-container MuiGrid-spacing-xs-2 css-pcr0fy-MuiGrid-root"
                    >
                      <div
                        class="MuiGrid-root MuiGrid-item MuiGrid-grid-xs-12 css-bhsuuc-MuiGrid-root"
                      >
                        <div
                          class="MuiGrid-root MuiGrid-container MuiGrid-spacing-xs-3 css-cmg3fn-MuiGrid-root"
                        >
                          <div
                            class="MuiGrid-root MuiGrid-item MuiGrid-grid-xs-5 css-46wo5z-MuiGrid-root"
                          >
                            <div
                              class="MuiGrid-root MuiGrid-container MuiGrid-direction-xs-column css-qy0ict-MuiGrid-root"
                            >
                              <div
                                class="MuiGrid-root MuiGrid-item css-159wrwf-MuiGrid-root"
                              >
                                <div
                                  class="MuiGrid-root MuiGrid-container MuiGrid-spacing-xs-1 css-r441lk-MuiGrid-root"
                                >
                                  <div
                                    class="MuiGrid-root MuiGrid-item css-159wrwf-MuiGrid-root"
                                  >
                                    <svg
                                      aria-hidden="true"
                                      class="MuiSvgIcon-root MuiSvgIcon-fontSizeSmall css-1fx2bp7-MuiSvgIcon-root"
                                      focusable="false"
                                      viewBox="0 0 20 20"
                                    >
                                      <path
                                        d="M10 14.0625C11.7259 14.0625 13.125 12.6634 13.125 10.9375C13.125 9.21161 11.7259 7.8125 10 7.8125C8.27411 7.8125 6.875 9.21161 6.875 10.9375C6.875 12.6634 8.27411 14.0625 10 14.0625Z"
                                        fill="none"
                                        stroke="currentcolor"
                                        stroke-linecap="round"
                                        stroke-linejoin="round"
                                        stroke-width="1.6"
                                      />
                                      <path
                                        d="M15.3125 9.06251C16.0404 9.06129 16.7586 9.23018 17.4096 9.55572C18.0607 9.88126 18.6267 10.3544 19.0625 10.9375"
                                        fill="none"
                                        stroke="currentcolor"
                                        stroke-linecap="round"
                                        stroke-linejoin="round"
                                        stroke-width="1.6"
                                      />
                                      <path
                                        d="M0.9375 10.9375C1.37328 10.3544 1.93928 9.88126 2.59036 9.55572C3.24144 9.23018 3.95957 9.06129 4.6875 9.06251"
                                        fill="none"
                                        stroke="currentcolor"
                                        stroke-linecap="round"
                                        stroke-linejoin="round"
                                        stroke-width="1.6"
                                      />
                                      <path
                                        d="M5.5 16.875C5.91158 16.0321 6.55163 15.3217 7.34722 14.8248C8.14282 14.3279 9.06198 14.0645 10 14.0645C10.938 14.0645 11.8572 14.3279 12.6528 14.8248C13.4484 15.3217 14.0884 16.0321 14.5 16.875"
                                        fill="none"
                                        stroke="currentcolor"
                                        stroke-linecap="round"
                                        stroke-linejoin="round"
                                        stroke-width="1.6"
                                      />
                                      <path
                                        d="M4.69004 9.0625C4.21554 9.06298 3.7507 8.92842 3.34984 8.67453C2.94898 8.42064 2.62865 8.05792 2.42628 7.62874C2.22391 7.19956 2.14785 6.72165 2.207 6.25085C2.26615 5.78006 2.45806 5.33581 2.76031 4.97003C3.06256 4.60426 3.46267 4.33205 3.91387 4.18521C4.36508 4.03838 4.84876 4.02298 5.30839 4.14083C5.76802 4.25867 6.18463 4.50489 6.50952 4.85071C6.83442 5.19653 7.05419 5.62767 7.14316 6.09375"
                                        fill="none"
                                        stroke="currentcolor"
                                        stroke-linecap="round"
                                        stroke-linejoin="round"
                                        stroke-width="1.6"
                                      />
                                      <path
                                        d="M12.8594 6.09375C12.9483 5.62767 13.1681 5.19653 13.493 4.85071C13.8179 4.50489 14.2345 4.25867 14.6941 4.14083C15.1538 4.02298 15.6375 4.03838 16.0887 4.18521C16.5399 4.33205 16.94 4.60426 17.2422 4.97003C17.5445 5.33581 17.7364 5.78006 17.7955 6.25085C17.8547 6.72165 17.7786 7.19956 17.5763 7.62874C17.3739 8.05792 17.0536 8.42064 16.6527 8.67453C16.2518 8.92842 15.787 9.06298 15.3125 9.0625"
                                        fill="none"
                                        stroke="currentcolor"
                                        stroke-linecap="round"
                                        stroke-linejoin="round"
                                        stroke-width="1.6"
                                      />
                                    </svg>
                                  </div>
                                  <div
                                    class="MuiGrid-root MuiGrid-item metric css-159wrwf-MuiGrid-root"
                                  />
                                </div>
                              </div>
                              <div
                                class="MuiGrid-root MuiGrid-item subtext css-159wrwf-MuiGrid-root"
                              >
                                Donors
                              </div>
                            </div>
                          </div>
                          <div
                            class="MuiGrid-root MuiGrid-item MuiGrid-grid-xs-7 css-e6z9yf-MuiGrid-root"
                          >
                            <div
                              class="MuiGrid-root MuiGrid-container MuiGrid-direction-xs-column css-1jqheh3-MuiGrid-root"
                            >
                              <div
                                class="MuiGrid-root MuiGrid-item css-159wrwf-MuiGrid-root"
                              >
                                <div
                                  class="MuiGrid-root MuiGrid-container MuiGrid-spacing-xs-1 css-hgkx5n-MuiGrid-root"
                                >
                                  <div
                                    class="MuiGrid-root MuiGrid-item css-159wrwf-MuiGrid-root"
                                  >
                                    <svg
                                      aria-hidden="true"
                                      class="MuiSvgIcon-root MuiSvgIcon-fontSizeSmall css-1fx2bp7-MuiSvgIcon-root"
                                      focusable="false"
                                      viewBox="0 0 20 20"
                                    >
                                      <path
                                        d="M3.125 8.96094V4.375C3.125 4.20924 3.19085 4.05027 3.30806 3.93306C3.42527 3.81585 3.58424 3.75 3.75 3.75H16.25C16.4158 3.75 16.5747 3.81585 16.6919 3.93306C16.8092 4.05027 16.875 4.20924 16.875 4.375V8.96094C16.875 15.5234 11.3047 17.6953 10.1953 18.0625C10.0693 18.1092 9.93072 18.1092 9.80469 18.0625C8.69531 17.6953 3.125 15.5234 3.125 8.96094Z"
                                        fill="none"
                                        stroke="currentcolor"
                                        stroke-linecap="round"
                                        stroke-linejoin="round"
                                        stroke-width="1.6"
                                      />
                                      <path
                                        d="M13.4375 8.125L8.85156 12.5L6.5625 10.3125"
                                        fill="none"
                                        stroke="currentcolor"
                                        stroke-linecap="round"
                                        stroke-linejoin="round"
                                        stroke-width="1.6"
                                      />
                                    </svg>
                                  </div>
                                  <div
                                    class="MuiGrid-root MuiGrid-item metric css-159wrwf-MuiGrid-root"
                                  >
                                    <span
                                      class="MuiSkeleton-root MuiSkeleton-text MuiSkeleton-pulse css-1l7q9tc-MuiSkeleton-root"
                                    />
                                  </div>
                                </div>
                              </div>
                              <div
                                class="MuiGrid-root MuiGrid-item subtext css-159wrwf-MuiGrid-root"
                              >
                                sOHM
                                 
                                Deposited
                              </div>
                            </div>
                          </div>
                        </div>
                      </div>
                      <div
                        class="MuiGrid-root MuiGrid-item MuiGrid-grid-xs-12 css-bhsuuc-MuiGrid-root"
                      >
                        <div
                          class="MuiGrid-root MuiGrid-container css-1d18k5y-MuiGrid-root"
                        >
                          <div
                            class="MuiGrid-root MuiGrid-item MuiGrid-grid-xs-5 css-46wo5z-MuiGrid-root"
                          >
                            <div
                              class="MuiGrid-root MuiGrid-container MuiGrid-spacing-xs-1 css-r441lk-MuiGrid-root"
                            >
                              <div
                                class="MuiGrid-root MuiGrid-item css-159wrwf-MuiGrid-root"
                              >
                                <svg
                                  aria-hidden="true"
                                  class="MuiSvgIcon-root MuiSvgIcon-fontSizeSmall css-1fx2bp7-MuiSvgIcon-root"
                                  focusable="false"
                                  viewBox="0 0 20 20"
                                >
                                  <path
                                    d="M13.75 11.875L17.5 8.125L13.75 4.375"
                                    fill="none"
                                    stroke="currentcolor"
                                    stroke-linecap="round"
                                    stroke-linejoin="round"
                                    stroke-width="1.6"
                                  />
                                  <path
                                    d="M15 16.875H3.125C2.95924 16.875 2.80027 16.8092 2.68306 16.6919C2.56585 16.5747 2.5 16.4158 2.5 16.25V6.875"
                                    fill="none"
                                    stroke="currentcolor"
                                    stroke-linecap="round"
                                    stroke-linejoin="round"
                                    stroke-width="1.6"
                                  />
                                  <path
                                    d="M5.85938 13.75C6.27643 12.1401 7.21619 10.7143 8.53119 9.69621C9.84618 8.67815 11.462 8.1255 13.125 8.125H17.5"
                                    fill="none"
                                    stroke="currentcolor"
                                    stroke-linecap="round"
                                    stroke-linejoin="round"
                                    stroke-width="1.6"
                                  />
                                </svg>
                              </div>
                              <div
                                class="MuiGrid-root MuiGrid-item metric css-159wrwf-MuiGrid-root"
                              >
                                <span
                                  class="MuiSkeleton-root MuiSkeleton-text MuiSkeleton-pulse css-1l7q9tc-MuiSkeleton-root"
                                />
                              </div>
                            </div>
                            <div
                              class="MuiGrid-root MuiGrid-item subtext css-159wrwf-MuiGrid-root"
                            >
                              sOHM
                               
                              Yield
                            </div>
                          </div>
                          <div
                            class="MuiGrid-root MuiGrid-item MuiGrid-grid-xs-2 css-19kq2tc-MuiGrid-root"
                          />
                          <div
                            class="MuiGrid-root MuiGrid-item MuiGrid-grid-xs-5 css-46wo5z-MuiGrid-root"
                          >
                            <div
                              class="MuiGrid-root MuiGrid-container MuiGrid-direction-xs-column css-1jqheh3-MuiGrid-root"
                            >
                              <div
                                class="MuiGrid-root MuiGrid-item css-159wrwf-MuiGrid-root"
                              >
                                <div
                                  class="MuiGrid-root MuiGrid-container MuiGrid-spacing-xs-1 css-hgkx5n-MuiGrid-root"
                                >
                                  <div
                                    class="MuiGrid-root MuiGrid-item css-159wrwf-MuiGrid-root"
                                  >
                                    <svg
                                      aria-hidden="true"
                                      class="MuiSvgIcon-root MuiSvgIcon-fontSizeSmall css-1fx2bp7-MuiSvgIcon-root"
                                      focusable="false"
                                      viewBox="0 0 20 20"
                                    >
                                      <path
                                        d="M17.118 10C15.205 13.9602 10 16.875 10 16.875C10 16.875 2.1875 12.5 2.1875 7.18751C2.1875 6.24836 2.51289 5.33821 3.1083 4.61193C3.70371 3.88564 4.53236 3.38808 5.45328 3.2039C6.37419 3.01971 7.33047 3.16029 8.15943 3.6017C8.98838 4.04311 9.63879 4.7581 10 5.62501C10.3612 4.7581 11.0116 4.04311 11.8406 3.6017C12.3009 3.35657 12.8005 3.20422 13.3115 3.14874"
                                        fill="none"
                                        stroke="currentcolor"
                                        stroke-linecap="round"
                                        stroke-linejoin="round"
                                        stroke-width="1.6"
                                      />
                                      <path
                                        d="M18 3.5L9.99659 11.5L7 9"
                                        fill="none"
                                        stroke="currentcolor"
                                        stroke-linecap="round"
                                        stroke-linejoin="round"
                                        stroke-width="1.6"
                                      />
                                    </svg>
                                  </div>
                                  <div
                                    class="MuiGrid-root MuiGrid-item metric css-159wrwf-MuiGrid-root"
                                  >
                                    1,000
                                  </div>
                                </div>
                              </div>
                              <div
                                class="MuiGrid-root MuiGrid-item subtext css-159wrwf-MuiGrid-root"
                              >
                                sOHM
                                 
                                Deposit Goal
                              </div>
                            </div>
                          </div>
                          <div
                            class="MuiGrid-root MuiGrid-item MuiGrid-grid-xs-12 project-goal-progress css-bhsuuc-MuiGrid-root"
                          >
                            <span
                              aria-valuemax="100"
                              aria-valuemin="0"
                              aria-valuenow="0"
                              class="MuiLinearProgress-root MuiLinearProgress-colorPrimary MuiLinearProgress-determinate css-1mcjo4x-MuiLinearProgress-root"
                              role="progressbar"
                            >
                              <span
                                class="MuiLinearProgress-bar ProjectCard-progress MuiLinearProgress-barColorPrimary MuiLinearProgress-bar1Determinate css-1o31aob-MuiLinearProgress-bar1"
                                style="transform: translateX(-100%);"
                              />
                            </span>
                          </div>
                        </div>
                      </div>
                      <div
                        class="MuiGrid-root MuiGrid-item MuiGrid-grid-xs-12 css-bhsuuc-MuiGrid-root"
                      >
                        <button
                          class="MuiButton-root MuiButton-contained MuiButton-containedPrimary MuiButton-sizeMedium MuiButton-containedSizeMedium MuiButton-disableElevation MuiButton-fullWidth MuiButtonBase-root Button-root undefined css-8aw5i7-MuiButtonBase-root-MuiButton-root"
                          tabindex="0"
                          type="button"
                        >
                          Connect Wallet
                        </button>
                      </div>
                    </div>
                  </div>
                </div>
              </div>
            </div>
          </div>
        </div>
        <div
          class="MuiGrid-root MuiGrid-item MuiGrid-grid-xs-12 css-bhsuuc-MuiGrid-root"
        />
      </div>
      <div
        class="MuiGrid-root MuiGrid-item MuiGrid-grid-xs-12 MuiGrid-grid-lg-7 css-mxqc31-MuiGrid-root"
      >
        <div
          class="MuiPaper-root MuiPaper-elevation MuiPaper-rounded MuiPaper-elevation0 helloooooo Paper-root  css-m19e0g-MuiPaper-root"
          style="transform: none; webkit-transition: transform 225ms cubic-bezier(0.4, 0, 0.2, 1) 0ms; transition: transform 225ms cubic-bezier(0.4, 0, 0.2, 1) 0ms;"
        >
          <div
            class="MuiGrid-root MuiGrid-container MuiGrid-spacing-xs-2 MuiGrid-direction-xs-column css-1y6dg9a-MuiGrid-root"
          >
            <div
              class="MuiGrid-root MuiGrid-item card-header css-159wrwf-MuiGrid-root"
            >
              <div
                class="MuiBox-root css-gg4vpm"
              >
                <div
                  class="MuiBox-root css-1xhj18k"
                >
                  <h5
                    class="MuiTypography-root MuiTypography-h5 header-text css-903ewo-MuiTypography-root"
                  >
                    About
                  </h5>
                </div>
                <div
                  class="top-right"
                >
                  <a
                    class="MuiTypography-root MuiTypography-inherit MuiLink-root MuiLink-underlineNone css-ao3601-MuiTypography-root-MuiLink-root"
                    href="https://www.angelprotocol.io/"
                    target="_blank"
                  >
                    <svg
                      aria-hidden="true"
                      class="MuiSvgIcon-root MuiSvgIcon-fontSizeSmall css-1fx2bp7-MuiSvgIcon-root"
                      focusable="false"
                      viewBox="0 0 20 20"
                    >
                      <path
                        d="M 9.991 0 C 4.471 0 0 4.48 0 10 C 0 15.52 4.471 20 9.991 20 C 15.521 20 20 15.52 20 10 C 20 4.48 15.521 0 9.991 0 Z M 16.921 6 L 13.971 6 C 13.651 4.751 13.191 3.551 12.591 2.44 C 14.431 3.071 15.961 4.351 16.921 6 Z M 10.001 2.04 C 10.831 3.24 11.481 4.571 11.911 6 L 8.091 6 C 8.521 4.571 9.171 3.24 10.001 2.04 Z M 2.26 12 C 2.101 11.36 2.001 10.691 2.001 10 C 2.001 9.311 2.101 8.64 2.26 8 L 5.641 8 C 5.561 8.66 5.501 9.32 5.501 10 C 5.501 10.68 5.561 11.34 5.641 12 L 2.26 12 Z M 3.081 14 L 6.031 14 C 6.351 15.251 6.811 16.451 7.411 17.56 C 5.571 16.931 4.041 15.66 3.081 14 Z M 6.031 6 L 3.081 6 C 4.041 4.34 5.571 3.071 7.411 2.44 C 6.811 3.551 6.351 4.751 6.031 6 Z M 10.001 17.96 C 9.171 16.76 8.521 15.431 8.091 14 L 11.911 14 C 11.481 15.431 10.831 16.76 10.001 17.96 Z M 12.341 12 L 7.661 12 C 7.571 11.34 7.501 10.68 7.501 10 C 7.501 9.32 7.571 8.651 7.661 8 L 12.341 8 C 12.431 8.651 12.501 9.32 12.501 10 C 12.501 10.68 12.431 11.34 12.341 12 Z M 12.591 17.56 C 13.191 16.451 13.651 15.251 13.971 14 L 16.921 14 C 15.961 15.651 14.431 16.931 12.591 17.56 Z M 14.361 12 C 14.441 11.34 14.501 10.68 14.501 10 C 14.501 9.32 14.441 8.66 14.361 8 L 17.741 8 C 17.9 8.64 18.001 9.311 18.001 10 C 18.001 10.691 17.9 11.36 17.741 12 L 14.361 12 Z"
                      />
                    </svg>
                  </a>
                </div>
              </div>
            </div>
            <div
              class="MuiGrid-root MuiGrid-item css-159wrwf-MuiGrid-root"
            >
              <div
                class="project-content"
              >
                <p>
                  Angel Protocol is the leading crypto-native nonprofit platform on Terra, bringing an entirely new angle to the concept of charity: Generative Giving. When you donate to Angel Protocol, your donations are locked in permanent endowments (Anchor Yield accounts) for the over 50 NGOs that have been onboarded. Yield (not principal) from the endowments is paid into individual NGO accounts every week, which they can then withdraw and spend to resolve the greatest issues our planet faces. These endowments are meant to provide a perpetual income stream so these organizations can focus on having boots on the ground.
                </p>
                

              </div>
            </div>
          </div>
        </div>
      </div>
    </div>
  </div>
</div>
`;<|MERGE_RESOLUTION|>--- conflicted
+++ resolved
@@ -37,13 +37,8 @@
                         class="MuiGrid-root MuiGrid-item css-159wrwf-MuiGrid-root"
                       >
                         <a
-<<<<<<< HEAD
                           class="MuiTypography-root MuiTypography-inherit MuiLink-root MuiLink-underlineNone css-ao3601-MuiTypography-root-MuiLink-root"
-                          href="#/give/"
-=======
-                          class="MuiTypography-root MuiLink-root MuiLink-underlineNone MuiTypography-colorPrimary"
                           href="#/give"
->>>>>>> 726291f9
                         >
                           <svg
                             aria-hidden="true"
@@ -493,12 +488,7 @@
 exports[`Give View Disconnected should render Causes Dashboard 1`] = `
 <div>
   <div
-<<<<<<< HEAD
     class="MuiContainer-root MuiContainer-maxWidthLg css-e057jq-MuiContainer-root"
-    style="transform: none; webkit-transition: transform 225ms cubic-bezier(0.4, 0, 0.2, 1) 0ms; transition: transform 225ms cubic-bezier(0.4, 0, 0.2, 1) 0ms;"
-=======
-    class="MuiContainer-root MuiContainer-maxWidthLg"
->>>>>>> 726291f9
   >
     <div
       class="MuiGrid-root MuiGrid-container MuiGrid-spacing-xs-4 css-1m2utj8-MuiGrid-root"
@@ -612,13 +602,8 @@
                 class="MuiGrid-root MuiGrid-item MuiGrid-grid-xs-12 MuiGrid-grid-sm-6 MuiGrid-grid-lg-4 css-dbu6st-MuiGrid-root"
               >
                 <a
-<<<<<<< HEAD
                   class="MuiTypography-root MuiTypography-inherit MuiLink-root MuiLink-underlineNone css-ao3601-MuiTypography-root-MuiLink-root"
-                  href="#/give/projects/impact-market"
-=======
-                  class="MuiTypography-root MuiLink-root MuiLink-underlineNone MuiTypography-colorPrimary"
                   href="#/projects/impact-market"
->>>>>>> 726291f9
                 >
                   <button
                     class="MuiButton-root MuiButton-outlined MuiButton-outlinedPrimary MuiButton-sizeSmall MuiButton-outlinedSizeSmall MuiButton-disableElevation MuiButton-fullWidth MuiButtonBase-root Button-root undefined css-17qa7rh-MuiButtonBase-root-MuiButton-root"
@@ -742,13 +727,8 @@
                 class="MuiGrid-root MuiGrid-item MuiGrid-grid-xs-12 MuiGrid-grid-sm-6 MuiGrid-grid-lg-4 css-dbu6st-MuiGrid-root"
               >
                 <a
-<<<<<<< HEAD
                   class="MuiTypography-root MuiTypography-inherit MuiLink-root MuiLink-underlineNone css-ao3601-MuiTypography-root-MuiLink-root"
-                  href="#/give/projects/angel-protocol"
-=======
-                  class="MuiTypography-root MuiLink-root MuiLink-underlineNone MuiTypography-colorPrimary"
                   href="#/projects/angel-protocol"
->>>>>>> 726291f9
                 >
                   <button
                     class="MuiButton-root MuiButton-outlined MuiButton-outlinedPrimary MuiButton-sizeSmall MuiButton-outlinedSizeSmall MuiButton-disableElevation MuiButton-fullWidth MuiButtonBase-root Button-root undefined css-17qa7rh-MuiButtonBase-root-MuiButton-root"
@@ -872,13 +852,8 @@
                 class="MuiGrid-root MuiGrid-item MuiGrid-grid-xs-12 MuiGrid-grid-sm-6 MuiGrid-grid-lg-4 css-dbu6st-MuiGrid-root"
               >
                 <a
-<<<<<<< HEAD
                   class="MuiTypography-root MuiTypography-inherit MuiLink-root MuiLink-underlineNone css-ao3601-MuiTypography-root-MuiLink-root"
-                  href="#/give/projects/gitcoin"
-=======
-                  class="MuiTypography-root MuiLink-root MuiLink-underlineNone MuiTypography-colorPrimary"
                   href="#/projects/gitcoin"
->>>>>>> 726291f9
                 >
                   <button
                     class="MuiButton-root MuiButton-outlined MuiButton-outlinedPrimary MuiButton-sizeSmall MuiButton-outlinedSizeSmall MuiButton-disableElevation MuiButton-fullWidth MuiButtonBase-root Button-root undefined css-17qa7rh-MuiButtonBase-root-MuiButton-root"
@@ -1002,13 +977,8 @@
                 class="MuiGrid-root MuiGrid-item MuiGrid-grid-xs-12 MuiGrid-grid-sm-6 MuiGrid-grid-lg-4 css-dbu6st-MuiGrid-root"
               >
                 <a
-<<<<<<< HEAD
                   class="MuiTypography-root MuiTypography-inherit MuiLink-root MuiLink-underlineNone css-ao3601-MuiTypography-root-MuiLink-root"
-                  href="#/give/projects/kolektivo"
-=======
-                  class="MuiTypography-root MuiLink-root MuiLink-underlineNone MuiTypography-colorPrimary"
                   href="#/projects/kolektivo"
->>>>>>> 726291f9
                 >
                   <button
                     class="MuiButton-root MuiButton-outlined MuiButton-outlinedPrimary MuiButton-sizeSmall MuiButton-outlinedSizeSmall MuiButton-disableElevation MuiButton-fullWidth MuiButtonBase-root Button-root undefined css-17qa7rh-MuiButtonBase-root-MuiButton-root"
@@ -1132,13 +1102,8 @@
                 class="MuiGrid-root MuiGrid-item MuiGrid-grid-xs-12 MuiGrid-grid-sm-6 MuiGrid-grid-lg-4 css-dbu6st-MuiGrid-root"
               >
                 <a
-<<<<<<< HEAD
                   class="MuiTypography-root MuiTypography-inherit MuiLink-root MuiLink-underlineNone css-ao3601-MuiTypography-root-MuiLink-root"
-                  href="#/give/projects/popcorndao"
-=======
-                  class="MuiTypography-root MuiLink-root MuiLink-underlineNone MuiTypography-colorPrimary"
                   href="#/projects/popcorndao"
->>>>>>> 726291f9
                 >
                   <button
                     class="MuiButton-root MuiButton-outlined MuiButton-outlinedPrimary MuiButton-sizeSmall MuiButton-outlinedSizeSmall MuiButton-disableElevation MuiButton-fullWidth MuiButtonBase-root Button-root undefined css-17qa7rh-MuiButtonBase-root-MuiButton-root"
@@ -1214,22 +1179,11 @@
     class="MuiGrid-root MuiGrid-container MuiGrid-direction-xs-column css-1x5p8si-MuiGrid-root"
   >
     <div
-<<<<<<< HEAD
-      class="MuiGrid-root MuiGrid-item MuiGrid-grid-xs-true css-cm1570-MuiGrid-root"
-    />
-    <div
       class="MuiGrid-root MuiGrid-item MuiGrid-grid-xs-12 MuiGrid-grid-sm-10 MuiGrid-grid-md-10 MuiGrid-grid-lg-8 css-a5cnoe-MuiGrid-root"
     >
       <div
         class="MuiPaper-root MuiPaper-elevation MuiPaper-rounded MuiPaper-elevation0 helloooooo Paper-root no-container-padding css-m19e0g-MuiPaper-root"
-        style="transform: none; webkit-transition: transform 225ms cubic-bezier(0.4, 0, 0.2, 1) 0ms; transition: transform 225ms cubic-bezier(0.4, 0, 0.2, 1) 0ms;"
-=======
-      class="MuiGrid-root MuiGrid-item MuiGrid-grid-xs-12 MuiGrid-grid-sm-10 MuiGrid-grid-md-10 MuiGrid-grid-lg-8"
-    >
-      <div
-        class="MuiPaper-root makeStyles-root-1 makeStyles-root-2 no-container-padding MuiPaper-elevation0 MuiPaper-rounded"
         style="transform: none;"
->>>>>>> 726291f9
       >
         <div
           class="MuiGrid-root MuiGrid-container MuiGrid-spacing-xs-2 MuiGrid-direction-xs-column css-1y6dg9a-MuiGrid-root"
@@ -1258,7 +1212,7 @@
             class="MuiGrid-root MuiGrid-item css-159wrwf-MuiGrid-root"
           >
             <div
-              class="MuiTabs-root Tabs-root give-tab-buttons  css-lqnuzn-MuiTabs-root"
+              class="MuiTabs-root Tabs-root give-tab-buttons  css-u2rngf-MuiTabs-root"
             >
               <div
                 class="MuiTabs-scroller MuiTabs-fixed css-kqhgxw-MuiTabs-scroller"
@@ -1269,145 +1223,78 @@
                   class="MuiTabs-flexContainer MuiTabs-centered css-1mqo22u-MuiTabs-flexContainer"
                   role="tablist"
                 >
-<<<<<<< HEAD
-                  <button
-                    aria-controls="simple-tabpanel-0"
-                    aria-selected="true"
-                    class="MuiButtonBase-root MuiTab-root MuiTab-textColorPrimary Mui-selected css-1qw84y0-MuiButtonBase-root-MuiTab-root"
-                    id="simple-tab-0"
-                    role="tab"
-                    tabindex="0"
-                    type="button"
-                  >
-                    Causes
-                  </button>
-                  <button
-                    aria-controls="simple-tabpanel-1"
-                    aria-selected="false"
-                    class="MuiButtonBase-root MuiTab-root MuiTab-textColorPrimary css-1qw84y0-MuiButtonBase-root-MuiTab-root"
-                    id="simple-tab-1"
-                    role="tab"
-                    tabindex="-1"
-                    type="button"
-                  >
-                    Grants
-                  </button>
-                  <button
-                    aria-controls="simple-tabpanel-2"
-                    aria-selected="false"
-                    class="MuiButtonBase-root MuiTab-root MuiTab-textColorPrimary css-1qw84y0-MuiButtonBase-root-MuiTab-root"
-                    id="simple-tab-2"
-                    role="tab"
-                    tabindex="-1"
-                    type="button"
-                  >
-                    My Donations
-                  </button>
-                  <button
-                    aria-controls="simple-tabpanel-3"
-                    aria-selected="false"
-                    class="MuiButtonBase-root MuiTab-root MuiTab-textColorPrimary css-1qw84y0-MuiButtonBase-root-MuiTab-root"
-                    id="simple-tab-3"
-                    role="tab"
-                    tabindex="-1"
-                    type="button"
-                  >
-                    Redeem
-                  </button>
-                </div>
-                <span
-                  class="MuiTabs-indicator css-gi9wfz-MuiTabs-indicator"
-                  style="left: 0px; width: 0px;"
-=======
                   <a
-                    class="MuiTypography-root MuiLink-root MuiLink-underlineNone MuiTypography-colorPrimary"
+                    class="MuiTypography-root MuiTypography-inherit MuiLink-root MuiLink-underlineNone css-ao3601-MuiTypography-root-MuiLink-root"
                     href="#/give"
                     textcolor="primary"
                     value="0"
                   >
                     <button
                       aria-controls="simple-tabpanel-undefined"
-                      class="MuiButtonBase-root MuiTab-root MuiTab-textColorInherit"
+                      class="MuiButtonBase-root MuiTab-root MuiTab-textColorInherit css-1b3r5vs-MuiButtonBase-root-MuiTab-root"
                       id="simple-tab-undefined"
                       role="tab"
                       tabindex="-1"
                       type="button"
                     >
-                      <span
-                        class="MuiTab-wrapper"
-                      >
-                        Causes
-                      </span>
+                      Causes
                     </button>
                   </a>
                   <a
-                    class="MuiTypography-root MuiLink-root MuiLink-underlineNone MuiTypography-colorPrimary"
+                    class="MuiTypography-root MuiTypography-inherit MuiLink-root MuiLink-underlineNone css-ao3601-MuiTypography-root-MuiLink-root"
                     href="#/give/grants"
                     textcolor="primary"
                     value="1"
                   >
                     <button
                       aria-controls="simple-tabpanel-undefined"
-                      class="MuiButtonBase-root MuiTab-root MuiTab-textColorInherit"
+                      class="MuiButtonBase-root MuiTab-root MuiTab-textColorInherit css-1b3r5vs-MuiButtonBase-root-MuiTab-root"
                       id="simple-tab-undefined"
                       role="tab"
                       tabindex="-1"
                       type="button"
                     >
-                      <span
-                        class="MuiTab-wrapper"
-                      >
-                        Grants
-                      </span>
+                      Grants
                     </button>
                   </a>
                   <a
-                    class="MuiTypography-root MuiLink-root MuiLink-underlineNone MuiTypography-colorPrimary"
+                    class="MuiTypography-root MuiTypography-inherit MuiLink-root MuiLink-underlineNone css-ao3601-MuiTypography-root-MuiLink-root"
                     href="#/give/donations"
                     textcolor="primary"
                     value="2"
                   >
                     <button
                       aria-controls="simple-tabpanel-undefined"
-                      class="MuiButtonBase-root MuiTab-root MuiTab-textColorInherit"
+                      class="MuiButtonBase-root MuiTab-root MuiTab-textColorInherit css-1b3r5vs-MuiButtonBase-root-MuiTab-root"
                       id="simple-tab-undefined"
                       role="tab"
                       tabindex="-1"
                       type="button"
                     >
-                      <span
-                        class="MuiTab-wrapper"
-                      >
-                        My Donations
-                      </span>
+                      My Donations
                     </button>
                   </a>
                   <a
-                    class="MuiTypography-root MuiLink-root MuiLink-underlineNone MuiTypography-colorPrimary"
+                    class="MuiTypography-root MuiTypography-inherit MuiLink-root MuiLink-underlineNone css-ao3601-MuiTypography-root-MuiLink-root"
                     href="#/give/redeem"
                     textcolor="primary"
                     value="3"
                   >
                     <button
                       aria-controls="simple-tabpanel-undefined"
-                      class="MuiButtonBase-root MuiTab-root MuiTab-textColorInherit"
+                      class="MuiButtonBase-root MuiTab-root MuiTab-textColorInherit css-1b3r5vs-MuiButtonBase-root-MuiTab-root"
                       id="simple-tab-undefined"
                       role="tab"
                       tabindex="-1"
                       type="button"
                     >
-                      <span
-                        class="MuiTab-wrapper"
-                      >
-                        Redeem
-                      </span>
+                      Redeem
                     </button>
                   </a>
                 </div>
                 <span
-                  class="PrivateTabIndicator-root-41 PrivateTabIndicator-colorPrimary-42 MuiTabs-indicator"
+                  class="MuiTabs-indicator css-gi9wfz-MuiTabs-indicator"
                   style="left: 0px; width: 0px; display: none;"
->>>>>>> 726291f9
                 />
               </div>
             </div>
@@ -1418,11 +1305,7 @@
               style="overflow: hidden;"
             >
               <div
-<<<<<<< HEAD
                 class="MuiBox-root css-19midj6"
-=======
-                class="MuiBox-root MuiBox-root-6"
->>>>>>> 726291f9
               >
                 <label
                   class="MuiGrid-root MuiGrid-container MuiGrid-spacing-xs-1 css-7qiq2r-MuiGrid-root"
@@ -1435,12 +1318,7 @@
                       class="MuiSwitch-root MuiSwitch-sizeMedium give-sohm-gohm-checkbox css-tnsvld-MuiSwitch-root"
                     >
                       <span
-<<<<<<< HEAD
                         class="MuiSwitch-switchBase MuiSwitch-colorPrimary MuiButtonBase-root MuiSwitch-switchBase MuiSwitch-colorPrimary PrivateSwitchBase-root css-1rrw3y9-MuiButtonBase-root-MuiSwitch-switchBase"
-=======
-                        aria-disabled="false"
-                        class="MuiButtonBase-root MuiIconButton-root PrivateSwitchBase-root-7 MuiSwitch-switchBase MuiSwitch-colorPrimary"
->>>>>>> 726291f9
                       >
                         <input
                           aria-label="stake to gohm"
@@ -1448,23 +1326,8 @@
                           type="checkbox"
                         />
                         <span
-<<<<<<< HEAD
                           class="MuiSwitch-thumb css-jsexje-MuiSwitch-thumb"
                         />
-=======
-                          class="MuiIconButton-label"
-                        >
-                          <input
-                            aria-label="stake to gohm"
-                            class="PrivateSwitchBase-input-10 MuiSwitch-input"
-                            type="checkbox"
-                            value=""
-                          />
-                          <span
-                            class="MuiSwitch-thumb"
-                          />
-                        </span>
->>>>>>> 726291f9
                       </span>
                       <span
                         class="MuiSwitch-track css-ppid42-MuiSwitch-track"
@@ -1481,11 +1344,7 @@
                       gOHM deposits
                     </p>
                     <div
-<<<<<<< HEAD
                       class="MuiBox-root css-0"
-=======
-                      class="MuiBox-root MuiBox-root-11"
->>>>>>> 726291f9
                       style="display: inline-flex; justify-content: center; align-self: center;"
                     >
                       <svg
@@ -1503,12 +1362,7 @@
                   </div>
                 </label>
                 <div
-<<<<<<< HEAD
                   class="MuiContainer-root MuiContainer-maxWidthLg css-e057jq-MuiContainer-root"
-                  style="transform: none; webkit-transition: transform 225ms cubic-bezier(0.4, 0, 0.2, 1) 0ms; transition: transform 225ms cubic-bezier(0.4, 0, 0.2, 1) 0ms;"
-=======
-                  class="MuiContainer-root MuiContainer-maxWidthLg"
->>>>>>> 726291f9
                 >
                   <div
                     class="MuiGrid-root MuiGrid-container MuiGrid-spacing-xs-4 css-1m2utj8-MuiGrid-root"
@@ -1601,13 +1455,8 @@
                                     class="MuiLinearProgress-root MuiLinearProgress-colorPrimary MuiLinearProgress-determinate css-1mcjo4x-MuiLinearProgress-root"
                                     role="progressbar"
                                   >
-<<<<<<< HEAD
                                     <span
                                       class="MuiLinearProgress-bar ProjectCard-progress MuiLinearProgress-barColorPrimary MuiLinearProgress-bar1Determinate css-1o31aob-MuiLinearProgress-bar1"
-=======
-                                    <div
-                                      class="MuiLinearProgress-bar MuiLinearProgress-barColorPrimary makeStyles-progress-13 makeStyles-progress-14 MuiLinearProgress-bar1Determinate"
->>>>>>> 726291f9
                                       style="transform: translateX(-100%);"
                                     />
                                   </span>
@@ -1627,19 +1476,11 @@
                               class="MuiGrid-root MuiGrid-item MuiGrid-grid-xs-12 MuiGrid-grid-sm-6 MuiGrid-grid-lg-4 css-dbu6st-MuiGrid-root"
                             >
                               <a
-<<<<<<< HEAD
                                 class="MuiTypography-root MuiTypography-inherit MuiLink-root MuiLink-underlineNone css-ao3601-MuiTypography-root-MuiLink-root"
-                                href="#/give/projects/impact-market"
+                                href="#/projects/impact-market"
                               >
                                 <button
                                   class="MuiButton-root MuiButton-outlined MuiButton-outlinedPrimary MuiButton-sizeSmall MuiButton-outlinedSizeSmall MuiButton-disableElevation MuiButton-fullWidth MuiButtonBase-root Button-root undefined css-17qa7rh-MuiButtonBase-root-MuiButton-root"
-=======
-                                class="MuiTypography-root MuiLink-root MuiLink-underlineNone MuiTypography-colorPrimary"
-                                href="#/projects/impact-market"
-                              >
-                                <button
-                                  class="MuiButtonBase-root MuiButton-root MuiButton-outlined makeStyles-root-15 makeStyles-root-16 undefined MuiButton-outlinedPrimary MuiButton-outlinedSizeSmall MuiButton-sizeSmall MuiButton-disableElevation MuiButton-fullWidth"
->>>>>>> 726291f9
                                   tabindex="0"
                                   type="button"
                                 >
@@ -1739,13 +1580,8 @@
                                     class="MuiLinearProgress-root MuiLinearProgress-colorPrimary MuiLinearProgress-determinate css-1mcjo4x-MuiLinearProgress-root"
                                     role="progressbar"
                                   >
-<<<<<<< HEAD
                                     <span
                                       class="MuiLinearProgress-bar ProjectCard-progress MuiLinearProgress-barColorPrimary MuiLinearProgress-bar1Determinate css-1o31aob-MuiLinearProgress-bar1"
-=======
-                                    <div
-                                      class="MuiLinearProgress-bar MuiLinearProgress-barColorPrimary makeStyles-progress-20 makeStyles-progress-21 MuiLinearProgress-bar1Determinate"
->>>>>>> 726291f9
                                       style="transform: translateX(-100%);"
                                     />
                                   </span>
@@ -1765,19 +1601,11 @@
                               class="MuiGrid-root MuiGrid-item MuiGrid-grid-xs-12 MuiGrid-grid-sm-6 MuiGrid-grid-lg-4 css-dbu6st-MuiGrid-root"
                             >
                               <a
-<<<<<<< HEAD
                                 class="MuiTypography-root MuiTypography-inherit MuiLink-root MuiLink-underlineNone css-ao3601-MuiTypography-root-MuiLink-root"
-                                href="#/give/projects/angel-protocol"
+                                href="#/projects/angel-protocol"
                               >
                                 <button
                                   class="MuiButton-root MuiButton-outlined MuiButton-outlinedPrimary MuiButton-sizeSmall MuiButton-outlinedSizeSmall MuiButton-disableElevation MuiButton-fullWidth MuiButtonBase-root Button-root undefined css-17qa7rh-MuiButtonBase-root-MuiButton-root"
-=======
-                                class="MuiTypography-root MuiLink-root MuiLink-underlineNone MuiTypography-colorPrimary"
-                                href="#/projects/angel-protocol"
-                              >
-                                <button
-                                  class="MuiButtonBase-root MuiButton-root MuiButton-outlined makeStyles-root-15 makeStyles-root-22 undefined MuiButton-outlinedPrimary MuiButton-outlinedSizeSmall MuiButton-sizeSmall MuiButton-disableElevation MuiButton-fullWidth"
->>>>>>> 726291f9
                                   tabindex="0"
                                   type="button"
                                 >
@@ -1877,13 +1705,8 @@
                                     class="MuiLinearProgress-root MuiLinearProgress-colorPrimary MuiLinearProgress-determinate css-1mcjo4x-MuiLinearProgress-root"
                                     role="progressbar"
                                   >
-<<<<<<< HEAD
                                     <span
                                       class="MuiLinearProgress-bar ProjectCard-progress MuiLinearProgress-barColorPrimary MuiLinearProgress-bar1Determinate css-1o31aob-MuiLinearProgress-bar1"
-=======
-                                    <div
-                                      class="MuiLinearProgress-bar MuiLinearProgress-barColorPrimary makeStyles-progress-24 makeStyles-progress-25 MuiLinearProgress-bar1Determinate"
->>>>>>> 726291f9
                                       style="transform: translateX(-100%);"
                                     />
                                   </span>
@@ -1903,19 +1726,11 @@
                               class="MuiGrid-root MuiGrid-item MuiGrid-grid-xs-12 MuiGrid-grid-sm-6 MuiGrid-grid-lg-4 css-dbu6st-MuiGrid-root"
                             >
                               <a
-<<<<<<< HEAD
                                 class="MuiTypography-root MuiTypography-inherit MuiLink-root MuiLink-underlineNone css-ao3601-MuiTypography-root-MuiLink-root"
-                                href="#/give/projects/gitcoin"
+                                href="#/projects/gitcoin"
                               >
                                 <button
                                   class="MuiButton-root MuiButton-outlined MuiButton-outlinedPrimary MuiButton-sizeSmall MuiButton-outlinedSizeSmall MuiButton-disableElevation MuiButton-fullWidth MuiButtonBase-root Button-root undefined css-17qa7rh-MuiButtonBase-root-MuiButton-root"
-=======
-                                class="MuiTypography-root MuiLink-root MuiLink-underlineNone MuiTypography-colorPrimary"
-                                href="#/projects/gitcoin"
-                              >
-                                <button
-                                  class="MuiButtonBase-root MuiButton-root MuiButton-outlined makeStyles-root-15 makeStyles-root-26 undefined MuiButton-outlinedPrimary MuiButton-outlinedSizeSmall MuiButton-sizeSmall MuiButton-disableElevation MuiButton-fullWidth"
->>>>>>> 726291f9
                                   tabindex="0"
                                   type="button"
                                 >
@@ -2015,13 +1830,8 @@
                                     class="MuiLinearProgress-root MuiLinearProgress-colorPrimary MuiLinearProgress-determinate css-1mcjo4x-MuiLinearProgress-root"
                                     role="progressbar"
                                   >
-<<<<<<< HEAD
                                     <span
                                       class="MuiLinearProgress-bar ProjectCard-progress MuiLinearProgress-barColorPrimary MuiLinearProgress-bar1Determinate css-1o31aob-MuiLinearProgress-bar1"
-=======
-                                    <div
-                                      class="MuiLinearProgress-bar MuiLinearProgress-barColorPrimary makeStyles-progress-28 makeStyles-progress-29 MuiLinearProgress-bar1Determinate"
->>>>>>> 726291f9
                                       style="transform: translateX(-100%);"
                                     />
                                   </span>
@@ -2041,19 +1851,11 @@
                               class="MuiGrid-root MuiGrid-item MuiGrid-grid-xs-12 MuiGrid-grid-sm-6 MuiGrid-grid-lg-4 css-dbu6st-MuiGrid-root"
                             >
                               <a
-<<<<<<< HEAD
                                 class="MuiTypography-root MuiTypography-inherit MuiLink-root MuiLink-underlineNone css-ao3601-MuiTypography-root-MuiLink-root"
-                                href="#/give/projects/kolektivo"
+                                href="#/projects/kolektivo"
                               >
                                 <button
                                   class="MuiButton-root MuiButton-outlined MuiButton-outlinedPrimary MuiButton-sizeSmall MuiButton-outlinedSizeSmall MuiButton-disableElevation MuiButton-fullWidth MuiButtonBase-root Button-root undefined css-17qa7rh-MuiButtonBase-root-MuiButton-root"
-=======
-                                class="MuiTypography-root MuiLink-root MuiLink-underlineNone MuiTypography-colorPrimary"
-                                href="#/projects/kolektivo"
-                              >
-                                <button
-                                  class="MuiButtonBase-root MuiButton-root MuiButton-outlined makeStyles-root-15 makeStyles-root-30 undefined MuiButton-outlinedPrimary MuiButton-outlinedSizeSmall MuiButton-sizeSmall MuiButton-disableElevation MuiButton-fullWidth"
->>>>>>> 726291f9
                                   tabindex="0"
                                   type="button"
                                 >
@@ -2153,13 +1955,8 @@
                                     class="MuiLinearProgress-root MuiLinearProgress-colorPrimary MuiLinearProgress-determinate css-1mcjo4x-MuiLinearProgress-root"
                                     role="progressbar"
                                   >
-<<<<<<< HEAD
                                     <span
                                       class="MuiLinearProgress-bar ProjectCard-progress MuiLinearProgress-barColorPrimary MuiLinearProgress-bar1Determinate css-1o31aob-MuiLinearProgress-bar1"
-=======
-                                    <div
-                                      class="MuiLinearProgress-bar MuiLinearProgress-barColorPrimary makeStyles-progress-32 makeStyles-progress-33 MuiLinearProgress-bar1Determinate"
->>>>>>> 726291f9
                                       style="transform: translateX(-100%);"
                                     />
                                   </span>
@@ -2179,19 +1976,11 @@
                               class="MuiGrid-root MuiGrid-item MuiGrid-grid-xs-12 MuiGrid-grid-sm-6 MuiGrid-grid-lg-4 css-dbu6st-MuiGrid-root"
                             >
                               <a
-<<<<<<< HEAD
                                 class="MuiTypography-root MuiTypography-inherit MuiLink-root MuiLink-underlineNone css-ao3601-MuiTypography-root-MuiLink-root"
-                                href="#/give/projects/popcorndao"
+                                href="#/projects/popcorndao"
                               >
                                 <button
                                   class="MuiButton-root MuiButton-outlined MuiButton-outlinedPrimary MuiButton-sizeSmall MuiButton-outlinedSizeSmall MuiButton-disableElevation MuiButton-fullWidth MuiButtonBase-root Button-root undefined css-17qa7rh-MuiButtonBase-root-MuiButton-root"
-=======
-                                class="MuiTypography-root MuiLink-root MuiLink-underlineNone MuiTypography-colorPrimary"
-                                href="#/projects/popcorndao"
-                              >
-                                <button
-                                  class="MuiButtonBase-root MuiButton-root MuiButton-outlined makeStyles-root-15 makeStyles-root-34 undefined MuiButton-outlinedPrimary MuiButton-outlinedSizeSmall MuiButton-sizeSmall MuiButton-disableElevation MuiButton-fullWidth"
->>>>>>> 726291f9
                                   tabindex="0"
                                   type="button"
                                 >
@@ -2207,11 +1996,7 @@
                       class="MuiGrid-root MuiGrid-item MuiGrid-grid-xs-12 css-bhsuuc-MuiGrid-root"
                     >
                       <div
-<<<<<<< HEAD
                         class="MuiBox-root css-0"
-=======
-                        class="MuiBox-root MuiBox-root-36"
->>>>>>> 726291f9
                         style="background-color: rgb(250, 250, 251); border-radius: 10px;"
                       >
                         <div
@@ -2243,11 +2028,7 @@
                             class="MuiGrid-root MuiGrid-container MuiGrid-item MuiGrid-grid-xs-12 MuiGrid-grid-sm-4 css-1cnv0eo-MuiGrid-root"
                           >
                             <button
-<<<<<<< HEAD
                               class="MuiButton-root MuiButton-contained MuiButton-containedPrimary MuiButton-sizeSmall MuiButton-containedSizeSmall MuiButton-disableElevation MuiButton-fullWidth MuiButtonBase-root Mui-disabled Button-root undefined css-3oxj3s-MuiButtonBase-root-MuiButton-root"
-=======
-                              class="MuiButtonBase-root MuiButton-root MuiButton-contained makeStyles-root-15 makeStyles-root-37 undefined MuiButton-containedPrimary MuiButton-containedSizeSmall MuiButton-sizeSmall MuiButton-disableElevation Mui-disabled MuiButton-fullWidth Mui-disabled"
->>>>>>> 726291f9
                               disabled=""
                               tabindex="-1"
                               type="button"
@@ -2269,11 +2050,7 @@
         </div>
       </div>
       <div
-<<<<<<< HEAD
         class="MuiPaper-root MuiPaper-elevation MuiPaper-rounded MuiPaper-elevation0 helloooooo Paper-root  css-m19e0g-MuiPaper-root"
-=======
-        class="MuiPaper-root makeStyles-root-1 makeStyles-root-39  MuiPaper-elevation0 MuiPaper-rounded"
->>>>>>> 726291f9
         style="transform: none; webkit-transition: transform 225ms cubic-bezier(0.4, 0, 0.2, 1) 0ms; transition: transform 225ms cubic-bezier(0.4, 0, 0.2, 1) 0ms;"
       >
         <div
@@ -2507,12 +2284,7 @@
                 class="MuiGrid-root MuiGrid-container MuiGrid-item MuiGrid-grid-xs-3 css-1fa0lp4-MuiGrid-root"
               >
                 <a
-<<<<<<< HEAD
                   class="MuiButton-root MuiButton-outlined MuiButton-outlinedPrimary MuiButton-sizeSmall MuiButton-outlinedSizeSmall MuiButton-disableElevation MuiButton-fullWidth MuiButtonBase-root Button-root undefined css-17qa7rh-MuiButtonBase-root-MuiButton-root"
-=======
-                  aria-disabled="false"
-                  class="MuiButtonBase-root MuiButton-root MuiButton-outlined makeStyles-root-15 makeStyles-root-40 undefined MuiButton-outlinedPrimary MuiButton-outlinedSizeSmall MuiButton-sizeSmall MuiButton-disableElevation MuiButton-fullWidth"
->>>>>>> 726291f9
                   href="https://docs.olympusdao.finance/main/basics/basics/olympusgive"
                   tabindex="0"
                   target="_blank"
@@ -2542,12 +2314,6 @@
         </div>
       </div>
     </div>
-<<<<<<< HEAD
-    <div
-      class="MuiGrid-root MuiGrid-item MuiGrid-grid-xs-true css-cm1570-MuiGrid-root"
-    />
-=======
->>>>>>> 726291f9
   </div>
 </div>
 `;
@@ -2609,32 +2375,18 @@
       <div
         class="MuiGrid-root MuiGrid-container MuiGrid-item MuiGrid-grid-xs-12 css-13blkop-MuiGrid-root"
       >
-<<<<<<< HEAD
-        <button
-          class="MuiButton-root MuiButton-outlined MuiButton-outlinedPrimary MuiButton-sizeMedium MuiButton-outlinedSizeMedium MuiButton-disableElevation MuiButtonBase-root Button-root undefined css-4oj0gj-MuiButtonBase-root-MuiButton-root"
-          tabindex="0"
-          type="button"
-        >
-          Donate to a cause
-        </button>
-=======
         <a
-          class="MuiTypography-root MuiLink-root MuiLink-underlineNone MuiTypography-colorPrimary"
+          class="MuiTypography-root MuiTypography-inherit MuiLink-root MuiLink-underlineNone css-ao3601-MuiTypography-root-MuiLink-root"
           href="#/give"
         >
           <button
-            class="MuiButtonBase-root MuiButton-root MuiButton-outlined makeStyles-root-75 makeStyles-root-76 undefined MuiButton-outlinedPrimary MuiButton-disableElevation"
+            class="MuiButton-root MuiButton-outlined MuiButton-outlinedPrimary MuiButton-sizeMedium MuiButton-outlinedSizeMedium MuiButton-disableElevation MuiButtonBase-root Button-root undefined css-4oj0gj-MuiButtonBase-root-MuiButton-root"
             tabindex="0"
             type="button"
           >
-            <span
-              class="MuiButton-label"
-            >
-              Donate to a cause
-            </span>
+            Donate to a cause
           </button>
         </a>
->>>>>>> 726291f9
       </div>
     </div>
   </div>
@@ -2678,13 +2430,8 @@
                         class="MuiGrid-root MuiGrid-item css-159wrwf-MuiGrid-root"
                       >
                         <a
-<<<<<<< HEAD
                           class="MuiTypography-root MuiTypography-inherit MuiLink-root MuiLink-underlineNone css-ao3601-MuiTypography-root-MuiLink-root"
-                          href="#/give/"
-=======
-                          class="MuiTypography-root MuiLink-root MuiLink-underlineNone MuiTypography-colorPrimary"
                           href="#/give"
->>>>>>> 726291f9
                         >
                           <svg
                             aria-hidden="true"
