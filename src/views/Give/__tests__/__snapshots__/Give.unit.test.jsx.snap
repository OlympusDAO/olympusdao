// Jest Snapshot v1, https://goo.gl/fbAQLP

exports[`Give View Connected should render project card with Donate Yield Button 1`] = `
<div>
  <div
    data-rk=""
  >
    <style>
      [data-rk]{--rk-blurs-modalOverlay:blur(0px);--rk-fonts-body:SFRounded, ui-rounded, "SF Pro Rounded", -apple-system, BlinkMacSystemFont, "Segoe UI", Roboto, Helvetica, Arial, sans-serif, "Apple Color Emoji", "Segoe UI Emoji", "Segoe UI Symbol";--rk-radii-actionButton:9999px;--rk-radii-connectButton:12px;--rk-radii-menuButton:12px;--rk-radii-modal:24px;--rk-radii-modalMobile:28px;--rk-colors-accentColor:#0E76FD;--rk-colors-accentColorForeground:#FFF;--rk-colors-actionButtonBorder:rgba(0, 0, 0, 0.04);--rk-colors-actionButtonBorderMobile:rgba(0, 0, 0, 0.06);--rk-colors-actionButtonSecondaryBackground:rgba(0, 0, 0, 0.06);--rk-colors-closeButton:rgba(60, 66, 66, 0.8);--rk-colors-closeButtonBackground:rgba(0, 0, 0, 0.06);--rk-colors-connectButtonBackground:#FFF;--rk-colors-connectButtonBackgroundError:#FF494A;--rk-colors-connectButtonInnerBackground:linear-gradient(0deg, rgba(0, 0, 0, 0.03), rgba(0, 0, 0, 0.06));--rk-colors-connectButtonText:#25292E;--rk-colors-connectButtonTextError:#FFF;--rk-colors-connectionIndicator:#30E000;--rk-colors-error:#FF494A;--rk-colors-generalBorder:rgba(0, 0, 0, 0.06);--rk-colors-generalBorderDim:rgba(0, 0, 0, 0.03);--rk-colors-menuItemBackground:rgba(60, 66, 66, 0.1);--rk-colors-modalBackdrop:rgba(0, 0, 0, 0.3);--rk-colors-modalBackground:#FFF;--rk-colors-modalBorder:transparent;--rk-colors-modalText:#25292E;--rk-colors-modalTextDim:rgba(60, 66, 66, 0.3);--rk-colors-modalTextSecondary:rgba(60, 66, 66, 0.6);--rk-colors-profileAction:#FFF;--rk-colors-profileActionHover:rgba(255, 255, 255, 0.5);--rk-colors-profileForeground:rgba(60, 66, 66, 0.06);--rk-colors-selectedOptionBorder:rgba(60, 66, 66, 0.1);--rk-colors-standby:#FFD641;--rk-shadows-connectButton:0px 4px 12px rgba(0, 0, 0, 0.1);--rk-shadows-dialog:0px 8px 32px rgba(0, 0, 0, 0.32);--rk-shadows-profileDetailsAction:0px 2px 6px rgba(37, 41, 46, 0.04);--rk-shadows-selectedOption:0px 2px 6px rgba(0, 0, 0, 0.24);--rk-shadows-selectedWallet:0px 2px 6px rgba(0, 0, 0, 0.12);--rk-shadows-walletLogo:0px 2px 16px rgba(0, 0, 0, 0.16);}
    </style>
    <div
      class="MuiContainer-root MuiContainer-maxWidthLg css-e057jq-MuiContainer-root"
    >
      <div
        class="MuiGrid-root MuiGrid-container MuiGrid-spacing-xs-3 css-1iagzvf-MuiGrid-root"
      >
        <div
          class="MuiGrid-root MuiGrid-container MuiGrid-item MuiGrid-grid-xs-12 MuiGrid-grid-lg-5 css-gr5cd7-MuiGrid-root"
        >
          <div
<<<<<<< HEAD
            class="MuiPaper-root MuiPaper-elevation MuiPaper-rounded MuiPaper-elevation0 Paper-root  css-6k1qou-MuiPaper-root"
            style="transform: none; webkit-transition: transform 225ms cubic-bezier(0.4, 0, 0.2, 1) 0ms; transition: transform 225ms cubic-bezier(0.4, 0, 0.2, 1) 0ms;"
=======
            class="MuiGrid-root MuiGrid-item MuiGrid-grid-xs-12 css-bhsuuc-MuiGrid-root"
>>>>>>> 80a8737f
          >
            <div
              class="MuiPaper-root MuiPaper-elevation MuiPaper-rounded MuiPaper-elevation0 Paper-root  css-m19e0g-MuiPaper-root"
              style="transform: none; webkit-transition: transform 225ms cubic-bezier(0.4, 0, 0.2, 1) 0ms; transition: transform 225ms cubic-bezier(0.4, 0, 0.2, 1) 0ms;"
            >
              <div
                class="MuiGrid-root MuiGrid-container MuiGrid-spacing-xs-2 MuiGrid-direction-xs-column css-1y6dg9a-MuiGrid-root"
              >
                <div
                  class="MuiGrid-root MuiGrid-item card-header css-159wrwf-MuiGrid-root"
                >
                  <div
                    class="MuiBox-root css-gg4vpm"
                  >
                    <div
                      class="top-left"
                    >
                      <div
                        class="MuiGrid-root MuiGrid-container MuiGrid-spacing-xs-2 css-vgma6o-MuiGrid-root"
                      >
                        <div
                          class="MuiGrid-root MuiGrid-item css-159wrwf-MuiGrid-root"
                        >
                          <a
                            class="MuiTypography-root MuiTypography-inherit MuiLink-root MuiLink-underlineNone css-ao3601-MuiTypography-root-MuiLink-root"
                            href="#/give"
                          >
                            <svg
                              aria-hidden="true"
                              class="MuiSvgIcon-root MuiSvgIcon-fontSizeSmall css-y3v3gx-MuiSvgIcon-root"
                              data-testid="ChevronLeftIcon"
                              focusable="false"
                              style="width: 12px; height: 12px;"
                              viewBox="6 6 12 12"
                            >
                              <path
                                d="M15.41 7.41 14 6l-6 6 6 6 1.41-1.41L10.83 12z"
                              />
                            </svg>
                          </a>
                        </div>
                        <div
                          class="MuiGrid-root MuiGrid-item css-159wrwf-MuiGrid-root"
                        >
                          <h5
                            class="MuiTypography-root MuiTypography-h5 css-903ewo-MuiTypography-root"
                          >
                            Angel Protocol
                          </h5>
                        </div>
                      </div>
                    </div>
                    <div
                      class="top-right"
                    />
                  </div>
                </div>
                <div
                  class="MuiGrid-root MuiGrid-item css-159wrwf-MuiGrid-root"
                >
                  <div
                    class="MuiGrid-root MuiGrid-container MuiGrid-spacing-xs-2 css-pcr0fy-MuiGrid-root"
                  >
                    <div
                      class="MuiGrid-root MuiGrid-item MuiGrid-grid-xs-12 MuiGrid-grid-sm-6 MuiGrid-grid-lg-12 css-olt10l-MuiGrid-root"
                    >
                      <div
                        class="MuiGrid-root MuiGrid-container css-1enxi5i-MuiGrid-root"
                        style="max-height: 184px; overflow: hidden; border-radius: 16px;"
                      >
                        <div
                          class="MuiGrid-root MuiGrid-item MuiGrid-grid-xs-true css-cm1570-MuiGrid-root"
                        >
                          <a
                            class="MuiTypography-root MuiTypography-inherit MuiLink-root MuiLink-underlineNone css-ao3601-MuiTypography-root-MuiLink-root"
                            href="#/give/projects/angel-protocol"
                          >
                            <img
                              src="/assets/images/give/angel-protocol/angel-protocol-logo.svg"
                              width="100%"
                            />
                          </a>
                        </div>
                      </div>
                    </div>
                    <div
                      class="MuiGrid-root MuiGrid-item MuiGrid-grid-xs-true css-cm1570-MuiGrid-root"
                    >
                      <div
                        class="MuiGrid-root MuiGrid-container MuiGrid-spacing-xs-2 css-pcr0fy-MuiGrid-root"
                      >
                        <div
                          class="MuiGrid-root MuiGrid-item MuiGrid-grid-xs-12 css-bhsuuc-MuiGrid-root"
                        >
                          <div
                            class="MuiGrid-root MuiGrid-container MuiGrid-spacing-xs-3 css-cmg3fn-MuiGrid-root"
                          >
                            <div
                              class="MuiGrid-root MuiGrid-item MuiGrid-grid-xs-5 css-46wo5z-MuiGrid-root"
                            >
                              <div
                                class="MuiGrid-root MuiGrid-container MuiGrid-direction-xs-column css-qy0ict-MuiGrid-root"
                              >
                                <div
                                  class="MuiGrid-root MuiGrid-item css-159wrwf-MuiGrid-root"
                                >
                                  <div
                                    class="MuiGrid-root MuiGrid-container MuiGrid-spacing-xs-1 css-r441lk-MuiGrid-root"
                                  >
                                    <div
                                      class="MuiGrid-root MuiGrid-item css-159wrwf-MuiGrid-root"
                                    >
                                      <svg
                                        aria-hidden="true"
                                        class="MuiSvgIcon-root MuiSvgIcon-fontSizeSmall css-1fx2bp7-MuiSvgIcon-root"
                                        focusable="false"
                                        viewBox="0 0 20 20"
                                      >
                                        <path
                                          d="M10 14.0625C11.7259 14.0625 13.125 12.6634 13.125 10.9375C13.125 9.21161 11.7259 7.8125 10 7.8125C8.27411 7.8125 6.875 9.21161 6.875 10.9375C6.875 12.6634 8.27411 14.0625 10 14.0625Z"
                                          fill="none"
                                          stroke="currentcolor"
                                          stroke-linecap="round"
                                          stroke-linejoin="round"
                                          stroke-width="1.6"
                                        />
                                        <path
                                          d="M15.3125 9.06251C16.0404 9.06129 16.7586 9.23018 17.4096 9.55572C18.0607 9.88126 18.6267 10.3544 19.0625 10.9375"
                                          fill="none"
                                          stroke="currentcolor"
                                          stroke-linecap="round"
                                          stroke-linejoin="round"
                                          stroke-width="1.6"
                                        />
                                        <path
                                          d="M0.9375 10.9375C1.37328 10.3544 1.93928 9.88126 2.59036 9.55572C3.24144 9.23018 3.95957 9.06129 4.6875 9.06251"
                                          fill="none"
                                          stroke="currentcolor"
                                          stroke-linecap="round"
                                          stroke-linejoin="round"
                                          stroke-width="1.6"
                                        />
                                        <path
                                          d="M5.5 16.875C5.91158 16.0321 6.55163 15.3217 7.34722 14.8248C8.14282 14.3279 9.06198 14.0645 10 14.0645C10.938 14.0645 11.8572 14.3279 12.6528 14.8248C13.4484 15.3217 14.0884 16.0321 14.5 16.875"
                                          fill="none"
                                          stroke="currentcolor"
                                          stroke-linecap="round"
                                          stroke-linejoin="round"
                                          stroke-width="1.6"
                                        />
                                        <path
                                          d="M4.69004 9.0625C4.21554 9.06298 3.7507 8.92842 3.34984 8.67453C2.94898 8.42064 2.62865 8.05792 2.42628 7.62874C2.22391 7.19956 2.14785 6.72165 2.207 6.25085C2.26615 5.78006 2.45806 5.33581 2.76031 4.97003C3.06256 4.60426 3.46267 4.33205 3.91387 4.18521C4.36508 4.03838 4.84876 4.02298 5.30839 4.14083C5.76802 4.25867 6.18463 4.50489 6.50952 4.85071C6.83442 5.19653 7.05419 5.62767 7.14316 6.09375"
                                          fill="none"
                                          stroke="currentcolor"
                                          stroke-linecap="round"
                                          stroke-linejoin="round"
                                          stroke-width="1.6"
                                        />
                                        <path
                                          d="M12.8594 6.09375C12.9483 5.62767 13.1681 5.19653 13.493 4.85071C13.8179 4.50489 14.2345 4.25867 14.6941 4.14083C15.1538 4.02298 15.6375 4.03838 16.0887 4.18521C16.5399 4.33205 16.94 4.60426 17.2422 4.97003C17.5445 5.33581 17.7364 5.78006 17.7955 6.25085C17.8547 6.72165 17.7786 7.19956 17.5763 7.62874C17.3739 8.05792 17.0536 8.42064 16.6527 8.67453C16.2518 8.92842 15.787 9.06298 15.3125 9.0625"
                                          fill="none"
                                          stroke="currentcolor"
                                          stroke-linecap="round"
                                          stroke-linejoin="round"
                                          stroke-width="1.6"
                                        />
                                      </svg>
                                    </div>
                                    <div
                                      class="MuiGrid-root MuiGrid-item metric css-159wrwf-MuiGrid-root"
                                    >
                                      <span
                                        class="MuiSkeleton-root MuiSkeleton-text MuiSkeleton-pulse css-1l7q9tc-MuiSkeleton-root"
                                      />
                                    </div>
                                  </div>
                                </div>
                                <div
                                  class="MuiGrid-root MuiGrid-item subtext css-159wrwf-MuiGrid-root"
                                >
                                  Donors
                                </div>
                              </div>
                            </div>
                            <div
                              class="MuiGrid-root MuiGrid-item MuiGrid-grid-xs-7 css-e6z9yf-MuiGrid-root"
                            >
                              <div
                                class="MuiGrid-root MuiGrid-container MuiGrid-direction-xs-column css-1jqheh3-MuiGrid-root"
                              >
                                <div
                                  class="MuiGrid-root MuiGrid-item css-159wrwf-MuiGrid-root"
                                >
                                  <div
                                    class="MuiGrid-root MuiGrid-container MuiGrid-spacing-xs-1 css-hgkx5n-MuiGrid-root"
                                  >
                                    <div
                                      class="MuiGrid-root MuiGrid-item css-159wrwf-MuiGrid-root"
                                    >
                                      <svg
                                        aria-hidden="true"
                                        class="MuiSvgIcon-root MuiSvgIcon-fontSizeSmall css-1fx2bp7-MuiSvgIcon-root"
                                        focusable="false"
                                        viewBox="0 0 20 20"
                                      >
                                        <path
                                          d="M3.125 8.96094V4.375C3.125 4.20924 3.19085 4.05027 3.30806 3.93306C3.42527 3.81585 3.58424 3.75 3.75 3.75H16.25C16.4158 3.75 16.5747 3.81585 16.6919 3.93306C16.8092 4.05027 16.875 4.20924 16.875 4.375V8.96094C16.875 15.5234 11.3047 17.6953 10.1953 18.0625C10.0693 18.1092 9.93072 18.1092 9.80469 18.0625C8.69531 17.6953 3.125 15.5234 3.125 8.96094Z"
                                          fill="none"
                                          stroke="currentcolor"
                                          stroke-linecap="round"
                                          stroke-linejoin="round"
                                          stroke-width="1.6"
                                        />
                                        <path
                                          d="M13.4375 8.125L8.85156 12.5L6.5625 10.3125"
                                          fill="none"
                                          stroke="currentcolor"
                                          stroke-linecap="round"
                                          stroke-linejoin="round"
                                          stroke-width="1.6"
                                        />
                                      </svg>
                                    </div>
                                    <div
                                      class="MuiGrid-root MuiGrid-item metric css-159wrwf-MuiGrid-root"
                                    >
                                      <span
                                        class="MuiSkeleton-root MuiSkeleton-text MuiSkeleton-pulse css-1l7q9tc-MuiSkeleton-root"
                                      />
                                    </div>
                                  </div>
                                </div>
                                <div
                                  class="MuiGrid-root MuiGrid-item subtext css-159wrwf-MuiGrid-root"
                                >
                                  sOHM
                                   
                                  Deposited
                                </div>
                              </div>
                            </div>
                          </div>
                        </div>
                        <div
                          class="MuiGrid-root MuiGrid-item MuiGrid-grid-xs-12 css-bhsuuc-MuiGrid-root"
                        >
                          <div
                            class="MuiGrid-root MuiGrid-container css-1d18k5y-MuiGrid-root"
                          >
                            <div
                              class="MuiGrid-root MuiGrid-item MuiGrid-grid-xs-5 css-46wo5z-MuiGrid-root"
                            >
                              <div
                                class="MuiGrid-root MuiGrid-container MuiGrid-spacing-xs-1 css-r441lk-MuiGrid-root"
                              >
                                <div
                                  class="MuiGrid-root MuiGrid-item css-159wrwf-MuiGrid-root"
                                >
                                  <svg
                                    aria-hidden="true"
                                    class="MuiSvgIcon-root MuiSvgIcon-fontSizeSmall css-1fx2bp7-MuiSvgIcon-root"
                                    focusable="false"
                                    viewBox="0 0 20 20"
                                  >
                                    <path
                                      d="M13.75 11.875L17.5 8.125L13.75 4.375"
                                      fill="none"
                                      stroke="currentcolor"
                                      stroke-linecap="round"
                                      stroke-linejoin="round"
                                      stroke-width="1.6"
                                    />
                                    <path
                                      d="M15 16.875H3.125C2.95924 16.875 2.80027 16.8092 2.68306 16.6919C2.56585 16.5747 2.5 16.4158 2.5 16.25V6.875"
                                      fill="none"
                                      stroke="currentcolor"
                                      stroke-linecap="round"
                                      stroke-linejoin="round"
                                      stroke-width="1.6"
                                    />
                                    <path
                                      d="M5.85938 13.75C6.27643 12.1401 7.21619 10.7143 8.53119 9.69621C9.84618 8.67815 11.462 8.1255 13.125 8.125H17.5"
                                      fill="none"
                                      stroke="currentcolor"
                                      stroke-linecap="round"
                                      stroke-linejoin="round"
                                      stroke-width="1.6"
                                    />
                                  </svg>
                                </div>
                                <div
                                  class="MuiGrid-root MuiGrid-item metric css-159wrwf-MuiGrid-root"
                                >
                                  <span
                                    class="MuiSkeleton-root MuiSkeleton-text MuiSkeleton-pulse css-1l7q9tc-MuiSkeleton-root"
                                  />
                                </div>
                              </div>
                              <div
                                class="MuiGrid-root MuiGrid-item subtext css-159wrwf-MuiGrid-root"
                              >
                                sOHM
                                 
                                Yield
                              </div>
                            </div>
                            <div
                              class="MuiGrid-root MuiGrid-item MuiGrid-grid-xs-2 css-19kq2tc-MuiGrid-root"
                            />
                            <div
                              class="MuiGrid-root MuiGrid-item MuiGrid-grid-xs-5 css-46wo5z-MuiGrid-root"
                            >
                              <div
                                class="MuiGrid-root MuiGrid-container MuiGrid-direction-xs-column css-1jqheh3-MuiGrid-root"
                              >
                                <div
                                  class="MuiGrid-root MuiGrid-item css-159wrwf-MuiGrid-root"
                                >
                                  <div
                                    class="MuiGrid-root MuiGrid-container MuiGrid-spacing-xs-1 css-hgkx5n-MuiGrid-root"
                                  >
                                    <div
                                      class="MuiGrid-root MuiGrid-item css-159wrwf-MuiGrid-root"
                                    >
                                      <svg
                                        aria-hidden="true"
                                        class="MuiSvgIcon-root MuiSvgIcon-fontSizeSmall css-1fx2bp7-MuiSvgIcon-root"
                                        focusable="false"
                                        viewBox="0 0 20 20"
                                      >
                                        <path
                                          d="M17.118 10C15.205 13.9602 10 16.875 10 16.875C10 16.875 2.1875 12.5 2.1875 7.18751C2.1875 6.24836 2.51289 5.33821 3.1083 4.61193C3.70371 3.88564 4.53236 3.38808 5.45328 3.2039C6.37419 3.01971 7.33047 3.16029 8.15943 3.6017C8.98838 4.04311 9.63879 4.7581 10 5.62501C10.3612 4.7581 11.0116 4.04311 11.8406 3.6017C12.3009 3.35657 12.8005 3.20422 13.3115 3.14874"
                                          fill="none"
                                          stroke="currentcolor"
                                          stroke-linecap="round"
                                          stroke-linejoin="round"
                                          stroke-width="1.6"
                                        />
                                        <path
                                          d="M18 3.5L9.99659 11.5L7 9"
                                          fill="none"
                                          stroke="currentcolor"
                                          stroke-linecap="round"
                                          stroke-linejoin="round"
                                          stroke-width="1.6"
                                        />
                                      </svg>
                                    </div>
                                    <div
                                      class="MuiGrid-root MuiGrid-item metric css-159wrwf-MuiGrid-root"
                                    >
                                      1,000
                                    </div>
                                  </div>
                                </div>
                                <div
                                  class="MuiGrid-root MuiGrid-item subtext css-159wrwf-MuiGrid-root"
                                >
                                  sOHM
                                   
                                  Deposit Goal
                                </div>
                              </div>
                            </div>
                            <div
                              class="MuiGrid-root MuiGrid-item MuiGrid-grid-xs-12 project-goal-progress css-bhsuuc-MuiGrid-root"
                            >
                              <span
                                aria-valuemax="100"
                                aria-valuemin="0"
                                aria-valuenow="0"
                                class="MuiLinearProgress-root MuiLinearProgress-colorPrimary MuiLinearProgress-determinate css-1mcjo4x-MuiLinearProgress-root"
                                role="progressbar"
                              >
                                <span
                                  class="MuiLinearProgress-bar ProjectCard-progress MuiLinearProgress-barColorPrimary MuiLinearProgress-bar1Determinate css-1o31aob-MuiLinearProgress-bar1"
                                  style="transform: translateX(-100%);"
                                />
                              </span>
                            </div>
                          </div>
                        </div>
                        <div
                          class="MuiGrid-root MuiGrid-item MuiGrid-grid-xs-12 css-bhsuuc-MuiGrid-root"
                        >
                          <button
                            class="MuiButton-root MuiButton-contained MuiButton-containedPrimary MuiButton-sizeMedium MuiButton-containedSizeMedium MuiButton-disableElevation MuiButton-fullWidth MuiButtonBase-root Button-root undefined css-8aw5i7-MuiButtonBase-root-MuiButton-root"
                            tabindex="0"
                            type="button"
                          >
                            Donate Yield
                          </button>
                        </div>
                      </div>
                    </div>
                  </div>
                </div>
              </div>
            </div>
          </div>
          <div
            class="MuiGrid-root MuiGrid-item MuiGrid-grid-xs-12 css-bhsuuc-MuiGrid-root"
          />
        </div>
        <div
<<<<<<< HEAD
          class="MuiGrid-root MuiGrid-item MuiGrid-grid-xs-12 css-bhsuuc-MuiGrid-root"
        />
      </div>
      <div
        class="MuiGrid-root MuiGrid-item MuiGrid-grid-xs-12 MuiGrid-grid-lg-7 css-mxqc31-MuiGrid-root"
      >
        <div
          class="MuiPaper-root MuiPaper-elevation MuiPaper-rounded MuiPaper-elevation0 Paper-root  css-6k1qou-MuiPaper-root"
          style="transform: none; webkit-transition: transform 225ms cubic-bezier(0.4, 0, 0.2, 1) 0ms; transition: transform 225ms cubic-bezier(0.4, 0, 0.2, 1) 0ms;"
=======
          class="MuiGrid-root MuiGrid-item MuiGrid-grid-xs-12 MuiGrid-grid-lg-7 css-mxqc31-MuiGrid-root"
>>>>>>> 80a8737f
        >
          <div
            class="MuiPaper-root MuiPaper-elevation MuiPaper-rounded MuiPaper-elevation0 Paper-root  css-m19e0g-MuiPaper-root"
            style="transform: none; webkit-transition: transform 225ms cubic-bezier(0.4, 0, 0.2, 1) 0ms; transition: transform 225ms cubic-bezier(0.4, 0, 0.2, 1) 0ms;"
          >
            <div
              class="MuiGrid-root MuiGrid-container MuiGrid-spacing-xs-2 MuiGrid-direction-xs-column css-1y6dg9a-MuiGrid-root"
            >
              <div
                class="MuiGrid-root MuiGrid-item card-header css-159wrwf-MuiGrid-root"
              >
                <div
                  class="MuiBox-root css-gg4vpm"
                >
                  <div
                    class="MuiBox-root css-1xhj18k"
                  >
                    <h5
                      class="MuiTypography-root MuiTypography-h5 header-text css-903ewo-MuiTypography-root"
                    >
                      About
                    </h5>
                  </div>
                  <div
                    class="top-right"
                  >
                    <a
                      class="MuiTypography-root MuiTypography-inherit MuiLink-root MuiLink-underlineNone css-ao3601-MuiTypography-root-MuiLink-root"
                      href="https://www.angelprotocol.io/"
                      target="_blank"
                    >
                      <svg
                        aria-hidden="true"
                        class="MuiSvgIcon-root MuiSvgIcon-fontSizeSmall css-1fx2bp7-MuiSvgIcon-root"
                        focusable="false"
                        viewBox="0 0 20 20"
                      >
                        <path
                          d="M 9.991 0 C 4.471 0 0 4.48 0 10 C 0 15.52 4.471 20 9.991 20 C 15.521 20 20 15.52 20 10 C 20 4.48 15.521 0 9.991 0 Z M 16.921 6 L 13.971 6 C 13.651 4.751 13.191 3.551 12.591 2.44 C 14.431 3.071 15.961 4.351 16.921 6 Z M 10.001 2.04 C 10.831 3.24 11.481 4.571 11.911 6 L 8.091 6 C 8.521 4.571 9.171 3.24 10.001 2.04 Z M 2.26 12 C 2.101 11.36 2.001 10.691 2.001 10 C 2.001 9.311 2.101 8.64 2.26 8 L 5.641 8 C 5.561 8.66 5.501 9.32 5.501 10 C 5.501 10.68 5.561 11.34 5.641 12 L 2.26 12 Z M 3.081 14 L 6.031 14 C 6.351 15.251 6.811 16.451 7.411 17.56 C 5.571 16.931 4.041 15.66 3.081 14 Z M 6.031 6 L 3.081 6 C 4.041 4.34 5.571 3.071 7.411 2.44 C 6.811 3.551 6.351 4.751 6.031 6 Z M 10.001 17.96 C 9.171 16.76 8.521 15.431 8.091 14 L 11.911 14 C 11.481 15.431 10.831 16.76 10.001 17.96 Z M 12.341 12 L 7.661 12 C 7.571 11.34 7.501 10.68 7.501 10 C 7.501 9.32 7.571 8.651 7.661 8 L 12.341 8 C 12.431 8.651 12.501 9.32 12.501 10 C 12.501 10.68 12.431 11.34 12.341 12 Z M 12.591 17.56 C 13.191 16.451 13.651 15.251 13.971 14 L 16.921 14 C 15.961 15.651 14.431 16.931 12.591 17.56 Z M 14.361 12 C 14.441 11.34 14.501 10.68 14.501 10 C 14.501 9.32 14.441 8.66 14.361 8 L 17.741 8 C 17.9 8.64 18.001 9.311 18.001 10 C 18.001 10.691 17.9 11.36 17.741 12 L 14.361 12 Z"
                        />
                      </svg>
                    </a>
                  </div>
                </div>
              </div>
              <div
                class="MuiGrid-root MuiGrid-item css-159wrwf-MuiGrid-root"
              >
                <div
                  class="project-content"
                >
                  <p>
                    Angel Protocol is the leading crypto-native nonprofit platform on Terra, bringing an entirely new angle to the concept of charity: Generative Giving. When you donate to Angel Protocol, your donations are locked in permanent endowments (Anchor Yield accounts) for the over 50 NGOs that have been onboarded. Yield (not principal) from the endowments is paid into individual NGO accounts every week, which they can then withdraw and spend to resolve the greatest issues our planet faces. These endowments are meant to provide a perpetual income stream so these organizations can focus on having boots on the ground.
                  </p>
                  

                </div>
              </div>
            </div>
          </div>
        </div>
      </div>
    </div>
  </div>
</div>
`;

exports[`Give View Disconnected should render Causes Dashboard 1`] = `
<div>
  <div
    data-rk=""
  >
    <style>
      [data-rk]{--rk-blurs-modalOverlay:blur(0px);--rk-fonts-body:SFRounded, ui-rounded, "SF Pro Rounded", -apple-system, BlinkMacSystemFont, "Segoe UI", Roboto, Helvetica, Arial, sans-serif, "Apple Color Emoji", "Segoe UI Emoji", "Segoe UI Symbol";--rk-radii-actionButton:9999px;--rk-radii-connectButton:12px;--rk-radii-menuButton:12px;--rk-radii-modal:24px;--rk-radii-modalMobile:28px;--rk-colors-accentColor:#0E76FD;--rk-colors-accentColorForeground:#FFF;--rk-colors-actionButtonBorder:rgba(0, 0, 0, 0.04);--rk-colors-actionButtonBorderMobile:rgba(0, 0, 0, 0.06);--rk-colors-actionButtonSecondaryBackground:rgba(0, 0, 0, 0.06);--rk-colors-closeButton:rgba(60, 66, 66, 0.8);--rk-colors-closeButtonBackground:rgba(0, 0, 0, 0.06);--rk-colors-connectButtonBackground:#FFF;--rk-colors-connectButtonBackgroundError:#FF494A;--rk-colors-connectButtonInnerBackground:linear-gradient(0deg, rgba(0, 0, 0, 0.03), rgba(0, 0, 0, 0.06));--rk-colors-connectButtonText:#25292E;--rk-colors-connectButtonTextError:#FFF;--rk-colors-connectionIndicator:#30E000;--rk-colors-error:#FF494A;--rk-colors-generalBorder:rgba(0, 0, 0, 0.06);--rk-colors-generalBorderDim:rgba(0, 0, 0, 0.03);--rk-colors-menuItemBackground:rgba(60, 66, 66, 0.1);--rk-colors-modalBackdrop:rgba(0, 0, 0, 0.3);--rk-colors-modalBackground:#FFF;--rk-colors-modalBorder:transparent;--rk-colors-modalText:#25292E;--rk-colors-modalTextDim:rgba(60, 66, 66, 0.3);--rk-colors-modalTextSecondary:rgba(60, 66, 66, 0.6);--rk-colors-profileAction:#FFF;--rk-colors-profileActionHover:rgba(255, 255, 255, 0.5);--rk-colors-profileForeground:rgba(60, 66, 66, 0.06);--rk-colors-selectedOptionBorder:rgba(60, 66, 66, 0.1);--rk-colors-standby:#FFD641;--rk-shadows-connectButton:0px 4px 12px rgba(0, 0, 0, 0.1);--rk-shadows-dialog:0px 8px 32px rgba(0, 0, 0, 0.32);--rk-shadows-profileDetailsAction:0px 2px 6px rgba(37, 41, 46, 0.04);--rk-shadows-selectedOption:0px 2px 6px rgba(0, 0, 0, 0.24);--rk-shadows-selectedWallet:0px 2px 6px rgba(0, 0, 0, 0.12);--rk-shadows-walletLogo:0px 2px 16px rgba(0, 0, 0, 0.16);}
    </style>
    <div
      class="MuiContainer-root MuiContainer-maxWidthLg css-e057jq-MuiContainer-root"
    >
      <div
        class="MuiGrid-root MuiGrid-container MuiGrid-spacing-xs-4 css-1m2utj8-MuiGrid-root"
      >
        <div
          class="MuiGrid-root MuiGrid-item MuiGrid-grid-xs-12 css-bhsuuc-MuiGrid-root"
        >
          <div
            class="MuiGrid-root MuiGrid-container MuiGrid-spacing-xs-3 css-1wkillg-MuiGrid-root"
          >
            <div
              class="MuiGrid-root MuiGrid-item MuiGrid-grid-xs-12 css-bhsuuc-MuiGrid-root"
            >
              <a
                class="MuiTypography-root MuiTypography-inherit MuiLink-root MuiLink-underlineNone css-ao3601-MuiTypography-root-MuiLink-root"
                href="#/give/projects/impact-market"
              >
                <h4
                  class="MuiTypography-root MuiTypography-h4 css-w9v9yi-MuiTypography-root"
                >
                  <strong>
                    Impact Market
                  </strong>
                </h4>
              </a>
            </div>
            <div
              class="MuiGrid-root MuiGrid-item MuiGrid-grid-xs-12 MuiGrid-grid-sm-5 MuiGrid-grid-lg-4 css-pyn2lm-MuiGrid-root"
            >
              <div
                class="MuiGrid-root MuiGrid-container css-1enxi5i-MuiGrid-root"
                style="max-height: 184px; overflow: hidden; border-radius: 16px;"
              >
                <div
                  class="MuiGrid-root MuiGrid-item MuiGrid-grid-xs-true css-cm1570-MuiGrid-root"
                >
                  <a
                    class="MuiTypography-root MuiTypography-inherit MuiLink-root MuiLink-underlineNone css-ao3601-MuiTypography-root-MuiLink-root"
                    href="#/give/projects/impact-market"
                  >
                    <img
                      src="/assets/images/give/impact-market/impact-market-logo.svg"
                      width="100%"
                    />
                  </a>
                </div>
              </div>
            </div>
            <div
              class="MuiGrid-root MuiGrid-container MuiGrid-item MuiGrid-grid-xs-true css-qsmpk5-MuiGrid-root"
            >
              <div
                class="MuiGrid-root MuiGrid-item MuiGrid-grid-xs-12 css-bhsuuc-MuiGrid-root"
              >
                <p
                  class="MuiTypography-root MuiTypography-body1 project-content css-69sme-MuiTypography-root"
                >
                  <div>
                    <p>
                      Enables any vulnerable community to implement poverty alleviation mechanisms, like Unconditional Basic Income.
                    </p>
                    

                  </div>
                </p>
              </div>
              <div
                class="MuiGrid-root MuiGrid-item MuiGrid-grid-xs-true css-cm1570-MuiGrid-root"
              />
              <div
                class="MuiGrid-root MuiGrid-container MuiGrid-item MuiGrid-grid-xs-12 css-13b7e87-MuiGrid-root"
              >
                <div
                  class="MuiGrid-root MuiGrid-item MuiGrid-grid-xs-12 MuiGrid-grid-sm-6 MuiGrid-grid-lg-8 css-aowpts-MuiGrid-root"
                >
                  <div
                    class="MuiGrid-root MuiGrid-container MuiGrid-spacing-xs-1 css-7qiq2r-MuiGrid-root"
                    style="padding-bottom: 8px;"
                  >
                    <div
                      class="MuiGrid-root MuiGrid-item MuiGrid-grid-xs-12 subtext css-bhsuuc-MuiGrid-root"
                    />
                    <div
                      class="MuiGrid-root MuiGrid-item MuiGrid-grid-xs-11 MuiGrid-grid-sm-9 project-goal-progress css-tao7r1-MuiGrid-root"
                    >
                      <span
                        aria-valuemax="100"
                        aria-valuemin="0"
                        aria-valuenow="0"
                        class="MuiLinearProgress-root MuiLinearProgress-colorPrimary MuiLinearProgress-determinate css-1mcjo4x-MuiLinearProgress-root"
                        role="progressbar"
                      >
                        <span
                          class="MuiLinearProgress-bar ProjectCard-progress MuiLinearProgress-barColorPrimary MuiLinearProgress-bar1Determinate css-1o31aob-MuiLinearProgress-bar1"
                          style="transform: translateX(-100%);"
                        />
                      </span>
                    </div>
                    <div
                      class="MuiGrid-root MuiGrid-item MuiGrid-grid-xs-1 MuiGrid-grid-sm-3 subtext css-nbzprc-MuiGrid-root"
                    >
                      <span
                        class="MuiSkeleton-root MuiSkeleton-text MuiSkeleton-pulse skeleton-inline css-1l7q9tc-MuiSkeleton-root"
                        style="width: 20px;"
                      />
                      %
                    </div>
                  </div>
                </div>
                <div
                  class="MuiGrid-root MuiGrid-item MuiGrid-grid-xs-12 MuiGrid-grid-sm-6 MuiGrid-grid-lg-4 css-dbu6st-MuiGrid-root"
                >
                  <a
                    class="MuiTypography-root MuiTypography-inherit MuiLink-root MuiLink-underlineNone css-ao3601-MuiTypography-root-MuiLink-root"
                    href="#/projects/impact-market"
                  >
                    <button
                      class="MuiButton-root MuiButton-outlined MuiButton-outlinedPrimary MuiButton-sizeSmall MuiButton-outlinedSizeSmall MuiButton-disableElevation MuiButton-fullWidth MuiButtonBase-root Button-root undefined css-17qa7rh-MuiButtonBase-root-MuiButton-root"
                      tabindex="0"
                      type="button"
                    >
                      View Details
                    </button>
                  </a>
                </div>
              </div>
            </div>
          </div>
        </div>
        <div
          class="MuiGrid-root MuiGrid-item MuiGrid-grid-xs-12 css-bhsuuc-MuiGrid-root"
        >
          <div
            class="MuiGrid-root MuiGrid-container MuiGrid-spacing-xs-3 css-1wkillg-MuiGrid-root"
          >
            <div
              class="MuiGrid-root MuiGrid-item MuiGrid-grid-xs-12 css-bhsuuc-MuiGrid-root"
            >
              <a
                class="MuiTypography-root MuiTypography-inherit MuiLink-root MuiLink-underlineNone css-ao3601-MuiTypography-root-MuiLink-root"
                href="#/give/projects/angel-protocol"
              >
                <h4
                  class="MuiTypography-root MuiTypography-h4 css-w9v9yi-MuiTypography-root"
                >
                  <strong>
                    Angel Protocol
                  </strong>
                </h4>
              </a>
            </div>
            <div
              class="MuiGrid-root MuiGrid-item MuiGrid-grid-xs-12 MuiGrid-grid-sm-5 MuiGrid-grid-lg-4 css-pyn2lm-MuiGrid-root"
            >
              <div
                class="MuiGrid-root MuiGrid-container css-1enxi5i-MuiGrid-root"
                style="max-height: 184px; overflow: hidden; border-radius: 16px;"
              >
                <div
                  class="MuiGrid-root MuiGrid-item MuiGrid-grid-xs-true css-cm1570-MuiGrid-root"
                >
                  <a
                    class="MuiTypography-root MuiTypography-inherit MuiLink-root MuiLink-underlineNone css-ao3601-MuiTypography-root-MuiLink-root"
                    href="#/give/projects/angel-protocol"
                  >
                    <img
                      src="/assets/images/give/angel-protocol/angel-protocol-logo.svg"
                      width="100%"
                    />
                  </a>
                </div>
              </div>
            </div>
            <div
              class="MuiGrid-root MuiGrid-container MuiGrid-item MuiGrid-grid-xs-true css-qsmpk5-MuiGrid-root"
            >
              <div
                class="MuiGrid-root MuiGrid-item MuiGrid-grid-xs-12 css-bhsuuc-MuiGrid-root"
              >
                <p
                  class="MuiTypography-root MuiTypography-body1 project-content css-69sme-MuiTypography-root"
                >
                  <div>
                    <p>
                      Enables charities to create an endowment that makes better use of decentralized finance.
                    </p>
                    

                  </div>
                </p>
              </div>
              <div
                class="MuiGrid-root MuiGrid-item MuiGrid-grid-xs-true css-cm1570-MuiGrid-root"
              />
              <div
                class="MuiGrid-root MuiGrid-container MuiGrid-item MuiGrid-grid-xs-12 css-13b7e87-MuiGrid-root"
              >
                <div
                  class="MuiGrid-root MuiGrid-item MuiGrid-grid-xs-12 MuiGrid-grid-sm-6 MuiGrid-grid-lg-8 css-aowpts-MuiGrid-root"
                >
                  <div
                    class="MuiGrid-root MuiGrid-container MuiGrid-spacing-xs-1 css-7qiq2r-MuiGrid-root"
                    style="padding-bottom: 8px;"
                  >
                    <div
                      class="MuiGrid-root MuiGrid-item MuiGrid-grid-xs-12 subtext css-bhsuuc-MuiGrid-root"
                    />
                    <div
                      class="MuiGrid-root MuiGrid-item MuiGrid-grid-xs-11 MuiGrid-grid-sm-9 project-goal-progress css-tao7r1-MuiGrid-root"
                    >
                      <span
                        aria-valuemax="100"
                        aria-valuemin="0"
                        aria-valuenow="0"
                        class="MuiLinearProgress-root MuiLinearProgress-colorPrimary MuiLinearProgress-determinate css-1mcjo4x-MuiLinearProgress-root"
                        role="progressbar"
                      >
                        <span
                          class="MuiLinearProgress-bar ProjectCard-progress MuiLinearProgress-barColorPrimary MuiLinearProgress-bar1Determinate css-1o31aob-MuiLinearProgress-bar1"
                          style="transform: translateX(-100%);"
                        />
                      </span>
                    </div>
                    <div
                      class="MuiGrid-root MuiGrid-item MuiGrid-grid-xs-1 MuiGrid-grid-sm-3 subtext css-nbzprc-MuiGrid-root"
                    >
                      <span
                        class="MuiSkeleton-root MuiSkeleton-text MuiSkeleton-pulse skeleton-inline css-1l7q9tc-MuiSkeleton-root"
                        style="width: 20px;"
                      />
                      %
                    </div>
                  </div>
                </div>
                <div
                  class="MuiGrid-root MuiGrid-item MuiGrid-grid-xs-12 MuiGrid-grid-sm-6 MuiGrid-grid-lg-4 css-dbu6st-MuiGrid-root"
                >
                  <a
                    class="MuiTypography-root MuiTypography-inherit MuiLink-root MuiLink-underlineNone css-ao3601-MuiTypography-root-MuiLink-root"
                    href="#/projects/angel-protocol"
                  >
                    <button
                      class="MuiButton-root MuiButton-outlined MuiButton-outlinedPrimary MuiButton-sizeSmall MuiButton-outlinedSizeSmall MuiButton-disableElevation MuiButton-fullWidth MuiButtonBase-root Button-root undefined css-17qa7rh-MuiButtonBase-root-MuiButton-root"
                      tabindex="0"
                      type="button"
                    >
                      View Details
                    </button>
                  </a>
                </div>
              </div>
            </div>
          </div>
        </div>
        <div
          class="MuiGrid-root MuiGrid-item MuiGrid-grid-xs-12 css-bhsuuc-MuiGrid-root"
        >
          <div
            class="MuiGrid-root MuiGrid-container MuiGrid-spacing-xs-3 css-1wkillg-MuiGrid-root"
          >
            <div
              class="MuiGrid-root MuiGrid-item MuiGrid-grid-xs-12 css-bhsuuc-MuiGrid-root"
            >
              <a
                class="MuiTypography-root MuiTypography-inherit MuiLink-root MuiLink-underlineNone css-ao3601-MuiTypography-root-MuiLink-root"
                href="#/give/projects/gitcoin"
              >
                <h4
                  class="MuiTypography-root MuiTypography-h4 css-w9v9yi-MuiTypography-root"
                >
                  <strong>
                    Gitcoin
                  </strong>
                </h4>
              </a>
            </div>
            <div
              class="MuiGrid-root MuiGrid-item MuiGrid-grid-xs-12 MuiGrid-grid-sm-5 MuiGrid-grid-lg-4 css-pyn2lm-MuiGrid-root"
            >
              <div
                class="MuiGrid-root MuiGrid-container css-1enxi5i-MuiGrid-root"
                style="max-height: 184px; overflow: hidden; border-radius: 16px;"
              >
                <div
                  class="MuiGrid-root MuiGrid-item MuiGrid-grid-xs-true css-cm1570-MuiGrid-root"
                >
                  <a
                    class="MuiTypography-root MuiTypography-inherit MuiLink-root MuiLink-underlineNone css-ao3601-MuiTypography-root-MuiLink-root"
                    href="#/give/projects/gitcoin"
                  >
                    <img
                      src="/assets/images/give/gitcoin/gitcoin-logo.svg"
                      width="100%"
                    />
                  </a>
                </div>
              </div>
            </div>
            <div
              class="MuiGrid-root MuiGrid-container MuiGrid-item MuiGrid-grid-xs-true css-qsmpk5-MuiGrid-root"
            >
              <div
                class="MuiGrid-root MuiGrid-item MuiGrid-grid-xs-12 css-bhsuuc-MuiGrid-root"
              >
                <p
                  class="MuiTypography-root MuiTypography-body1 project-content css-69sme-MuiTypography-root"
                >
                  <div>
                    <p>
                      Gitcoin Grants uses quadratic funding, ensuring that projects doing the greatest public good get the most support.
                    </p>
                    

                  </div>
                </p>
              </div>
              <div
                class="MuiGrid-root MuiGrid-item MuiGrid-grid-xs-true css-cm1570-MuiGrid-root"
              />
              <div
                class="MuiGrid-root MuiGrid-container MuiGrid-item MuiGrid-grid-xs-12 css-13b7e87-MuiGrid-root"
              >
                <div
                  class="MuiGrid-root MuiGrid-item MuiGrid-grid-xs-12 MuiGrid-grid-sm-6 MuiGrid-grid-lg-8 css-aowpts-MuiGrid-root"
                >
                  <div
                    class="MuiGrid-root MuiGrid-container MuiGrid-spacing-xs-1 css-7qiq2r-MuiGrid-root"
                    style="padding-bottom: 8px;"
                  >
                    <div
                      class="MuiGrid-root MuiGrid-item MuiGrid-grid-xs-12 subtext css-bhsuuc-MuiGrid-root"
                    />
                    <div
                      class="MuiGrid-root MuiGrid-item MuiGrid-grid-xs-11 MuiGrid-grid-sm-9 project-goal-progress css-tao7r1-MuiGrid-root"
                    >
                      <span
                        aria-valuemax="100"
                        aria-valuemin="0"
                        aria-valuenow="0"
                        class="MuiLinearProgress-root MuiLinearProgress-colorPrimary MuiLinearProgress-determinate css-1mcjo4x-MuiLinearProgress-root"
                        role="progressbar"
                      >
                        <span
                          class="MuiLinearProgress-bar ProjectCard-progress MuiLinearProgress-barColorPrimary MuiLinearProgress-bar1Determinate css-1o31aob-MuiLinearProgress-bar1"
                          style="transform: translateX(-100%);"
                        />
                      </span>
                    </div>
                    <div
                      class="MuiGrid-root MuiGrid-item MuiGrid-grid-xs-1 MuiGrid-grid-sm-3 subtext css-nbzprc-MuiGrid-root"
                    >
                      <span
                        class="MuiSkeleton-root MuiSkeleton-text MuiSkeleton-pulse skeleton-inline css-1l7q9tc-MuiSkeleton-root"
                        style="width: 20px;"
                      />
                      %
                    </div>
                  </div>
                </div>
                <div
                  class="MuiGrid-root MuiGrid-item MuiGrid-grid-xs-12 MuiGrid-grid-sm-6 MuiGrid-grid-lg-4 css-dbu6st-MuiGrid-root"
                >
                  <a
                    class="MuiTypography-root MuiTypography-inherit MuiLink-root MuiLink-underlineNone css-ao3601-MuiTypography-root-MuiLink-root"
                    href="#/projects/gitcoin"
                  >
                    <button
                      class="MuiButton-root MuiButton-outlined MuiButton-outlinedPrimary MuiButton-sizeSmall MuiButton-outlinedSizeSmall MuiButton-disableElevation MuiButton-fullWidth MuiButtonBase-root Button-root undefined css-17qa7rh-MuiButtonBase-root-MuiButton-root"
                      tabindex="0"
                      type="button"
                    >
                      View Details
                    </button>
                  </a>
                </div>
              </div>
            </div>
          </div>
        </div>
        <div
          class="MuiGrid-root MuiGrid-item MuiGrid-grid-xs-12 css-bhsuuc-MuiGrid-root"
        >
          <div
            class="MuiGrid-root MuiGrid-container MuiGrid-spacing-xs-3 css-1wkillg-MuiGrid-root"
          >
            <div
              class="MuiGrid-root MuiGrid-item MuiGrid-grid-xs-12 css-bhsuuc-MuiGrid-root"
            >
              <a
                class="MuiTypography-root MuiTypography-inherit MuiLink-root MuiLink-underlineNone css-ao3601-MuiTypography-root-MuiLink-root"
                href="#/give/projects/kolektivo"
              >
                <h4
                  class="MuiTypography-root MuiTypography-h4 css-w9v9yi-MuiTypography-root"
                >
                  <strong>
                    Kolektivo
                  </strong>
                </h4>
              </a>
            </div>
            <div
              class="MuiGrid-root MuiGrid-item MuiGrid-grid-xs-12 MuiGrid-grid-sm-5 MuiGrid-grid-lg-4 css-pyn2lm-MuiGrid-root"
            >
              <div
                class="MuiGrid-root MuiGrid-container css-1enxi5i-MuiGrid-root"
                style="max-height: 184px; overflow: hidden; border-radius: 16px;"
              >
                <div
                  class="MuiGrid-root MuiGrid-item MuiGrid-grid-xs-true css-cm1570-MuiGrid-root"
                >
                  <a
                    class="MuiTypography-root MuiTypography-inherit MuiLink-root MuiLink-underlineNone css-ao3601-MuiTypography-root-MuiLink-root"
                    href="#/give/projects/kolektivo"
                  >
                    <img
                      src="/assets/images/give/kolektivo/kolektivo-logo.svg"
                      width="100%"
                    />
                  </a>
                </div>
              </div>
            </div>
            <div
              class="MuiGrid-root MuiGrid-container MuiGrid-item MuiGrid-grid-xs-true css-qsmpk5-MuiGrid-root"
            >
              <div
                class="MuiGrid-root MuiGrid-item MuiGrid-grid-xs-12 css-bhsuuc-MuiGrid-root"
              >
                <p
                  class="MuiTypography-root MuiTypography-body1 project-content css-69sme-MuiTypography-root"
                >
                  <div>
                    <p>
                      Kolektivo enables local communities to create and manage their own regenerative economy to fuel prosperity.
                    </p>
                    

                  </div>
                </p>
              </div>
              <div
                class="MuiGrid-root MuiGrid-item MuiGrid-grid-xs-true css-cm1570-MuiGrid-root"
              />
              <div
                class="MuiGrid-root MuiGrid-container MuiGrid-item MuiGrid-grid-xs-12 css-13b7e87-MuiGrid-root"
              >
                <div
                  class="MuiGrid-root MuiGrid-item MuiGrid-grid-xs-12 MuiGrid-grid-sm-6 MuiGrid-grid-lg-8 css-aowpts-MuiGrid-root"
                >
                  <div
                    class="MuiGrid-root MuiGrid-container MuiGrid-spacing-xs-1 css-7qiq2r-MuiGrid-root"
                    style="padding-bottom: 8px;"
                  >
                    <div
                      class="MuiGrid-root MuiGrid-item MuiGrid-grid-xs-12 subtext css-bhsuuc-MuiGrid-root"
                    />
                    <div
                      class="MuiGrid-root MuiGrid-item MuiGrid-grid-xs-11 MuiGrid-grid-sm-9 project-goal-progress css-tao7r1-MuiGrid-root"
                    >
                      <span
                        aria-valuemax="100"
                        aria-valuemin="0"
                        aria-valuenow="0"
                        class="MuiLinearProgress-root MuiLinearProgress-colorPrimary MuiLinearProgress-determinate css-1mcjo4x-MuiLinearProgress-root"
                        role="progressbar"
                      >
                        <span
                          class="MuiLinearProgress-bar ProjectCard-progress MuiLinearProgress-barColorPrimary MuiLinearProgress-bar1Determinate css-1o31aob-MuiLinearProgress-bar1"
                          style="transform: translateX(-100%);"
                        />
                      </span>
                    </div>
                    <div
                      class="MuiGrid-root MuiGrid-item MuiGrid-grid-xs-1 MuiGrid-grid-sm-3 subtext css-nbzprc-MuiGrid-root"
                    >
                      <span
                        class="MuiSkeleton-root MuiSkeleton-text MuiSkeleton-pulse skeleton-inline css-1l7q9tc-MuiSkeleton-root"
                        style="width: 20px;"
                      />
                      %
                    </div>
                  </div>
                </div>
                <div
                  class="MuiGrid-root MuiGrid-item MuiGrid-grid-xs-12 MuiGrid-grid-sm-6 MuiGrid-grid-lg-4 css-dbu6st-MuiGrid-root"
                >
                  <a
                    class="MuiTypography-root MuiTypography-inherit MuiLink-root MuiLink-underlineNone css-ao3601-MuiTypography-root-MuiLink-root"
                    href="#/projects/kolektivo"
                  >
                    <button
                      class="MuiButton-root MuiButton-outlined MuiButton-outlinedPrimary MuiButton-sizeSmall MuiButton-outlinedSizeSmall MuiButton-disableElevation MuiButton-fullWidth MuiButtonBase-root Button-root undefined css-17qa7rh-MuiButtonBase-root-MuiButton-root"
                      tabindex="0"
                      type="button"
                    >
                      View Details
                    </button>
                  </a>
                </div>
              </div>
            </div>
          </div>
        </div>
        <div
          class="MuiGrid-root MuiGrid-item MuiGrid-grid-xs-12 css-bhsuuc-MuiGrid-root"
        >
          <div
            class="MuiGrid-root MuiGrid-container MuiGrid-spacing-xs-3 css-1wkillg-MuiGrid-root"
          >
            <div
              class="MuiGrid-root MuiGrid-item MuiGrid-grid-xs-12 css-bhsuuc-MuiGrid-root"
            >
              <a
                class="MuiTypography-root MuiTypography-inherit MuiLink-root MuiLink-underlineNone css-ao3601-MuiTypography-root-MuiLink-root"
                href="#/give/projects/popcorndao"
              >
                <h4
                  class="MuiTypography-root MuiTypography-h4 css-w9v9yi-MuiTypography-root"
                >
                  <strong>
                    PopcornDAO
                  </strong>
                </h4>
              </a>
            </div>
            <div
              class="MuiGrid-root MuiGrid-item MuiGrid-grid-xs-12 MuiGrid-grid-sm-5 MuiGrid-grid-lg-4 css-pyn2lm-MuiGrid-root"
            >
              <div
                class="MuiGrid-root MuiGrid-container css-1enxi5i-MuiGrid-root"
                style="max-height: 184px; overflow: hidden; border-radius: 16px;"
              >
                <div
                  class="MuiGrid-root MuiGrid-item MuiGrid-grid-xs-true css-cm1570-MuiGrid-root"
                >
                  <a
                    class="MuiTypography-root MuiTypography-inherit MuiLink-root MuiLink-underlineNone css-ao3601-MuiTypography-root-MuiLink-root"
                    href="#/give/projects/popcorndao"
                  >
                    <img
                      src="/assets/images/give/popcorndao/popcorndao-logo.svg"
                      width="100%"
                    />
                  </a>
                </div>
              </div>
            </div>
            <div
              class="MuiGrid-root MuiGrid-container MuiGrid-item MuiGrid-grid-xs-true css-qsmpk5-MuiGrid-root"
            >
              <div
                class="MuiGrid-root MuiGrid-item MuiGrid-grid-xs-12 css-bhsuuc-MuiGrid-root"
              >
                <p
                  class="MuiTypography-root MuiTypography-body1 project-content css-69sme-MuiTypography-root"
                >
                  <div>
                    <p>
                      DAO whose mission is to redirect funds to social impact orgs
                    </p>
                    

                  </div>
                </p>
              </div>
              <div
                class="MuiGrid-root MuiGrid-item MuiGrid-grid-xs-true css-cm1570-MuiGrid-root"
              />
              <div
                class="MuiGrid-root MuiGrid-container MuiGrid-item MuiGrid-grid-xs-12 css-13b7e87-MuiGrid-root"
              >
                <div
                  class="MuiGrid-root MuiGrid-item MuiGrid-grid-xs-12 MuiGrid-grid-sm-6 MuiGrid-grid-lg-8 css-aowpts-MuiGrid-root"
                >
                  <div
                    class="MuiGrid-root MuiGrid-container MuiGrid-spacing-xs-1 css-7qiq2r-MuiGrid-root"
                    style="padding-bottom: 8px;"
                  >
                    <div
                      class="MuiGrid-root MuiGrid-item MuiGrid-grid-xs-12 subtext css-bhsuuc-MuiGrid-root"
                    />
                    <div
                      class="MuiGrid-root MuiGrid-item MuiGrid-grid-xs-11 MuiGrid-grid-sm-9 project-goal-progress css-tao7r1-MuiGrid-root"
                    >
                      <span
                        aria-valuemax="100"
                        aria-valuemin="0"
                        aria-valuenow="0"
                        class="MuiLinearProgress-root MuiLinearProgress-colorPrimary MuiLinearProgress-determinate css-1mcjo4x-MuiLinearProgress-root"
                        role="progressbar"
                      >
                        <span
                          class="MuiLinearProgress-bar ProjectCard-progress MuiLinearProgress-barColorPrimary MuiLinearProgress-bar1Determinate css-1o31aob-MuiLinearProgress-bar1"
                          style="transform: translateX(-100%);"
                        />
                      </span>
                    </div>
                    <div
                      class="MuiGrid-root MuiGrid-item MuiGrid-grid-xs-1 MuiGrid-grid-sm-3 subtext css-nbzprc-MuiGrid-root"
                    >
                      <span
                        class="MuiSkeleton-root MuiSkeleton-text MuiSkeleton-pulse skeleton-inline css-1l7q9tc-MuiSkeleton-root"
                        style="width: 20px;"
                      />
                      %
                    </div>
                  </div>
                </div>
                <div
                  class="MuiGrid-root MuiGrid-item MuiGrid-grid-xs-12 MuiGrid-grid-sm-6 MuiGrid-grid-lg-4 css-dbu6st-MuiGrid-root"
                >
                  <a
                    class="MuiTypography-root MuiTypography-inherit MuiLink-root MuiLink-underlineNone css-ao3601-MuiTypography-root-MuiLink-root"
                    href="#/projects/popcorndao"
                  >
                    <button
                      class="MuiButton-root MuiButton-outlined MuiButton-outlinedPrimary MuiButton-sizeSmall MuiButton-outlinedSizeSmall MuiButton-disableElevation MuiButton-fullWidth MuiButtonBase-root Button-root undefined css-17qa7rh-MuiButtonBase-root-MuiButton-root"
                      tabindex="0"
                      type="button"
                    >
                      View Details
                    </button>
                  </a>
                </div>
              </div>
            </div>
          </div>
        </div>
        <div
          class="MuiGrid-root MuiGrid-item MuiGrid-grid-xs-12 css-bhsuuc-MuiGrid-root"
        >
          <div
            class="MuiBox-root css-0"
            style="background-color: rgb(250, 250, 251); border-radius: 10px;"
          >
            <div
              class="MuiGrid-root MuiGrid-container MuiGrid-spacing-xs-2 css-pcr0fy-MuiGrid-root"
              style="padding: 10px 30px 10px 30px;"
            >
              <div
                class="MuiGrid-root MuiGrid-item MuiGrid-grid-xs-12 css-bhsuuc-MuiGrid-root"
              >
                <h4
                  class="MuiTypography-root MuiTypography-h4 MuiTypography-alignCenter css-1idp9aj-MuiTypography-root"
                >
                  Want to give to a different cause?
                </h4>
              </div>
              <div
                class="MuiGrid-root MuiGrid-item MuiGrid-grid-xs-12 css-bhsuuc-MuiGrid-root"
              >
                <p
                  class="MuiTypography-root MuiTypography-body1 MuiTypography-alignCenter css-4p4edz-MuiTypography-root"
                >
                  You can direct your yield to a recipient of your choice
                </p>
              </div>
              <div
                class="MuiGrid-root MuiGrid-item MuiGrid-grid-xs-true css-cm1570-MuiGrid-root"
              />
              <div
                class="MuiGrid-root MuiGrid-container MuiGrid-item MuiGrid-grid-xs-12 MuiGrid-grid-sm-4 css-1cnv0eo-MuiGrid-root"
              >
                <button
                  class="MuiButton-root MuiButton-contained MuiButton-containedPrimary MuiButton-sizeSmall MuiButton-containedSizeSmall MuiButton-disableElevation MuiButton-fullWidth MuiButtonBase-root Mui-disabled Button-root undefined css-3oxj3s-MuiButtonBase-root-MuiButton-root"
                  disabled=""
                  tabindex="-1"
                  type="button"
                >
                  Select Custom Recipient
                </button>
              </div>
              <div
                class="MuiGrid-root MuiGrid-item MuiGrid-grid-xs-true css-cm1570-MuiGrid-root"
              />
            </div>
          </div>
        </div>
      </div>
    </div>
  </div>
</div>
`;

exports[`Give View Disconnected should render Causes Dashboard as Default 1`] = `
<div>
  <div
    data-rk=""
  >
    <style>
      [data-rk]{--rk-blurs-modalOverlay:blur(0px);--rk-fonts-body:SFRounded, ui-rounded, "SF Pro Rounded", -apple-system, BlinkMacSystemFont, "Segoe UI", Roboto, Helvetica, Arial, sans-serif, "Apple Color Emoji", "Segoe UI Emoji", "Segoe UI Symbol";--rk-radii-actionButton:9999px;--rk-radii-connectButton:12px;--rk-radii-menuButton:12px;--rk-radii-modal:24px;--rk-radii-modalMobile:28px;--rk-colors-accentColor:#0E76FD;--rk-colors-accentColorForeground:#FFF;--rk-colors-actionButtonBorder:rgba(0, 0, 0, 0.04);--rk-colors-actionButtonBorderMobile:rgba(0, 0, 0, 0.06);--rk-colors-actionButtonSecondaryBackground:rgba(0, 0, 0, 0.06);--rk-colors-closeButton:rgba(60, 66, 66, 0.8);--rk-colors-closeButtonBackground:rgba(0, 0, 0, 0.06);--rk-colors-connectButtonBackground:#FFF;--rk-colors-connectButtonBackgroundError:#FF494A;--rk-colors-connectButtonInnerBackground:linear-gradient(0deg, rgba(0, 0, 0, 0.03), rgba(0, 0, 0, 0.06));--rk-colors-connectButtonText:#25292E;--rk-colors-connectButtonTextError:#FFF;--rk-colors-connectionIndicator:#30E000;--rk-colors-error:#FF494A;--rk-colors-generalBorder:rgba(0, 0, 0, 0.06);--rk-colors-generalBorderDim:rgba(0, 0, 0, 0.03);--rk-colors-menuItemBackground:rgba(60, 66, 66, 0.1);--rk-colors-modalBackdrop:rgba(0, 0, 0, 0.3);--rk-colors-modalBackground:#FFF;--rk-colors-modalBorder:transparent;--rk-colors-modalText:#25292E;--rk-colors-modalTextDim:rgba(60, 66, 66, 0.3);--rk-colors-modalTextSecondary:rgba(60, 66, 66, 0.6);--rk-colors-profileAction:#FFF;--rk-colors-profileActionHover:rgba(255, 255, 255, 0.5);--rk-colors-profileForeground:rgba(60, 66, 66, 0.06);--rk-colors-selectedOptionBorder:rgba(60, 66, 66, 0.1);--rk-colors-standby:#FFD641;--rk-shadows-connectButton:0px 4px 12px rgba(0, 0, 0, 0.1);--rk-shadows-dialog:0px 8px 32px rgba(0, 0, 0, 0.32);--rk-shadows-profileDetailsAction:0px 2px 6px rgba(37, 41, 46, 0.04);--rk-shadows-selectedOption:0px 2px 6px rgba(0, 0, 0, 0.24);--rk-shadows-selectedWallet:0px 2px 6px rgba(0, 0, 0, 0.12);--rk-shadows-walletLogo:0px 2px 16px rgba(0, 0, 0, 0.16);}
    </style>
    <div
      class="MuiGrid-root MuiGrid-container MuiGrid-direction-xs-column give-container css-1x5p8si-MuiGrid-root"
    >
      <div
<<<<<<< HEAD
        class="MuiPaper-root MuiPaper-elevation MuiPaper-rounded MuiPaper-elevation0 Paper-root no-container-padding css-1x848ge-MuiPaper-root"
        style="transform: none;"
=======
        class="MuiGrid-root MuiGrid-item MuiGrid-grid-xs-12 MuiGrid-grid-sm-10 MuiGrid-grid-md-10 MuiGrid-grid-lg-8 css-a5cnoe-MuiGrid-root"
>>>>>>> 80a8737f
      >
        <div
          class="MuiPaper-root MuiPaper-elevation MuiPaper-rounded MuiPaper-elevation0 Paper-root no-container-padding css-vocxpt-MuiPaper-root"
          style="transform: none;"
        >
          <div
            class="MuiGrid-root MuiGrid-container MuiGrid-spacing-xs-2 MuiGrid-direction-xs-column css-1y6dg9a-MuiGrid-root"
          >
            <div
              class="MuiGrid-root MuiGrid-item card-header css-159wrwf-MuiGrid-root"
            >
              <div
                class="MuiBox-root css-gg4vpm"
              >
                <div
                  class="MuiBox-root css-1xhj18k"
                >
                  <h5
                    class="MuiTypography-root MuiTypography-h5 header-text css-903ewo-MuiTypography-root"
                  >
                    Give
                  </h5>
                </div>
                <div
                  class="top-right"
                />
              </div>
            </div>
            <div
              class="MuiGrid-root MuiGrid-item css-159wrwf-MuiGrid-root"
            >
              <div
                class="MuiTabs-root Tabs-root give-tab-buttons  css-u2rngf-MuiTabs-root"
              >
                <div
                  class="MuiTabs-scroller MuiTabs-fixed css-kqhgxw-MuiTabs-scroller"
                  style="overflow: hidden; margin-bottom: 0px;"
                >
                  <div
                    aria-label="stake tabs"
                    class="MuiTabs-flexContainer MuiTabs-centered css-1mqo22u-MuiTabs-flexContainer"
                    role="tablist"
                  >
                    <a
                      class="MuiTypography-root MuiTypography-inherit MuiLink-root MuiLink-underlineNone css-ao3601-MuiTypography-root-MuiLink-root"
                      href="#/give"
                      textcolor="primary"
                      value="0"
                    >
                      <button
                        aria-controls="simple-tabpanel-undefined"
                        class="MuiButtonBase-root MuiTab-root MuiTab-textColorInherit css-rzx4ff-MuiButtonBase-root-MuiTab-root"
                        id="simple-tab-undefined"
                        role="tab"
                        tabindex="-1"
                        type="button"
                      >
                        Causes
                      </button>
                    </a>
                    <a
                      class="MuiTypography-root MuiTypography-inherit MuiLink-root MuiLink-underlineNone css-ao3601-MuiTypography-root-MuiLink-root"
                      href="#/give/grants"
                      textcolor="primary"
                      value="1"
                    >
                      <button
                        aria-controls="simple-tabpanel-undefined"
                        class="MuiButtonBase-root MuiTab-root MuiTab-textColorInherit css-rzx4ff-MuiButtonBase-root-MuiTab-root"
                        id="simple-tab-undefined"
                        role="tab"
                        tabindex="-1"
                        type="button"
                      >
                        Grants
                      </button>
                    </a>
                    <a
                      class="MuiTypography-root MuiTypography-inherit MuiLink-root MuiLink-underlineNone css-ao3601-MuiTypography-root-MuiLink-root"
                      href="#/give/donations"
                      textcolor="primary"
                      value="2"
                    >
                      <button
                        aria-controls="simple-tabpanel-undefined"
                        class="MuiButtonBase-root MuiTab-root MuiTab-textColorInherit css-rzx4ff-MuiButtonBase-root-MuiTab-root"
                        id="simple-tab-undefined"
                        role="tab"
                        style="white-space: nowrap;"
                        tabindex="-1"
                        type="button"
                      >
                        My Donations
                      </button>
                    </a>
                    <a
                      class="MuiTypography-root MuiTypography-inherit MuiLink-root MuiLink-underlineNone css-ao3601-MuiTypography-root-MuiLink-root"
                      href="#/give/redeem"
                      textcolor="primary"
                      value="3"
                    >
                      <button
                        aria-controls="simple-tabpanel-undefined"
                        class="MuiButtonBase-root MuiTab-root MuiTab-textColorInherit css-rzx4ff-MuiButtonBase-root-MuiTab-root"
                        id="simple-tab-undefined"
                        role="tab"
                        tabindex="-1"
                        type="button"
                      >
                        Redeem
                      </button>
                    </a>
                  </div>
                  <span
                    class="MuiTabs-indicator css-gi9wfz-MuiTabs-indicator"
                    style="left: 0px; width: 0px; display: none;"
                  />
                </div>
              </div>
              <div
                aria-labelledby="simple-tab-0"
                id="simple-tabpanel-0"
                role="tabpanel"
                style="overflow: hidden;"
              >
                <div
                  class="MuiBox-root css-19midj6"
                >
                  <label
                    class="MuiGrid-root MuiGrid-container MuiGrid-spacing-xs-1 css-7qiq2r-MuiGrid-root"
                    style="margin-bottom: 20px;"
                  >
                    <div
                      class="MuiGrid-root MuiGrid-item css-159wrwf-MuiGrid-root"
                    >
                      <span
                        class="MuiSwitch-root MuiSwitch-sizeMedium give-sohm-gohm-checkbox css-tnsvld-MuiSwitch-root"
                      >
                        <span
                          class="MuiSwitch-switchBase MuiSwitch-colorPrimary MuiButtonBase-root MuiSwitch-switchBase MuiSwitch-colorPrimary PrivateSwitchBase-root css-1rrw3y9-MuiButtonBase-root-MuiSwitch-switchBase"
                        >
                          <input
                            aria-label="stake to gohm"
                            class="MuiSwitch-input PrivateSwitchBase-input css-1m9pwf3"
                            type="checkbox"
                          />
                          <span
                            class="MuiSwitch-thumb css-jsexje-MuiSwitch-thumb"
                          />
                        </span>
                        <span
                          class="MuiSwitch-track css-ppid42-MuiSwitch-track"
                        />
                      </span>
                    </div>
                    <div
                      class="MuiGrid-root MuiGrid-item css-159wrwf-MuiGrid-root"
                      style="display: flex;"
                    >
                      <p
                        class="MuiTypography-root MuiTypography-body1 css-tlko1g-MuiTypography-root"
                      >
                        gOHM deposits
                      </p>
                      <div
                        class="MuiBox-root css-0"
                        style="display: inline-flex; justify-content: center; align-self: center;"
                      >
                        <svg
                          aria-hidden="true"
                          class="MuiSvgIcon-root MuiSvgIcon-fontSizeSmall info-icon css-1fx2bp7-MuiSvgIcon-root"
                          focusable="false"
                          style="margin: 0px 5px; font-size: 1em;"
                          viewBox="0 0 20 20"
                        >
                          <path
                            d="M 10 20 C 15.475 20 20 15.473 20 10 C 20 4.518 15.473 0 9.991 0 C 4.516 0 0 4.518 0 10 C 0 15.475 4.527 20 10 20 Z M 10 18.705 C 5.189 18.714 1.287 14.812 1.297 10.001 C 1.28 5.189 5.179 1.281 9.991 1.285 C 14.807 1.28 18.714 5.182 18.714 9.999 C 18.719 14.811 14.813 18.712 10 18.702 Z M 9.941 6.242 C 10.559 6.242 11.038 5.763 11.038 5.156 C 11.043 4.547 10.549 4.053 9.94 4.058 C 9.334 4.057 8.842 4.55 8.844 5.156 C 8.843 5.761 9.337 6.249 9.941 6.242 Z M 8.216 15.444 L 12.303 15.444 C 12.623 15.444 12.871 15.204 12.871 14.895 C 12.87 14.584 12.615 14.334 12.303 14.338 L 10.868 14.338 L 10.868 8.754 C 10.868 8.346 10.658 8.065 10.269 8.065 L 8.345 8.065 C 7.919 8.045 7.631 8.493 7.826 8.872 C 7.925 9.065 8.128 9.182 8.345 9.172 L 9.652 9.172 L 9.652 14.338 L 8.216 14.338 C 7.905 14.334 7.649 14.584 7.648 14.895 C 7.648 15.204 7.897 15.444 8.216 15.444 Z"
                          />
                        </svg>
                      </div>
                    </div>
                  </label>
                  <div
                    class="MuiContainer-root MuiContainer-maxWidthLg css-e057jq-MuiContainer-root"
                  >
                    <div
                      class="MuiGrid-root MuiGrid-container MuiGrid-spacing-xs-4 css-1m2utj8-MuiGrid-root"
                    >
                      <div
                        class="MuiGrid-root MuiGrid-item MuiGrid-grid-xs-12 css-bhsuuc-MuiGrid-root"
                      >
                        <div
                          class="MuiGrid-root MuiGrid-container MuiGrid-spacing-xs-3 css-1wkillg-MuiGrid-root"
                        >
                          <div
                            class="MuiGrid-root MuiGrid-item MuiGrid-grid-xs-12 css-bhsuuc-MuiGrid-root"
                          >
                            <a
                              class="MuiTypography-root MuiTypography-inherit MuiLink-root MuiLink-underlineNone css-ao3601-MuiTypography-root-MuiLink-root"
                              href="#/give/projects/impact-market"
                            >
                              <h4
                                class="MuiTypography-root MuiTypography-h4 css-w9v9yi-MuiTypography-root"
                              >
                                <strong>
                                  Impact Market
                                </strong>
                              </h4>
                            </a>
                          </div>
                          <div
                            class="MuiGrid-root MuiGrid-item MuiGrid-grid-xs-12 MuiGrid-grid-sm-5 MuiGrid-grid-lg-4 css-pyn2lm-MuiGrid-root"
                          >
                            <div
                              class="MuiGrid-root MuiGrid-container css-1enxi5i-MuiGrid-root"
                              style="max-height: 184px; overflow: hidden; border-radius: 16px;"
                            >
                              <div
                                class="MuiGrid-root MuiGrid-item MuiGrid-grid-xs-true css-cm1570-MuiGrid-root"
                              >
                                <a
                                  class="MuiTypography-root MuiTypography-inherit MuiLink-root MuiLink-underlineNone css-ao3601-MuiTypography-root-MuiLink-root"
                                  href="#/give/projects/impact-market"
                                >
                                  <img
                                    src="/assets/images/give/impact-market/impact-market-logo.svg"
                                    width="100%"
                                  />
                                </a>
                              </div>
                            </div>
                          </div>
                          <div
                            class="MuiGrid-root MuiGrid-container MuiGrid-item MuiGrid-grid-xs-true css-qsmpk5-MuiGrid-root"
                          >
                            <div
                              class="MuiGrid-root MuiGrid-item MuiGrid-grid-xs-12 css-bhsuuc-MuiGrid-root"
                            >
                              <p
                                class="MuiTypography-root MuiTypography-body1 project-content css-69sme-MuiTypography-root"
                              >
                                <div>
                                  <p>
                                    Enables any vulnerable community to implement poverty alleviation mechanisms, like Unconditional Basic Income.
                                  </p>
                                  

                                </div>
                              </p>
                            </div>
                            <div
                              class="MuiGrid-root MuiGrid-item MuiGrid-grid-xs-true css-cm1570-MuiGrid-root"
                            />
                            <div
                              class="MuiGrid-root MuiGrid-container MuiGrid-item MuiGrid-grid-xs-12 css-13b7e87-MuiGrid-root"
                            >
                              <div
                                class="MuiGrid-root MuiGrid-item MuiGrid-grid-xs-12 MuiGrid-grid-sm-6 MuiGrid-grid-lg-8 css-aowpts-MuiGrid-root"
                              >
                                <div
                                  class="MuiGrid-root MuiGrid-container MuiGrid-spacing-xs-1 css-7qiq2r-MuiGrid-root"
                                  style="padding-bottom: 8px;"
                                >
                                  <div
                                    class="MuiGrid-root MuiGrid-item MuiGrid-grid-xs-12 subtext css-bhsuuc-MuiGrid-root"
                                  />
                                  <div
                                    class="MuiGrid-root MuiGrid-item MuiGrid-grid-xs-11 MuiGrid-grid-sm-9 project-goal-progress css-tao7r1-MuiGrid-root"
                                  >
                                    <span
                                      aria-valuemax="100"
                                      aria-valuemin="0"
                                      aria-valuenow="0"
                                      class="MuiLinearProgress-root MuiLinearProgress-colorPrimary MuiLinearProgress-determinate css-1mcjo4x-MuiLinearProgress-root"
                                      role="progressbar"
                                    >
                                      <span
                                        class="MuiLinearProgress-bar ProjectCard-progress MuiLinearProgress-barColorPrimary MuiLinearProgress-bar1Determinate css-1o31aob-MuiLinearProgress-bar1"
                                        style="transform: translateX(-100%);"
                                      />
                                    </span>
                                  </div>
                                  <div
                                    class="MuiGrid-root MuiGrid-item MuiGrid-grid-xs-1 MuiGrid-grid-sm-3 subtext css-nbzprc-MuiGrid-root"
                                  >
                                    <span
                                      class="MuiSkeleton-root MuiSkeleton-text MuiSkeleton-pulse skeleton-inline css-1l7q9tc-MuiSkeleton-root"
                                      style="width: 20px;"
                                    />
                                    %
                                  </div>
                                </div>
                              </div>
                              <div
                                class="MuiGrid-root MuiGrid-item MuiGrid-grid-xs-12 MuiGrid-grid-sm-6 MuiGrid-grid-lg-4 css-dbu6st-MuiGrid-root"
                              >
                                <a
                                  class="MuiTypography-root MuiTypography-inherit MuiLink-root MuiLink-underlineNone css-ao3601-MuiTypography-root-MuiLink-root"
                                  href="#/projects/impact-market"
                                >
                                  <button
                                    class="MuiButton-root MuiButton-outlined MuiButton-outlinedPrimary MuiButton-sizeSmall MuiButton-outlinedSizeSmall MuiButton-disableElevation MuiButton-fullWidth MuiButtonBase-root Button-root undefined css-17qa7rh-MuiButtonBase-root-MuiButton-root"
                                    tabindex="0"
                                    type="button"
                                  >
                                    View Details
                                  </button>
                                </a>
                              </div>
                            </div>
                          </div>
                        </div>
                      </div>
                      <div
                        class="MuiGrid-root MuiGrid-item MuiGrid-grid-xs-12 css-bhsuuc-MuiGrid-root"
                      >
                        <div
                          class="MuiGrid-root MuiGrid-container MuiGrid-spacing-xs-3 css-1wkillg-MuiGrid-root"
                        >
                          <div
                            class="MuiGrid-root MuiGrid-item MuiGrid-grid-xs-12 css-bhsuuc-MuiGrid-root"
                          >
                            <a
                              class="MuiTypography-root MuiTypography-inherit MuiLink-root MuiLink-underlineNone css-ao3601-MuiTypography-root-MuiLink-root"
                              href="#/give/projects/angel-protocol"
                            >
                              <h4
                                class="MuiTypography-root MuiTypography-h4 css-w9v9yi-MuiTypography-root"
                              >
                                <strong>
                                  Angel Protocol
                                </strong>
                              </h4>
                            </a>
                          </div>
                          <div
                            class="MuiGrid-root MuiGrid-item MuiGrid-grid-xs-12 MuiGrid-grid-sm-5 MuiGrid-grid-lg-4 css-pyn2lm-MuiGrid-root"
                          >
                            <div
                              class="MuiGrid-root MuiGrid-container css-1enxi5i-MuiGrid-root"
                              style="max-height: 184px; overflow: hidden; border-radius: 16px;"
                            >
                              <div
                                class="MuiGrid-root MuiGrid-item MuiGrid-grid-xs-true css-cm1570-MuiGrid-root"
                              >
                                <a
                                  class="MuiTypography-root MuiTypography-inherit MuiLink-root MuiLink-underlineNone css-ao3601-MuiTypography-root-MuiLink-root"
                                  href="#/give/projects/angel-protocol"
                                >
                                  <img
                                    src="/assets/images/give/angel-protocol/angel-protocol-logo.svg"
                                    width="100%"
                                  />
                                </a>
                              </div>
                            </div>
                          </div>
                          <div
                            class="MuiGrid-root MuiGrid-container MuiGrid-item MuiGrid-grid-xs-true css-qsmpk5-MuiGrid-root"
                          >
                            <div
                              class="MuiGrid-root MuiGrid-item MuiGrid-grid-xs-12 css-bhsuuc-MuiGrid-root"
                            >
                              <p
                                class="MuiTypography-root MuiTypography-body1 project-content css-69sme-MuiTypography-root"
                              >
                                <div>
                                  <p>
                                    Enables charities to create an endowment that makes better use of decentralized finance.
                                  </p>
                                  

                                </div>
                              </p>
                            </div>
                            <div
                              class="MuiGrid-root MuiGrid-item MuiGrid-grid-xs-true css-cm1570-MuiGrid-root"
                            />
                            <div
                              class="MuiGrid-root MuiGrid-container MuiGrid-item MuiGrid-grid-xs-12 css-13b7e87-MuiGrid-root"
                            >
                              <div
                                class="MuiGrid-root MuiGrid-item MuiGrid-grid-xs-12 MuiGrid-grid-sm-6 MuiGrid-grid-lg-8 css-aowpts-MuiGrid-root"
                              >
                                <div
                                  class="MuiGrid-root MuiGrid-container MuiGrid-spacing-xs-1 css-7qiq2r-MuiGrid-root"
                                  style="padding-bottom: 8px;"
                                >
                                  <div
                                    class="MuiGrid-root MuiGrid-item MuiGrid-grid-xs-12 subtext css-bhsuuc-MuiGrid-root"
                                  />
                                  <div
                                    class="MuiGrid-root MuiGrid-item MuiGrid-grid-xs-11 MuiGrid-grid-sm-9 project-goal-progress css-tao7r1-MuiGrid-root"
                                  >
                                    <span
                                      aria-valuemax="100"
                                      aria-valuemin="0"
                                      aria-valuenow="0"
                                      class="MuiLinearProgress-root MuiLinearProgress-colorPrimary MuiLinearProgress-determinate css-1mcjo4x-MuiLinearProgress-root"
                                      role="progressbar"
                                    >
                                      <span
                                        class="MuiLinearProgress-bar ProjectCard-progress MuiLinearProgress-barColorPrimary MuiLinearProgress-bar1Determinate css-1o31aob-MuiLinearProgress-bar1"
                                        style="transform: translateX(-100%);"
                                      />
                                    </span>
                                  </div>
                                  <div
                                    class="MuiGrid-root MuiGrid-item MuiGrid-grid-xs-1 MuiGrid-grid-sm-3 subtext css-nbzprc-MuiGrid-root"
                                  >
                                    <span
                                      class="MuiSkeleton-root MuiSkeleton-text MuiSkeleton-pulse skeleton-inline css-1l7q9tc-MuiSkeleton-root"
                                      style="width: 20px;"
                                    />
                                    %
                                  </div>
                                </div>
                              </div>
                              <div
                                class="MuiGrid-root MuiGrid-item MuiGrid-grid-xs-12 MuiGrid-grid-sm-6 MuiGrid-grid-lg-4 css-dbu6st-MuiGrid-root"
                              >
                                <a
                                  class="MuiTypography-root MuiTypography-inherit MuiLink-root MuiLink-underlineNone css-ao3601-MuiTypography-root-MuiLink-root"
                                  href="#/projects/angel-protocol"
                                >
                                  <button
                                    class="MuiButton-root MuiButton-outlined MuiButton-outlinedPrimary MuiButton-sizeSmall MuiButton-outlinedSizeSmall MuiButton-disableElevation MuiButton-fullWidth MuiButtonBase-root Button-root undefined css-17qa7rh-MuiButtonBase-root-MuiButton-root"
                                    tabindex="0"
                                    type="button"
                                  >
                                    View Details
                                  </button>
                                </a>
                              </div>
                            </div>
                          </div>
                        </div>
                      </div>
                      <div
                        class="MuiGrid-root MuiGrid-item MuiGrid-grid-xs-12 css-bhsuuc-MuiGrid-root"
                      >
                        <div
                          class="MuiGrid-root MuiGrid-container MuiGrid-spacing-xs-3 css-1wkillg-MuiGrid-root"
                        >
                          <div
                            class="MuiGrid-root MuiGrid-item MuiGrid-grid-xs-12 css-bhsuuc-MuiGrid-root"
                          >
                            <a
                              class="MuiTypography-root MuiTypography-inherit MuiLink-root MuiLink-underlineNone css-ao3601-MuiTypography-root-MuiLink-root"
                              href="#/give/projects/gitcoin"
                            >
                              <h4
                                class="MuiTypography-root MuiTypography-h4 css-w9v9yi-MuiTypography-root"
                              >
                                <strong>
                                  Gitcoin
                                </strong>
                              </h4>
                            </a>
                          </div>
                          <div
                            class="MuiGrid-root MuiGrid-item MuiGrid-grid-xs-12 MuiGrid-grid-sm-5 MuiGrid-grid-lg-4 css-pyn2lm-MuiGrid-root"
                          >
                            <div
                              class="MuiGrid-root MuiGrid-container css-1enxi5i-MuiGrid-root"
                              style="max-height: 184px; overflow: hidden; border-radius: 16px;"
                            >
                              <div
                                class="MuiGrid-root MuiGrid-item MuiGrid-grid-xs-true css-cm1570-MuiGrid-root"
                              >
                                <a
                                  class="MuiTypography-root MuiTypography-inherit MuiLink-root MuiLink-underlineNone css-ao3601-MuiTypography-root-MuiLink-root"
                                  href="#/give/projects/gitcoin"
                                >
                                  <img
                                    src="/assets/images/give/gitcoin/gitcoin-logo.svg"
                                    width="100%"
                                  />
                                </a>
                              </div>
                            </div>
                          </div>
                          <div
                            class="MuiGrid-root MuiGrid-container MuiGrid-item MuiGrid-grid-xs-true css-qsmpk5-MuiGrid-root"
                          >
                            <div
                              class="MuiGrid-root MuiGrid-item MuiGrid-grid-xs-12 css-bhsuuc-MuiGrid-root"
                            >
                              <p
                                class="MuiTypography-root MuiTypography-body1 project-content css-69sme-MuiTypography-root"
                              >
                                <div>
                                  <p>
                                    Gitcoin Grants uses quadratic funding, ensuring that projects doing the greatest public good get the most support.
                                  </p>
                                  

                                </div>
                              </p>
                            </div>
                            <div
                              class="MuiGrid-root MuiGrid-item MuiGrid-grid-xs-true css-cm1570-MuiGrid-root"
                            />
                            <div
                              class="MuiGrid-root MuiGrid-container MuiGrid-item MuiGrid-grid-xs-12 css-13b7e87-MuiGrid-root"
                            >
                              <div
                                class="MuiGrid-root MuiGrid-item MuiGrid-grid-xs-12 MuiGrid-grid-sm-6 MuiGrid-grid-lg-8 css-aowpts-MuiGrid-root"
                              >
                                <div
                                  class="MuiGrid-root MuiGrid-container MuiGrid-spacing-xs-1 css-7qiq2r-MuiGrid-root"
                                  style="padding-bottom: 8px;"
                                >
                                  <div
                                    class="MuiGrid-root MuiGrid-item MuiGrid-grid-xs-12 subtext css-bhsuuc-MuiGrid-root"
                                  />
                                  <div
                                    class="MuiGrid-root MuiGrid-item MuiGrid-grid-xs-11 MuiGrid-grid-sm-9 project-goal-progress css-tao7r1-MuiGrid-root"
                                  >
                                    <span
                                      aria-valuemax="100"
                                      aria-valuemin="0"
                                      aria-valuenow="0"
                                      class="MuiLinearProgress-root MuiLinearProgress-colorPrimary MuiLinearProgress-determinate css-1mcjo4x-MuiLinearProgress-root"
                                      role="progressbar"
                                    >
                                      <span
                                        class="MuiLinearProgress-bar ProjectCard-progress MuiLinearProgress-barColorPrimary MuiLinearProgress-bar1Determinate css-1o31aob-MuiLinearProgress-bar1"
                                        style="transform: translateX(-100%);"
                                      />
                                    </span>
                                  </div>
                                  <div
                                    class="MuiGrid-root MuiGrid-item MuiGrid-grid-xs-1 MuiGrid-grid-sm-3 subtext css-nbzprc-MuiGrid-root"
                                  >
                                    <span
                                      class="MuiSkeleton-root MuiSkeleton-text MuiSkeleton-pulse skeleton-inline css-1l7q9tc-MuiSkeleton-root"
                                      style="width: 20px;"
                                    />
                                    %
                                  </div>
                                </div>
                              </div>
                              <div
                                class="MuiGrid-root MuiGrid-item MuiGrid-grid-xs-12 MuiGrid-grid-sm-6 MuiGrid-grid-lg-4 css-dbu6st-MuiGrid-root"
                              >
                                <a
                                  class="MuiTypography-root MuiTypography-inherit MuiLink-root MuiLink-underlineNone css-ao3601-MuiTypography-root-MuiLink-root"
                                  href="#/projects/gitcoin"
                                >
                                  <button
                                    class="MuiButton-root MuiButton-outlined MuiButton-outlinedPrimary MuiButton-sizeSmall MuiButton-outlinedSizeSmall MuiButton-disableElevation MuiButton-fullWidth MuiButtonBase-root Button-root undefined css-17qa7rh-MuiButtonBase-root-MuiButton-root"
                                    tabindex="0"
                                    type="button"
                                  >
                                    View Details
                                  </button>
                                </a>
                              </div>
                            </div>
                          </div>
                        </div>
                      </div>
                      <div
                        class="MuiGrid-root MuiGrid-item MuiGrid-grid-xs-12 css-bhsuuc-MuiGrid-root"
                      >
                        <div
                          class="MuiGrid-root MuiGrid-container MuiGrid-spacing-xs-3 css-1wkillg-MuiGrid-root"
                        >
                          <div
                            class="MuiGrid-root MuiGrid-item MuiGrid-grid-xs-12 css-bhsuuc-MuiGrid-root"
                          >
                            <a
                              class="MuiTypography-root MuiTypography-inherit MuiLink-root MuiLink-underlineNone css-ao3601-MuiTypography-root-MuiLink-root"
                              href="#/give/projects/kolektivo"
                            >
                              <h4
                                class="MuiTypography-root MuiTypography-h4 css-w9v9yi-MuiTypography-root"
                              >
                                <strong>
                                  Kolektivo
                                </strong>
                              </h4>
                            </a>
                          </div>
                          <div
                            class="MuiGrid-root MuiGrid-item MuiGrid-grid-xs-12 MuiGrid-grid-sm-5 MuiGrid-grid-lg-4 css-pyn2lm-MuiGrid-root"
                          >
                            <div
                              class="MuiGrid-root MuiGrid-container css-1enxi5i-MuiGrid-root"
                              style="max-height: 184px; overflow: hidden; border-radius: 16px;"
                            >
                              <div
                                class="MuiGrid-root MuiGrid-item MuiGrid-grid-xs-true css-cm1570-MuiGrid-root"
                              >
                                <a
                                  class="MuiTypography-root MuiTypography-inherit MuiLink-root MuiLink-underlineNone css-ao3601-MuiTypography-root-MuiLink-root"
                                  href="#/give/projects/kolektivo"
                                >
                                  <img
                                    src="/assets/images/give/kolektivo/kolektivo-logo.svg"
                                    width="100%"
                                  />
                                </a>
                              </div>
                            </div>
                          </div>
                          <div
                            class="MuiGrid-root MuiGrid-container MuiGrid-item MuiGrid-grid-xs-true css-qsmpk5-MuiGrid-root"
                          >
                            <div
                              class="MuiGrid-root MuiGrid-item MuiGrid-grid-xs-12 css-bhsuuc-MuiGrid-root"
                            >
                              <p
                                class="MuiTypography-root MuiTypography-body1 project-content css-69sme-MuiTypography-root"
                              >
                                <div>
                                  <p>
                                    Kolektivo enables local communities to create and manage their own regenerative economy to fuel prosperity.
                                  </p>
                                  

                                </div>
                              </p>
                            </div>
                            <div
                              class="MuiGrid-root MuiGrid-item MuiGrid-grid-xs-true css-cm1570-MuiGrid-root"
                            />
                            <div
                              class="MuiGrid-root MuiGrid-container MuiGrid-item MuiGrid-grid-xs-12 css-13b7e87-MuiGrid-root"
                            >
                              <div
                                class="MuiGrid-root MuiGrid-item MuiGrid-grid-xs-12 MuiGrid-grid-sm-6 MuiGrid-grid-lg-8 css-aowpts-MuiGrid-root"
                              >
                                <div
                                  class="MuiGrid-root MuiGrid-container MuiGrid-spacing-xs-1 css-7qiq2r-MuiGrid-root"
                                  style="padding-bottom: 8px;"
                                >
                                  <div
                                    class="MuiGrid-root MuiGrid-item MuiGrid-grid-xs-12 subtext css-bhsuuc-MuiGrid-root"
                                  />
                                  <div
                                    class="MuiGrid-root MuiGrid-item MuiGrid-grid-xs-11 MuiGrid-grid-sm-9 project-goal-progress css-tao7r1-MuiGrid-root"
                                  >
                                    <span
                                      aria-valuemax="100"
                                      aria-valuemin="0"
                                      aria-valuenow="0"
                                      class="MuiLinearProgress-root MuiLinearProgress-colorPrimary MuiLinearProgress-determinate css-1mcjo4x-MuiLinearProgress-root"
                                      role="progressbar"
                                    >
                                      <span
                                        class="MuiLinearProgress-bar ProjectCard-progress MuiLinearProgress-barColorPrimary MuiLinearProgress-bar1Determinate css-1o31aob-MuiLinearProgress-bar1"
                                        style="transform: translateX(-100%);"
                                      />
                                    </span>
                                  </div>
                                  <div
                                    class="MuiGrid-root MuiGrid-item MuiGrid-grid-xs-1 MuiGrid-grid-sm-3 subtext css-nbzprc-MuiGrid-root"
                                  >
                                    <span
                                      class="MuiSkeleton-root MuiSkeleton-text MuiSkeleton-pulse skeleton-inline css-1l7q9tc-MuiSkeleton-root"
                                      style="width: 20px;"
                                    />
                                    %
                                  </div>
                                </div>
                              </div>
                              <div
                                class="MuiGrid-root MuiGrid-item MuiGrid-grid-xs-12 MuiGrid-grid-sm-6 MuiGrid-grid-lg-4 css-dbu6st-MuiGrid-root"
                              >
                                <a
                                  class="MuiTypography-root MuiTypography-inherit MuiLink-root MuiLink-underlineNone css-ao3601-MuiTypography-root-MuiLink-root"
                                  href="#/projects/kolektivo"
                                >
                                  <button
                                    class="MuiButton-root MuiButton-outlined MuiButton-outlinedPrimary MuiButton-sizeSmall MuiButton-outlinedSizeSmall MuiButton-disableElevation MuiButton-fullWidth MuiButtonBase-root Button-root undefined css-17qa7rh-MuiButtonBase-root-MuiButton-root"
                                    tabindex="0"
                                    type="button"
                                  >
                                    View Details
                                  </button>
                                </a>
                              </div>
                            </div>
                          </div>
                        </div>
                      </div>
                      <div
                        class="MuiGrid-root MuiGrid-item MuiGrid-grid-xs-12 css-bhsuuc-MuiGrid-root"
                      >
                        <div
                          class="MuiGrid-root MuiGrid-container MuiGrid-spacing-xs-3 css-1wkillg-MuiGrid-root"
                        >
                          <div
                            class="MuiGrid-root MuiGrid-item MuiGrid-grid-xs-12 css-bhsuuc-MuiGrid-root"
                          >
                            <a
                              class="MuiTypography-root MuiTypography-inherit MuiLink-root MuiLink-underlineNone css-ao3601-MuiTypography-root-MuiLink-root"
                              href="#/give/projects/popcorndao"
                            >
                              <h4
                                class="MuiTypography-root MuiTypography-h4 css-w9v9yi-MuiTypography-root"
                              >
                                <strong>
                                  PopcornDAO
                                </strong>
                              </h4>
                            </a>
                          </div>
                          <div
                            class="MuiGrid-root MuiGrid-item MuiGrid-grid-xs-12 MuiGrid-grid-sm-5 MuiGrid-grid-lg-4 css-pyn2lm-MuiGrid-root"
                          >
                            <div
                              class="MuiGrid-root MuiGrid-container css-1enxi5i-MuiGrid-root"
                              style="max-height: 184px; overflow: hidden; border-radius: 16px;"
                            >
                              <div
                                class="MuiGrid-root MuiGrid-item MuiGrid-grid-xs-true css-cm1570-MuiGrid-root"
                              >
                                <a
                                  class="MuiTypography-root MuiTypography-inherit MuiLink-root MuiLink-underlineNone css-ao3601-MuiTypography-root-MuiLink-root"
                                  href="#/give/projects/popcorndao"
                                >
                                  <img
                                    src="/assets/images/give/popcorndao/popcorndao-logo.svg"
                                    width="100%"
                                  />
                                </a>
                              </div>
                            </div>
                          </div>
                          <div
                            class="MuiGrid-root MuiGrid-container MuiGrid-item MuiGrid-grid-xs-true css-qsmpk5-MuiGrid-root"
                          >
                            <div
                              class="MuiGrid-root MuiGrid-item MuiGrid-grid-xs-12 css-bhsuuc-MuiGrid-root"
                            >
                              <p
                                class="MuiTypography-root MuiTypography-body1 project-content css-69sme-MuiTypography-root"
                              >
                                <div>
                                  <p>
                                    DAO whose mission is to redirect funds to social impact orgs
                                  </p>
                                  

                                </div>
                              </p>
                            </div>
                            <div
                              class="MuiGrid-root MuiGrid-item MuiGrid-grid-xs-true css-cm1570-MuiGrid-root"
                            />
                            <div
                              class="MuiGrid-root MuiGrid-container MuiGrid-item MuiGrid-grid-xs-12 css-13b7e87-MuiGrid-root"
                            >
                              <div
                                class="MuiGrid-root MuiGrid-item MuiGrid-grid-xs-12 MuiGrid-grid-sm-6 MuiGrid-grid-lg-8 css-aowpts-MuiGrid-root"
                              >
                                <div
                                  class="MuiGrid-root MuiGrid-container MuiGrid-spacing-xs-1 css-7qiq2r-MuiGrid-root"
                                  style="padding-bottom: 8px;"
                                >
                                  <div
                                    class="MuiGrid-root MuiGrid-item MuiGrid-grid-xs-12 subtext css-bhsuuc-MuiGrid-root"
                                  />
                                  <div
                                    class="MuiGrid-root MuiGrid-item MuiGrid-grid-xs-11 MuiGrid-grid-sm-9 project-goal-progress css-tao7r1-MuiGrid-root"
                                  >
                                    <span
                                      aria-valuemax="100"
                                      aria-valuemin="0"
                                      aria-valuenow="0"
                                      class="MuiLinearProgress-root MuiLinearProgress-colorPrimary MuiLinearProgress-determinate css-1mcjo4x-MuiLinearProgress-root"
                                      role="progressbar"
                                    >
                                      <span
                                        class="MuiLinearProgress-bar ProjectCard-progress MuiLinearProgress-barColorPrimary MuiLinearProgress-bar1Determinate css-1o31aob-MuiLinearProgress-bar1"
                                        style="transform: translateX(-100%);"
                                      />
                                    </span>
                                  </div>
                                  <div
                                    class="MuiGrid-root MuiGrid-item MuiGrid-grid-xs-1 MuiGrid-grid-sm-3 subtext css-nbzprc-MuiGrid-root"
                                  >
                                    <span
                                      class="MuiSkeleton-root MuiSkeleton-text MuiSkeleton-pulse skeleton-inline css-1l7q9tc-MuiSkeleton-root"
                                      style="width: 20px;"
                                    />
                                    %
                                  </div>
                                </div>
                              </div>
                              <div
                                class="MuiGrid-root MuiGrid-item MuiGrid-grid-xs-12 MuiGrid-grid-sm-6 MuiGrid-grid-lg-4 css-dbu6st-MuiGrid-root"
                              >
                                <a
                                  class="MuiTypography-root MuiTypography-inherit MuiLink-root MuiLink-underlineNone css-ao3601-MuiTypography-root-MuiLink-root"
                                  href="#/projects/popcorndao"
                                >
                                  <button
                                    class="MuiButton-root MuiButton-outlined MuiButton-outlinedPrimary MuiButton-sizeSmall MuiButton-outlinedSizeSmall MuiButton-disableElevation MuiButton-fullWidth MuiButtonBase-root Button-root undefined css-17qa7rh-MuiButtonBase-root-MuiButton-root"
                                    tabindex="0"
                                    type="button"
                                  >
                                    View Details
                                  </button>
                                </a>
                              </div>
                            </div>
                          </div>
                        </div>
                      </div>
                      <div
                        class="MuiGrid-root MuiGrid-item MuiGrid-grid-xs-12 css-bhsuuc-MuiGrid-root"
                      >
                        <div
                          class="MuiBox-root css-0"
                          style="background-color: rgb(250, 250, 251); border-radius: 10px;"
                        >
                          <div
                            class="MuiGrid-root MuiGrid-container MuiGrid-spacing-xs-2 css-pcr0fy-MuiGrid-root"
                            style="padding: 10px 30px 10px 30px;"
                          >
                            <div
                              class="MuiGrid-root MuiGrid-item MuiGrid-grid-xs-12 css-bhsuuc-MuiGrid-root"
                            >
                              <h4
                                class="MuiTypography-root MuiTypography-h4 MuiTypography-alignCenter css-1idp9aj-MuiTypography-root"
                              >
                                Want to give to a different cause?
                              </h4>
                            </div>
                            <div
                              class="MuiGrid-root MuiGrid-item MuiGrid-grid-xs-12 css-bhsuuc-MuiGrid-root"
                            >
                              <p
                                class="MuiTypography-root MuiTypography-body1 MuiTypography-alignCenter css-4p4edz-MuiTypography-root"
                              >
                                You can direct your yield to a recipient of your choice
                              </p>
                            </div>
                            <div
                              class="MuiGrid-root MuiGrid-item MuiGrid-grid-xs-true css-cm1570-MuiGrid-root"
                            />
                            <div
                              class="MuiGrid-root MuiGrid-container MuiGrid-item MuiGrid-grid-xs-12 MuiGrid-grid-sm-4 css-1cnv0eo-MuiGrid-root"
                            >
                              <button
                                class="MuiButton-root MuiButton-contained MuiButton-containedPrimary MuiButton-sizeSmall MuiButton-containedSizeSmall MuiButton-disableElevation MuiButton-fullWidth MuiButtonBase-root Mui-disabled Button-root undefined css-3oxj3s-MuiButtonBase-root-MuiButton-root"
                                disabled=""
                                tabindex="-1"
                                type="button"
                              >
                                Select Custom Recipient
                              </button>
                            </div>
                            <div
                              class="MuiGrid-root MuiGrid-item MuiGrid-grid-xs-true css-cm1570-MuiGrid-root"
                            />
                          </div>
                        </div>
                      </div>
                    </div>
                  </div>
                </div>
              </div>
            </div>
          </div>
        </div>
<<<<<<< HEAD
      </div>
      <div
        class="MuiPaper-root MuiPaper-elevation MuiPaper-rounded MuiPaper-elevation0 Paper-root  css-abpbjh-MuiPaper-root"
        style="transform: none; webkit-transition: transform 225ms cubic-bezier(0.4, 0, 0.2, 1) 0ms; transition: transform 225ms cubic-bezier(0.4, 0, 0.2, 1) 0ms;"
      >
=======
>>>>>>> 80a8737f
        <div
          class="MuiPaper-root MuiPaper-elevation MuiPaper-rounded MuiPaper-elevation0 Paper-root  css-1dpley9-MuiPaper-root"
          style="transform: none; webkit-transition: transform 225ms cubic-bezier(0.4, 0, 0.2, 1) 0ms; transition: transform 225ms cubic-bezier(0.4, 0, 0.2, 1) 0ms;"
        >
          <div
            class="MuiGrid-root MuiGrid-container MuiGrid-spacing-xs-2 MuiGrid-direction-xs-column css-1y6dg9a-MuiGrid-root"
          >
            <div
              class="MuiGrid-root MuiGrid-item css-159wrwf-MuiGrid-root"
            >
              <div
                class="MuiGrid-root MuiGrid-container MuiGrid-spacing-xs-2 css-pcr0fy-MuiGrid-root"
              >
                <div
                  class="MuiGrid-root MuiGrid-item MuiGrid-grid-xs-12 MuiGrid-grid-md-4 css-19aogx4-MuiGrid-root"
                >
                  <div
                    class="MuiGrid-root MuiGrid-container MuiGrid-spacing-xs-2 css-pcr0fy-MuiGrid-root"
                  >
                    <div
                      class="MuiGrid-root MuiGrid-container MuiGrid-item MuiGrid-grid-xs-12 css-13blkop-MuiGrid-root"
                    >
                      <svg
                        aria-hidden="true"
                        class="MuiSvgIcon-root MuiSvgIcon-fontSizeLarge css-1562cnx-MuiSvgIcon-root"
                        focusable="false"
                        viewBox="0 0 20 20"
                      >
                        <rect
                          fill="#708B96"
                          height="20"
                          rx="15"
                          width="20"
                        />
                        <path
                          d="M 12.921 11.726 C 13.398 11.726 13.784 11.339 13.784 10.863 C 13.784 10.386 13.398 10 12.921 10 C 12.445 10 12.059 10.386 12.059 10.863 C 12.059 11.339 12.445 11.726 12.921 11.726 Z"
                          fill="white"
                        />
                        <path
                          d="M 5.372 6.764 L 5.372 13.452 C 5.372 13.68 5.463 13.9 5.624 14.062 C 5.786 14.223 6.006 14.314 6.235 14.314 L 14.863 14.314 C 14.978 14.314 15.088 14.269 15.169 14.188 C 15.249 14.107 15.295 13.997 15.295 13.883 L 15.295 8.274 C 15.295 8.16 15.249 8.05 15.169 7.969 C 15.088 7.888 14.978 7.843 14.863 7.843 L 6.477 7.843 C 6.194 7.846 5.921 7.739 5.715 7.545 C 5.509 7.351 5.386 7.085 5.372 6.802 C 5.367 6.657 5.391 6.513 5.443 6.378 C 5.495 6.242 5.573 6.119 5.674 6.015 C 5.775 5.911 5.895 5.828 6.029 5.771 C 6.162 5.715 6.305 5.685 6.45 5.686 L 13.569 5.686"
                          fill="none"
                          stroke="white"
                          stroke-linecap="round"
                          stroke-linejoin="round"
                          stroke-width="1.5"
                        />
                      </svg>
                    </div>
                    <div
                      class="MuiGrid-root MuiGrid-item MuiGrid-grid-xs-12 css-bhsuuc-MuiGrid-root"
                    >
                      <p
                        class="MuiTypography-root MuiTypography-body1 MuiTypography-alignCenter subtext css-4p4edz-MuiTypography-root"
                      >
                        Wallet
                      </p>
                    </div>
                    <div
                      class="MuiGrid-root MuiGrid-item MuiGrid-grid-xs-12 css-bhsuuc-MuiGrid-root"
                    >
                      <p
                        class="MuiTypography-root MuiTypography-body1 MuiTypography-alignCenter css-4p4edz-MuiTypography-root"
                      >
                        Deposit sOHM from wallet
                      </p>
                    </div>
                    <div
                      class="MuiGrid-root MuiGrid-item MuiGrid-grid-xs-12 css-bhsuuc-MuiGrid-root"
                    >
                      <p
                        class="MuiTypography-root MuiTypography-body2 MuiTypography-alignCenter css-9rey0-MuiTypography-root"
                      >
                        Olympus Give is a means of directing the yield that is accrued on your sOHM to another wallet. The first step is depositing your sOHM and specifying a recipient.
                      </p>
                    </div>
                  </div>
                </div>
                <div
                  class="MuiGrid-root MuiGrid-item MuiGrid-grid-xs-12 MuiGrid-grid-md-4 css-19aogx4-MuiGrid-root"
                >
                  <div
                    class="MuiGrid-root MuiGrid-container MuiGrid-spacing-xs-2 css-pcr0fy-MuiGrid-root"
                  >
                    <div
                      class="MuiGrid-root MuiGrid-container MuiGrid-item MuiGrid-grid-xs-12 css-13blkop-MuiGrid-root"
                    >
                      <svg
                        aria-hidden="true"
                        class="MuiSvgIcon-root MuiSvgIcon-fontSizeLarge css-1562cnx-MuiSvgIcon-root"
                        focusable="false"
                        viewBox="0 0 20 20"
                      >
                        <rect
                          fill="#708B96"
                          height="20"
                          rx="15"
                          width="20"
                        />
                        <path
                          d="M 5.333 9.632 L 5.333 6.436 C 5.333 6.32 5.378 6.209 5.458 6.128 C 5.537 6.046 5.645 6 5.758 6 L 14.242 6 C 14.355 6 14.463 6.046 14.542 6.128 C 14.622 6.209 14.667 6.32 14.667 6.436 L 14.667 9.632 C 14.667 14.206 10.886 15.72 10.133 15.976 C 10.047 16.008 9.953 16.008 9.867 15.976 C 9.114 15.72 5.333 14.206 5.333 9.632 Z"
                          fill="#708B96"
                          stroke="white"
                          stroke-linecap="round"
                          stroke-linejoin="round"
                          stroke-width="1.5"
                        />
                        <path
                          d="M 12 9.333 L 9.332 12 L 8 10.667"
                          stroke="white"
                          stroke-linecap="round"
                          stroke-linejoin="round"
                          stroke-width="1.5"
                        />
                      </svg>
                    </div>
                    <div
                      class="MuiGrid-root MuiGrid-item MuiGrid-grid-xs-12 css-bhsuuc-MuiGrid-root"
                    >
                      <p
                        class="MuiTypography-root MuiTypography-body1 MuiTypography-alignCenter subtext css-4p4edz-MuiTypography-root"
                      >
                        Vault
                      </p>
                    </div>
                    <div
                      class="MuiGrid-root MuiGrid-item MuiGrid-grid-xs-12 css-bhsuuc-MuiGrid-root"
                    >
                      <p
                        class="MuiTypography-root MuiTypography-body1 MuiTypography-alignCenter css-4p4edz-MuiTypography-root"
                      >
                        Lock sOHM in vault
                      </p>
                    </div>
                    <div
                      class="MuiGrid-root MuiGrid-item MuiGrid-grid-xs-12 css-bhsuuc-MuiGrid-root"
                    >
                      <p
                        class="MuiTypography-root MuiTypography-body2 MuiTypography-alignCenter css-9rey0-MuiTypography-root"
                      >
                        Then, your deposited sOHM is kept in a vault smart contract that will send your rebases to the recipient.
You can withdraw or edit your principal sOHM amount at any time.
                      </p>
                    </div>
                  </div>
                </div>
                <div
                  class="MuiGrid-root MuiGrid-item MuiGrid-grid-xs-12 MuiGrid-grid-md-4 css-19aogx4-MuiGrid-root"
                >
                  <div
                    class="MuiGrid-root MuiGrid-container MuiGrid-spacing-xs-2 css-pcr0fy-MuiGrid-root"
                  >
                    <div
                      class="MuiGrid-root MuiGrid-container MuiGrid-item MuiGrid-grid-xs-12 css-13blkop-MuiGrid-root"
                    >
                      <svg
                        aria-hidden="true"
                        class="MuiSvgIcon-root MuiSvgIcon-fontSizeLarge css-1562cnx-MuiSvgIcon-root"
                        focusable="false"
                        viewBox="0 0 20 20"
                      >
                        <rect
                          fill="#708B96"
                          height="20"
                          rx="15"
                          width="20"
                        />
                        <path
                          d="M 10 9.333 C 11.289 9.333 12.333 8.289 12.333 7 C 12.333 5.711 11.289 4.667 10 4.667 C 8.711 4.667 7.667 5.711 7.667 7 C 7.667 8.289 8.711 9.333 10 9.333 Z"
                          fill="none"
                          stroke="white"
                          stroke-linecap="round"
                          stroke-linejoin="round"
                          stroke-width="1.5"
                        />
                        <path
                          d="M 5.333 14.667 L 5.333 11.667 C 5.877 10.942 6.581 10.354 7.391 9.949 C 8.201 9.544 9.094 9.333 10 9.333 C 10.906 9.333 11.799 9.544 12.609 9.949 C 13.419 10.354 14.123 10.942 14.667 11.667 L 14.667 14.667"
                          fill="none"
                          stroke="white"
                          stroke-linecap="round"
                          stroke-linejoin="round"
                          stroke-width="1.5"
                        />
                        <path
                          d="M 8.333 13.333 L 11.667 13.333"
                          stroke="white"
                          stroke-linecap="round"
                          stroke-linejoin="round"
                          stroke-width="1.5"
                        />
                        <path
                          d="M 10 11.667 L 10 15"
                          stroke="white"
                          stroke-linecap="round"
                          stroke-linejoin="round"
                          stroke-width="1.5"
                        />
                      </svg>
                    </div>
                    <div
                      class="MuiGrid-root MuiGrid-item MuiGrid-grid-xs-12 css-bhsuuc-MuiGrid-root"
                    >
                      <p
                        class="MuiTypography-root MuiTypography-body1 MuiTypography-alignCenter subtext css-4p4edz-MuiTypography-root"
                      >
                        Recipient
                      </p>
                    </div>
                    <div
                      class="MuiGrid-root MuiGrid-item MuiGrid-grid-xs-12 css-bhsuuc-MuiGrid-root"
                    >
                      <p
                        class="MuiTypography-root MuiTypography-body1 MuiTypography-alignCenter css-4p4edz-MuiTypography-root"
                      >
                        Recipient earns sOHM rebases
                      </p>
                    </div>
                    <div
                      class="MuiGrid-root MuiGrid-item MuiGrid-grid-xs-12 css-bhsuuc-MuiGrid-root"
                    >
                      <p
                        class="MuiTypography-root MuiTypography-body2 MuiTypography-alignCenter css-9rey0-MuiTypography-root"
                      >
                        The recipient you specified, or the project you selected, will then receive the rebases associated with your
sOHM deposit until you withdraw your sOHM principal from the vault.
                      </p>
                    </div>
                  </div>
                </div>
                <div
                  class="MuiGrid-root MuiGrid-item MuiGrid-grid-xs-true css-cm1570-MuiGrid-root"
                />
                <div
                  class="MuiGrid-root MuiGrid-container MuiGrid-item MuiGrid-grid-xs-3 css-1fa0lp4-MuiGrid-root"
                >
                  <a
                    class="MuiButton-root MuiButton-outlined MuiButton-outlinedPrimary MuiButton-sizeSmall MuiButton-outlinedSizeSmall MuiButton-disableElevation MuiButton-fullWidth MuiButtonBase-root Button-root undefined css-17qa7rh-MuiButtonBase-root-MuiButton-root"
                    href="https://docs.olympusdao.finance/main/basics/basics/olympusgive"
                    tabindex="0"
                    target="_blank"
                  >
                    Learn More
                    <span
                      class="MuiButton-endIcon MuiButton-iconSizeSmall css-jcxoq4-MuiButton-endIcon"
                    >
                      <svg
                        aria-hidden="true"
                        class="MuiSvgIcon-root MuiSvgIcon-fontSizeLarge css-1562cnx-MuiSvgIcon-root"
                        focusable="false"
                        viewBox="0 0 20 20"
                      >
                        <path
                          d="M4.297 17.445h9.539c1.523 0 2.305-.78 2.305-2.28v-9.58c0-1.507-.782-2.288-2.305-2.288h-9.54c-1.523 0-2.304.773-2.304 2.289v9.578c0 1.508.781 2.281 2.305 2.281Zm.016-.968c-.875 0-1.352-.461-1.352-1.368V5.633c0-.899.477-1.367 1.352-1.367h9.5c.867 0 1.359.468 1.359 1.367v9.476c0 .907-.492 1.368-1.36 1.368h-9.5Zm7.296-4.235c.266 0 .438-.195.438-.476V7.867c0-.344-.188-.492-.492-.492H7.64c-.29 0-.47.172-.47.438 0 .265.188.445.477.445H9.53l1.133-.078-1.055.992-3.382 3.383a.476.476 0 0 0-.149.328c0 .273.18.453.453.453a.47.47 0 0 0 .344-.149L10.25 9.82l.984-1.047-.078 1.282v1.718c0 .29.18.47.453.47Z"
                        />
                      </svg>
                    </span>
                  </a>
                </div>
                <div
                  class="MuiGrid-root MuiGrid-item MuiGrid-grid-xs-true css-cm1570-MuiGrid-root"
                />
              </div>
            </div>
          </div>
        </div>
      </div>
    </div>
  </div>
</div>
`;

exports[`Give View Disconnected should render Grants Dashboard 1`] = `
<div>
  <div
    data-rk=""
  >
    <style>
      [data-rk]{--rk-blurs-modalOverlay:blur(0px);--rk-fonts-body:SFRounded, ui-rounded, "SF Pro Rounded", -apple-system, BlinkMacSystemFont, "Segoe UI", Roboto, Helvetica, Arial, sans-serif, "Apple Color Emoji", "Segoe UI Emoji", "Segoe UI Symbol";--rk-radii-actionButton:9999px;--rk-radii-connectButton:12px;--rk-radii-menuButton:12px;--rk-radii-modal:24px;--rk-radii-modalMobile:28px;--rk-colors-accentColor:#0E76FD;--rk-colors-accentColorForeground:#FFF;--rk-colors-actionButtonBorder:rgba(0, 0, 0, 0.04);--rk-colors-actionButtonBorderMobile:rgba(0, 0, 0, 0.06);--rk-colors-actionButtonSecondaryBackground:rgba(0, 0, 0, 0.06);--rk-colors-closeButton:rgba(60, 66, 66, 0.8);--rk-colors-closeButtonBackground:rgba(0, 0, 0, 0.06);--rk-colors-connectButtonBackground:#FFF;--rk-colors-connectButtonBackgroundError:#FF494A;--rk-colors-connectButtonInnerBackground:linear-gradient(0deg, rgba(0, 0, 0, 0.03), rgba(0, 0, 0, 0.06));--rk-colors-connectButtonText:#25292E;--rk-colors-connectButtonTextError:#FFF;--rk-colors-connectionIndicator:#30E000;--rk-colors-error:#FF494A;--rk-colors-generalBorder:rgba(0, 0, 0, 0.06);--rk-colors-generalBorderDim:rgba(0, 0, 0, 0.03);--rk-colors-menuItemBackground:rgba(60, 66, 66, 0.1);--rk-colors-modalBackdrop:rgba(0, 0, 0, 0.3);--rk-colors-modalBackground:#FFF;--rk-colors-modalBorder:transparent;--rk-colors-modalText:#25292E;--rk-colors-modalTextDim:rgba(60, 66, 66, 0.3);--rk-colors-modalTextSecondary:rgba(60, 66, 66, 0.6);--rk-colors-profileAction:#FFF;--rk-colors-profileActionHover:rgba(255, 255, 255, 0.5);--rk-colors-profileForeground:rgba(60, 66, 66, 0.06);--rk-colors-selectedOptionBorder:rgba(60, 66, 66, 0.1);--rk-colors-standby:#FFD641;--rk-shadows-connectButton:0px 4px 12px rgba(0, 0, 0, 0.1);--rk-shadows-dialog:0px 8px 32px rgba(0, 0, 0, 0.32);--rk-shadows-profileDetailsAction:0px 2px 6px rgba(37, 41, 46, 0.04);--rk-shadows-selectedOption:0px 2px 6px rgba(0, 0, 0, 0.24);--rk-shadows-selectedWallet:0px 2px 6px rgba(0, 0, 0, 0.12);--rk-shadows-walletLogo:0px 2px 16px rgba(0, 0, 0, 0.16);}
    </style>
    <div
      class="MuiContainer-root MuiContainer-maxWidthLg css-e057jq-MuiContainer-root"
      style="transform: none; webkit-transition: transform 225ms cubic-bezier(0.4, 0, 0.2, 1) 0ms; transition: transform 225ms cubic-bezier(0.4, 0, 0.2, 1) 0ms;"
    >
      <div
        class="MuiGrid-root MuiGrid-container MuiGrid-spacing-xs-2 css-pcr0fy-MuiGrid-root"
      >
        <div
          class="MuiGrid-root MuiGrid-item MuiGrid-grid-xs-12 css-bhsuuc-MuiGrid-root"
        >
          <p
            class="MuiTypography-root MuiTypography-body1 css-69sme-MuiTypography-root"
          >
            Upon receiving an Olympus Grant, you gain exposure to the Olympus Give ecosystem where your performance is rewarded every 8 hours through the yield your grant generates; you then can also receive support from other Ohmies and this acts as a loop that compounds value and amplifies the reach and growth of your mission.
          </p>
        </div>
        <div
          class="MuiGrid-root MuiGrid-item MuiGrid-grid-xs-12 css-bhsuuc-MuiGrid-root"
        >
          <div
            class="MuiGrid-root MuiGrid-container css-h1grlz-MuiGrid-root"
            style="padding-bottom: 10px;"
          >
            <p
              class="MuiTypography-root MuiTypography-body2 css-112gc2l-MuiTypography-root"
            >
              We don't have any grants open right now, but check back soon!
            </p>
          </div>
        </div>
      </div>
    </div>
  </div>
</div>
`;

exports[`Give View Disconnected should render Yield Recipients Screen with Donate to a cause button 1`] = `
<div>
  <div
    data-rk=""
  >
    <style>
      [data-rk]{--rk-blurs-modalOverlay:blur(0px);--rk-fonts-body:SFRounded, ui-rounded, "SF Pro Rounded", -apple-system, BlinkMacSystemFont, "Segoe UI", Roboto, Helvetica, Arial, sans-serif, "Apple Color Emoji", "Segoe UI Emoji", "Segoe UI Symbol";--rk-radii-actionButton:9999px;--rk-radii-connectButton:12px;--rk-radii-menuButton:12px;--rk-radii-modal:24px;--rk-radii-modalMobile:28px;--rk-colors-accentColor:#0E76FD;--rk-colors-accentColorForeground:#FFF;--rk-colors-actionButtonBorder:rgba(0, 0, 0, 0.04);--rk-colors-actionButtonBorderMobile:rgba(0, 0, 0, 0.06);--rk-colors-actionButtonSecondaryBackground:rgba(0, 0, 0, 0.06);--rk-colors-closeButton:rgba(60, 66, 66, 0.8);--rk-colors-closeButtonBackground:rgba(0, 0, 0, 0.06);--rk-colors-connectButtonBackground:#FFF;--rk-colors-connectButtonBackgroundError:#FF494A;--rk-colors-connectButtonInnerBackground:linear-gradient(0deg, rgba(0, 0, 0, 0.03), rgba(0, 0, 0, 0.06));--rk-colors-connectButtonText:#25292E;--rk-colors-connectButtonTextError:#FFF;--rk-colors-connectionIndicator:#30E000;--rk-colors-error:#FF494A;--rk-colors-generalBorder:rgba(0, 0, 0, 0.06);--rk-colors-generalBorderDim:rgba(0, 0, 0, 0.03);--rk-colors-menuItemBackground:rgba(60, 66, 66, 0.1);--rk-colors-modalBackdrop:rgba(0, 0, 0, 0.3);--rk-colors-modalBackground:#FFF;--rk-colors-modalBorder:transparent;--rk-colors-modalText:#25292E;--rk-colors-modalTextDim:rgba(60, 66, 66, 0.3);--rk-colors-modalTextSecondary:rgba(60, 66, 66, 0.6);--rk-colors-profileAction:#FFF;--rk-colors-profileActionHover:rgba(255, 255, 255, 0.5);--rk-colors-profileForeground:rgba(60, 66, 66, 0.06);--rk-colors-selectedOptionBorder:rgba(60, 66, 66, 0.1);--rk-colors-standby:#FFD641;--rk-shadows-connectButton:0px 4px 12px rgba(0, 0, 0, 0.1);--rk-shadows-dialog:0px 8px 32px rgba(0, 0, 0, 0.32);--rk-shadows-profileDetailsAction:0px 2px 6px rgba(37, 41, 46, 0.04);--rk-shadows-selectedOption:0px 2px 6px rgba(0, 0, 0, 0.24);--rk-shadows-selectedWallet:0px 2px 6px rgba(0, 0, 0, 0.12);--rk-shadows-walletLogo:0px 2px 16px rgba(0, 0, 0, 0.16);}
    </style>
    <div
      class="grey-box  MuiBox-root css-h33641"
    >
      <div
        class="MuiGrid-root MuiGrid-container MuiGrid-spacing-xs-2 css-bmdbdq-MuiGrid-root"
      >
        <div
          class="MuiGrid-root MuiGrid-container MuiGrid-item MuiGrid-grid-xs-12 css-13blkop-MuiGrid-root"
        >
          <p
            class="MuiTypography-root MuiTypography-body1 css-69sme-MuiTypography-root"
          >
            Looks like you haven’t made any donations yet
          </p>
        </div>
        <div
          class="MuiGrid-root MuiGrid-container MuiGrid-item MuiGrid-grid-xs-12 css-13blkop-MuiGrid-root"
        >
          <a
            class="MuiTypography-root MuiTypography-inherit MuiLink-root MuiLink-underlineNone css-ao3601-MuiTypography-root-MuiLink-root"
            href="#/give"
          >
            <button
              class="MuiButton-root MuiButton-outlined MuiButton-outlinedPrimary MuiButton-sizeMedium MuiButton-outlinedSizeMedium MuiButton-disableElevation MuiButtonBase-root Button-root undefined css-4oj0gj-MuiButtonBase-root-MuiButton-root"
              tabindex="0"
              type="button"
            >
              Donate to a cause
            </button>
          </a>
        </div>
      </div>
    </div>
  </div>
</div>
`;

exports[`Give View Disconnected should render project card with connect wallet button 1`] = `
<div>
  <div
    data-rk=""
  >
    <style>
      [data-rk]{--rk-blurs-modalOverlay:blur(0px);--rk-fonts-body:SFRounded, ui-rounded, "SF Pro Rounded", -apple-system, BlinkMacSystemFont, "Segoe UI", Roboto, Helvetica, Arial, sans-serif, "Apple Color Emoji", "Segoe UI Emoji", "Segoe UI Symbol";--rk-radii-actionButton:9999px;--rk-radii-connectButton:12px;--rk-radii-menuButton:12px;--rk-radii-modal:24px;--rk-radii-modalMobile:28px;--rk-colors-accentColor:#0E76FD;--rk-colors-accentColorForeground:#FFF;--rk-colors-actionButtonBorder:rgba(0, 0, 0, 0.04);--rk-colors-actionButtonBorderMobile:rgba(0, 0, 0, 0.06);--rk-colors-actionButtonSecondaryBackground:rgba(0, 0, 0, 0.06);--rk-colors-closeButton:rgba(60, 66, 66, 0.8);--rk-colors-closeButtonBackground:rgba(0, 0, 0, 0.06);--rk-colors-connectButtonBackground:#FFF;--rk-colors-connectButtonBackgroundError:#FF494A;--rk-colors-connectButtonInnerBackground:linear-gradient(0deg, rgba(0, 0, 0, 0.03), rgba(0, 0, 0, 0.06));--rk-colors-connectButtonText:#25292E;--rk-colors-connectButtonTextError:#FFF;--rk-colors-connectionIndicator:#30E000;--rk-colors-error:#FF494A;--rk-colors-generalBorder:rgba(0, 0, 0, 0.06);--rk-colors-generalBorderDim:rgba(0, 0, 0, 0.03);--rk-colors-menuItemBackground:rgba(60, 66, 66, 0.1);--rk-colors-modalBackdrop:rgba(0, 0, 0, 0.3);--rk-colors-modalBackground:#FFF;--rk-colors-modalBorder:transparent;--rk-colors-modalText:#25292E;--rk-colors-modalTextDim:rgba(60, 66, 66, 0.3);--rk-colors-modalTextSecondary:rgba(60, 66, 66, 0.6);--rk-colors-profileAction:#FFF;--rk-colors-profileActionHover:rgba(255, 255, 255, 0.5);--rk-colors-profileForeground:rgba(60, 66, 66, 0.06);--rk-colors-selectedOptionBorder:rgba(60, 66, 66, 0.1);--rk-colors-standby:#FFD641;--rk-shadows-connectButton:0px 4px 12px rgba(0, 0, 0, 0.1);--rk-shadows-dialog:0px 8px 32px rgba(0, 0, 0, 0.32);--rk-shadows-profileDetailsAction:0px 2px 6px rgba(37, 41, 46, 0.04);--rk-shadows-selectedOption:0px 2px 6px rgba(0, 0, 0, 0.24);--rk-shadows-selectedWallet:0px 2px 6px rgba(0, 0, 0, 0.12);--rk-shadows-walletLogo:0px 2px 16px rgba(0, 0, 0, 0.16);}
    </style>
    <div
      class="MuiContainer-root MuiContainer-maxWidthLg css-e057jq-MuiContainer-root"
    >
      <div
        class="MuiGrid-root MuiGrid-container MuiGrid-spacing-xs-3 css-1iagzvf-MuiGrid-root"
      >
        <div
          class="MuiGrid-root MuiGrid-container MuiGrid-item MuiGrid-grid-xs-12 MuiGrid-grid-lg-5 css-gr5cd7-MuiGrid-root"
        >
          <div
<<<<<<< HEAD
            class="MuiPaper-root MuiPaper-elevation MuiPaper-rounded MuiPaper-elevation0 Paper-root  css-6k1qou-MuiPaper-root"
            style="transform: none; webkit-transition: transform 225ms cubic-bezier(0.4, 0, 0.2, 1) 0ms; transition: transform 225ms cubic-bezier(0.4, 0, 0.2, 1) 0ms;"
=======
            class="MuiGrid-root MuiGrid-item MuiGrid-grid-xs-12 css-bhsuuc-MuiGrid-root"
>>>>>>> 80a8737f
          >
            <div
              class="MuiPaper-root MuiPaper-elevation MuiPaper-rounded MuiPaper-elevation0 Paper-root  css-m19e0g-MuiPaper-root"
              style="transform: none; webkit-transition: transform 225ms cubic-bezier(0.4, 0, 0.2, 1) 0ms; transition: transform 225ms cubic-bezier(0.4, 0, 0.2, 1) 0ms;"
            >
              <div
                class="MuiGrid-root MuiGrid-container MuiGrid-spacing-xs-2 MuiGrid-direction-xs-column css-1y6dg9a-MuiGrid-root"
              >
                <div
                  class="MuiGrid-root MuiGrid-item card-header css-159wrwf-MuiGrid-root"
                >
                  <div
                    class="MuiBox-root css-gg4vpm"
                  >
                    <div
                      class="top-left"
                    >
                      <div
                        class="MuiGrid-root MuiGrid-container MuiGrid-spacing-xs-2 css-vgma6o-MuiGrid-root"
                      >
                        <div
                          class="MuiGrid-root MuiGrid-item css-159wrwf-MuiGrid-root"
                        >
                          <a
                            class="MuiTypography-root MuiTypography-inherit MuiLink-root MuiLink-underlineNone css-ao3601-MuiTypography-root-MuiLink-root"
                            href="#/give"
                          >
                            <svg
                              aria-hidden="true"
                              class="MuiSvgIcon-root MuiSvgIcon-fontSizeSmall css-y3v3gx-MuiSvgIcon-root"
                              data-testid="ChevronLeftIcon"
                              focusable="false"
                              style="width: 12px; height: 12px;"
                              viewBox="6 6 12 12"
                            >
                              <path
                                d="M15.41 7.41 14 6l-6 6 6 6 1.41-1.41L10.83 12z"
                              />
                            </svg>
                          </a>
                        </div>
                        <div
                          class="MuiGrid-root MuiGrid-item css-159wrwf-MuiGrid-root"
                        >
                          <h5
                            class="MuiTypography-root MuiTypography-h5 css-903ewo-MuiTypography-root"
                          >
                            Angel Protocol
                          </h5>
                        </div>
                      </div>
                    </div>
                    <div
                      class="top-right"
                    />
                  </div>
                </div>
                <div
                  class="MuiGrid-root MuiGrid-item css-159wrwf-MuiGrid-root"
                >
                  <div
                    class="MuiGrid-root MuiGrid-container MuiGrid-spacing-xs-2 css-pcr0fy-MuiGrid-root"
                  >
                    <div
                      class="MuiGrid-root MuiGrid-item MuiGrid-grid-xs-12 MuiGrid-grid-sm-6 MuiGrid-grid-lg-12 css-olt10l-MuiGrid-root"
                    >
                      <div
                        class="MuiGrid-root MuiGrid-container css-1enxi5i-MuiGrid-root"
                        style="max-height: 184px; overflow: hidden; border-radius: 16px;"
                      >
                        <div
                          class="MuiGrid-root MuiGrid-item MuiGrid-grid-xs-true css-cm1570-MuiGrid-root"
                        >
                          <a
                            class="MuiTypography-root MuiTypography-inherit MuiLink-root MuiLink-underlineNone css-ao3601-MuiTypography-root-MuiLink-root"
                            href="#/give/projects/angel-protocol"
                          >
                            <img
                              src="/assets/images/give/angel-protocol/angel-protocol-logo.svg"
                              width="100%"
                            />
                          </a>
                        </div>
                      </div>
                    </div>
                    <div
                      class="MuiGrid-root MuiGrid-item MuiGrid-grid-xs-true css-cm1570-MuiGrid-root"
                    >
                      <div
                        class="MuiGrid-root MuiGrid-container MuiGrid-spacing-xs-2 css-pcr0fy-MuiGrid-root"
                      >
                        <div
                          class="MuiGrid-root MuiGrid-item MuiGrid-grid-xs-12 css-bhsuuc-MuiGrid-root"
                        >
                          <div
                            class="MuiGrid-root MuiGrid-container MuiGrid-spacing-xs-3 css-cmg3fn-MuiGrid-root"
                          >
                            <div
                              class="MuiGrid-root MuiGrid-item MuiGrid-grid-xs-5 css-46wo5z-MuiGrid-root"
                            >
                              <div
                                class="MuiGrid-root MuiGrid-container MuiGrid-direction-xs-column css-qy0ict-MuiGrid-root"
                              >
                                <div
                                  class="MuiGrid-root MuiGrid-item css-159wrwf-MuiGrid-root"
                                >
                                  <div
                                    class="MuiGrid-root MuiGrid-container MuiGrid-spacing-xs-1 css-r441lk-MuiGrid-root"
                                  >
                                    <div
                                      class="MuiGrid-root MuiGrid-item css-159wrwf-MuiGrid-root"
                                    >
                                      <svg
                                        aria-hidden="true"
                                        class="MuiSvgIcon-root MuiSvgIcon-fontSizeSmall css-1fx2bp7-MuiSvgIcon-root"
                                        focusable="false"
                                        viewBox="0 0 20 20"
                                      >
                                        <path
                                          d="M10 14.0625C11.7259 14.0625 13.125 12.6634 13.125 10.9375C13.125 9.21161 11.7259 7.8125 10 7.8125C8.27411 7.8125 6.875 9.21161 6.875 10.9375C6.875 12.6634 8.27411 14.0625 10 14.0625Z"
                                          fill="none"
                                          stroke="currentcolor"
                                          stroke-linecap="round"
                                          stroke-linejoin="round"
                                          stroke-width="1.6"
                                        />
                                        <path
                                          d="M15.3125 9.06251C16.0404 9.06129 16.7586 9.23018 17.4096 9.55572C18.0607 9.88126 18.6267 10.3544 19.0625 10.9375"
                                          fill="none"
                                          stroke="currentcolor"
                                          stroke-linecap="round"
                                          stroke-linejoin="round"
                                          stroke-width="1.6"
                                        />
                                        <path
                                          d="M0.9375 10.9375C1.37328 10.3544 1.93928 9.88126 2.59036 9.55572C3.24144 9.23018 3.95957 9.06129 4.6875 9.06251"
                                          fill="none"
                                          stroke="currentcolor"
                                          stroke-linecap="round"
                                          stroke-linejoin="round"
                                          stroke-width="1.6"
                                        />
                                        <path
                                          d="M5.5 16.875C5.91158 16.0321 6.55163 15.3217 7.34722 14.8248C8.14282 14.3279 9.06198 14.0645 10 14.0645C10.938 14.0645 11.8572 14.3279 12.6528 14.8248C13.4484 15.3217 14.0884 16.0321 14.5 16.875"
                                          fill="none"
                                          stroke="currentcolor"
                                          stroke-linecap="round"
                                          stroke-linejoin="round"
                                          stroke-width="1.6"
                                        />
                                        <path
                                          d="M4.69004 9.0625C4.21554 9.06298 3.7507 8.92842 3.34984 8.67453C2.94898 8.42064 2.62865 8.05792 2.42628 7.62874C2.22391 7.19956 2.14785 6.72165 2.207 6.25085C2.26615 5.78006 2.45806 5.33581 2.76031 4.97003C3.06256 4.60426 3.46267 4.33205 3.91387 4.18521C4.36508 4.03838 4.84876 4.02298 5.30839 4.14083C5.76802 4.25867 6.18463 4.50489 6.50952 4.85071C6.83442 5.19653 7.05419 5.62767 7.14316 6.09375"
                                          fill="none"
                                          stroke="currentcolor"
                                          stroke-linecap="round"
                                          stroke-linejoin="round"
                                          stroke-width="1.6"
                                        />
                                        <path
                                          d="M12.8594 6.09375C12.9483 5.62767 13.1681 5.19653 13.493 4.85071C13.8179 4.50489 14.2345 4.25867 14.6941 4.14083C15.1538 4.02298 15.6375 4.03838 16.0887 4.18521C16.5399 4.33205 16.94 4.60426 17.2422 4.97003C17.5445 5.33581 17.7364 5.78006 17.7955 6.25085C17.8547 6.72165 17.7786 7.19956 17.5763 7.62874C17.3739 8.05792 17.0536 8.42064 16.6527 8.67453C16.2518 8.92842 15.787 9.06298 15.3125 9.0625"
                                          fill="none"
                                          stroke="currentcolor"
                                          stroke-linecap="round"
                                          stroke-linejoin="round"
                                          stroke-width="1.6"
                                        />
                                      </svg>
                                    </div>
                                    <div
                                      class="MuiGrid-root MuiGrid-item metric css-159wrwf-MuiGrid-root"
                                    />
                                  </div>
                                </div>
                                <div
                                  class="MuiGrid-root MuiGrid-item subtext css-159wrwf-MuiGrid-root"
                                >
                                  Donors
                                </div>
                              </div>
                            </div>
                            <div
                              class="MuiGrid-root MuiGrid-item MuiGrid-grid-xs-7 css-e6z9yf-MuiGrid-root"
                            >
                              <div
                                class="MuiGrid-root MuiGrid-container MuiGrid-direction-xs-column css-1jqheh3-MuiGrid-root"
                              >
                                <div
                                  class="MuiGrid-root MuiGrid-item css-159wrwf-MuiGrid-root"
                                >
                                  <div
                                    class="MuiGrid-root MuiGrid-container MuiGrid-spacing-xs-1 css-hgkx5n-MuiGrid-root"
                                  >
                                    <div
                                      class="MuiGrid-root MuiGrid-item css-159wrwf-MuiGrid-root"
                                    >
                                      <svg
                                        aria-hidden="true"
                                        class="MuiSvgIcon-root MuiSvgIcon-fontSizeSmall css-1fx2bp7-MuiSvgIcon-root"
                                        focusable="false"
                                        viewBox="0 0 20 20"
                                      >
                                        <path
                                          d="M3.125 8.96094V4.375C3.125 4.20924 3.19085 4.05027 3.30806 3.93306C3.42527 3.81585 3.58424 3.75 3.75 3.75H16.25C16.4158 3.75 16.5747 3.81585 16.6919 3.93306C16.8092 4.05027 16.875 4.20924 16.875 4.375V8.96094C16.875 15.5234 11.3047 17.6953 10.1953 18.0625C10.0693 18.1092 9.93072 18.1092 9.80469 18.0625C8.69531 17.6953 3.125 15.5234 3.125 8.96094Z"
                                          fill="none"
                                          stroke="currentcolor"
                                          stroke-linecap="round"
                                          stroke-linejoin="round"
                                          stroke-width="1.6"
                                        />
                                        <path
                                          d="M13.4375 8.125L8.85156 12.5L6.5625 10.3125"
                                          fill="none"
                                          stroke="currentcolor"
                                          stroke-linecap="round"
                                          stroke-linejoin="round"
                                          stroke-width="1.6"
                                        />
                                      </svg>
                                    </div>
                                    <div
                                      class="MuiGrid-root MuiGrid-item metric css-159wrwf-MuiGrid-root"
                                    >
                                      <span
                                        class="MuiSkeleton-root MuiSkeleton-text MuiSkeleton-pulse css-1l7q9tc-MuiSkeleton-root"
                                      />
                                    </div>
                                  </div>
                                </div>
                                <div
                                  class="MuiGrid-root MuiGrid-item subtext css-159wrwf-MuiGrid-root"
                                >
                                  sOHM
                                   
                                  Deposited
                                </div>
                              </div>
                            </div>
                          </div>
                        </div>
                        <div
                          class="MuiGrid-root MuiGrid-item MuiGrid-grid-xs-12 css-bhsuuc-MuiGrid-root"
                        >
                          <div
                            class="MuiGrid-root MuiGrid-container css-1d18k5y-MuiGrid-root"
                          >
                            <div
                              class="MuiGrid-root MuiGrid-item MuiGrid-grid-xs-5 css-46wo5z-MuiGrid-root"
                            >
                              <div
                                class="MuiGrid-root MuiGrid-container MuiGrid-spacing-xs-1 css-r441lk-MuiGrid-root"
                              >
                                <div
                                  class="MuiGrid-root MuiGrid-item css-159wrwf-MuiGrid-root"
                                >
                                  <svg
                                    aria-hidden="true"
                                    class="MuiSvgIcon-root MuiSvgIcon-fontSizeSmall css-1fx2bp7-MuiSvgIcon-root"
                                    focusable="false"
                                    viewBox="0 0 20 20"
                                  >
                                    <path
                                      d="M13.75 11.875L17.5 8.125L13.75 4.375"
                                      fill="none"
                                      stroke="currentcolor"
                                      stroke-linecap="round"
                                      stroke-linejoin="round"
                                      stroke-width="1.6"
                                    />
                                    <path
                                      d="M15 16.875H3.125C2.95924 16.875 2.80027 16.8092 2.68306 16.6919C2.56585 16.5747 2.5 16.4158 2.5 16.25V6.875"
                                      fill="none"
                                      stroke="currentcolor"
                                      stroke-linecap="round"
                                      stroke-linejoin="round"
                                      stroke-width="1.6"
                                    />
                                    <path
                                      d="M5.85938 13.75C6.27643 12.1401 7.21619 10.7143 8.53119 9.69621C9.84618 8.67815 11.462 8.1255 13.125 8.125H17.5"
                                      fill="none"
                                      stroke="currentcolor"
                                      stroke-linecap="round"
                                      stroke-linejoin="round"
                                      stroke-width="1.6"
                                    />
                                  </svg>
                                </div>
                                <div
                                  class="MuiGrid-root MuiGrid-item metric css-159wrwf-MuiGrid-root"
                                >
                                  <span
                                    class="MuiSkeleton-root MuiSkeleton-text MuiSkeleton-pulse css-1l7q9tc-MuiSkeleton-root"
                                  />
                                </div>
                              </div>
                              <div
                                class="MuiGrid-root MuiGrid-item subtext css-159wrwf-MuiGrid-root"
                              >
                                sOHM
                                 
                                Yield
                              </div>
                            </div>
                            <div
                              class="MuiGrid-root MuiGrid-item MuiGrid-grid-xs-2 css-19kq2tc-MuiGrid-root"
                            />
                            <div
                              class="MuiGrid-root MuiGrid-item MuiGrid-grid-xs-5 css-46wo5z-MuiGrid-root"
                            >
                              <div
                                class="MuiGrid-root MuiGrid-container MuiGrid-direction-xs-column css-1jqheh3-MuiGrid-root"
                              >
                                <div
                                  class="MuiGrid-root MuiGrid-item css-159wrwf-MuiGrid-root"
                                >
                                  <div
                                    class="MuiGrid-root MuiGrid-container MuiGrid-spacing-xs-1 css-hgkx5n-MuiGrid-root"
                                  >
                                    <div
                                      class="MuiGrid-root MuiGrid-item css-159wrwf-MuiGrid-root"
                                    >
                                      <svg
                                        aria-hidden="true"
                                        class="MuiSvgIcon-root MuiSvgIcon-fontSizeSmall css-1fx2bp7-MuiSvgIcon-root"
                                        focusable="false"
                                        viewBox="0 0 20 20"
                                      >
                                        <path
                                          d="M17.118 10C15.205 13.9602 10 16.875 10 16.875C10 16.875 2.1875 12.5 2.1875 7.18751C2.1875 6.24836 2.51289 5.33821 3.1083 4.61193C3.70371 3.88564 4.53236 3.38808 5.45328 3.2039C6.37419 3.01971 7.33047 3.16029 8.15943 3.6017C8.98838 4.04311 9.63879 4.7581 10 5.62501C10.3612 4.7581 11.0116 4.04311 11.8406 3.6017C12.3009 3.35657 12.8005 3.20422 13.3115 3.14874"
                                          fill="none"
                                          stroke="currentcolor"
                                          stroke-linecap="round"
                                          stroke-linejoin="round"
                                          stroke-width="1.6"
                                        />
                                        <path
                                          d="M18 3.5L9.99659 11.5L7 9"
                                          fill="none"
                                          stroke="currentcolor"
                                          stroke-linecap="round"
                                          stroke-linejoin="round"
                                          stroke-width="1.6"
                                        />
                                      </svg>
                                    </div>
                                    <div
                                      class="MuiGrid-root MuiGrid-item metric css-159wrwf-MuiGrid-root"
                                    >
                                      1,000
                                    </div>
                                  </div>
                                </div>
                                <div
                                  class="MuiGrid-root MuiGrid-item subtext css-159wrwf-MuiGrid-root"
                                >
                                  sOHM
                                   
                                  Deposit Goal
                                </div>
                              </div>
                            </div>
                            <div
                              class="MuiGrid-root MuiGrid-item MuiGrid-grid-xs-12 project-goal-progress css-bhsuuc-MuiGrid-root"
                            >
                              <span
                                aria-valuemax="100"
                                aria-valuemin="0"
                                aria-valuenow="0"
                                class="MuiLinearProgress-root MuiLinearProgress-colorPrimary MuiLinearProgress-determinate css-1mcjo4x-MuiLinearProgress-root"
                                role="progressbar"
                              >
                                <span
                                  class="MuiLinearProgress-bar ProjectCard-progress MuiLinearProgress-barColorPrimary MuiLinearProgress-bar1Determinate css-1o31aob-MuiLinearProgress-bar1"
                                  style="transform: translateX(-100%);"
                                />
                              </span>
                            </div>
                          </div>
                        </div>
                        <div
                          class="MuiGrid-root MuiGrid-item MuiGrid-grid-xs-12 css-bhsuuc-MuiGrid-root"
                        >
                          <button
                            class="MuiButton-root MuiButton-contained MuiButton-containedPrimary MuiButton-sizeMedium MuiButton-containedSizeMedium MuiButton-disableElevation MuiButton-fullWidth MuiButtonBase-root Button-root undefined css-8aw5i7-MuiButtonBase-root-MuiButton-root"
                            tabindex="0"
                            type="button"
                          >
                            Connect Wallet
                          </button>
                        </div>
                      </div>
                    </div>
                  </div>
                </div>
              </div>
            </div>
          </div>
          <div
            class="MuiGrid-root MuiGrid-item MuiGrid-grid-xs-12 css-bhsuuc-MuiGrid-root"
          />
        </div>
        <div
<<<<<<< HEAD
          class="MuiGrid-root MuiGrid-item MuiGrid-grid-xs-12 css-bhsuuc-MuiGrid-root"
        />
      </div>
      <div
        class="MuiGrid-root MuiGrid-item MuiGrid-grid-xs-12 MuiGrid-grid-lg-7 css-mxqc31-MuiGrid-root"
      >
        <div
          class="MuiPaper-root MuiPaper-elevation MuiPaper-rounded MuiPaper-elevation0 Paper-root  css-6k1qou-MuiPaper-root"
          style="transform: none; webkit-transition: transform 225ms cubic-bezier(0.4, 0, 0.2, 1) 0ms; transition: transform 225ms cubic-bezier(0.4, 0, 0.2, 1) 0ms;"
=======
          class="MuiGrid-root MuiGrid-item MuiGrid-grid-xs-12 MuiGrid-grid-lg-7 css-mxqc31-MuiGrid-root"
>>>>>>> 80a8737f
        >
          <div
            class="MuiPaper-root MuiPaper-elevation MuiPaper-rounded MuiPaper-elevation0 Paper-root  css-m19e0g-MuiPaper-root"
            style="transform: none; webkit-transition: transform 225ms cubic-bezier(0.4, 0, 0.2, 1) 0ms; transition: transform 225ms cubic-bezier(0.4, 0, 0.2, 1) 0ms;"
          >
            <div
              class="MuiGrid-root MuiGrid-container MuiGrid-spacing-xs-2 MuiGrid-direction-xs-column css-1y6dg9a-MuiGrid-root"
            >
              <div
                class="MuiGrid-root MuiGrid-item card-header css-159wrwf-MuiGrid-root"
              >
                <div
                  class="MuiBox-root css-gg4vpm"
                >
                  <div
                    class="MuiBox-root css-1xhj18k"
                  >
                    <h5
                      class="MuiTypography-root MuiTypography-h5 header-text css-903ewo-MuiTypography-root"
                    >
                      About
                    </h5>
                  </div>
                  <div
                    class="top-right"
                  >
                    <a
                      class="MuiTypography-root MuiTypography-inherit MuiLink-root MuiLink-underlineNone css-ao3601-MuiTypography-root-MuiLink-root"
                      href="https://www.angelprotocol.io/"
                      target="_blank"
                    >
                      <svg
                        aria-hidden="true"
                        class="MuiSvgIcon-root MuiSvgIcon-fontSizeSmall css-1fx2bp7-MuiSvgIcon-root"
                        focusable="false"
                        viewBox="0 0 20 20"
                      >
                        <path
                          d="M 9.991 0 C 4.471 0 0 4.48 0 10 C 0 15.52 4.471 20 9.991 20 C 15.521 20 20 15.52 20 10 C 20 4.48 15.521 0 9.991 0 Z M 16.921 6 L 13.971 6 C 13.651 4.751 13.191 3.551 12.591 2.44 C 14.431 3.071 15.961 4.351 16.921 6 Z M 10.001 2.04 C 10.831 3.24 11.481 4.571 11.911 6 L 8.091 6 C 8.521 4.571 9.171 3.24 10.001 2.04 Z M 2.26 12 C 2.101 11.36 2.001 10.691 2.001 10 C 2.001 9.311 2.101 8.64 2.26 8 L 5.641 8 C 5.561 8.66 5.501 9.32 5.501 10 C 5.501 10.68 5.561 11.34 5.641 12 L 2.26 12 Z M 3.081 14 L 6.031 14 C 6.351 15.251 6.811 16.451 7.411 17.56 C 5.571 16.931 4.041 15.66 3.081 14 Z M 6.031 6 L 3.081 6 C 4.041 4.34 5.571 3.071 7.411 2.44 C 6.811 3.551 6.351 4.751 6.031 6 Z M 10.001 17.96 C 9.171 16.76 8.521 15.431 8.091 14 L 11.911 14 C 11.481 15.431 10.831 16.76 10.001 17.96 Z M 12.341 12 L 7.661 12 C 7.571 11.34 7.501 10.68 7.501 10 C 7.501 9.32 7.571 8.651 7.661 8 L 12.341 8 C 12.431 8.651 12.501 9.32 12.501 10 C 12.501 10.68 12.431 11.34 12.341 12 Z M 12.591 17.56 C 13.191 16.451 13.651 15.251 13.971 14 L 16.921 14 C 15.961 15.651 14.431 16.931 12.591 17.56 Z M 14.361 12 C 14.441 11.34 14.501 10.68 14.501 10 C 14.501 9.32 14.441 8.66 14.361 8 L 17.741 8 C 17.9 8.64 18.001 9.311 18.001 10 C 18.001 10.691 17.9 11.36 17.741 12 L 14.361 12 Z"
                        />
                      </svg>
                    </a>
                  </div>
                </div>
              </div>
              <div
                class="MuiGrid-root MuiGrid-item css-159wrwf-MuiGrid-root"
              >
                <div
                  class="project-content"
                >
                  <p>
                    Angel Protocol is the leading crypto-native nonprofit platform on Terra, bringing an entirely new angle to the concept of charity: Generative Giving. When you donate to Angel Protocol, your donations are locked in permanent endowments (Anchor Yield accounts) for the over 50 NGOs that have been onboarded. Yield (not principal) from the endowments is paid into individual NGO accounts every week, which they can then withdraw and spend to resolve the greatest issues our planet faces. These endowments are meant to provide a perpetual income stream so these organizations can focus on having boots on the ground.
                  </p>
                  

                </div>
              </div>
            </div>
          </div>
        </div>
      </div>
    </div>
  </div>
</div>
`;<|MERGE_RESOLUTION|>--- conflicted
+++ resolved
@@ -18,15 +18,10 @@
           class="MuiGrid-root MuiGrid-container MuiGrid-item MuiGrid-grid-xs-12 MuiGrid-grid-lg-5 css-gr5cd7-MuiGrid-root"
         >
           <div
-<<<<<<< HEAD
-            class="MuiPaper-root MuiPaper-elevation MuiPaper-rounded MuiPaper-elevation0 Paper-root  css-6k1qou-MuiPaper-root"
-            style="transform: none; webkit-transition: transform 225ms cubic-bezier(0.4, 0, 0.2, 1) 0ms; transition: transform 225ms cubic-bezier(0.4, 0, 0.2, 1) 0ms;"
-=======
             class="MuiGrid-root MuiGrid-item MuiGrid-grid-xs-12 css-bhsuuc-MuiGrid-root"
->>>>>>> 80a8737f
           >
             <div
-              class="MuiPaper-root MuiPaper-elevation MuiPaper-rounded MuiPaper-elevation0 Paper-root  css-m19e0g-MuiPaper-root"
+              class="MuiPaper-root MuiPaper-elevation MuiPaper-rounded MuiPaper-elevation0 Paper-root  css-6k1qou-MuiPaper-root"
               style="transform: none; webkit-transition: transform 225ms cubic-bezier(0.4, 0, 0.2, 1) 0ms; transition: transform 225ms cubic-bezier(0.4, 0, 0.2, 1) 0ms;"
             >
               <div
@@ -429,22 +424,10 @@
           />
         </div>
         <div
-<<<<<<< HEAD
-          class="MuiGrid-root MuiGrid-item MuiGrid-grid-xs-12 css-bhsuuc-MuiGrid-root"
-        />
-      </div>
-      <div
-        class="MuiGrid-root MuiGrid-item MuiGrid-grid-xs-12 MuiGrid-grid-lg-7 css-mxqc31-MuiGrid-root"
-      >
-        <div
-          class="MuiPaper-root MuiPaper-elevation MuiPaper-rounded MuiPaper-elevation0 Paper-root  css-6k1qou-MuiPaper-root"
-          style="transform: none; webkit-transition: transform 225ms cubic-bezier(0.4, 0, 0.2, 1) 0ms; transition: transform 225ms cubic-bezier(0.4, 0, 0.2, 1) 0ms;"
-=======
           class="MuiGrid-root MuiGrid-item MuiGrid-grid-xs-12 MuiGrid-grid-lg-7 css-mxqc31-MuiGrid-root"
->>>>>>> 80a8737f
         >
           <div
-            class="MuiPaper-root MuiPaper-elevation MuiPaper-rounded MuiPaper-elevation0 Paper-root  css-m19e0g-MuiPaper-root"
+            class="MuiPaper-root MuiPaper-elevation MuiPaper-rounded MuiPaper-elevation0 Paper-root  css-6k1qou-MuiPaper-root"
             style="transform: none; webkit-transition: transform 225ms cubic-bezier(0.4, 0, 0.2, 1) 0ms; transition: transform 225ms cubic-bezier(0.4, 0, 0.2, 1) 0ms;"
           >
             <div
@@ -1216,15 +1199,10 @@
       class="MuiGrid-root MuiGrid-container MuiGrid-direction-xs-column give-container css-1x5p8si-MuiGrid-root"
     >
       <div
-<<<<<<< HEAD
-        class="MuiPaper-root MuiPaper-elevation MuiPaper-rounded MuiPaper-elevation0 Paper-root no-container-padding css-1x848ge-MuiPaper-root"
-        style="transform: none;"
-=======
         class="MuiGrid-root MuiGrid-item MuiGrid-grid-xs-12 MuiGrid-grid-sm-10 MuiGrid-grid-md-10 MuiGrid-grid-lg-8 css-a5cnoe-MuiGrid-root"
->>>>>>> 80a8737f
       >
         <div
-          class="MuiPaper-root MuiPaper-elevation MuiPaper-rounded MuiPaper-elevation0 Paper-root no-container-padding css-vocxpt-MuiPaper-root"
+          class="MuiPaper-root MuiPaper-elevation MuiPaper-rounded MuiPaper-elevation0 Paper-root no-container-padding css-1x848ge-MuiPaper-root"
           style="transform: none;"
         >
           <div
@@ -2092,16 +2070,8 @@
             </div>
           </div>
         </div>
-<<<<<<< HEAD
-      </div>
-      <div
-        class="MuiPaper-root MuiPaper-elevation MuiPaper-rounded MuiPaper-elevation0 Paper-root  css-abpbjh-MuiPaper-root"
-        style="transform: none; webkit-transition: transform 225ms cubic-bezier(0.4, 0, 0.2, 1) 0ms; transition: transform 225ms cubic-bezier(0.4, 0, 0.2, 1) 0ms;"
-      >
-=======
->>>>>>> 80a8737f
         <div
-          class="MuiPaper-root MuiPaper-elevation MuiPaper-rounded MuiPaper-elevation0 Paper-root  css-1dpley9-MuiPaper-root"
+          class="MuiPaper-root MuiPaper-elevation MuiPaper-rounded MuiPaper-elevation0 Paper-root  css-abpbjh-MuiPaper-root"
           style="transform: none; webkit-transition: transform 225ms cubic-bezier(0.4, 0, 0.2, 1) 0ms; transition: transform 225ms cubic-bezier(0.4, 0, 0.2, 1) 0ms;"
         >
           <div
@@ -2477,15 +2447,10 @@
           class="MuiGrid-root MuiGrid-container MuiGrid-item MuiGrid-grid-xs-12 MuiGrid-grid-lg-5 css-gr5cd7-MuiGrid-root"
         >
           <div
-<<<<<<< HEAD
-            class="MuiPaper-root MuiPaper-elevation MuiPaper-rounded MuiPaper-elevation0 Paper-root  css-6k1qou-MuiPaper-root"
-            style="transform: none; webkit-transition: transform 225ms cubic-bezier(0.4, 0, 0.2, 1) 0ms; transition: transform 225ms cubic-bezier(0.4, 0, 0.2, 1) 0ms;"
-=======
             class="MuiGrid-root MuiGrid-item MuiGrid-grid-xs-12 css-bhsuuc-MuiGrid-root"
->>>>>>> 80a8737f
           >
             <div
-              class="MuiPaper-root MuiPaper-elevation MuiPaper-rounded MuiPaper-elevation0 Paper-root  css-m19e0g-MuiPaper-root"
+              class="MuiPaper-root MuiPaper-elevation MuiPaper-rounded MuiPaper-elevation0 Paper-root  css-6k1qou-MuiPaper-root"
               style="transform: none; webkit-transition: transform 225ms cubic-bezier(0.4, 0, 0.2, 1) 0ms; transition: transform 225ms cubic-bezier(0.4, 0, 0.2, 1) 0ms;"
             >
               <div
@@ -2884,22 +2849,10 @@
           />
         </div>
         <div
-<<<<<<< HEAD
-          class="MuiGrid-root MuiGrid-item MuiGrid-grid-xs-12 css-bhsuuc-MuiGrid-root"
-        />
-      </div>
-      <div
-        class="MuiGrid-root MuiGrid-item MuiGrid-grid-xs-12 MuiGrid-grid-lg-7 css-mxqc31-MuiGrid-root"
-      >
-        <div
-          class="MuiPaper-root MuiPaper-elevation MuiPaper-rounded MuiPaper-elevation0 Paper-root  css-6k1qou-MuiPaper-root"
-          style="transform: none; webkit-transition: transform 225ms cubic-bezier(0.4, 0, 0.2, 1) 0ms; transition: transform 225ms cubic-bezier(0.4, 0, 0.2, 1) 0ms;"
-=======
           class="MuiGrid-root MuiGrid-item MuiGrid-grid-xs-12 MuiGrid-grid-lg-7 css-mxqc31-MuiGrid-root"
->>>>>>> 80a8737f
         >
           <div
-            class="MuiPaper-root MuiPaper-elevation MuiPaper-rounded MuiPaper-elevation0 Paper-root  css-m19e0g-MuiPaper-root"
+            class="MuiPaper-root MuiPaper-elevation MuiPaper-rounded MuiPaper-elevation0 Paper-root  css-6k1qou-MuiPaper-root"
             style="transform: none; webkit-transition: transform 225ms cubic-bezier(0.4, 0, 0.2, 1) 0ms; transition: transform 225ms cubic-bezier(0.4, 0, 0.2, 1) 0ms;"
           >
             <div
