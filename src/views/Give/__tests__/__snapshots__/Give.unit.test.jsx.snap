// Jest Snapshot v1, https://goo.gl/fbAQLP

exports[`Give View Connected should render project card with Donate Yield Button 1`] = `
<div>
  <div
    data-rk=""
  >
    <style>
      [data-rk]{--rk-blurs-modalOverlay:blur(0px);--rk-fonts-body:SFRounded, ui-rounded, "SF Pro Rounded", -apple-system, BlinkMacSystemFont, "Segoe UI", Roboto, Helvetica, Arial, sans-serif, "Apple Color Emoji", "Segoe UI Emoji", "Segoe UI Symbol";--rk-radii-actionButton:9999px;--rk-radii-connectButton:12px;--rk-radii-menuButton:12px;--rk-radii-modal:24px;--rk-radii-modalMobile:28px;--rk-colors-accentColor:#0E76FD;--rk-colors-accentColorForeground:#FFF;--rk-colors-actionButtonBorder:rgba(0, 0, 0, 0.04);--rk-colors-actionButtonBorderMobile:rgba(0, 0, 0, 0.06);--rk-colors-actionButtonSecondaryBackground:rgba(0, 0, 0, 0.06);--rk-colors-closeButton:rgba(60, 66, 66, 0.8);--rk-colors-closeButtonBackground:rgba(0, 0, 0, 0.06);--rk-colors-connectButtonBackground:#FFF;--rk-colors-connectButtonBackgroundError:#FF494A;--rk-colors-connectButtonInnerBackground:linear-gradient(0deg, rgba(0, 0, 0, 0.03), rgba(0, 0, 0, 0.06));--rk-colors-connectButtonText:#25292E;--rk-colors-connectButtonTextError:#FFF;--rk-colors-connectionIndicator:#30E000;--rk-colors-error:#FF494A;--rk-colors-generalBorder:rgba(0, 0, 0, 0.06);--rk-colors-generalBorderDim:rgba(0, 0, 0, 0.03);--rk-colors-menuItemBackground:rgba(60, 66, 66, 0.1);--rk-colors-modalBackdrop:rgba(0, 0, 0, 0.3);--rk-colors-modalBackground:#FFF;--rk-colors-modalBorder:transparent;--rk-colors-modalText:#25292E;--rk-colors-modalTextDim:rgba(60, 66, 66, 0.3);--rk-colors-modalTextSecondary:rgba(60, 66, 66, 0.6);--rk-colors-profileAction:#FFF;--rk-colors-profileActionHover:rgba(255, 255, 255, 0.5);--rk-colors-profileForeground:rgba(60, 66, 66, 0.06);--rk-colors-selectedOptionBorder:rgba(60, 66, 66, 0.1);--rk-colors-standby:#FFD641;--rk-shadows-connectButton:0px 4px 12px rgba(0, 0, 0, 0.1);--rk-shadows-dialog:0px 8px 32px rgba(0, 0, 0, 0.32);--rk-shadows-profileDetailsAction:0px 2px 6px rgba(37, 41, 46, 0.04);--rk-shadows-selectedOption:0px 2px 6px rgba(0, 0, 0, 0.24);--rk-shadows-selectedWallet:0px 2px 6px rgba(0, 0, 0, 0.12);--rk-shadows-walletLogo:0px 2px 16px rgba(0, 0, 0, 0.16);}
    </style>
    <div
      class="MuiContainer-root MuiContainer-maxWidthLg css-e057jq-MuiContainer-root"
    >
      <div
        class="MuiGrid-root MuiGrid-container MuiGrid-spacing-xs-3 css-yoque1-MuiGrid-root"
      >
        <div
          class="MuiGrid-root MuiGrid-container MuiGrid-item MuiGrid-grid-xs-12 MuiGrid-grid-lg-5 css-u5rmz5-MuiGrid-root"
        >
          <div
            class="MuiGrid-root MuiGrid-item MuiGrid-grid-xs-12 css-49904w-MuiGrid-root"
          >
            <div
              class="MuiPaper-root MuiPaper-elevation MuiPaper-rounded MuiPaper-elevation0 Paper-root  css-1px9s0k-MuiPaper-root"
              style="transform: none; webkit-transition: transform 225ms cubic-bezier(0.4, 0, 0.2, 1) 0ms; transition: transform 225ms cubic-bezier(0.4, 0, 0.2, 1) 0ms;"
            >
              <div
                class="MuiGrid-root MuiGrid-container MuiGrid-spacing-xs-2 MuiGrid-direction-xs-column css-1rl1og4-MuiGrid-root"
              >
                <div
                  class="MuiGrid-root MuiGrid-item card-header css-13i4rnv-MuiGrid-root"
                >
                  <div
                    class="MuiBox-root css-gg4vpm"
                  >
                    <div
                      class="top-left"
                    >
                      <div
                        class="MuiGrid-root MuiGrid-container MuiGrid-spacing-xs-2 css-ofrcno-MuiGrid-root"
                      >
                        <div
                          class="MuiGrid-root MuiGrid-item css-13i4rnv-MuiGrid-root"
                        >
                          <a
                            class="MuiTypography-root MuiTypography-inherit MuiLink-root MuiLink-underlineNone css-wl2u8x-MuiTypography-root-MuiLink-root"
                            href="#/give"
                          >
                            <svg
                              aria-hidden="true"
                              class="MuiSvgIcon-root MuiSvgIcon-fontSizeSmall css-y3v3gx-MuiSvgIcon-root"
                              data-testid="ChevronLeftIcon"
                              focusable="false"
                              style="width: 12px; height: 12px;"
                              viewBox="6 6 12 12"
                            >
                              <path
                                d="M15.41 7.41 14 6l-6 6 6 6 1.41-1.41L10.83 12z"
                              />
                            </svg>
                          </a>
                        </div>
                        <div
                          class="MuiGrid-root MuiGrid-item css-13i4rnv-MuiGrid-root"
                        >
                          <h5
                            class="MuiTypography-root MuiTypography-h5 css-grjkp8-MuiTypography-root"
                          >
                            Angel Protocol
                          </h5>
                        </div>
                      </div>
                    </div>
                    <div
                      class="top-right"
                    />
                  </div>
                </div>
                <div
                  class="MuiGrid-root MuiGrid-item css-13i4rnv-MuiGrid-root"
                >
                  <div
                    class="MuiGrid-root MuiGrid-container MuiGrid-spacing-xs-2 css-mhc70k-MuiGrid-root"
                  >
                    <div
                      class="MuiGrid-root MuiGrid-item MuiGrid-grid-xs-12 MuiGrid-grid-sm-6 MuiGrid-grid-lg-12 css-tlvldq-MuiGrid-root"
                    >
                      <div
                        class="MuiGrid-root MuiGrid-container css-d73l4p-MuiGrid-root"
                        style="max-height: 184px; overflow: hidden; border-radius: 16px;"
                      >
                        <div
                          class="MuiGrid-root MuiGrid-item MuiGrid-grid-xs-true css-1z0dvx8-MuiGrid-root"
                        >
                          <a
                            class="MuiTypography-root MuiTypography-inherit MuiLink-root MuiLink-underlineNone css-wl2u8x-MuiTypography-root-MuiLink-root"
                            href="#/give/projects/angel-protocol"
                          >
                            <img
                              src="/assets/images/give/angel-protocol/angel-protocol-logo.svg"
                              width="100%"
                            />
                          </a>
                        </div>
                      </div>
                    </div>
                    <div
                      class="MuiGrid-root MuiGrid-item MuiGrid-grid-xs-true css-1z0dvx8-MuiGrid-root"
                    >
                      <div
                        class="MuiGrid-root MuiGrid-container MuiGrid-spacing-xs-2 css-mhc70k-MuiGrid-root"
                      >
                        <div
                          class="MuiGrid-root MuiGrid-item MuiGrid-grid-xs-12 css-49904w-MuiGrid-root"
                        >
                          <div
                            class="MuiGrid-root MuiGrid-container MuiGrid-spacing-xs-3 css-1vne64g-MuiGrid-root"
                          >
                            <div
                              class="MuiGrid-root MuiGrid-item MuiGrid-grid-xs-5 css-uafqmk-MuiGrid-root"
                            >
                              <div
                                class="MuiGrid-root MuiGrid-container MuiGrid-direction-xs-column css-16v36k2-MuiGrid-root"
                              >
                                <div
                                  class="MuiGrid-root MuiGrid-item css-13i4rnv-MuiGrid-root"
                                >
                                  <div
                                    class="MuiGrid-root MuiGrid-container MuiGrid-spacing-xs-1 css-ckpm9v-MuiGrid-root"
                                  >
                                    <div
                                      class="MuiGrid-root MuiGrid-item css-13i4rnv-MuiGrid-root"
                                    >
                                      <svg
                                        aria-hidden="true"
                                        class="MuiSvgIcon-root MuiSvgIcon-fontSizeSmall css-1fx2bp7-MuiSvgIcon-root"
                                        focusable="false"
                                        viewBox="0 0 20 20"
                                      >
                                        <path
                                          d="M10 14.0625C11.7259 14.0625 13.125 12.6634 13.125 10.9375C13.125 9.21161 11.7259 7.8125 10 7.8125C8.27411 7.8125 6.875 9.21161 6.875 10.9375C6.875 12.6634 8.27411 14.0625 10 14.0625Z"
                                          fill="none"
                                          stroke="currentcolor"
                                          stroke-linecap="round"
                                          stroke-linejoin="round"
                                          stroke-width="1.6"
                                        />
                                        <path
                                          d="M15.3125 9.06251C16.0404 9.06129 16.7586 9.23018 17.4096 9.55572C18.0607 9.88126 18.6267 10.3544 19.0625 10.9375"
                                          fill="none"
                                          stroke="currentcolor"
                                          stroke-linecap="round"
                                          stroke-linejoin="round"
                                          stroke-width="1.6"
                                        />
                                        <path
                                          d="M0.9375 10.9375C1.37328 10.3544 1.93928 9.88126 2.59036 9.55572C3.24144 9.23018 3.95957 9.06129 4.6875 9.06251"
                                          fill="none"
                                          stroke="currentcolor"
                                          stroke-linecap="round"
                                          stroke-linejoin="round"
                                          stroke-width="1.6"
                                        />
                                        <path
                                          d="M5.5 16.875C5.91158 16.0321 6.55163 15.3217 7.34722 14.8248C8.14282 14.3279 9.06198 14.0645 10 14.0645C10.938 14.0645 11.8572 14.3279 12.6528 14.8248C13.4484 15.3217 14.0884 16.0321 14.5 16.875"
                                          fill="none"
                                          stroke="currentcolor"
                                          stroke-linecap="round"
                                          stroke-linejoin="round"
                                          stroke-width="1.6"
                                        />
                                        <path
                                          d="M4.69004 9.0625C4.21554 9.06298 3.7507 8.92842 3.34984 8.67453C2.94898 8.42064 2.62865 8.05792 2.42628 7.62874C2.22391 7.19956 2.14785 6.72165 2.207 6.25085C2.26615 5.78006 2.45806 5.33581 2.76031 4.97003C3.06256 4.60426 3.46267 4.33205 3.91387 4.18521C4.36508 4.03838 4.84876 4.02298 5.30839 4.14083C5.76802 4.25867 6.18463 4.50489 6.50952 4.85071C6.83442 5.19653 7.05419 5.62767 7.14316 6.09375"
                                          fill="none"
                                          stroke="currentcolor"
                                          stroke-linecap="round"
                                          stroke-linejoin="round"
                                          stroke-width="1.6"
                                        />
                                        <path
                                          d="M12.8594 6.09375C12.9483 5.62767 13.1681 5.19653 13.493 4.85071C13.8179 4.50489 14.2345 4.25867 14.6941 4.14083C15.1538 4.02298 15.6375 4.03838 16.0887 4.18521C16.5399 4.33205 16.94 4.60426 17.2422 4.97003C17.5445 5.33581 17.7364 5.78006 17.7955 6.25085C17.8547 6.72165 17.7786 7.19956 17.5763 7.62874C17.3739 8.05792 17.0536 8.42064 16.6527 8.67453C16.2518 8.92842 15.787 9.06298 15.3125 9.0625"
                                          fill="none"
                                          stroke="currentcolor"
                                          stroke-linecap="round"
                                          stroke-linejoin="round"
                                          stroke-width="1.6"
                                        />
                                      </svg>
                                    </div>
                                    <div
                                      class="MuiGrid-root MuiGrid-item metric css-13i4rnv-MuiGrid-root"
                                    >
                                      <span
                                        class="MuiSkeleton-root MuiSkeleton-text MuiSkeleton-pulse css-1l7q9tc-MuiSkeleton-root"
                                      />
                                    </div>
                                  </div>
                                </div>
                                <div
                                  class="MuiGrid-root MuiGrid-item subtext css-13i4rnv-MuiGrid-root"
                                >
                                  Donors
                                </div>
                              </div>
                            </div>
                            <div
                              class="MuiGrid-root MuiGrid-item MuiGrid-grid-xs-7 css-8eylb7-MuiGrid-root"
                            >
                              <div
                                class="MuiGrid-root MuiGrid-container MuiGrid-direction-xs-column css-1v7j7al-MuiGrid-root"
                              >
                                <div
                                  class="MuiGrid-root MuiGrid-item css-13i4rnv-MuiGrid-root"
                                >
                                  <div
                                    class="MuiGrid-root MuiGrid-container MuiGrid-spacing-xs-1 css-1q4br1u-MuiGrid-root"
                                  >
                                    <div
                                      class="MuiGrid-root MuiGrid-item css-13i4rnv-MuiGrid-root"
                                    >
                                      <svg
                                        aria-hidden="true"
                                        class="MuiSvgIcon-root MuiSvgIcon-fontSizeSmall css-1fx2bp7-MuiSvgIcon-root"
                                        focusable="false"
                                        viewBox="0 0 20 20"
                                      >
                                        <path
                                          d="M3.125 8.96094V4.375C3.125 4.20924 3.19085 4.05027 3.30806 3.93306C3.42527 3.81585 3.58424 3.75 3.75 3.75H16.25C16.4158 3.75 16.5747 3.81585 16.6919 3.93306C16.8092 4.05027 16.875 4.20924 16.875 4.375V8.96094C16.875 15.5234 11.3047 17.6953 10.1953 18.0625C10.0693 18.1092 9.93072 18.1092 9.80469 18.0625C8.69531 17.6953 3.125 15.5234 3.125 8.96094Z"
                                          fill="none"
                                          stroke="currentcolor"
                                          stroke-linecap="round"
                                          stroke-linejoin="round"
                                          stroke-width="1.6"
                                        />
                                        <path
                                          d="M13.4375 8.125L8.85156 12.5L6.5625 10.3125"
                                          fill="none"
                                          stroke="currentcolor"
                                          stroke-linecap="round"
                                          stroke-linejoin="round"
                                          stroke-width="1.6"
                                        />
                                      </svg>
                                    </div>
                                    <div
                                      class="MuiGrid-root MuiGrid-item metric css-13i4rnv-MuiGrid-root"
                                    >
                                      <span
                                        class="MuiSkeleton-root MuiSkeleton-text MuiSkeleton-pulse css-1l7q9tc-MuiSkeleton-root"
                                      />
                                    </div>
                                  </div>
                                </div>
                                <div
                                  class="MuiGrid-root MuiGrid-item subtext css-13i4rnv-MuiGrid-root"
                                >
                                  sOHM
                                   
                                  Deposited
                                </div>
                              </div>
                            </div>
                          </div>
                        </div>
                        <div
                          class="MuiGrid-root MuiGrid-item MuiGrid-grid-xs-12 css-49904w-MuiGrid-root"
                        >
                          <div
                            class="MuiGrid-root MuiGrid-container css-19sicoy-MuiGrid-root"
                          >
                            <div
                              class="MuiGrid-root MuiGrid-item MuiGrid-grid-xs-5 css-uafqmk-MuiGrid-root"
                            >
                              <div
                                class="MuiGrid-root MuiGrid-container MuiGrid-spacing-xs-1 css-ckpm9v-MuiGrid-root"
                              >
                                <div
                                  class="MuiGrid-root MuiGrid-item css-13i4rnv-MuiGrid-root"
                                >
                                  <svg
                                    aria-hidden="true"
                                    class="MuiSvgIcon-root MuiSvgIcon-fontSizeSmall css-1fx2bp7-MuiSvgIcon-root"
                                    focusable="false"
                                    viewBox="0 0 20 20"
                                  >
                                    <path
                                      d="M13.75 11.875L17.5 8.125L13.75 4.375"
                                      fill="none"
                                      stroke="currentcolor"
                                      stroke-linecap="round"
                                      stroke-linejoin="round"
                                      stroke-width="1.6"
                                    />
                                    <path
                                      d="M15 16.875H3.125C2.95924 16.875 2.80027 16.8092 2.68306 16.6919C2.56585 16.5747 2.5 16.4158 2.5 16.25V6.875"
                                      fill="none"
                                      stroke="currentcolor"
                                      stroke-linecap="round"
                                      stroke-linejoin="round"
                                      stroke-width="1.6"
                                    />
                                    <path
                                      d="M5.85938 13.75C6.27643 12.1401 7.21619 10.7143 8.53119 9.69621C9.84618 8.67815 11.462 8.1255 13.125 8.125H17.5"
                                      fill="none"
                                      stroke="currentcolor"
                                      stroke-linecap="round"
                                      stroke-linejoin="round"
                                      stroke-width="1.6"
                                    />
                                  </svg>
                                </div>
                                <div
                                  class="MuiGrid-root MuiGrid-item metric css-13i4rnv-MuiGrid-root"
                                >
                                  <span
                                    class="MuiSkeleton-root MuiSkeleton-text MuiSkeleton-pulse css-1l7q9tc-MuiSkeleton-root"
                                  />
                                </div>
                              </div>
                              <div
                                class="MuiGrid-root MuiGrid-item subtext css-13i4rnv-MuiGrid-root"
                              >
                                sOHM
                                 
                                Yield
                              </div>
                            </div>
                            <div
                              class="MuiGrid-root MuiGrid-item MuiGrid-grid-xs-2 css-1ilpy0i-MuiGrid-root"
                            />
                            <div
                              class="MuiGrid-root MuiGrid-item MuiGrid-grid-xs-5 css-uafqmk-MuiGrid-root"
                            >
                              <div
                                class="MuiGrid-root MuiGrid-container MuiGrid-direction-xs-column css-1v7j7al-MuiGrid-root"
                              >
                                <div
                                  class="MuiGrid-root MuiGrid-item css-13i4rnv-MuiGrid-root"
                                >
                                  <div
                                    class="MuiGrid-root MuiGrid-container MuiGrid-spacing-xs-1 css-1q4br1u-MuiGrid-root"
                                  >
                                    <div
                                      class="MuiGrid-root MuiGrid-item css-13i4rnv-MuiGrid-root"
                                    >
                                      <svg
                                        aria-hidden="true"
                                        class="MuiSvgIcon-root MuiSvgIcon-fontSizeSmall css-1fx2bp7-MuiSvgIcon-root"
                                        focusable="false"
                                        viewBox="0 0 20 20"
                                      >
                                        <path
                                          d="M17.118 10C15.205 13.9602 10 16.875 10 16.875C10 16.875 2.1875 12.5 2.1875 7.18751C2.1875 6.24836 2.51289 5.33821 3.1083 4.61193C3.70371 3.88564 4.53236 3.38808 5.45328 3.2039C6.37419 3.01971 7.33047 3.16029 8.15943 3.6017C8.98838 4.04311 9.63879 4.7581 10 5.62501C10.3612 4.7581 11.0116 4.04311 11.8406 3.6017C12.3009 3.35657 12.8005 3.20422 13.3115 3.14874"
                                          fill="none"
                                          stroke="currentcolor"
                                          stroke-linecap="round"
                                          stroke-linejoin="round"
                                          stroke-width="1.6"
                                        />
                                        <path
                                          d="M18 3.5L9.99659 11.5L7 9"
                                          fill="none"
                                          stroke="currentcolor"
                                          stroke-linecap="round"
                                          stroke-linejoin="round"
                                          stroke-width="1.6"
                                        />
                                      </svg>
                                    </div>
                                    <div
                                      class="MuiGrid-root MuiGrid-item metric css-13i4rnv-MuiGrid-root"
                                    >
                                      1,000
                                    </div>
                                  </div>
                                </div>
                                <div
                                  class="MuiGrid-root MuiGrid-item subtext css-13i4rnv-MuiGrid-root"
                                >
                                  sOHM
                                   
                                  Deposit Goal
                                </div>
                              </div>
                            </div>
                            <div
                              class="MuiGrid-root MuiGrid-item MuiGrid-grid-xs-12 project-goal-progress css-49904w-MuiGrid-root"
                            >
                              <span
                                aria-valuemax="100"
                                aria-valuemin="0"
                                aria-valuenow="0"
                                class="MuiLinearProgress-root MuiLinearProgress-colorPrimary MuiLinearProgress-determinate css-xvgmmz-MuiLinearProgress-root"
                                role="progressbar"
                              >
                                <span
                                  class="MuiLinearProgress-bar MuiLinearProgress-barColorPrimary ProjectCard-progress MuiLinearProgress-bar1Determinate css-1o31aob-MuiLinearProgress-bar1"
                                  style="transform: translateX(-100%);"
                                />
                              </span>
                            </div>
                          </div>
                        </div>
                        <div
                          class="MuiGrid-root MuiGrid-item MuiGrid-grid-xs-12 css-49904w-MuiGrid-root"
                        >
                          <button
<<<<<<< HEAD
                            class="MuiButton-root MuiButton-contained MuiButton-containedPrimary MuiButton-sizeMedium MuiButton-containedSizeMedium MuiButton-disableElevation MuiButton-fullWidth MuiButtonBase-root custom-root  css-1i9s4yu-MuiButtonBase-root-MuiButton-root"
=======
                            class="MuiButtonBase-root MuiButton-root MuiButton-contained MuiButton-containedPrimary MuiButton-sizeMedium MuiButton-containedSizeMedium MuiButton-disableElevation MuiButton-fullWidth Button-root undefined css-8aw5i7-MuiButtonBase-root-MuiButton-root"
>>>>>>> 2368ed33
                            tabindex="0"
                            type="button"
                          >
                            Donate Yield
                          </button>
                        </div>
                      </div>
                    </div>
                  </div>
                </div>
              </div>
            </div>
          </div>
          <div
            class="MuiGrid-root MuiGrid-item MuiGrid-grid-xs-12 css-49904w-MuiGrid-root"
          />
        </div>
        <div
          class="MuiGrid-root MuiGrid-item MuiGrid-grid-xs-12 MuiGrid-grid-lg-7 css-1hmc9od-MuiGrid-root"
        >
          <div
            class="MuiPaper-root MuiPaper-elevation MuiPaper-rounded MuiPaper-elevation0 Paper-root  css-1px9s0k-MuiPaper-root"
            style="transform: none; webkit-transition: transform 225ms cubic-bezier(0.4, 0, 0.2, 1) 0ms; transition: transform 225ms cubic-bezier(0.4, 0, 0.2, 1) 0ms;"
          >
            <div
              class="MuiGrid-root MuiGrid-container MuiGrid-spacing-xs-2 MuiGrid-direction-xs-column css-1rl1og4-MuiGrid-root"
            >
              <div
                class="MuiGrid-root MuiGrid-item card-header css-13i4rnv-MuiGrid-root"
              >
                <div
                  class="MuiBox-root css-gg4vpm"
                >
                  <div
                    class="MuiBox-root css-u4p24i"
                  >
                    <p
                      class="MuiTypography-root MuiTypography-body1 header-text css-1r0s3mh-MuiTypography-root"
                    >
                      About
                    </p>
                  </div>
                  <div
                    class="top-right"
                  >
                    <a
                      class="MuiTypography-root MuiTypography-inherit MuiLink-root MuiLink-underlineNone css-wl2u8x-MuiTypography-root-MuiLink-root"
                      href="https://www.angelprotocol.io/"
                      rel="noopener noreferrer"
                      target="_blank"
                    >
                      <svg
                        aria-hidden="true"
                        class="MuiSvgIcon-root MuiSvgIcon-fontSizeSmall css-1fx2bp7-MuiSvgIcon-root"
                        focusable="false"
                        viewBox="0 0 20 20"
                      >
                        <path
                          d="M 9.991 0 C 4.471 0 0 4.48 0 10 C 0 15.52 4.471 20 9.991 20 C 15.521 20 20 15.52 20 10 C 20 4.48 15.521 0 9.991 0 Z M 16.921 6 L 13.971 6 C 13.651 4.751 13.191 3.551 12.591 2.44 C 14.431 3.071 15.961 4.351 16.921 6 Z M 10.001 2.04 C 10.831 3.24 11.481 4.571 11.911 6 L 8.091 6 C 8.521 4.571 9.171 3.24 10.001 2.04 Z M 2.26 12 C 2.101 11.36 2.001 10.691 2.001 10 C 2.001 9.311 2.101 8.64 2.26 8 L 5.641 8 C 5.561 8.66 5.501 9.32 5.501 10 C 5.501 10.68 5.561 11.34 5.641 12 L 2.26 12 Z M 3.081 14 L 6.031 14 C 6.351 15.251 6.811 16.451 7.411 17.56 C 5.571 16.931 4.041 15.66 3.081 14 Z M 6.031 6 L 3.081 6 C 4.041 4.34 5.571 3.071 7.411 2.44 C 6.811 3.551 6.351 4.751 6.031 6 Z M 10.001 17.96 C 9.171 16.76 8.521 15.431 8.091 14 L 11.911 14 C 11.481 15.431 10.831 16.76 10.001 17.96 Z M 12.341 12 L 7.661 12 C 7.571 11.34 7.501 10.68 7.501 10 C 7.501 9.32 7.571 8.651 7.661 8 L 12.341 8 C 12.431 8.651 12.501 9.32 12.501 10 C 12.501 10.68 12.431 11.34 12.341 12 Z M 12.591 17.56 C 13.191 16.451 13.651 15.251 13.971 14 L 16.921 14 C 15.961 15.651 14.431 16.931 12.591 17.56 Z M 14.361 12 C 14.441 11.34 14.501 10.68 14.501 10 C 14.501 9.32 14.441 8.66 14.361 8 L 17.741 8 C 17.9 8.64 18.001 9.311 18.001 10 C 18.001 10.691 17.9 11.36 17.741 12 L 14.361 12 Z"
                        />
                      </svg>
                    </a>
                  </div>
                </div>
              </div>
              <div
                class="MuiGrid-root MuiGrid-item css-13i4rnv-MuiGrid-root"
              >
                <p
                  class="MuiTypography-root MuiTypography-body1 project-content css-haqq9q-MuiTypography-root"
                >
                  <p>
                    Angel Protocol is the leading crypto-native nonprofit platform on Terra, bringing an entirely new angle to the concept of charity: Generative Giving. When you donate to Angel Protocol, your donations are locked in permanent endowments (Anchor Yield accounts) for the over 50 NGOs that have been onboarded. Yield (not principal) from the endowments is paid into individual NGO accounts every week, which they can then withdraw and spend to resolve the greatest issues our planet faces. These endowments are meant to provide a perpetual income stream so these organizations can focus on having boots on the ground.
                  </p>
                </p>
              </div>
            </div>
          </div>
        </div>
      </div>
    </div>
  </div>
</div>
`;

exports[`Give View Disconnected should render Causes Dashboard 1`] = `
<div>
  <div
    data-rk=""
  >
    <style>
      [data-rk]{--rk-blurs-modalOverlay:blur(0px);--rk-fonts-body:SFRounded, ui-rounded, "SF Pro Rounded", -apple-system, BlinkMacSystemFont, "Segoe UI", Roboto, Helvetica, Arial, sans-serif, "Apple Color Emoji", "Segoe UI Emoji", "Segoe UI Symbol";--rk-radii-actionButton:9999px;--rk-radii-connectButton:12px;--rk-radii-menuButton:12px;--rk-radii-modal:24px;--rk-radii-modalMobile:28px;--rk-colors-accentColor:#0E76FD;--rk-colors-accentColorForeground:#FFF;--rk-colors-actionButtonBorder:rgba(0, 0, 0, 0.04);--rk-colors-actionButtonBorderMobile:rgba(0, 0, 0, 0.06);--rk-colors-actionButtonSecondaryBackground:rgba(0, 0, 0, 0.06);--rk-colors-closeButton:rgba(60, 66, 66, 0.8);--rk-colors-closeButtonBackground:rgba(0, 0, 0, 0.06);--rk-colors-connectButtonBackground:#FFF;--rk-colors-connectButtonBackgroundError:#FF494A;--rk-colors-connectButtonInnerBackground:linear-gradient(0deg, rgba(0, 0, 0, 0.03), rgba(0, 0, 0, 0.06));--rk-colors-connectButtonText:#25292E;--rk-colors-connectButtonTextError:#FFF;--rk-colors-connectionIndicator:#30E000;--rk-colors-error:#FF494A;--rk-colors-generalBorder:rgba(0, 0, 0, 0.06);--rk-colors-generalBorderDim:rgba(0, 0, 0, 0.03);--rk-colors-menuItemBackground:rgba(60, 66, 66, 0.1);--rk-colors-modalBackdrop:rgba(0, 0, 0, 0.3);--rk-colors-modalBackground:#FFF;--rk-colors-modalBorder:transparent;--rk-colors-modalText:#25292E;--rk-colors-modalTextDim:rgba(60, 66, 66, 0.3);--rk-colors-modalTextSecondary:rgba(60, 66, 66, 0.6);--rk-colors-profileAction:#FFF;--rk-colors-profileActionHover:rgba(255, 255, 255, 0.5);--rk-colors-profileForeground:rgba(60, 66, 66, 0.06);--rk-colors-selectedOptionBorder:rgba(60, 66, 66, 0.1);--rk-colors-standby:#FFD641;--rk-shadows-connectButton:0px 4px 12px rgba(0, 0, 0, 0.1);--rk-shadows-dialog:0px 8px 32px rgba(0, 0, 0, 0.32);--rk-shadows-profileDetailsAction:0px 2px 6px rgba(37, 41, 46, 0.04);--rk-shadows-selectedOption:0px 2px 6px rgba(0, 0, 0, 0.24);--rk-shadows-selectedWallet:0px 2px 6px rgba(0, 0, 0, 0.12);--rk-shadows-walletLogo:0px 2px 16px rgba(0, 0, 0, 0.16);}
    </style>
    <div
      class="MuiContainer-root MuiContainer-maxWidthLg css-e057jq-MuiContainer-root"
    >
      <div
        class="MuiGrid-root MuiGrid-container MuiGrid-spacing-xs-4 css-27y6a6-MuiGrid-root"
      >
        <div
          class="MuiGrid-root MuiGrid-item MuiGrid-grid-xs-12 css-49904w-MuiGrid-root"
        >
          <div
            class="MuiGrid-root MuiGrid-container MuiGrid-spacing-xs-3 css-zow5z4-MuiGrid-root"
          >
            <div
              class="MuiGrid-root MuiGrid-item MuiGrid-grid-xs-12 css-49904w-MuiGrid-root"
            >
              <a
                class="MuiTypography-root MuiTypography-inherit MuiLink-root MuiLink-underlineNone css-wl2u8x-MuiTypography-root-MuiLink-root"
                href="#/give/projects/impact-market"
              >
                <h4
                  class="MuiTypography-root MuiTypography-h4 css-kn0jnx-MuiTypography-root"
                >
                  <strong>
                    Impact Market
                  </strong>
                </h4>
              </a>
            </div>
            <div
              class="MuiGrid-root MuiGrid-item MuiGrid-grid-xs-12 MuiGrid-grid-sm-5 MuiGrid-grid-lg-4 css-6hqsb-MuiGrid-root"
            >
              <div
                class="MuiGrid-root MuiGrid-container css-d73l4p-MuiGrid-root"
                style="max-height: 184px; overflow: hidden; border-radius: 16px;"
              >
                <div
                  class="MuiGrid-root MuiGrid-item MuiGrid-grid-xs-true css-1z0dvx8-MuiGrid-root"
                >
                  <a
                    class="MuiTypography-root MuiTypography-inherit MuiLink-root MuiLink-underlineNone css-wl2u8x-MuiTypography-root-MuiLink-root"
                    href="#/give/projects/impact-market"
                  >
                    <img
                      src="/assets/images/give/impact-market/impact-market-logo.svg"
                      width="100%"
                    />
                  </a>
                </div>
              </div>
            </div>
            <div
              class="MuiGrid-root MuiGrid-container MuiGrid-item MuiGrid-grid-xs-true css-1dfzejh-MuiGrid-root"
            >
              <div
                class="MuiGrid-root MuiGrid-item MuiGrid-grid-xs-12 css-49904w-MuiGrid-root"
              >
                <p
                  class="MuiTypography-root MuiTypography-body1 project-content css-haqq9q-MuiTypography-root"
                >
                  Enables any vulnerable community to implement poverty alleviation mechanisms, like Unconditional Basic Income.
                </p>
              </div>
              <div
                class="MuiGrid-root MuiGrid-item MuiGrid-grid-xs-true css-1z0dvx8-MuiGrid-root"
              />
              <div
                class="MuiGrid-root MuiGrid-container MuiGrid-item MuiGrid-grid-xs-12 css-11lauf7-MuiGrid-root"
              >
                <div
                  class="MuiGrid-root MuiGrid-item MuiGrid-grid-xs-12 MuiGrid-grid-sm-6 MuiGrid-grid-lg-8 css-7jyno1-MuiGrid-root"
                >
                  <div
                    class="MuiGrid-root MuiGrid-container MuiGrid-spacing-xs-1 css-7ldjcq-MuiGrid-root"
                    style="padding-bottom: 8px;"
                  >
                    <div
                      class="MuiGrid-root MuiGrid-item MuiGrid-grid-xs-12 subtext css-49904w-MuiGrid-root"
                    />
                    <div
                      class="MuiGrid-root MuiGrid-item MuiGrid-grid-xs-11 MuiGrid-grid-sm-9 project-goal-progress css-128ina3-MuiGrid-root"
                    >
                      <span
                        aria-valuemax="100"
                        aria-valuemin="0"
                        aria-valuenow="0"
                        class="MuiLinearProgress-root MuiLinearProgress-colorPrimary MuiLinearProgress-determinate css-xvgmmz-MuiLinearProgress-root"
                        role="progressbar"
                      >
                        <span
                          class="MuiLinearProgress-bar MuiLinearProgress-barColorPrimary ProjectCard-progress MuiLinearProgress-bar1Determinate css-1o31aob-MuiLinearProgress-bar1"
                          style="transform: translateX(-100%);"
                        />
                      </span>
                    </div>
                    <div
                      class="MuiGrid-root MuiGrid-item MuiGrid-grid-xs-1 MuiGrid-grid-sm-3 subtext css-mavrn4-MuiGrid-root"
                    >
                      <span
                        class="MuiSkeleton-root MuiSkeleton-text MuiSkeleton-pulse skeleton-inline css-1l7q9tc-MuiSkeleton-root"
                        style="width: 20px;"
                      />
                      %
                    </div>
                  </div>
                </div>
                <div
                  class="MuiGrid-root MuiGrid-item MuiGrid-grid-xs-12 MuiGrid-grid-sm-6 MuiGrid-grid-lg-4 css-1m1ik-MuiGrid-root"
                >
                  <a
                    class="MuiTypography-root MuiTypography-inherit MuiLink-root MuiLink-underlineNone css-wl2u8x-MuiTypography-root-MuiLink-root"
                    href="#/projects/impact-market"
                  >
                    <button
<<<<<<< HEAD
                      class="MuiButton-root MuiButton-outlined MuiButton-outlinedPrimary MuiButton-sizeMedium MuiButton-outlinedSizeMedium MuiButton-disableElevation MuiButton-fullWidth MuiButtonBase-root custom-root  css-1j77ta-MuiButtonBase-root-MuiButton-root"
=======
                      class="MuiButtonBase-root MuiButton-root MuiButton-outlined MuiButton-outlinedPrimary MuiButton-sizeSmall MuiButton-outlinedSizeSmall MuiButton-disableElevation MuiButton-fullWidth Button-root undefined css-17qa7rh-MuiButtonBase-root-MuiButton-root"
>>>>>>> 2368ed33
                      tabindex="0"
                      type="button"
                    >
                      View Details
                    </button>
                  </a>
                </div>
              </div>
            </div>
          </div>
        </div>
        <div
          class="MuiGrid-root MuiGrid-item MuiGrid-grid-xs-12 css-49904w-MuiGrid-root"
        >
          <div
            class="MuiGrid-root MuiGrid-container MuiGrid-spacing-xs-3 css-zow5z4-MuiGrid-root"
          >
            <div
              class="MuiGrid-root MuiGrid-item MuiGrid-grid-xs-12 css-49904w-MuiGrid-root"
            >
              <a
                class="MuiTypography-root MuiTypography-inherit MuiLink-root MuiLink-underlineNone css-wl2u8x-MuiTypography-root-MuiLink-root"
                href="#/give/projects/angel-protocol"
              >
                <h4
                  class="MuiTypography-root MuiTypography-h4 css-kn0jnx-MuiTypography-root"
                >
                  <strong>
                    Angel Protocol
                  </strong>
                </h4>
              </a>
            </div>
            <div
              class="MuiGrid-root MuiGrid-item MuiGrid-grid-xs-12 MuiGrid-grid-sm-5 MuiGrid-grid-lg-4 css-6hqsb-MuiGrid-root"
            >
              <div
                class="MuiGrid-root MuiGrid-container css-d73l4p-MuiGrid-root"
                style="max-height: 184px; overflow: hidden; border-radius: 16px;"
              >
                <div
                  class="MuiGrid-root MuiGrid-item MuiGrid-grid-xs-true css-1z0dvx8-MuiGrid-root"
                >
                  <a
                    class="MuiTypography-root MuiTypography-inherit MuiLink-root MuiLink-underlineNone css-wl2u8x-MuiTypography-root-MuiLink-root"
                    href="#/give/projects/angel-protocol"
                  >
                    <img
                      src="/assets/images/give/angel-protocol/angel-protocol-logo.svg"
                      width="100%"
                    />
                  </a>
                </div>
              </div>
            </div>
            <div
              class="MuiGrid-root MuiGrid-container MuiGrid-item MuiGrid-grid-xs-true css-1dfzejh-MuiGrid-root"
            >
              <div
                class="MuiGrid-root MuiGrid-item MuiGrid-grid-xs-12 css-49904w-MuiGrid-root"
              >
                <p
                  class="MuiTypography-root MuiTypography-body1 project-content css-haqq9q-MuiTypography-root"
                >
                  Enables charities to create an endowment that makes better use of decentralized finance.
                </p>
              </div>
              <div
                class="MuiGrid-root MuiGrid-item MuiGrid-grid-xs-true css-1z0dvx8-MuiGrid-root"
              />
              <div
                class="MuiGrid-root MuiGrid-container MuiGrid-item MuiGrid-grid-xs-12 css-11lauf7-MuiGrid-root"
              >
                <div
                  class="MuiGrid-root MuiGrid-item MuiGrid-grid-xs-12 MuiGrid-grid-sm-6 MuiGrid-grid-lg-8 css-7jyno1-MuiGrid-root"
                >
                  <div
                    class="MuiGrid-root MuiGrid-container MuiGrid-spacing-xs-1 css-7ldjcq-MuiGrid-root"
                    style="padding-bottom: 8px;"
                  >
                    <div
                      class="MuiGrid-root MuiGrid-item MuiGrid-grid-xs-12 subtext css-49904w-MuiGrid-root"
                    />
                    <div
                      class="MuiGrid-root MuiGrid-item MuiGrid-grid-xs-11 MuiGrid-grid-sm-9 project-goal-progress css-128ina3-MuiGrid-root"
                    >
                      <span
                        aria-valuemax="100"
                        aria-valuemin="0"
                        aria-valuenow="0"
                        class="MuiLinearProgress-root MuiLinearProgress-colorPrimary MuiLinearProgress-determinate css-xvgmmz-MuiLinearProgress-root"
                        role="progressbar"
                      >
                        <span
                          class="MuiLinearProgress-bar MuiLinearProgress-barColorPrimary ProjectCard-progress MuiLinearProgress-bar1Determinate css-1o31aob-MuiLinearProgress-bar1"
                          style="transform: translateX(-100%);"
                        />
                      </span>
                    </div>
                    <div
                      class="MuiGrid-root MuiGrid-item MuiGrid-grid-xs-1 MuiGrid-grid-sm-3 subtext css-mavrn4-MuiGrid-root"
                    >
                      <span
                        class="MuiSkeleton-root MuiSkeleton-text MuiSkeleton-pulse skeleton-inline css-1l7q9tc-MuiSkeleton-root"
                        style="width: 20px;"
                      />
                      %
                    </div>
                  </div>
                </div>
                <div
                  class="MuiGrid-root MuiGrid-item MuiGrid-grid-xs-12 MuiGrid-grid-sm-6 MuiGrid-grid-lg-4 css-1m1ik-MuiGrid-root"
                >
                  <a
                    class="MuiTypography-root MuiTypography-inherit MuiLink-root MuiLink-underlineNone css-wl2u8x-MuiTypography-root-MuiLink-root"
                    href="#/projects/angel-protocol"
                  >
                    <button
<<<<<<< HEAD
                      class="MuiButton-root MuiButton-outlined MuiButton-outlinedPrimary MuiButton-sizeMedium MuiButton-outlinedSizeMedium MuiButton-disableElevation MuiButton-fullWidth MuiButtonBase-root custom-root  css-1j77ta-MuiButtonBase-root-MuiButton-root"
=======
                      class="MuiButtonBase-root MuiButton-root MuiButton-outlined MuiButton-outlinedPrimary MuiButton-sizeSmall MuiButton-outlinedSizeSmall MuiButton-disableElevation MuiButton-fullWidth Button-root undefined css-17qa7rh-MuiButtonBase-root-MuiButton-root"
>>>>>>> 2368ed33
                      tabindex="0"
                      type="button"
                    >
                      View Details
                    </button>
                  </a>
                </div>
              </div>
            </div>
          </div>
        </div>
        <div
          class="MuiGrid-root MuiGrid-item MuiGrid-grid-xs-12 css-49904w-MuiGrid-root"
        >
          <div
            class="MuiGrid-root MuiGrid-container MuiGrid-spacing-xs-3 css-zow5z4-MuiGrid-root"
          >
            <div
              class="MuiGrid-root MuiGrid-item MuiGrid-grid-xs-12 css-49904w-MuiGrid-root"
            >
              <a
                class="MuiTypography-root MuiTypography-inherit MuiLink-root MuiLink-underlineNone css-wl2u8x-MuiTypography-root-MuiLink-root"
                href="#/give/projects/gitcoin"
              >
                <h4
                  class="MuiTypography-root MuiTypography-h4 css-kn0jnx-MuiTypography-root"
                >
                  <strong>
                    Gitcoin
                  </strong>
                </h4>
              </a>
            </div>
            <div
              class="MuiGrid-root MuiGrid-item MuiGrid-grid-xs-12 MuiGrid-grid-sm-5 MuiGrid-grid-lg-4 css-6hqsb-MuiGrid-root"
            >
              <div
                class="MuiGrid-root MuiGrid-container css-d73l4p-MuiGrid-root"
                style="max-height: 184px; overflow: hidden; border-radius: 16px;"
              >
                <div
                  class="MuiGrid-root MuiGrid-item MuiGrid-grid-xs-true css-1z0dvx8-MuiGrid-root"
                >
                  <a
                    class="MuiTypography-root MuiTypography-inherit MuiLink-root MuiLink-underlineNone css-wl2u8x-MuiTypography-root-MuiLink-root"
                    href="#/give/projects/gitcoin"
                  >
                    <img
                      src="/assets/images/give/gitcoin/gitcoin-logo.svg"
                      width="100%"
                    />
                  </a>
                </div>
              </div>
            </div>
            <div
              class="MuiGrid-root MuiGrid-container MuiGrid-item MuiGrid-grid-xs-true css-1dfzejh-MuiGrid-root"
            >
              <div
                class="MuiGrid-root MuiGrid-item MuiGrid-grid-xs-12 css-49904w-MuiGrid-root"
              >
                <p
                  class="MuiTypography-root MuiTypography-body1 project-content css-haqq9q-MuiTypography-root"
                >
                  Gitcoin Grants uses quadratic funding, ensuring that projects doing the greatest public good get the most support.
                </p>
              </div>
              <div
                class="MuiGrid-root MuiGrid-item MuiGrid-grid-xs-true css-1z0dvx8-MuiGrid-root"
              />
              <div
                class="MuiGrid-root MuiGrid-container MuiGrid-item MuiGrid-grid-xs-12 css-11lauf7-MuiGrid-root"
              >
                <div
                  class="MuiGrid-root MuiGrid-item MuiGrid-grid-xs-12 MuiGrid-grid-sm-6 MuiGrid-grid-lg-8 css-7jyno1-MuiGrid-root"
                >
                  <div
                    class="MuiGrid-root MuiGrid-container MuiGrid-spacing-xs-1 css-7ldjcq-MuiGrid-root"
                    style="padding-bottom: 8px;"
                  >
                    <div
                      class="MuiGrid-root MuiGrid-item MuiGrid-grid-xs-12 subtext css-49904w-MuiGrid-root"
                    />
                    <div
                      class="MuiGrid-root MuiGrid-item MuiGrid-grid-xs-11 MuiGrid-grid-sm-9 project-goal-progress css-128ina3-MuiGrid-root"
                    >
                      <span
                        aria-valuemax="100"
                        aria-valuemin="0"
                        aria-valuenow="0"
                        class="MuiLinearProgress-root MuiLinearProgress-colorPrimary MuiLinearProgress-determinate css-xvgmmz-MuiLinearProgress-root"
                        role="progressbar"
                      >
                        <span
                          class="MuiLinearProgress-bar MuiLinearProgress-barColorPrimary ProjectCard-progress MuiLinearProgress-bar1Determinate css-1o31aob-MuiLinearProgress-bar1"
                          style="transform: translateX(-100%);"
                        />
                      </span>
                    </div>
                    <div
                      class="MuiGrid-root MuiGrid-item MuiGrid-grid-xs-1 MuiGrid-grid-sm-3 subtext css-mavrn4-MuiGrid-root"
                    >
                      <span
                        class="MuiSkeleton-root MuiSkeleton-text MuiSkeleton-pulse skeleton-inline css-1l7q9tc-MuiSkeleton-root"
                        style="width: 20px;"
                      />
                      %
                    </div>
                  </div>
                </div>
                <div
                  class="MuiGrid-root MuiGrid-item MuiGrid-grid-xs-12 MuiGrid-grid-sm-6 MuiGrid-grid-lg-4 css-1m1ik-MuiGrid-root"
                >
                  <a
                    class="MuiTypography-root MuiTypography-inherit MuiLink-root MuiLink-underlineNone css-wl2u8x-MuiTypography-root-MuiLink-root"
                    href="#/projects/gitcoin"
                  >
                    <button
<<<<<<< HEAD
                      class="MuiButton-root MuiButton-outlined MuiButton-outlinedPrimary MuiButton-sizeMedium MuiButton-outlinedSizeMedium MuiButton-disableElevation MuiButton-fullWidth MuiButtonBase-root custom-root  css-1j77ta-MuiButtonBase-root-MuiButton-root"
=======
                      class="MuiButtonBase-root MuiButton-root MuiButton-outlined MuiButton-outlinedPrimary MuiButton-sizeSmall MuiButton-outlinedSizeSmall MuiButton-disableElevation MuiButton-fullWidth Button-root undefined css-17qa7rh-MuiButtonBase-root-MuiButton-root"
>>>>>>> 2368ed33
                      tabindex="0"
                      type="button"
                    >
                      View Details
                    </button>
                  </a>
                </div>
              </div>
            </div>
          </div>
        </div>
        <div
          class="MuiGrid-root MuiGrid-item MuiGrid-grid-xs-12 css-49904w-MuiGrid-root"
        >
          <div
            class="MuiGrid-root MuiGrid-container MuiGrid-spacing-xs-3 css-zow5z4-MuiGrid-root"
          >
            <div
              class="MuiGrid-root MuiGrid-item MuiGrid-grid-xs-12 css-49904w-MuiGrid-root"
            >
              <a
                class="MuiTypography-root MuiTypography-inherit MuiLink-root MuiLink-underlineNone css-wl2u8x-MuiTypography-root-MuiLink-root"
                href="#/give/projects/kolektivo"
              >
                <h4
                  class="MuiTypography-root MuiTypography-h4 css-kn0jnx-MuiTypography-root"
                >
                  <strong>
                    Kolektivo
                  </strong>
                </h4>
              </a>
            </div>
            <div
              class="MuiGrid-root MuiGrid-item MuiGrid-grid-xs-12 MuiGrid-grid-sm-5 MuiGrid-grid-lg-4 css-6hqsb-MuiGrid-root"
            >
              <div
                class="MuiGrid-root MuiGrid-container css-d73l4p-MuiGrid-root"
                style="max-height: 184px; overflow: hidden; border-radius: 16px;"
              >
                <div
                  class="MuiGrid-root MuiGrid-item MuiGrid-grid-xs-true css-1z0dvx8-MuiGrid-root"
                >
                  <a
                    class="MuiTypography-root MuiTypography-inherit MuiLink-root MuiLink-underlineNone css-wl2u8x-MuiTypography-root-MuiLink-root"
                    href="#/give/projects/kolektivo"
                  >
                    <img
                      src="/assets/images/give/kolektivo/kolektivo-logo.svg"
                      width="100%"
                    />
                  </a>
                </div>
              </div>
            </div>
            <div
              class="MuiGrid-root MuiGrid-container MuiGrid-item MuiGrid-grid-xs-true css-1dfzejh-MuiGrid-root"
            >
              <div
                class="MuiGrid-root MuiGrid-item MuiGrid-grid-xs-12 css-49904w-MuiGrid-root"
              >
                <p
                  class="MuiTypography-root MuiTypography-body1 project-content css-haqq9q-MuiTypography-root"
                >
                  Kolektivo enables local communities to create and manage their own regenerative economy to fuel prosperity.
                </p>
              </div>
              <div
                class="MuiGrid-root MuiGrid-item MuiGrid-grid-xs-true css-1z0dvx8-MuiGrid-root"
              />
              <div
                class="MuiGrid-root MuiGrid-container MuiGrid-item MuiGrid-grid-xs-12 css-11lauf7-MuiGrid-root"
              >
                <div
                  class="MuiGrid-root MuiGrid-item MuiGrid-grid-xs-12 MuiGrid-grid-sm-6 MuiGrid-grid-lg-8 css-7jyno1-MuiGrid-root"
                >
                  <div
                    class="MuiGrid-root MuiGrid-container MuiGrid-spacing-xs-1 css-7ldjcq-MuiGrid-root"
                    style="padding-bottom: 8px;"
                  >
                    <div
                      class="MuiGrid-root MuiGrid-item MuiGrid-grid-xs-12 subtext css-49904w-MuiGrid-root"
                    />
                    <div
                      class="MuiGrid-root MuiGrid-item MuiGrid-grid-xs-11 MuiGrid-grid-sm-9 project-goal-progress css-128ina3-MuiGrid-root"
                    >
                      <span
                        aria-valuemax="100"
                        aria-valuemin="0"
                        aria-valuenow="0"
                        class="MuiLinearProgress-root MuiLinearProgress-colorPrimary MuiLinearProgress-determinate css-xvgmmz-MuiLinearProgress-root"
                        role="progressbar"
                      >
                        <span
                          class="MuiLinearProgress-bar MuiLinearProgress-barColorPrimary ProjectCard-progress MuiLinearProgress-bar1Determinate css-1o31aob-MuiLinearProgress-bar1"
                          style="transform: translateX(-100%);"
                        />
                      </span>
                    </div>
                    <div
                      class="MuiGrid-root MuiGrid-item MuiGrid-grid-xs-1 MuiGrid-grid-sm-3 subtext css-mavrn4-MuiGrid-root"
                    >
                      <span
                        class="MuiSkeleton-root MuiSkeleton-text MuiSkeleton-pulse skeleton-inline css-1l7q9tc-MuiSkeleton-root"
                        style="width: 20px;"
                      />
                      %
                    </div>
                  </div>
                </div>
                <div
                  class="MuiGrid-root MuiGrid-item MuiGrid-grid-xs-12 MuiGrid-grid-sm-6 MuiGrid-grid-lg-4 css-1m1ik-MuiGrid-root"
                >
                  <a
                    class="MuiTypography-root MuiTypography-inherit MuiLink-root MuiLink-underlineNone css-wl2u8x-MuiTypography-root-MuiLink-root"
                    href="#/projects/kolektivo"
                  >
                    <button
<<<<<<< HEAD
                      class="MuiButton-root MuiButton-outlined MuiButton-outlinedPrimary MuiButton-sizeMedium MuiButton-outlinedSizeMedium MuiButton-disableElevation MuiButton-fullWidth MuiButtonBase-root custom-root  css-1j77ta-MuiButtonBase-root-MuiButton-root"
=======
                      class="MuiButtonBase-root MuiButton-root MuiButton-outlined MuiButton-outlinedPrimary MuiButton-sizeSmall MuiButton-outlinedSizeSmall MuiButton-disableElevation MuiButton-fullWidth Button-root undefined css-17qa7rh-MuiButtonBase-root-MuiButton-root"
>>>>>>> 2368ed33
                      tabindex="0"
                      type="button"
                    >
                      View Details
                    </button>
                  </a>
                </div>
              </div>
            </div>
          </div>
        </div>
        <div
          class="MuiGrid-root MuiGrid-item MuiGrid-grid-xs-12 css-49904w-MuiGrid-root"
        >
          <div
            class="MuiGrid-root MuiGrid-container MuiGrid-spacing-xs-3 css-zow5z4-MuiGrid-root"
          >
            <div
              class="MuiGrid-root MuiGrid-item MuiGrid-grid-xs-12 css-49904w-MuiGrid-root"
            >
              <a
                class="MuiTypography-root MuiTypography-inherit MuiLink-root MuiLink-underlineNone css-wl2u8x-MuiTypography-root-MuiLink-root"
                href="#/give/projects/popcorndao"
              >
                <h4
                  class="MuiTypography-root MuiTypography-h4 css-kn0jnx-MuiTypography-root"
                >
                  <strong>
                    PopcornDAO
                  </strong>
                </h4>
              </a>
            </div>
            <div
              class="MuiGrid-root MuiGrid-item MuiGrid-grid-xs-12 MuiGrid-grid-sm-5 MuiGrid-grid-lg-4 css-6hqsb-MuiGrid-root"
            >
              <div
                class="MuiGrid-root MuiGrid-container css-d73l4p-MuiGrid-root"
                style="max-height: 184px; overflow: hidden; border-radius: 16px;"
              >
                <div
                  class="MuiGrid-root MuiGrid-item MuiGrid-grid-xs-true css-1z0dvx8-MuiGrid-root"
                >
                  <a
                    class="MuiTypography-root MuiTypography-inherit MuiLink-root MuiLink-underlineNone css-wl2u8x-MuiTypography-root-MuiLink-root"
                    href="#/give/projects/popcorndao"
                  >
                    <img
                      src="/assets/images/give/popcorndao/popcorndao-logo.svg"
                      width="100%"
                    />
                  </a>
                </div>
              </div>
            </div>
            <div
              class="MuiGrid-root MuiGrid-container MuiGrid-item MuiGrid-grid-xs-true css-1dfzejh-MuiGrid-root"
            >
              <div
                class="MuiGrid-root MuiGrid-item MuiGrid-grid-xs-12 css-49904w-MuiGrid-root"
              >
                <p
                  class="MuiTypography-root MuiTypography-body1 project-content css-haqq9q-MuiTypography-root"
                >
                  DAO whose mission is to redirect funds to social impact orgs
                </p>
              </div>
              <div
                class="MuiGrid-root MuiGrid-item MuiGrid-grid-xs-true css-1z0dvx8-MuiGrid-root"
              />
              <div
                class="MuiGrid-root MuiGrid-container MuiGrid-item MuiGrid-grid-xs-12 css-11lauf7-MuiGrid-root"
              >
                <div
                  class="MuiGrid-root MuiGrid-item MuiGrid-grid-xs-12 MuiGrid-grid-sm-6 MuiGrid-grid-lg-8 css-7jyno1-MuiGrid-root"
                >
                  <div
                    class="MuiGrid-root MuiGrid-container MuiGrid-spacing-xs-1 css-7ldjcq-MuiGrid-root"
                    style="padding-bottom: 8px;"
                  >
                    <div
                      class="MuiGrid-root MuiGrid-item MuiGrid-grid-xs-12 subtext css-49904w-MuiGrid-root"
                    />
                    <div
                      class="MuiGrid-root MuiGrid-item MuiGrid-grid-xs-11 MuiGrid-grid-sm-9 project-goal-progress css-128ina3-MuiGrid-root"
                    >
                      <span
                        aria-valuemax="100"
                        aria-valuemin="0"
                        aria-valuenow="0"
                        class="MuiLinearProgress-root MuiLinearProgress-colorPrimary MuiLinearProgress-determinate css-xvgmmz-MuiLinearProgress-root"
                        role="progressbar"
                      >
                        <span
                          class="MuiLinearProgress-bar MuiLinearProgress-barColorPrimary ProjectCard-progress MuiLinearProgress-bar1Determinate css-1o31aob-MuiLinearProgress-bar1"
                          style="transform: translateX(-100%);"
                        />
                      </span>
                    </div>
                    <div
                      class="MuiGrid-root MuiGrid-item MuiGrid-grid-xs-1 MuiGrid-grid-sm-3 subtext css-mavrn4-MuiGrid-root"
                    >
                      <span
                        class="MuiSkeleton-root MuiSkeleton-text MuiSkeleton-pulse skeleton-inline css-1l7q9tc-MuiSkeleton-root"
                        style="width: 20px;"
                      />
                      %
                    </div>
                  </div>
                </div>
                <div
                  class="MuiGrid-root MuiGrid-item MuiGrid-grid-xs-12 MuiGrid-grid-sm-6 MuiGrid-grid-lg-4 css-1m1ik-MuiGrid-root"
                >
                  <a
                    class="MuiTypography-root MuiTypography-inherit MuiLink-root MuiLink-underlineNone css-wl2u8x-MuiTypography-root-MuiLink-root"
                    href="#/projects/popcorndao"
                  >
                    <button
<<<<<<< HEAD
                      class="MuiButton-root MuiButton-outlined MuiButton-outlinedPrimary MuiButton-sizeMedium MuiButton-outlinedSizeMedium MuiButton-disableElevation MuiButton-fullWidth MuiButtonBase-root custom-root  css-1j77ta-MuiButtonBase-root-MuiButton-root"
=======
                      class="MuiButtonBase-root MuiButton-root MuiButton-outlined MuiButton-outlinedPrimary MuiButton-sizeSmall MuiButton-outlinedSizeSmall MuiButton-disableElevation MuiButton-fullWidth Button-root undefined css-17qa7rh-MuiButtonBase-root-MuiButton-root"
>>>>>>> 2368ed33
                      tabindex="0"
                      type="button"
                    >
                      View Details
                    </button>
                  </a>
                </div>
              </div>
            </div>
          </div>
        </div>
        <div
          class="MuiGrid-root MuiGrid-item MuiGrid-grid-xs-12 css-49904w-MuiGrid-root"
        >
          <div
            class="MuiBox-root css-0"
            style="background-color: rgb(239, 234, 224); border-radius: 10px;"
          >
            <div
              class="MuiGrid-root MuiGrid-container MuiGrid-spacing-xs-2 css-mhc70k-MuiGrid-root"
              style="padding: 10px 30px 10px 30px;"
            >
              <div
                class="MuiGrid-root MuiGrid-item MuiGrid-grid-xs-12 css-49904w-MuiGrid-root"
              >
                <h4
                  class="MuiTypography-root MuiTypography-h4 MuiTypography-alignCenter css-w2dumq-MuiTypography-root"
                >
                  Want to give to a different cause?
                </h4>
              </div>
              <div
                class="MuiGrid-root MuiGrid-item MuiGrid-grid-xs-12 css-49904w-MuiGrid-root"
              >
                <p
                  class="MuiTypography-root MuiTypography-body1 MuiTypography-alignCenter css-z28w78-MuiTypography-root"
                >
                  You can direct your yield to a recipient of your choice
                </p>
              </div>
              <div
                class="MuiGrid-root MuiGrid-item MuiGrid-grid-xs-true css-1z0dvx8-MuiGrid-root"
              />
              <div
                class="MuiGrid-root MuiGrid-container MuiGrid-item MuiGrid-grid-xs-12 MuiGrid-grid-sm-4 css-18ow2ad-MuiGrid-root"
              >
                <button
<<<<<<< HEAD
                  class="MuiButton-root MuiButton-contained MuiButton-containedPrimary MuiButton-sizeMedium MuiButton-containedSizeMedium MuiButton-disableElevation MuiButton-fullWidth MuiButtonBase-root Mui-disabled custom-root  css-1i9s4yu-MuiButtonBase-root-MuiButton-root"
=======
                  class="MuiButtonBase-root Mui-disabled MuiButton-root MuiButton-contained MuiButton-containedPrimary MuiButton-sizeSmall MuiButton-containedSizeSmall MuiButton-disableElevation MuiButton-fullWidth Button-root undefined css-3oxj3s-MuiButtonBase-root-MuiButton-root"
>>>>>>> 2368ed33
                  disabled=""
                  tabindex="-1"
                  type="button"
                >
                  Select Custom Recipient
                </button>
              </div>
              <div
                class="MuiGrid-root MuiGrid-item MuiGrid-grid-xs-true css-1z0dvx8-MuiGrid-root"
              />
            </div>
          </div>
        </div>
      </div>
    </div>
  </div>
</div>
`;

exports[`Give View Disconnected should render Causes Dashboard as Default 1`] = `
<div>
  <div
    data-rk=""
  >
    <style>
      [data-rk]{--rk-blurs-modalOverlay:blur(0px);--rk-fonts-body:SFRounded, ui-rounded, "SF Pro Rounded", -apple-system, BlinkMacSystemFont, "Segoe UI", Roboto, Helvetica, Arial, sans-serif, "Apple Color Emoji", "Segoe UI Emoji", "Segoe UI Symbol";--rk-radii-actionButton:9999px;--rk-radii-connectButton:12px;--rk-radii-menuButton:12px;--rk-radii-modal:24px;--rk-radii-modalMobile:28px;--rk-colors-accentColor:#0E76FD;--rk-colors-accentColorForeground:#FFF;--rk-colors-actionButtonBorder:rgba(0, 0, 0, 0.04);--rk-colors-actionButtonBorderMobile:rgba(0, 0, 0, 0.06);--rk-colors-actionButtonSecondaryBackground:rgba(0, 0, 0, 0.06);--rk-colors-closeButton:rgba(60, 66, 66, 0.8);--rk-colors-closeButtonBackground:rgba(0, 0, 0, 0.06);--rk-colors-connectButtonBackground:#FFF;--rk-colors-connectButtonBackgroundError:#FF494A;--rk-colors-connectButtonInnerBackground:linear-gradient(0deg, rgba(0, 0, 0, 0.03), rgba(0, 0, 0, 0.06));--rk-colors-connectButtonText:#25292E;--rk-colors-connectButtonTextError:#FFF;--rk-colors-connectionIndicator:#30E000;--rk-colors-error:#FF494A;--rk-colors-generalBorder:rgba(0, 0, 0, 0.06);--rk-colors-generalBorderDim:rgba(0, 0, 0, 0.03);--rk-colors-menuItemBackground:rgba(60, 66, 66, 0.1);--rk-colors-modalBackdrop:rgba(0, 0, 0, 0.3);--rk-colors-modalBackground:#FFF;--rk-colors-modalBorder:transparent;--rk-colors-modalText:#25292E;--rk-colors-modalTextDim:rgba(60, 66, 66, 0.3);--rk-colors-modalTextSecondary:rgba(60, 66, 66, 0.6);--rk-colors-profileAction:#FFF;--rk-colors-profileActionHover:rgba(255, 255, 255, 0.5);--rk-colors-profileForeground:rgba(60, 66, 66, 0.06);--rk-colors-selectedOptionBorder:rgba(60, 66, 66, 0.1);--rk-colors-standby:#FFD641;--rk-shadows-connectButton:0px 4px 12px rgba(0, 0, 0, 0.1);--rk-shadows-dialog:0px 8px 32px rgba(0, 0, 0, 0.32);--rk-shadows-profileDetailsAction:0px 2px 6px rgba(37, 41, 46, 0.04);--rk-shadows-selectedOption:0px 2px 6px rgba(0, 0, 0, 0.24);--rk-shadows-selectedWallet:0px 2px 6px rgba(0, 0, 0, 0.12);--rk-shadows-walletLogo:0px 2px 16px rgba(0, 0, 0, 0.16);}
    </style>
    <div
      class="MuiGrid-root MuiGrid-container MuiGrid-direction-xs-column give-container css-t0zib5-MuiGrid-root"
    >
      <div
        class="MuiGrid-root MuiGrid-item MuiGrid-grid-xs-12 MuiGrid-grid-sm-10 MuiGrid-grid-md-10 MuiGrid-grid-lg-8 css-3lw3bk-MuiGrid-root"
      >
        <div
          class="MuiPaper-root MuiPaper-elevation MuiPaper-rounded MuiPaper-elevation0 Paper-root no-container-padding css-1eie3tb-MuiPaper-root"
          style="transform: none;"
        >
          <div
            class="MuiGrid-root MuiGrid-container MuiGrid-spacing-xs-2 MuiGrid-direction-xs-column css-1rl1og4-MuiGrid-root"
          >
            <div
              class="MuiGrid-root MuiGrid-item card-header css-13i4rnv-MuiGrid-root"
            >
              <div
                class="MuiBox-root css-gg4vpm"
              >
                <div
                  class="MuiBox-root css-u4p24i"
                >
                  <p
                    class="MuiTypography-root MuiTypography-body1 header-text css-1r0s3mh-MuiTypography-root"
                  >
                    Give
                  </p>
                </div>
                <div
                  class="top-right"
                />
              </div>
            </div>
            <div
              class="MuiGrid-root MuiGrid-item css-13i4rnv-MuiGrid-root"
            >
              <div
                class="MuiTabs-root Tabs-root give-tab-buttons  css-w00q8o-MuiTabs-root"
              >
                <div
                  class="MuiTabs-scroller MuiTabs-fixed css-kqhgxw-MuiTabs-scroller"
                  style="overflow: hidden; margin-bottom: 0px;"
                >
                  <div
                    aria-label="stake tabs"
                    class="MuiTabs-flexContainer MuiTabs-centered css-1mqo22u-MuiTabs-flexContainer"
                    role="tablist"
                  >
                    <a
                      class="MuiTypography-root MuiTypography-inherit MuiLink-root MuiLink-underlineNone css-wl2u8x-MuiTypography-root-MuiLink-root"
                      href="#/give"
                      textcolor="primary"
                      value="0"
                    >
                      <button
                        aria-controls="simple-tabpanel-undefined"
                        class="MuiButtonBase-root MuiTab-root MuiTab-textColorInherit css-11lhyvx-MuiButtonBase-root-MuiTab-root"
                        id="simple-tab-undefined"
                        role="tab"
                        tabindex="-1"
                        type="button"
                      >
                        Causes
                      </button>
                    </a>
                    <a
                      class="MuiTypography-root MuiTypography-inherit MuiLink-root MuiLink-underlineNone css-wl2u8x-MuiTypography-root-MuiLink-root"
                      href="#/give/grants"
                      textcolor="primary"
                      value="1"
                    >
                      <button
                        aria-controls="simple-tabpanel-undefined"
                        class="MuiButtonBase-root MuiTab-root MuiTab-textColorInherit css-11lhyvx-MuiButtonBase-root-MuiTab-root"
                        id="simple-tab-undefined"
                        role="tab"
                        tabindex="-1"
                        type="button"
                      >
                        Grants
                      </button>
                    </a>
                    <a
                      class="MuiTypography-root MuiTypography-inherit MuiLink-root MuiLink-underlineNone css-wl2u8x-MuiTypography-root-MuiLink-root"
                      href="#/give/donations"
                      textcolor="primary"
                      value="2"
                    >
                      <button
                        aria-controls="simple-tabpanel-undefined"
                        class="MuiButtonBase-root MuiTab-root MuiTab-textColorInherit css-11lhyvx-MuiButtonBase-root-MuiTab-root"
                        id="simple-tab-undefined"
                        role="tab"
                        style="white-space: nowrap;"
                        tabindex="-1"
                        type="button"
                      >
                        My Donations
                      </button>
                    </a>
                    <a
                      class="MuiTypography-root MuiTypography-inherit MuiLink-root MuiLink-underlineNone css-wl2u8x-MuiTypography-root-MuiLink-root"
                      href="#/give/redeem"
                      textcolor="primary"
                      value="3"
                    >
                      <button
                        aria-controls="simple-tabpanel-undefined"
                        class="MuiButtonBase-root MuiTab-root MuiTab-textColorInherit css-11lhyvx-MuiButtonBase-root-MuiTab-root"
                        id="simple-tab-undefined"
                        role="tab"
                        tabindex="-1"
                        type="button"
                      >
                        Redeem
                      </button>
                    </a>
                  </div>
                  <span
                    class="MuiTabs-indicator css-gi9wfz-MuiTabs-indicator"
                    style="left: 0px; width: 0px; display: none;"
                  />
                </div>
              </div>
              <div
                aria-labelledby="simple-tab-0"
                id="simple-tabpanel-0"
                role="tabpanel"
                style="overflow: hidden;"
              >
                <div
                  class="MuiBox-root css-19midj6"
                >
                  <label
                    class="MuiGrid-root MuiGrid-container MuiGrid-spacing-xs-1 css-7ldjcq-MuiGrid-root"
                    style="margin-bottom: 20px;"
                  >
                    <div
                      class="MuiGrid-root MuiGrid-item css-13i4rnv-MuiGrid-root"
                    >
                      <span
                        class="MuiSwitch-root MuiSwitch-sizeMedium give-sohm-gohm-checkbox css-tnsvld-MuiSwitch-root"
                      >
                        <span
<<<<<<< HEAD
                          class="MuiSwitch-switchBase MuiSwitch-colorPrimary MuiButtonBase-root MuiSwitch-switchBase MuiSwitch-colorPrimary PrivateSwitchBase-root css-1q9wskh-MuiButtonBase-root-MuiSwitch-switchBase"
=======
                          class="MuiButtonBase-root MuiSwitch-switchBase MuiSwitch-colorPrimary PrivateSwitchBase-root MuiSwitch-switchBase MuiSwitch-colorPrimary css-1rrw3y9-MuiButtonBase-root-MuiSwitch-switchBase"
>>>>>>> 2368ed33
                        >
                          <input
                            aria-label="stake to gohm"
                            class="PrivateSwitchBase-input MuiSwitch-input css-1m9pwf3"
                            type="checkbox"
                          />
                          <span
                            class="MuiSwitch-thumb css-jsexje-MuiSwitch-thumb"
                          />
                        </span>
                        <span
                          class="MuiSwitch-track css-ppid42-MuiSwitch-track"
                        />
                      </span>
                    </div>
                    <div
                      class="MuiGrid-root MuiGrid-item css-13i4rnv-MuiGrid-root"
                      style="display: flex;"
                    >
                      <p
                        class="MuiTypography-root MuiTypography-body1 css-1lub2vt-MuiTypography-root"
                      >
                        gOHM deposits
                      </p>
                      <div
                        class="MuiBox-root css-0"
                        style="display: inline-flex; justify-content: center; align-self: center;"
                      >
                        <svg
                          aria-hidden="true"
                          class="MuiSvgIcon-root MuiSvgIcon-fontSizeSmall info-icon css-1fx2bp7-MuiSvgIcon-root"
                          focusable="false"
                          style="margin: 0px 5px; font-size: 1em;"
                          viewBox="0 0 20 20"
                        >
                          <path
                            d="M 10 20 C 15.475 20 20 15.473 20 10 C 20 4.518 15.473 0 9.991 0 C 4.516 0 0 4.518 0 10 C 0 15.475 4.527 20 10 20 Z M 10 18.705 C 5.189 18.714 1.287 14.812 1.297 10.001 C 1.28 5.189 5.179 1.281 9.991 1.285 C 14.807 1.28 18.714 5.182 18.714 9.999 C 18.719 14.811 14.813 18.712 10 18.702 Z M 9.941 6.242 C 10.559 6.242 11.038 5.763 11.038 5.156 C 11.043 4.547 10.549 4.053 9.94 4.058 C 9.334 4.057 8.842 4.55 8.844 5.156 C 8.843 5.761 9.337 6.249 9.941 6.242 Z M 8.216 15.444 L 12.303 15.444 C 12.623 15.444 12.871 15.204 12.871 14.895 C 12.87 14.584 12.615 14.334 12.303 14.338 L 10.868 14.338 L 10.868 8.754 C 10.868 8.346 10.658 8.065 10.269 8.065 L 8.345 8.065 C 7.919 8.045 7.631 8.493 7.826 8.872 C 7.925 9.065 8.128 9.182 8.345 9.172 L 9.652 9.172 L 9.652 14.338 L 8.216 14.338 C 7.905 14.334 7.649 14.584 7.648 14.895 C 7.648 15.204 7.897 15.444 8.216 15.444 Z"
                          />
                        </svg>
                      </div>
                    </div>
                  </label>
                  <div
                    class="MuiContainer-root MuiContainer-maxWidthLg css-e057jq-MuiContainer-root"
                  >
                    <div
                      class="MuiGrid-root MuiGrid-container MuiGrid-spacing-xs-4 css-27y6a6-MuiGrid-root"
                    >
                      <div
                        class="MuiGrid-root MuiGrid-item MuiGrid-grid-xs-12 css-49904w-MuiGrid-root"
                      >
                        <div
                          class="MuiGrid-root MuiGrid-container MuiGrid-spacing-xs-3 css-zow5z4-MuiGrid-root"
                        >
                          <div
                            class="MuiGrid-root MuiGrid-item MuiGrid-grid-xs-12 css-49904w-MuiGrid-root"
                          >
                            <a
                              class="MuiTypography-root MuiTypography-inherit MuiLink-root MuiLink-underlineNone css-wl2u8x-MuiTypography-root-MuiLink-root"
                              href="#/give/projects/impact-market"
                            >
                              <h4
                                class="MuiTypography-root MuiTypography-h4 css-kn0jnx-MuiTypography-root"
                              >
                                <strong>
                                  Impact Market
                                </strong>
                              </h4>
                            </a>
                          </div>
                          <div
                            class="MuiGrid-root MuiGrid-item MuiGrid-grid-xs-12 MuiGrid-grid-sm-5 MuiGrid-grid-lg-4 css-6hqsb-MuiGrid-root"
                          >
                            <div
                              class="MuiGrid-root MuiGrid-container css-d73l4p-MuiGrid-root"
                              style="max-height: 184px; overflow: hidden; border-radius: 16px;"
                            >
                              <div
                                class="MuiGrid-root MuiGrid-item MuiGrid-grid-xs-true css-1z0dvx8-MuiGrid-root"
                              >
                                <a
                                  class="MuiTypography-root MuiTypography-inherit MuiLink-root MuiLink-underlineNone css-wl2u8x-MuiTypography-root-MuiLink-root"
                                  href="#/give/projects/impact-market"
                                >
                                  <img
                                    src="/assets/images/give/impact-market/impact-market-logo.svg"
                                    width="100%"
                                  />
                                </a>
                              </div>
                            </div>
                          </div>
                          <div
                            class="MuiGrid-root MuiGrid-container MuiGrid-item MuiGrid-grid-xs-true css-1dfzejh-MuiGrid-root"
                          >
                            <div
                              class="MuiGrid-root MuiGrid-item MuiGrid-grid-xs-12 css-49904w-MuiGrid-root"
                            >
                              <p
                                class="MuiTypography-root MuiTypography-body1 project-content css-haqq9q-MuiTypography-root"
                              >
                                Enables any vulnerable community to implement poverty alleviation mechanisms, like Unconditional Basic Income.
                              </p>
                            </div>
                            <div
                              class="MuiGrid-root MuiGrid-item MuiGrid-grid-xs-true css-1z0dvx8-MuiGrid-root"
                            />
                            <div
                              class="MuiGrid-root MuiGrid-container MuiGrid-item MuiGrid-grid-xs-12 css-11lauf7-MuiGrid-root"
                            >
                              <div
                                class="MuiGrid-root MuiGrid-item MuiGrid-grid-xs-12 MuiGrid-grid-sm-6 MuiGrid-grid-lg-8 css-7jyno1-MuiGrid-root"
                              >
                                <div
                                  class="MuiGrid-root MuiGrid-container MuiGrid-spacing-xs-1 css-7ldjcq-MuiGrid-root"
                                  style="padding-bottom: 8px;"
                                >
                                  <div
                                    class="MuiGrid-root MuiGrid-item MuiGrid-grid-xs-12 subtext css-49904w-MuiGrid-root"
                                  />
                                  <div
                                    class="MuiGrid-root MuiGrid-item MuiGrid-grid-xs-11 MuiGrid-grid-sm-9 project-goal-progress css-128ina3-MuiGrid-root"
                                  >
                                    <span
                                      aria-valuemax="100"
                                      aria-valuemin="0"
                                      aria-valuenow="0"
                                      class="MuiLinearProgress-root MuiLinearProgress-colorPrimary MuiLinearProgress-determinate css-xvgmmz-MuiLinearProgress-root"
                                      role="progressbar"
                                    >
                                      <span
                                        class="MuiLinearProgress-bar MuiLinearProgress-barColorPrimary ProjectCard-progress MuiLinearProgress-bar1Determinate css-1o31aob-MuiLinearProgress-bar1"
                                        style="transform: translateX(-100%);"
                                      />
                                    </span>
                                  </div>
                                  <div
                                    class="MuiGrid-root MuiGrid-item MuiGrid-grid-xs-1 MuiGrid-grid-sm-3 subtext css-mavrn4-MuiGrid-root"
                                  >
                                    <span
                                      class="MuiSkeleton-root MuiSkeleton-text MuiSkeleton-pulse skeleton-inline css-1l7q9tc-MuiSkeleton-root"
                                      style="width: 20px;"
                                    />
                                    %
                                  </div>
                                </div>
                              </div>
                              <div
                                class="MuiGrid-root MuiGrid-item MuiGrid-grid-xs-12 MuiGrid-grid-sm-6 MuiGrid-grid-lg-4 css-1m1ik-MuiGrid-root"
                              >
                                <a
                                  class="MuiTypography-root MuiTypography-inherit MuiLink-root MuiLink-underlineNone css-wl2u8x-MuiTypography-root-MuiLink-root"
                                  href="#/projects/impact-market"
                                >
                                  <button
<<<<<<< HEAD
                                    class="MuiButton-root MuiButton-outlined MuiButton-outlinedPrimary MuiButton-sizeMedium MuiButton-outlinedSizeMedium MuiButton-disableElevation MuiButton-fullWidth MuiButtonBase-root custom-root  css-1j77ta-MuiButtonBase-root-MuiButton-root"
=======
                                    class="MuiButtonBase-root MuiButton-root MuiButton-outlined MuiButton-outlinedPrimary MuiButton-sizeSmall MuiButton-outlinedSizeSmall MuiButton-disableElevation MuiButton-fullWidth Button-root undefined css-17qa7rh-MuiButtonBase-root-MuiButton-root"
>>>>>>> 2368ed33
                                    tabindex="0"
                                    type="button"
                                  >
                                    View Details
                                  </button>
                                </a>
                              </div>
                            </div>
                          </div>
                        </div>
                      </div>
                      <div
                        class="MuiGrid-root MuiGrid-item MuiGrid-grid-xs-12 css-49904w-MuiGrid-root"
                      >
                        <div
                          class="MuiGrid-root MuiGrid-container MuiGrid-spacing-xs-3 css-zow5z4-MuiGrid-root"
                        >
                          <div
                            class="MuiGrid-root MuiGrid-item MuiGrid-grid-xs-12 css-49904w-MuiGrid-root"
                          >
                            <a
                              class="MuiTypography-root MuiTypography-inherit MuiLink-root MuiLink-underlineNone css-wl2u8x-MuiTypography-root-MuiLink-root"
                              href="#/give/projects/angel-protocol"
                            >
                              <h4
                                class="MuiTypography-root MuiTypography-h4 css-kn0jnx-MuiTypography-root"
                              >
                                <strong>
                                  Angel Protocol
                                </strong>
                              </h4>
                            </a>
                          </div>
                          <div
                            class="MuiGrid-root MuiGrid-item MuiGrid-grid-xs-12 MuiGrid-grid-sm-5 MuiGrid-grid-lg-4 css-6hqsb-MuiGrid-root"
                          >
                            <div
                              class="MuiGrid-root MuiGrid-container css-d73l4p-MuiGrid-root"
                              style="max-height: 184px; overflow: hidden; border-radius: 16px;"
                            >
                              <div
                                class="MuiGrid-root MuiGrid-item MuiGrid-grid-xs-true css-1z0dvx8-MuiGrid-root"
                              >
                                <a
                                  class="MuiTypography-root MuiTypography-inherit MuiLink-root MuiLink-underlineNone css-wl2u8x-MuiTypography-root-MuiLink-root"
                                  href="#/give/projects/angel-protocol"
                                >
                                  <img
                                    src="/assets/images/give/angel-protocol/angel-protocol-logo.svg"
                                    width="100%"
                                  />
                                </a>
                              </div>
                            </div>
                          </div>
                          <div
                            class="MuiGrid-root MuiGrid-container MuiGrid-item MuiGrid-grid-xs-true css-1dfzejh-MuiGrid-root"
                          >
                            <div
                              class="MuiGrid-root MuiGrid-item MuiGrid-grid-xs-12 css-49904w-MuiGrid-root"
                            >
                              <p
                                class="MuiTypography-root MuiTypography-body1 project-content css-haqq9q-MuiTypography-root"
                              >
                                Enables charities to create an endowment that makes better use of decentralized finance.
                              </p>
                            </div>
                            <div
                              class="MuiGrid-root MuiGrid-item MuiGrid-grid-xs-true css-1z0dvx8-MuiGrid-root"
                            />
                            <div
                              class="MuiGrid-root MuiGrid-container MuiGrid-item MuiGrid-grid-xs-12 css-11lauf7-MuiGrid-root"
                            >
                              <div
                                class="MuiGrid-root MuiGrid-item MuiGrid-grid-xs-12 MuiGrid-grid-sm-6 MuiGrid-grid-lg-8 css-7jyno1-MuiGrid-root"
                              >
                                <div
                                  class="MuiGrid-root MuiGrid-container MuiGrid-spacing-xs-1 css-7ldjcq-MuiGrid-root"
                                  style="padding-bottom: 8px;"
                                >
                                  <div
                                    class="MuiGrid-root MuiGrid-item MuiGrid-grid-xs-12 subtext css-49904w-MuiGrid-root"
                                  />
                                  <div
                                    class="MuiGrid-root MuiGrid-item MuiGrid-grid-xs-11 MuiGrid-grid-sm-9 project-goal-progress css-128ina3-MuiGrid-root"
                                  >
                                    <span
                                      aria-valuemax="100"
                                      aria-valuemin="0"
                                      aria-valuenow="0"
                                      class="MuiLinearProgress-root MuiLinearProgress-colorPrimary MuiLinearProgress-determinate css-xvgmmz-MuiLinearProgress-root"
                                      role="progressbar"
                                    >
                                      <span
                                        class="MuiLinearProgress-bar MuiLinearProgress-barColorPrimary ProjectCard-progress MuiLinearProgress-bar1Determinate css-1o31aob-MuiLinearProgress-bar1"
                                        style="transform: translateX(-100%);"
                                      />
                                    </span>
                                  </div>
                                  <div
                                    class="MuiGrid-root MuiGrid-item MuiGrid-grid-xs-1 MuiGrid-grid-sm-3 subtext css-mavrn4-MuiGrid-root"
                                  >
                                    <span
                                      class="MuiSkeleton-root MuiSkeleton-text MuiSkeleton-pulse skeleton-inline css-1l7q9tc-MuiSkeleton-root"
                                      style="width: 20px;"
                                    />
                                    %
                                  </div>
                                </div>
                              </div>
                              <div
                                class="MuiGrid-root MuiGrid-item MuiGrid-grid-xs-12 MuiGrid-grid-sm-6 MuiGrid-grid-lg-4 css-1m1ik-MuiGrid-root"
                              >
                                <a
                                  class="MuiTypography-root MuiTypography-inherit MuiLink-root MuiLink-underlineNone css-wl2u8x-MuiTypography-root-MuiLink-root"
                                  href="#/projects/angel-protocol"
                                >
                                  <button
<<<<<<< HEAD
                                    class="MuiButton-root MuiButton-outlined MuiButton-outlinedPrimary MuiButton-sizeMedium MuiButton-outlinedSizeMedium MuiButton-disableElevation MuiButton-fullWidth MuiButtonBase-root custom-root  css-1j77ta-MuiButtonBase-root-MuiButton-root"
=======
                                    class="MuiButtonBase-root MuiButton-root MuiButton-outlined MuiButton-outlinedPrimary MuiButton-sizeSmall MuiButton-outlinedSizeSmall MuiButton-disableElevation MuiButton-fullWidth Button-root undefined css-17qa7rh-MuiButtonBase-root-MuiButton-root"
>>>>>>> 2368ed33
                                    tabindex="0"
                                    type="button"
                                  >
                                    View Details
                                  </button>
                                </a>
                              </div>
                            </div>
                          </div>
                        </div>
                      </div>
                      <div
                        class="MuiGrid-root MuiGrid-item MuiGrid-grid-xs-12 css-49904w-MuiGrid-root"
                      >
                        <div
                          class="MuiGrid-root MuiGrid-container MuiGrid-spacing-xs-3 css-zow5z4-MuiGrid-root"
                        >
                          <div
                            class="MuiGrid-root MuiGrid-item MuiGrid-grid-xs-12 css-49904w-MuiGrid-root"
                          >
                            <a
                              class="MuiTypography-root MuiTypography-inherit MuiLink-root MuiLink-underlineNone css-wl2u8x-MuiTypography-root-MuiLink-root"
                              href="#/give/projects/gitcoin"
                            >
                              <h4
                                class="MuiTypography-root MuiTypography-h4 css-kn0jnx-MuiTypography-root"
                              >
                                <strong>
                                  Gitcoin
                                </strong>
                              </h4>
                            </a>
                          </div>
                          <div
                            class="MuiGrid-root MuiGrid-item MuiGrid-grid-xs-12 MuiGrid-grid-sm-5 MuiGrid-grid-lg-4 css-6hqsb-MuiGrid-root"
                          >
                            <div
                              class="MuiGrid-root MuiGrid-container css-d73l4p-MuiGrid-root"
                              style="max-height: 184px; overflow: hidden; border-radius: 16px;"
                            >
                              <div
                                class="MuiGrid-root MuiGrid-item MuiGrid-grid-xs-true css-1z0dvx8-MuiGrid-root"
                              >
                                <a
                                  class="MuiTypography-root MuiTypography-inherit MuiLink-root MuiLink-underlineNone css-wl2u8x-MuiTypography-root-MuiLink-root"
                                  href="#/give/projects/gitcoin"
                                >
                                  <img
                                    src="/assets/images/give/gitcoin/gitcoin-logo.svg"
                                    width="100%"
                                  />
                                </a>
                              </div>
                            </div>
                          </div>
                          <div
                            class="MuiGrid-root MuiGrid-container MuiGrid-item MuiGrid-grid-xs-true css-1dfzejh-MuiGrid-root"
                          >
                            <div
                              class="MuiGrid-root MuiGrid-item MuiGrid-grid-xs-12 css-49904w-MuiGrid-root"
                            >
                              <p
                                class="MuiTypography-root MuiTypography-body1 project-content css-haqq9q-MuiTypography-root"
                              >
                                Gitcoin Grants uses quadratic funding, ensuring that projects doing the greatest public good get the most support.
                              </p>
                            </div>
                            <div
                              class="MuiGrid-root MuiGrid-item MuiGrid-grid-xs-true css-1z0dvx8-MuiGrid-root"
                            />
                            <div
                              class="MuiGrid-root MuiGrid-container MuiGrid-item MuiGrid-grid-xs-12 css-11lauf7-MuiGrid-root"
                            >
                              <div
                                class="MuiGrid-root MuiGrid-item MuiGrid-grid-xs-12 MuiGrid-grid-sm-6 MuiGrid-grid-lg-8 css-7jyno1-MuiGrid-root"
                              >
                                <div
                                  class="MuiGrid-root MuiGrid-container MuiGrid-spacing-xs-1 css-7ldjcq-MuiGrid-root"
                                  style="padding-bottom: 8px;"
                                >
                                  <div
                                    class="MuiGrid-root MuiGrid-item MuiGrid-grid-xs-12 subtext css-49904w-MuiGrid-root"
                                  />
                                  <div
                                    class="MuiGrid-root MuiGrid-item MuiGrid-grid-xs-11 MuiGrid-grid-sm-9 project-goal-progress css-128ina3-MuiGrid-root"
                                  >
                                    <span
                                      aria-valuemax="100"
                                      aria-valuemin="0"
                                      aria-valuenow="0"
                                      class="MuiLinearProgress-root MuiLinearProgress-colorPrimary MuiLinearProgress-determinate css-xvgmmz-MuiLinearProgress-root"
                                      role="progressbar"
                                    >
                                      <span
                                        class="MuiLinearProgress-bar MuiLinearProgress-barColorPrimary ProjectCard-progress MuiLinearProgress-bar1Determinate css-1o31aob-MuiLinearProgress-bar1"
                                        style="transform: translateX(-100%);"
                                      />
                                    </span>
                                  </div>
                                  <div
                                    class="MuiGrid-root MuiGrid-item MuiGrid-grid-xs-1 MuiGrid-grid-sm-3 subtext css-mavrn4-MuiGrid-root"
                                  >
                                    <span
                                      class="MuiSkeleton-root MuiSkeleton-text MuiSkeleton-pulse skeleton-inline css-1l7q9tc-MuiSkeleton-root"
                                      style="width: 20px;"
                                    />
                                    %
                                  </div>
                                </div>
                              </div>
                              <div
                                class="MuiGrid-root MuiGrid-item MuiGrid-grid-xs-12 MuiGrid-grid-sm-6 MuiGrid-grid-lg-4 css-1m1ik-MuiGrid-root"
                              >
                                <a
                                  class="MuiTypography-root MuiTypography-inherit MuiLink-root MuiLink-underlineNone css-wl2u8x-MuiTypography-root-MuiLink-root"
                                  href="#/projects/gitcoin"
                                >
                                  <button
<<<<<<< HEAD
                                    class="MuiButton-root MuiButton-outlined MuiButton-outlinedPrimary MuiButton-sizeMedium MuiButton-outlinedSizeMedium MuiButton-disableElevation MuiButton-fullWidth MuiButtonBase-root custom-root  css-1j77ta-MuiButtonBase-root-MuiButton-root"
=======
                                    class="MuiButtonBase-root MuiButton-root MuiButton-outlined MuiButton-outlinedPrimary MuiButton-sizeSmall MuiButton-outlinedSizeSmall MuiButton-disableElevation MuiButton-fullWidth Button-root undefined css-17qa7rh-MuiButtonBase-root-MuiButton-root"
>>>>>>> 2368ed33
                                    tabindex="0"
                                    type="button"
                                  >
                                    View Details
                                  </button>
                                </a>
                              </div>
                            </div>
                          </div>
                        </div>
                      </div>
                      <div
                        class="MuiGrid-root MuiGrid-item MuiGrid-grid-xs-12 css-49904w-MuiGrid-root"
                      >
                        <div
                          class="MuiGrid-root MuiGrid-container MuiGrid-spacing-xs-3 css-zow5z4-MuiGrid-root"
                        >
                          <div
                            class="MuiGrid-root MuiGrid-item MuiGrid-grid-xs-12 css-49904w-MuiGrid-root"
                          >
                            <a
                              class="MuiTypography-root MuiTypography-inherit MuiLink-root MuiLink-underlineNone css-wl2u8x-MuiTypography-root-MuiLink-root"
                              href="#/give/projects/kolektivo"
                            >
                              <h4
                                class="MuiTypography-root MuiTypography-h4 css-kn0jnx-MuiTypography-root"
                              >
                                <strong>
                                  Kolektivo
                                </strong>
                              </h4>
                            </a>
                          </div>
                          <div
                            class="MuiGrid-root MuiGrid-item MuiGrid-grid-xs-12 MuiGrid-grid-sm-5 MuiGrid-grid-lg-4 css-6hqsb-MuiGrid-root"
                          >
                            <div
                              class="MuiGrid-root MuiGrid-container css-d73l4p-MuiGrid-root"
                              style="max-height: 184px; overflow: hidden; border-radius: 16px;"
                            >
                              <div
                                class="MuiGrid-root MuiGrid-item MuiGrid-grid-xs-true css-1z0dvx8-MuiGrid-root"
                              >
                                <a
                                  class="MuiTypography-root MuiTypography-inherit MuiLink-root MuiLink-underlineNone css-wl2u8x-MuiTypography-root-MuiLink-root"
                                  href="#/give/projects/kolektivo"
                                >
                                  <img
                                    src="/assets/images/give/kolektivo/kolektivo-logo.svg"
                                    width="100%"
                                  />
                                </a>
                              </div>
                            </div>
                          </div>
                          <div
                            class="MuiGrid-root MuiGrid-container MuiGrid-item MuiGrid-grid-xs-true css-1dfzejh-MuiGrid-root"
                          >
                            <div
                              class="MuiGrid-root MuiGrid-item MuiGrid-grid-xs-12 css-49904w-MuiGrid-root"
                            >
                              <p
                                class="MuiTypography-root MuiTypography-body1 project-content css-haqq9q-MuiTypography-root"
                              >
                                Kolektivo enables local communities to create and manage their own regenerative economy to fuel prosperity.
                              </p>
                            </div>
                            <div
                              class="MuiGrid-root MuiGrid-item MuiGrid-grid-xs-true css-1z0dvx8-MuiGrid-root"
                            />
                            <div
                              class="MuiGrid-root MuiGrid-container MuiGrid-item MuiGrid-grid-xs-12 css-11lauf7-MuiGrid-root"
                            >
                              <div
                                class="MuiGrid-root MuiGrid-item MuiGrid-grid-xs-12 MuiGrid-grid-sm-6 MuiGrid-grid-lg-8 css-7jyno1-MuiGrid-root"
                              >
                                <div
                                  class="MuiGrid-root MuiGrid-container MuiGrid-spacing-xs-1 css-7ldjcq-MuiGrid-root"
                                  style="padding-bottom: 8px;"
                                >
                                  <div
                                    class="MuiGrid-root MuiGrid-item MuiGrid-grid-xs-12 subtext css-49904w-MuiGrid-root"
                                  />
                                  <div
                                    class="MuiGrid-root MuiGrid-item MuiGrid-grid-xs-11 MuiGrid-grid-sm-9 project-goal-progress css-128ina3-MuiGrid-root"
                                  >
                                    <span
                                      aria-valuemax="100"
                                      aria-valuemin="0"
                                      aria-valuenow="0"
                                      class="MuiLinearProgress-root MuiLinearProgress-colorPrimary MuiLinearProgress-determinate css-xvgmmz-MuiLinearProgress-root"
                                      role="progressbar"
                                    >
                                      <span
                                        class="MuiLinearProgress-bar MuiLinearProgress-barColorPrimary ProjectCard-progress MuiLinearProgress-bar1Determinate css-1o31aob-MuiLinearProgress-bar1"
                                        style="transform: translateX(-100%);"
                                      />
                                    </span>
                                  </div>
                                  <div
                                    class="MuiGrid-root MuiGrid-item MuiGrid-grid-xs-1 MuiGrid-grid-sm-3 subtext css-mavrn4-MuiGrid-root"
                                  >
                                    <span
                                      class="MuiSkeleton-root MuiSkeleton-text MuiSkeleton-pulse skeleton-inline css-1l7q9tc-MuiSkeleton-root"
                                      style="width: 20px;"
                                    />
                                    %
                                  </div>
                                </div>
                              </div>
                              <div
                                class="MuiGrid-root MuiGrid-item MuiGrid-grid-xs-12 MuiGrid-grid-sm-6 MuiGrid-grid-lg-4 css-1m1ik-MuiGrid-root"
                              >
                                <a
                                  class="MuiTypography-root MuiTypography-inherit MuiLink-root MuiLink-underlineNone css-wl2u8x-MuiTypography-root-MuiLink-root"
                                  href="#/projects/kolektivo"
                                >
                                  <button
<<<<<<< HEAD
                                    class="MuiButton-root MuiButton-outlined MuiButton-outlinedPrimary MuiButton-sizeMedium MuiButton-outlinedSizeMedium MuiButton-disableElevation MuiButton-fullWidth MuiButtonBase-root custom-root  css-1j77ta-MuiButtonBase-root-MuiButton-root"
=======
                                    class="MuiButtonBase-root MuiButton-root MuiButton-outlined MuiButton-outlinedPrimary MuiButton-sizeSmall MuiButton-outlinedSizeSmall MuiButton-disableElevation MuiButton-fullWidth Button-root undefined css-17qa7rh-MuiButtonBase-root-MuiButton-root"
>>>>>>> 2368ed33
                                    tabindex="0"
                                    type="button"
                                  >
                                    View Details
                                  </button>
                                </a>
                              </div>
                            </div>
                          </div>
                        </div>
                      </div>
                      <div
                        class="MuiGrid-root MuiGrid-item MuiGrid-grid-xs-12 css-49904w-MuiGrid-root"
                      >
                        <div
                          class="MuiGrid-root MuiGrid-container MuiGrid-spacing-xs-3 css-zow5z4-MuiGrid-root"
                        >
                          <div
                            class="MuiGrid-root MuiGrid-item MuiGrid-grid-xs-12 css-49904w-MuiGrid-root"
                          >
                            <a
                              class="MuiTypography-root MuiTypography-inherit MuiLink-root MuiLink-underlineNone css-wl2u8x-MuiTypography-root-MuiLink-root"
                              href="#/give/projects/popcorndao"
                            >
                              <h4
                                class="MuiTypography-root MuiTypography-h4 css-kn0jnx-MuiTypography-root"
                              >
                                <strong>
                                  PopcornDAO
                                </strong>
                              </h4>
                            </a>
                          </div>
                          <div
                            class="MuiGrid-root MuiGrid-item MuiGrid-grid-xs-12 MuiGrid-grid-sm-5 MuiGrid-grid-lg-4 css-6hqsb-MuiGrid-root"
                          >
                            <div
                              class="MuiGrid-root MuiGrid-container css-d73l4p-MuiGrid-root"
                              style="max-height: 184px; overflow: hidden; border-radius: 16px;"
                            >
                              <div
                                class="MuiGrid-root MuiGrid-item MuiGrid-grid-xs-true css-1z0dvx8-MuiGrid-root"
                              >
                                <a
                                  class="MuiTypography-root MuiTypography-inherit MuiLink-root MuiLink-underlineNone css-wl2u8x-MuiTypography-root-MuiLink-root"
                                  href="#/give/projects/popcorndao"
                                >
                                  <img
                                    src="/assets/images/give/popcorndao/popcorndao-logo.svg"
                                    width="100%"
                                  />
                                </a>
                              </div>
                            </div>
                          </div>
                          <div
                            class="MuiGrid-root MuiGrid-container MuiGrid-item MuiGrid-grid-xs-true css-1dfzejh-MuiGrid-root"
                          >
                            <div
                              class="MuiGrid-root MuiGrid-item MuiGrid-grid-xs-12 css-49904w-MuiGrid-root"
                            >
                              <p
                                class="MuiTypography-root MuiTypography-body1 project-content css-haqq9q-MuiTypography-root"
                              >
                                DAO whose mission is to redirect funds to social impact orgs
                              </p>
                            </div>
                            <div
                              class="MuiGrid-root MuiGrid-item MuiGrid-grid-xs-true css-1z0dvx8-MuiGrid-root"
                            />
                            <div
                              class="MuiGrid-root MuiGrid-container MuiGrid-item MuiGrid-grid-xs-12 css-11lauf7-MuiGrid-root"
                            >
                              <div
                                class="MuiGrid-root MuiGrid-item MuiGrid-grid-xs-12 MuiGrid-grid-sm-6 MuiGrid-grid-lg-8 css-7jyno1-MuiGrid-root"
                              >
                                <div
                                  class="MuiGrid-root MuiGrid-container MuiGrid-spacing-xs-1 css-7ldjcq-MuiGrid-root"
                                  style="padding-bottom: 8px;"
                                >
                                  <div
                                    class="MuiGrid-root MuiGrid-item MuiGrid-grid-xs-12 subtext css-49904w-MuiGrid-root"
                                  />
                                  <div
                                    class="MuiGrid-root MuiGrid-item MuiGrid-grid-xs-11 MuiGrid-grid-sm-9 project-goal-progress css-128ina3-MuiGrid-root"
                                  >
                                    <span
                                      aria-valuemax="100"
                                      aria-valuemin="0"
                                      aria-valuenow="0"
                                      class="MuiLinearProgress-root MuiLinearProgress-colorPrimary MuiLinearProgress-determinate css-xvgmmz-MuiLinearProgress-root"
                                      role="progressbar"
                                    >
                                      <span
                                        class="MuiLinearProgress-bar MuiLinearProgress-barColorPrimary ProjectCard-progress MuiLinearProgress-bar1Determinate css-1o31aob-MuiLinearProgress-bar1"
                                        style="transform: translateX(-100%);"
                                      />
                                    </span>
                                  </div>
                                  <div
                                    class="MuiGrid-root MuiGrid-item MuiGrid-grid-xs-1 MuiGrid-grid-sm-3 subtext css-mavrn4-MuiGrid-root"
                                  >
                                    <span
                                      class="MuiSkeleton-root MuiSkeleton-text MuiSkeleton-pulse skeleton-inline css-1l7q9tc-MuiSkeleton-root"
                                      style="width: 20px;"
                                    />
                                    %
                                  </div>
                                </div>
                              </div>
                              <div
                                class="MuiGrid-root MuiGrid-item MuiGrid-grid-xs-12 MuiGrid-grid-sm-6 MuiGrid-grid-lg-4 css-1m1ik-MuiGrid-root"
                              >
                                <a
                                  class="MuiTypography-root MuiTypography-inherit MuiLink-root MuiLink-underlineNone css-wl2u8x-MuiTypography-root-MuiLink-root"
                                  href="#/projects/popcorndao"
                                >
                                  <button
<<<<<<< HEAD
                                    class="MuiButton-root MuiButton-outlined MuiButton-outlinedPrimary MuiButton-sizeMedium MuiButton-outlinedSizeMedium MuiButton-disableElevation MuiButton-fullWidth MuiButtonBase-root custom-root  css-1j77ta-MuiButtonBase-root-MuiButton-root"
=======
                                    class="MuiButtonBase-root MuiButton-root MuiButton-outlined MuiButton-outlinedPrimary MuiButton-sizeSmall MuiButton-outlinedSizeSmall MuiButton-disableElevation MuiButton-fullWidth Button-root undefined css-17qa7rh-MuiButtonBase-root-MuiButton-root"
>>>>>>> 2368ed33
                                    tabindex="0"
                                    type="button"
                                  >
                                    View Details
                                  </button>
                                </a>
                              </div>
                            </div>
                          </div>
                        </div>
                      </div>
                      <div
                        class="MuiGrid-root MuiGrid-item MuiGrid-grid-xs-12 css-49904w-MuiGrid-root"
                      >
                        <div
                          class="MuiBox-root css-0"
                          style="background-color: rgb(239, 234, 224); border-radius: 10px;"
                        >
                          <div
                            class="MuiGrid-root MuiGrid-container MuiGrid-spacing-xs-2 css-mhc70k-MuiGrid-root"
                            style="padding: 10px 30px 10px 30px;"
                          >
                            <div
                              class="MuiGrid-root MuiGrid-item MuiGrid-grid-xs-12 css-49904w-MuiGrid-root"
                            >
                              <h4
                                class="MuiTypography-root MuiTypography-h4 MuiTypography-alignCenter css-w2dumq-MuiTypography-root"
                              >
                                Want to give to a different cause?
                              </h4>
                            </div>
                            <div
                              class="MuiGrid-root MuiGrid-item MuiGrid-grid-xs-12 css-49904w-MuiGrid-root"
                            >
                              <p
                                class="MuiTypography-root MuiTypography-body1 MuiTypography-alignCenter css-z28w78-MuiTypography-root"
                              >
                                You can direct your yield to a recipient of your choice
                              </p>
                            </div>
                            <div
                              class="MuiGrid-root MuiGrid-item MuiGrid-grid-xs-true css-1z0dvx8-MuiGrid-root"
                            />
                            <div
                              class="MuiGrid-root MuiGrid-container MuiGrid-item MuiGrid-grid-xs-12 MuiGrid-grid-sm-4 css-18ow2ad-MuiGrid-root"
                            >
                              <button
<<<<<<< HEAD
                                class="MuiButton-root MuiButton-contained MuiButton-containedPrimary MuiButton-sizeMedium MuiButton-containedSizeMedium MuiButton-disableElevation MuiButton-fullWidth MuiButtonBase-root Mui-disabled custom-root  css-1i9s4yu-MuiButtonBase-root-MuiButton-root"
=======
                                class="MuiButtonBase-root Mui-disabled MuiButton-root MuiButton-contained MuiButton-containedPrimary MuiButton-sizeSmall MuiButton-containedSizeSmall MuiButton-disableElevation MuiButton-fullWidth Button-root undefined css-3oxj3s-MuiButtonBase-root-MuiButton-root"
>>>>>>> 2368ed33
                                disabled=""
                                tabindex="-1"
                                type="button"
                              >
                                Select Custom Recipient
                              </button>
                            </div>
                            <div
                              class="MuiGrid-root MuiGrid-item MuiGrid-grid-xs-true css-1z0dvx8-MuiGrid-root"
                            />
                          </div>
                        </div>
                      </div>
                    </div>
                  </div>
                </div>
              </div>
            </div>
          </div>
        </div>
        <div
          class="MuiPaper-root MuiPaper-elevation MuiPaper-rounded MuiPaper-elevation0 Paper-root  css-1eie3tb-MuiPaper-root"
          style="transform: none; webkit-transition: transform 225ms cubic-bezier(0.4, 0, 0.2, 1) 0ms; transition: transform 225ms cubic-bezier(0.4, 0, 0.2, 1) 0ms;"
        >
          <div
            class="MuiGrid-root MuiGrid-container MuiGrid-spacing-xs-2 MuiGrid-direction-xs-column css-1rl1og4-MuiGrid-root"
          >
            <div
              class="MuiGrid-root MuiGrid-item css-13i4rnv-MuiGrid-root"
            >
              <div
                class="MuiGrid-root MuiGrid-container MuiGrid-spacing-xs-2 css-mhc70k-MuiGrid-root"
              >
                <div
                  class="MuiGrid-root MuiGrid-item MuiGrid-grid-xs-12 MuiGrid-grid-md-4 css-gic34e-MuiGrid-root"
                >
                  <div
                    class="MuiGrid-root MuiGrid-container MuiGrid-spacing-xs-2 css-mhc70k-MuiGrid-root"
                  >
                    <div
                      class="MuiGrid-root MuiGrid-container MuiGrid-item MuiGrid-grid-xs-12 css-jivcqj-MuiGrid-root"
                    >
                      <svg
                        aria-hidden="true"
                        class="MuiSvgIcon-root MuiSvgIcon-fontSizeLarge css-1562cnx-MuiSvgIcon-root"
                        focusable="false"
                        viewBox="0 0 20 20"
                      >
                        <rect
                          fill="#708B96"
                          height="20"
                          rx="15"
                          width="20"
                        />
                        <path
                          d="M 12.921 11.726 C 13.398 11.726 13.784 11.339 13.784 10.863 C 13.784 10.386 13.398 10 12.921 10 C 12.445 10 12.059 10.386 12.059 10.863 C 12.059 11.339 12.445 11.726 12.921 11.726 Z"
                          fill="white"
                        />
                        <path
                          d="M 5.372 6.764 L 5.372 13.452 C 5.372 13.68 5.463 13.9 5.624 14.062 C 5.786 14.223 6.006 14.314 6.235 14.314 L 14.863 14.314 C 14.978 14.314 15.088 14.269 15.169 14.188 C 15.249 14.107 15.295 13.997 15.295 13.883 L 15.295 8.274 C 15.295 8.16 15.249 8.05 15.169 7.969 C 15.088 7.888 14.978 7.843 14.863 7.843 L 6.477 7.843 C 6.194 7.846 5.921 7.739 5.715 7.545 C 5.509 7.351 5.386 7.085 5.372 6.802 C 5.367 6.657 5.391 6.513 5.443 6.378 C 5.495 6.242 5.573 6.119 5.674 6.015 C 5.775 5.911 5.895 5.828 6.029 5.771 C 6.162 5.715 6.305 5.685 6.45 5.686 L 13.569 5.686"
                          fill="none"
                          stroke="white"
                          stroke-linecap="round"
                          stroke-linejoin="round"
                          stroke-width="1.5"
                        />
                      </svg>
                    </div>
                    <div
                      class="MuiGrid-root MuiGrid-item MuiGrid-grid-xs-12 css-49904w-MuiGrid-root"
                    >
                      <p
                        class="MuiTypography-root MuiTypography-body1 MuiTypography-alignCenter subtext css-z28w78-MuiTypography-root"
                      >
                        Wallet
                      </p>
                    </div>
                    <div
                      class="MuiGrid-root MuiGrid-item MuiGrid-grid-xs-12 css-49904w-MuiGrid-root"
                    >
                      <p
                        class="MuiTypography-root MuiTypography-body1 MuiTypography-alignCenter css-z28w78-MuiTypography-root"
                      >
                        Deposit sOHM from wallet
                      </p>
                    </div>
                    <div
                      class="MuiGrid-root MuiGrid-item MuiGrid-grid-xs-12 css-49904w-MuiGrid-root"
                    >
                      <p
                        class="MuiTypography-root MuiTypography-body2 MuiTypography-alignCenter css-1p5ht64-MuiTypography-root"
                      >
                        Olympus Give is a means of directing the yield that is accrued on your sOHM to another wallet. The first step is depositing your sOHM and specifying a recipient.
                      </p>
                    </div>
                  </div>
                </div>
                <div
                  class="MuiGrid-root MuiGrid-item MuiGrid-grid-xs-12 MuiGrid-grid-md-4 css-gic34e-MuiGrid-root"
                >
                  <div
                    class="MuiGrid-root MuiGrid-container MuiGrid-spacing-xs-2 css-mhc70k-MuiGrid-root"
                  >
                    <div
                      class="MuiGrid-root MuiGrid-container MuiGrid-item MuiGrid-grid-xs-12 css-jivcqj-MuiGrid-root"
                    >
                      <svg
                        aria-hidden="true"
                        class="MuiSvgIcon-root MuiSvgIcon-fontSizeLarge css-1562cnx-MuiSvgIcon-root"
                        focusable="false"
                        viewBox="0 0 20 20"
                      >
                        <rect
                          fill="#708B96"
                          height="20"
                          rx="15"
                          width="20"
                        />
                        <path
                          d="M 5.333 9.632 L 5.333 6.436 C 5.333 6.32 5.378 6.209 5.458 6.128 C 5.537 6.046 5.645 6 5.758 6 L 14.242 6 C 14.355 6 14.463 6.046 14.542 6.128 C 14.622 6.209 14.667 6.32 14.667 6.436 L 14.667 9.632 C 14.667 14.206 10.886 15.72 10.133 15.976 C 10.047 16.008 9.953 16.008 9.867 15.976 C 9.114 15.72 5.333 14.206 5.333 9.632 Z"
                          fill="#708B96"
                          stroke="white"
                          stroke-linecap="round"
                          stroke-linejoin="round"
                          stroke-width="1.5"
                        />
                        <path
                          d="M 12 9.333 L 9.332 12 L 8 10.667"
                          stroke="white"
                          stroke-linecap="round"
                          stroke-linejoin="round"
                          stroke-width="1.5"
                        />
                      </svg>
                    </div>
                    <div
                      class="MuiGrid-root MuiGrid-item MuiGrid-grid-xs-12 css-49904w-MuiGrid-root"
                    >
                      <p
                        class="MuiTypography-root MuiTypography-body1 MuiTypography-alignCenter subtext css-z28w78-MuiTypography-root"
                      >
                        Vault
                      </p>
                    </div>
                    <div
                      class="MuiGrid-root MuiGrid-item MuiGrid-grid-xs-12 css-49904w-MuiGrid-root"
                    >
                      <p
                        class="MuiTypography-root MuiTypography-body1 MuiTypography-alignCenter css-z28w78-MuiTypography-root"
                      >
                        Lock sOHM in vault
                      </p>
                    </div>
                    <div
                      class="MuiGrid-root MuiGrid-item MuiGrid-grid-xs-12 css-49904w-MuiGrid-root"
                    >
                      <p
                        class="MuiTypography-root MuiTypography-body2 MuiTypography-alignCenter css-1p5ht64-MuiTypography-root"
                      >
                        Then, your deposited sOHM is kept in a vault smart contract that will send your rebases to the recipient.
You can withdraw or edit your principal sOHM amount at any time.
                      </p>
                    </div>
                  </div>
                </div>
                <div
                  class="MuiGrid-root MuiGrid-item MuiGrid-grid-xs-12 MuiGrid-grid-md-4 css-gic34e-MuiGrid-root"
                >
                  <div
                    class="MuiGrid-root MuiGrid-container MuiGrid-spacing-xs-2 css-mhc70k-MuiGrid-root"
                  >
                    <div
                      class="MuiGrid-root MuiGrid-container MuiGrid-item MuiGrid-grid-xs-12 css-jivcqj-MuiGrid-root"
                    >
                      <svg
                        aria-hidden="true"
                        class="MuiSvgIcon-root MuiSvgIcon-fontSizeLarge css-1562cnx-MuiSvgIcon-root"
                        focusable="false"
                        viewBox="0 0 20 20"
                      >
                        <rect
                          fill="#708B96"
                          height="20"
                          rx="15"
                          width="20"
                        />
                        <path
                          d="M 10 9.333 C 11.289 9.333 12.333 8.289 12.333 7 C 12.333 5.711 11.289 4.667 10 4.667 C 8.711 4.667 7.667 5.711 7.667 7 C 7.667 8.289 8.711 9.333 10 9.333 Z"
                          fill="none"
                          stroke="white"
                          stroke-linecap="round"
                          stroke-linejoin="round"
                          stroke-width="1.5"
                        />
                        <path
                          d="M 5.333 14.667 L 5.333 11.667 C 5.877 10.942 6.581 10.354 7.391 9.949 C 8.201 9.544 9.094 9.333 10 9.333 C 10.906 9.333 11.799 9.544 12.609 9.949 C 13.419 10.354 14.123 10.942 14.667 11.667 L 14.667 14.667"
                          fill="none"
                          stroke="white"
                          stroke-linecap="round"
                          stroke-linejoin="round"
                          stroke-width="1.5"
                        />
                        <path
                          d="M 8.333 13.333 L 11.667 13.333"
                          stroke="white"
                          stroke-linecap="round"
                          stroke-linejoin="round"
                          stroke-width="1.5"
                        />
                        <path
                          d="M 10 11.667 L 10 15"
                          stroke="white"
                          stroke-linecap="round"
                          stroke-linejoin="round"
                          stroke-width="1.5"
                        />
                      </svg>
                    </div>
                    <div
                      class="MuiGrid-root MuiGrid-item MuiGrid-grid-xs-12 css-49904w-MuiGrid-root"
                    >
                      <p
                        class="MuiTypography-root MuiTypography-body1 MuiTypography-alignCenter subtext css-z28w78-MuiTypography-root"
                      >
                        Recipient
                      </p>
                    </div>
                    <div
                      class="MuiGrid-root MuiGrid-item MuiGrid-grid-xs-12 css-49904w-MuiGrid-root"
                    >
                      <p
                        class="MuiTypography-root MuiTypography-body1 MuiTypography-alignCenter css-z28w78-MuiTypography-root"
                      >
                        Recipient earns sOHM rebases
                      </p>
                    </div>
                    <div
                      class="MuiGrid-root MuiGrid-item MuiGrid-grid-xs-12 css-49904w-MuiGrid-root"
                    >
                      <p
                        class="MuiTypography-root MuiTypography-body2 MuiTypography-alignCenter css-1p5ht64-MuiTypography-root"
                      >
                        The recipient you specified, or the project you selected, will then receive the rebases associated with your
sOHM deposit until you withdraw your sOHM principal from the vault.
                      </p>
                    </div>
                  </div>
                </div>
                <div
                  class="MuiGrid-root MuiGrid-item MuiGrid-grid-xs-true css-1z0dvx8-MuiGrid-root"
                />
                <div
                  class="MuiGrid-root MuiGrid-container MuiGrid-item MuiGrid-grid-xs-3 css-7uaub7-MuiGrid-root"
                >
                  <a
<<<<<<< HEAD
                    class="MuiButton-root MuiButton-outlined MuiButton-outlinedPrimary MuiButton-sizeMedium MuiButton-outlinedSizeMedium MuiButton-disableElevation MuiButton-fullWidth MuiButtonBase-root custom-root  css-1j77ta-MuiButtonBase-root-MuiButton-root"
=======
                    class="MuiButtonBase-root MuiButton-root MuiButton-outlined MuiButton-outlinedPrimary MuiButton-sizeSmall MuiButton-outlinedSizeSmall MuiButton-disableElevation MuiButton-fullWidth Button-root undefined css-17qa7rh-MuiButtonBase-root-MuiButton-root"
>>>>>>> 2368ed33
                    href="https://docs.olympusdao.finance/main/basics/basics/olympusgive"
                    rel="noopener noreferrer"
                    tabindex="0"
                    target="_blank"
                  >
                    Learn More
                    <span
                      class="MuiButton-endIcon MuiButton-iconSizeMedium css-1gnd1fd-MuiButton-endIcon"
                    >
                      <svg
                        aria-hidden="true"
                        class="MuiSvgIcon-root MuiSvgIcon-fontSizeLarge css-1562cnx-MuiSvgIcon-root"
                        focusable="false"
                        viewBox="0 0 20 20"
                      >
                        <path
                          d="M4.297 17.445h9.539c1.523 0 2.305-.78 2.305-2.28v-9.58c0-1.507-.782-2.288-2.305-2.288h-9.54c-1.523 0-2.304.773-2.304 2.289v9.578c0 1.508.781 2.281 2.305 2.281Zm.016-.968c-.875 0-1.352-.461-1.352-1.368V5.633c0-.899.477-1.367 1.352-1.367h9.5c.867 0 1.359.468 1.359 1.367v9.476c0 .907-.492 1.368-1.36 1.368h-9.5Zm7.296-4.235c.266 0 .438-.195.438-.476V7.867c0-.344-.188-.492-.492-.492H7.64c-.29 0-.47.172-.47.438 0 .265.188.445.477.445H9.53l1.133-.078-1.055.992-3.382 3.383a.476.476 0 0 0-.149.328c0 .273.18.453.453.453a.47.47 0 0 0 .344-.149L10.25 9.82l.984-1.047-.078 1.282v1.718c0 .29.18.47.453.47Z"
                        />
                      </svg>
                    </span>
                  </a>
                </div>
                <div
                  class="MuiGrid-root MuiGrid-item MuiGrid-grid-xs-true css-1z0dvx8-MuiGrid-root"
                />
              </div>
            </div>
          </div>
        </div>
      </div>
    </div>
  </div>
</div>
`;

exports[`Give View Disconnected should render Grants Dashboard 1`] = `
<div>
  <div
    data-rk=""
  >
    <style>
      [data-rk]{--rk-blurs-modalOverlay:blur(0px);--rk-fonts-body:SFRounded, ui-rounded, "SF Pro Rounded", -apple-system, BlinkMacSystemFont, "Segoe UI", Roboto, Helvetica, Arial, sans-serif, "Apple Color Emoji", "Segoe UI Emoji", "Segoe UI Symbol";--rk-radii-actionButton:9999px;--rk-radii-connectButton:12px;--rk-radii-menuButton:12px;--rk-radii-modal:24px;--rk-radii-modalMobile:28px;--rk-colors-accentColor:#0E76FD;--rk-colors-accentColorForeground:#FFF;--rk-colors-actionButtonBorder:rgba(0, 0, 0, 0.04);--rk-colors-actionButtonBorderMobile:rgba(0, 0, 0, 0.06);--rk-colors-actionButtonSecondaryBackground:rgba(0, 0, 0, 0.06);--rk-colors-closeButton:rgba(60, 66, 66, 0.8);--rk-colors-closeButtonBackground:rgba(0, 0, 0, 0.06);--rk-colors-connectButtonBackground:#FFF;--rk-colors-connectButtonBackgroundError:#FF494A;--rk-colors-connectButtonInnerBackground:linear-gradient(0deg, rgba(0, 0, 0, 0.03), rgba(0, 0, 0, 0.06));--rk-colors-connectButtonText:#25292E;--rk-colors-connectButtonTextError:#FFF;--rk-colors-connectionIndicator:#30E000;--rk-colors-error:#FF494A;--rk-colors-generalBorder:rgba(0, 0, 0, 0.06);--rk-colors-generalBorderDim:rgba(0, 0, 0, 0.03);--rk-colors-menuItemBackground:rgba(60, 66, 66, 0.1);--rk-colors-modalBackdrop:rgba(0, 0, 0, 0.3);--rk-colors-modalBackground:#FFF;--rk-colors-modalBorder:transparent;--rk-colors-modalText:#25292E;--rk-colors-modalTextDim:rgba(60, 66, 66, 0.3);--rk-colors-modalTextSecondary:rgba(60, 66, 66, 0.6);--rk-colors-profileAction:#FFF;--rk-colors-profileActionHover:rgba(255, 255, 255, 0.5);--rk-colors-profileForeground:rgba(60, 66, 66, 0.06);--rk-colors-selectedOptionBorder:rgba(60, 66, 66, 0.1);--rk-colors-standby:#FFD641;--rk-shadows-connectButton:0px 4px 12px rgba(0, 0, 0, 0.1);--rk-shadows-dialog:0px 8px 32px rgba(0, 0, 0, 0.32);--rk-shadows-profileDetailsAction:0px 2px 6px rgba(37, 41, 46, 0.04);--rk-shadows-selectedOption:0px 2px 6px rgba(0, 0, 0, 0.24);--rk-shadows-selectedWallet:0px 2px 6px rgba(0, 0, 0, 0.12);--rk-shadows-walletLogo:0px 2px 16px rgba(0, 0, 0, 0.16);}
    </style>
    <div
      class="MuiContainer-root MuiContainer-maxWidthLg css-e057jq-MuiContainer-root"
      style="transform: none; webkit-transition: transform 225ms cubic-bezier(0.4, 0, 0.2, 1) 0ms; transition: transform 225ms cubic-bezier(0.4, 0, 0.2, 1) 0ms;"
    >
      <div
        class="MuiGrid-root MuiGrid-container MuiGrid-spacing-xs-2 css-mhc70k-MuiGrid-root"
      >
        <div
          class="MuiGrid-root MuiGrid-item MuiGrid-grid-xs-12 css-49904w-MuiGrid-root"
        >
          <p
            class="MuiTypography-root MuiTypography-body1 css-haqq9q-MuiTypography-root"
          >
            Upon receiving an Olympus Grant, you gain exposure to the Olympus Give ecosystem where your performance is rewarded every 8 hours through the yield your grant generates; you then can also receive support from other Ohmies and this acts as a loop that compounds value and amplifies the reach and growth of your mission.
          </p>
        </div>
        <div
          class="MuiGrid-root MuiGrid-item MuiGrid-grid-xs-12 css-49904w-MuiGrid-root"
        >
          <div
            class="MuiGrid-root MuiGrid-container css-1lym95h-MuiGrid-root"
            style="padding-bottom: 10px;"
          >
            <p
              class="MuiTypography-root MuiTypography-body2 css-1q88hoi-MuiTypography-root"
            >
              We don't have any grants open right now, but check back soon!
            </p>
          </div>
        </div>
      </div>
    </div>
  </div>
</div>
`;

exports[`Give View Disconnected should render Yield Recipients Screen with Donate to a cause button 1`] = `
<div>
  <div
    data-rk=""
  >
    <style>
      [data-rk]{--rk-blurs-modalOverlay:blur(0px);--rk-fonts-body:SFRounded, ui-rounded, "SF Pro Rounded", -apple-system, BlinkMacSystemFont, "Segoe UI", Roboto, Helvetica, Arial, sans-serif, "Apple Color Emoji", "Segoe UI Emoji", "Segoe UI Symbol";--rk-radii-actionButton:9999px;--rk-radii-connectButton:12px;--rk-radii-menuButton:12px;--rk-radii-modal:24px;--rk-radii-modalMobile:28px;--rk-colors-accentColor:#0E76FD;--rk-colors-accentColorForeground:#FFF;--rk-colors-actionButtonBorder:rgba(0, 0, 0, 0.04);--rk-colors-actionButtonBorderMobile:rgba(0, 0, 0, 0.06);--rk-colors-actionButtonSecondaryBackground:rgba(0, 0, 0, 0.06);--rk-colors-closeButton:rgba(60, 66, 66, 0.8);--rk-colors-closeButtonBackground:rgba(0, 0, 0, 0.06);--rk-colors-connectButtonBackground:#FFF;--rk-colors-connectButtonBackgroundError:#FF494A;--rk-colors-connectButtonInnerBackground:linear-gradient(0deg, rgba(0, 0, 0, 0.03), rgba(0, 0, 0, 0.06));--rk-colors-connectButtonText:#25292E;--rk-colors-connectButtonTextError:#FFF;--rk-colors-connectionIndicator:#30E000;--rk-colors-error:#FF494A;--rk-colors-generalBorder:rgba(0, 0, 0, 0.06);--rk-colors-generalBorderDim:rgba(0, 0, 0, 0.03);--rk-colors-menuItemBackground:rgba(60, 66, 66, 0.1);--rk-colors-modalBackdrop:rgba(0, 0, 0, 0.3);--rk-colors-modalBackground:#FFF;--rk-colors-modalBorder:transparent;--rk-colors-modalText:#25292E;--rk-colors-modalTextDim:rgba(60, 66, 66, 0.3);--rk-colors-modalTextSecondary:rgba(60, 66, 66, 0.6);--rk-colors-profileAction:#FFF;--rk-colors-profileActionHover:rgba(255, 255, 255, 0.5);--rk-colors-profileForeground:rgba(60, 66, 66, 0.06);--rk-colors-selectedOptionBorder:rgba(60, 66, 66, 0.1);--rk-colors-standby:#FFD641;--rk-shadows-connectButton:0px 4px 12px rgba(0, 0, 0, 0.1);--rk-shadows-dialog:0px 8px 32px rgba(0, 0, 0, 0.32);--rk-shadows-profileDetailsAction:0px 2px 6px rgba(37, 41, 46, 0.04);--rk-shadows-selectedOption:0px 2px 6px rgba(0, 0, 0, 0.24);--rk-shadows-selectedWallet:0px 2px 6px rgba(0, 0, 0, 0.12);--rk-shadows-walletLogo:0px 2px 16px rgba(0, 0, 0, 0.16);}
    </style>
    <div
      class="grey-box  MuiBox-root css-h33641"
    >
      <div
        class="MuiGrid-root MuiGrid-container MuiGrid-spacing-xs-2 css-12n0uxm-MuiGrid-root"
      >
        <div
          class="MuiGrid-root MuiGrid-container MuiGrid-item MuiGrid-grid-xs-12 css-jivcqj-MuiGrid-root"
        >
          <p
            class="MuiTypography-root MuiTypography-body1 css-haqq9q-MuiTypography-root"
          >
            Looks like you haven’t made any donations yet
          </p>
        </div>
        <div
          class="MuiGrid-root MuiGrid-container MuiGrid-item MuiGrid-grid-xs-12 css-jivcqj-MuiGrid-root"
        >
          <a
            class="MuiTypography-root MuiTypography-inherit MuiLink-root MuiLink-underlineNone css-wl2u8x-MuiTypography-root-MuiLink-root"
            href="#/give"
          >
            <button
<<<<<<< HEAD
              class="MuiButton-root MuiButton-outlined MuiButton-outlinedPrimary MuiButton-sizeMedium MuiButton-outlinedSizeMedium MuiButton-disableElevation MuiButtonBase-root custom-root  css-mwop3n-MuiButtonBase-root-MuiButton-root"
=======
              class="MuiButtonBase-root MuiButton-root MuiButton-outlined MuiButton-outlinedPrimary MuiButton-sizeMedium MuiButton-outlinedSizeMedium MuiButton-disableElevation Button-root undefined css-4oj0gj-MuiButtonBase-root-MuiButton-root"
>>>>>>> 2368ed33
              tabindex="0"
              type="button"
            >
              Donate to a cause
            </button>
          </a>
        </div>
      </div>
    </div>
  </div>
</div>
`;

exports[`Give View Disconnected should render project card with connect wallet button 1`] = `
<div>
  <div
    data-rk=""
  >
    <style>
      [data-rk]{--rk-blurs-modalOverlay:blur(0px);--rk-fonts-body:SFRounded, ui-rounded, "SF Pro Rounded", -apple-system, BlinkMacSystemFont, "Segoe UI", Roboto, Helvetica, Arial, sans-serif, "Apple Color Emoji", "Segoe UI Emoji", "Segoe UI Symbol";--rk-radii-actionButton:9999px;--rk-radii-connectButton:12px;--rk-radii-menuButton:12px;--rk-radii-modal:24px;--rk-radii-modalMobile:28px;--rk-colors-accentColor:#0E76FD;--rk-colors-accentColorForeground:#FFF;--rk-colors-actionButtonBorder:rgba(0, 0, 0, 0.04);--rk-colors-actionButtonBorderMobile:rgba(0, 0, 0, 0.06);--rk-colors-actionButtonSecondaryBackground:rgba(0, 0, 0, 0.06);--rk-colors-closeButton:rgba(60, 66, 66, 0.8);--rk-colors-closeButtonBackground:rgba(0, 0, 0, 0.06);--rk-colors-connectButtonBackground:#FFF;--rk-colors-connectButtonBackgroundError:#FF494A;--rk-colors-connectButtonInnerBackground:linear-gradient(0deg, rgba(0, 0, 0, 0.03), rgba(0, 0, 0, 0.06));--rk-colors-connectButtonText:#25292E;--rk-colors-connectButtonTextError:#FFF;--rk-colors-connectionIndicator:#30E000;--rk-colors-error:#FF494A;--rk-colors-generalBorder:rgba(0, 0, 0, 0.06);--rk-colors-generalBorderDim:rgba(0, 0, 0, 0.03);--rk-colors-menuItemBackground:rgba(60, 66, 66, 0.1);--rk-colors-modalBackdrop:rgba(0, 0, 0, 0.3);--rk-colors-modalBackground:#FFF;--rk-colors-modalBorder:transparent;--rk-colors-modalText:#25292E;--rk-colors-modalTextDim:rgba(60, 66, 66, 0.3);--rk-colors-modalTextSecondary:rgba(60, 66, 66, 0.6);--rk-colors-profileAction:#FFF;--rk-colors-profileActionHover:rgba(255, 255, 255, 0.5);--rk-colors-profileForeground:rgba(60, 66, 66, 0.06);--rk-colors-selectedOptionBorder:rgba(60, 66, 66, 0.1);--rk-colors-standby:#FFD641;--rk-shadows-connectButton:0px 4px 12px rgba(0, 0, 0, 0.1);--rk-shadows-dialog:0px 8px 32px rgba(0, 0, 0, 0.32);--rk-shadows-profileDetailsAction:0px 2px 6px rgba(37, 41, 46, 0.04);--rk-shadows-selectedOption:0px 2px 6px rgba(0, 0, 0, 0.24);--rk-shadows-selectedWallet:0px 2px 6px rgba(0, 0, 0, 0.12);--rk-shadows-walletLogo:0px 2px 16px rgba(0, 0, 0, 0.16);}
    </style>
    <div
      class="MuiContainer-root MuiContainer-maxWidthLg css-e057jq-MuiContainer-root"
    >
      <div
        class="MuiGrid-root MuiGrid-container MuiGrid-spacing-xs-3 css-yoque1-MuiGrid-root"
      >
        <div
          class="MuiGrid-root MuiGrid-container MuiGrid-item MuiGrid-grid-xs-12 MuiGrid-grid-lg-5 css-u5rmz5-MuiGrid-root"
        >
          <div
            class="MuiGrid-root MuiGrid-item MuiGrid-grid-xs-12 css-49904w-MuiGrid-root"
          >
            <div
              class="MuiPaper-root MuiPaper-elevation MuiPaper-rounded MuiPaper-elevation0 Paper-root  css-1px9s0k-MuiPaper-root"
              style="transform: none; webkit-transition: transform 225ms cubic-bezier(0.4, 0, 0.2, 1) 0ms; transition: transform 225ms cubic-bezier(0.4, 0, 0.2, 1) 0ms;"
            >
              <div
                class="MuiGrid-root MuiGrid-container MuiGrid-spacing-xs-2 MuiGrid-direction-xs-column css-1rl1og4-MuiGrid-root"
              >
                <div
                  class="MuiGrid-root MuiGrid-item card-header css-13i4rnv-MuiGrid-root"
                >
                  <div
                    class="MuiBox-root css-gg4vpm"
                  >
                    <div
                      class="top-left"
                    >
                      <div
                        class="MuiGrid-root MuiGrid-container MuiGrid-spacing-xs-2 css-ofrcno-MuiGrid-root"
                      >
                        <div
                          class="MuiGrid-root MuiGrid-item css-13i4rnv-MuiGrid-root"
                        >
                          <a
                            class="MuiTypography-root MuiTypography-inherit MuiLink-root MuiLink-underlineNone css-wl2u8x-MuiTypography-root-MuiLink-root"
                            href="#/give"
                          >
                            <svg
                              aria-hidden="true"
                              class="MuiSvgIcon-root MuiSvgIcon-fontSizeSmall css-y3v3gx-MuiSvgIcon-root"
                              data-testid="ChevronLeftIcon"
                              focusable="false"
                              style="width: 12px; height: 12px;"
                              viewBox="6 6 12 12"
                            >
                              <path
                                d="M15.41 7.41 14 6l-6 6 6 6 1.41-1.41L10.83 12z"
                              />
                            </svg>
                          </a>
                        </div>
                        <div
                          class="MuiGrid-root MuiGrid-item css-13i4rnv-MuiGrid-root"
                        >
                          <h5
                            class="MuiTypography-root MuiTypography-h5 css-grjkp8-MuiTypography-root"
                          >
                            Angel Protocol
                          </h5>
                        </div>
                      </div>
                    </div>
                    <div
                      class="top-right"
                    />
                  </div>
                </div>
                <div
                  class="MuiGrid-root MuiGrid-item css-13i4rnv-MuiGrid-root"
                >
                  <div
                    class="MuiGrid-root MuiGrid-container MuiGrid-spacing-xs-2 css-mhc70k-MuiGrid-root"
                  >
                    <div
                      class="MuiGrid-root MuiGrid-item MuiGrid-grid-xs-12 MuiGrid-grid-sm-6 MuiGrid-grid-lg-12 css-tlvldq-MuiGrid-root"
                    >
                      <div
                        class="MuiGrid-root MuiGrid-container css-d73l4p-MuiGrid-root"
                        style="max-height: 184px; overflow: hidden; border-radius: 16px;"
                      >
                        <div
                          class="MuiGrid-root MuiGrid-item MuiGrid-grid-xs-true css-1z0dvx8-MuiGrid-root"
                        >
                          <a
                            class="MuiTypography-root MuiTypography-inherit MuiLink-root MuiLink-underlineNone css-wl2u8x-MuiTypography-root-MuiLink-root"
                            href="#/give/projects/angel-protocol"
                          >
                            <img
                              src="/assets/images/give/angel-protocol/angel-protocol-logo.svg"
                              width="100%"
                            />
                          </a>
                        </div>
                      </div>
                    </div>
                    <div
                      class="MuiGrid-root MuiGrid-item MuiGrid-grid-xs-true css-1z0dvx8-MuiGrid-root"
                    >
                      <div
                        class="MuiGrid-root MuiGrid-container MuiGrid-spacing-xs-2 css-mhc70k-MuiGrid-root"
                      >
                        <div
                          class="MuiGrid-root MuiGrid-item MuiGrid-grid-xs-12 css-49904w-MuiGrid-root"
                        >
                          <div
                            class="MuiGrid-root MuiGrid-container MuiGrid-spacing-xs-3 css-1vne64g-MuiGrid-root"
                          >
                            <div
                              class="MuiGrid-root MuiGrid-item MuiGrid-grid-xs-5 css-uafqmk-MuiGrid-root"
                            >
                              <div
                                class="MuiGrid-root MuiGrid-container MuiGrid-direction-xs-column css-16v36k2-MuiGrid-root"
                              >
                                <div
                                  class="MuiGrid-root MuiGrid-item css-13i4rnv-MuiGrid-root"
                                >
                                  <div
                                    class="MuiGrid-root MuiGrid-container MuiGrid-spacing-xs-1 css-ckpm9v-MuiGrid-root"
                                  >
                                    <div
                                      class="MuiGrid-root MuiGrid-item css-13i4rnv-MuiGrid-root"
                                    >
                                      <svg
                                        aria-hidden="true"
                                        class="MuiSvgIcon-root MuiSvgIcon-fontSizeSmall css-1fx2bp7-MuiSvgIcon-root"
                                        focusable="false"
                                        viewBox="0 0 20 20"
                                      >
                                        <path
                                          d="M10 14.0625C11.7259 14.0625 13.125 12.6634 13.125 10.9375C13.125 9.21161 11.7259 7.8125 10 7.8125C8.27411 7.8125 6.875 9.21161 6.875 10.9375C6.875 12.6634 8.27411 14.0625 10 14.0625Z"
                                          fill="none"
                                          stroke="currentcolor"
                                          stroke-linecap="round"
                                          stroke-linejoin="round"
                                          stroke-width="1.6"
                                        />
                                        <path
                                          d="M15.3125 9.06251C16.0404 9.06129 16.7586 9.23018 17.4096 9.55572C18.0607 9.88126 18.6267 10.3544 19.0625 10.9375"
                                          fill="none"
                                          stroke="currentcolor"
                                          stroke-linecap="round"
                                          stroke-linejoin="round"
                                          stroke-width="1.6"
                                        />
                                        <path
                                          d="M0.9375 10.9375C1.37328 10.3544 1.93928 9.88126 2.59036 9.55572C3.24144 9.23018 3.95957 9.06129 4.6875 9.06251"
                                          fill="none"
                                          stroke="currentcolor"
                                          stroke-linecap="round"
                                          stroke-linejoin="round"
                                          stroke-width="1.6"
                                        />
                                        <path
                                          d="M5.5 16.875C5.91158 16.0321 6.55163 15.3217 7.34722 14.8248C8.14282 14.3279 9.06198 14.0645 10 14.0645C10.938 14.0645 11.8572 14.3279 12.6528 14.8248C13.4484 15.3217 14.0884 16.0321 14.5 16.875"
                                          fill="none"
                                          stroke="currentcolor"
                                          stroke-linecap="round"
                                          stroke-linejoin="round"
                                          stroke-width="1.6"
                                        />
                                        <path
                                          d="M4.69004 9.0625C4.21554 9.06298 3.7507 8.92842 3.34984 8.67453C2.94898 8.42064 2.62865 8.05792 2.42628 7.62874C2.22391 7.19956 2.14785 6.72165 2.207 6.25085C2.26615 5.78006 2.45806 5.33581 2.76031 4.97003C3.06256 4.60426 3.46267 4.33205 3.91387 4.18521C4.36508 4.03838 4.84876 4.02298 5.30839 4.14083C5.76802 4.25867 6.18463 4.50489 6.50952 4.85071C6.83442 5.19653 7.05419 5.62767 7.14316 6.09375"
                                          fill="none"
                                          stroke="currentcolor"
                                          stroke-linecap="round"
                                          stroke-linejoin="round"
                                          stroke-width="1.6"
                                        />
                                        <path
                                          d="M12.8594 6.09375C12.9483 5.62767 13.1681 5.19653 13.493 4.85071C13.8179 4.50489 14.2345 4.25867 14.6941 4.14083C15.1538 4.02298 15.6375 4.03838 16.0887 4.18521C16.5399 4.33205 16.94 4.60426 17.2422 4.97003C17.5445 5.33581 17.7364 5.78006 17.7955 6.25085C17.8547 6.72165 17.7786 7.19956 17.5763 7.62874C17.3739 8.05792 17.0536 8.42064 16.6527 8.67453C16.2518 8.92842 15.787 9.06298 15.3125 9.0625"
                                          fill="none"
                                          stroke="currentcolor"
                                          stroke-linecap="round"
                                          stroke-linejoin="round"
                                          stroke-width="1.6"
                                        />
                                      </svg>
                                    </div>
                                    <div
                                      class="MuiGrid-root MuiGrid-item metric css-13i4rnv-MuiGrid-root"
                                    />
                                  </div>
                                </div>
                                <div
                                  class="MuiGrid-root MuiGrid-item subtext css-13i4rnv-MuiGrid-root"
                                >
                                  Donors
                                </div>
                              </div>
                            </div>
                            <div
                              class="MuiGrid-root MuiGrid-item MuiGrid-grid-xs-7 css-8eylb7-MuiGrid-root"
                            >
                              <div
                                class="MuiGrid-root MuiGrid-container MuiGrid-direction-xs-column css-1v7j7al-MuiGrid-root"
                              >
                                <div
                                  class="MuiGrid-root MuiGrid-item css-13i4rnv-MuiGrid-root"
                                >
                                  <div
                                    class="MuiGrid-root MuiGrid-container MuiGrid-spacing-xs-1 css-1q4br1u-MuiGrid-root"
                                  >
                                    <div
                                      class="MuiGrid-root MuiGrid-item css-13i4rnv-MuiGrid-root"
                                    >
                                      <svg
                                        aria-hidden="true"
                                        class="MuiSvgIcon-root MuiSvgIcon-fontSizeSmall css-1fx2bp7-MuiSvgIcon-root"
                                        focusable="false"
                                        viewBox="0 0 20 20"
                                      >
                                        <path
                                          d="M3.125 8.96094V4.375C3.125 4.20924 3.19085 4.05027 3.30806 3.93306C3.42527 3.81585 3.58424 3.75 3.75 3.75H16.25C16.4158 3.75 16.5747 3.81585 16.6919 3.93306C16.8092 4.05027 16.875 4.20924 16.875 4.375V8.96094C16.875 15.5234 11.3047 17.6953 10.1953 18.0625C10.0693 18.1092 9.93072 18.1092 9.80469 18.0625C8.69531 17.6953 3.125 15.5234 3.125 8.96094Z"
                                          fill="none"
                                          stroke="currentcolor"
                                          stroke-linecap="round"
                                          stroke-linejoin="round"
                                          stroke-width="1.6"
                                        />
                                        <path
                                          d="M13.4375 8.125L8.85156 12.5L6.5625 10.3125"
                                          fill="none"
                                          stroke="currentcolor"
                                          stroke-linecap="round"
                                          stroke-linejoin="round"
                                          stroke-width="1.6"
                                        />
                                      </svg>
                                    </div>
                                    <div
                                      class="MuiGrid-root MuiGrid-item metric css-13i4rnv-MuiGrid-root"
                                    >
                                      <span
                                        class="MuiSkeleton-root MuiSkeleton-text MuiSkeleton-pulse css-1l7q9tc-MuiSkeleton-root"
                                      />
                                    </div>
                                  </div>
                                </div>
                                <div
                                  class="MuiGrid-root MuiGrid-item subtext css-13i4rnv-MuiGrid-root"
                                >
                                  sOHM
                                   
                                  Deposited
                                </div>
                              </div>
                            </div>
                          </div>
                        </div>
                        <div
                          class="MuiGrid-root MuiGrid-item MuiGrid-grid-xs-12 css-49904w-MuiGrid-root"
                        >
                          <div
                            class="MuiGrid-root MuiGrid-container css-19sicoy-MuiGrid-root"
                          >
                            <div
                              class="MuiGrid-root MuiGrid-item MuiGrid-grid-xs-5 css-uafqmk-MuiGrid-root"
                            >
                              <div
                                class="MuiGrid-root MuiGrid-container MuiGrid-spacing-xs-1 css-ckpm9v-MuiGrid-root"
                              >
                                <div
                                  class="MuiGrid-root MuiGrid-item css-13i4rnv-MuiGrid-root"
                                >
                                  <svg
                                    aria-hidden="true"
                                    class="MuiSvgIcon-root MuiSvgIcon-fontSizeSmall css-1fx2bp7-MuiSvgIcon-root"
                                    focusable="false"
                                    viewBox="0 0 20 20"
                                  >
                                    <path
                                      d="M13.75 11.875L17.5 8.125L13.75 4.375"
                                      fill="none"
                                      stroke="currentcolor"
                                      stroke-linecap="round"
                                      stroke-linejoin="round"
                                      stroke-width="1.6"
                                    />
                                    <path
                                      d="M15 16.875H3.125C2.95924 16.875 2.80027 16.8092 2.68306 16.6919C2.56585 16.5747 2.5 16.4158 2.5 16.25V6.875"
                                      fill="none"
                                      stroke="currentcolor"
                                      stroke-linecap="round"
                                      stroke-linejoin="round"
                                      stroke-width="1.6"
                                    />
                                    <path
                                      d="M5.85938 13.75C6.27643 12.1401 7.21619 10.7143 8.53119 9.69621C9.84618 8.67815 11.462 8.1255 13.125 8.125H17.5"
                                      fill="none"
                                      stroke="currentcolor"
                                      stroke-linecap="round"
                                      stroke-linejoin="round"
                                      stroke-width="1.6"
                                    />
                                  </svg>
                                </div>
                                <div
                                  class="MuiGrid-root MuiGrid-item metric css-13i4rnv-MuiGrid-root"
                                >
                                  <span
                                    class="MuiSkeleton-root MuiSkeleton-text MuiSkeleton-pulse css-1l7q9tc-MuiSkeleton-root"
                                  />
                                </div>
                              </div>
                              <div
                                class="MuiGrid-root MuiGrid-item subtext css-13i4rnv-MuiGrid-root"
                              >
                                sOHM
                                 
                                Yield
                              </div>
                            </div>
                            <div
                              class="MuiGrid-root MuiGrid-item MuiGrid-grid-xs-2 css-1ilpy0i-MuiGrid-root"
                            />
                            <div
                              class="MuiGrid-root MuiGrid-item MuiGrid-grid-xs-5 css-uafqmk-MuiGrid-root"
                            >
                              <div
                                class="MuiGrid-root MuiGrid-container MuiGrid-direction-xs-column css-1v7j7al-MuiGrid-root"
                              >
                                <div
                                  class="MuiGrid-root MuiGrid-item css-13i4rnv-MuiGrid-root"
                                >
                                  <div
                                    class="MuiGrid-root MuiGrid-container MuiGrid-spacing-xs-1 css-1q4br1u-MuiGrid-root"
                                  >
                                    <div
                                      class="MuiGrid-root MuiGrid-item css-13i4rnv-MuiGrid-root"
                                    >
                                      <svg
                                        aria-hidden="true"
                                        class="MuiSvgIcon-root MuiSvgIcon-fontSizeSmall css-1fx2bp7-MuiSvgIcon-root"
                                        focusable="false"
                                        viewBox="0 0 20 20"
                                      >
                                        <path
                                          d="M17.118 10C15.205 13.9602 10 16.875 10 16.875C10 16.875 2.1875 12.5 2.1875 7.18751C2.1875 6.24836 2.51289 5.33821 3.1083 4.61193C3.70371 3.88564 4.53236 3.38808 5.45328 3.2039C6.37419 3.01971 7.33047 3.16029 8.15943 3.6017C8.98838 4.04311 9.63879 4.7581 10 5.62501C10.3612 4.7581 11.0116 4.04311 11.8406 3.6017C12.3009 3.35657 12.8005 3.20422 13.3115 3.14874"
                                          fill="none"
                                          stroke="currentcolor"
                                          stroke-linecap="round"
                                          stroke-linejoin="round"
                                          stroke-width="1.6"
                                        />
                                        <path
                                          d="M18 3.5L9.99659 11.5L7 9"
                                          fill="none"
                                          stroke="currentcolor"
                                          stroke-linecap="round"
                                          stroke-linejoin="round"
                                          stroke-width="1.6"
                                        />
                                      </svg>
                                    </div>
                                    <div
                                      class="MuiGrid-root MuiGrid-item metric css-13i4rnv-MuiGrid-root"
                                    >
                                      1,000
                                    </div>
                                  </div>
                                </div>
                                <div
                                  class="MuiGrid-root MuiGrid-item subtext css-13i4rnv-MuiGrid-root"
                                >
                                  sOHM
                                   
                                  Deposit Goal
                                </div>
                              </div>
                            </div>
                            <div
                              class="MuiGrid-root MuiGrid-item MuiGrid-grid-xs-12 project-goal-progress css-49904w-MuiGrid-root"
                            >
                              <span
                                aria-valuemax="100"
                                aria-valuemin="0"
                                aria-valuenow="0"
                                class="MuiLinearProgress-root MuiLinearProgress-colorPrimary MuiLinearProgress-determinate css-xvgmmz-MuiLinearProgress-root"
                                role="progressbar"
                              >
                                <span
                                  class="MuiLinearProgress-bar MuiLinearProgress-barColorPrimary ProjectCard-progress MuiLinearProgress-bar1Determinate css-1o31aob-MuiLinearProgress-bar1"
                                  style="transform: translateX(-100%);"
                                />
                              </span>
                            </div>
                          </div>
                        </div>
                        <div
                          class="MuiGrid-root MuiGrid-item MuiGrid-grid-xs-12 css-49904w-MuiGrid-root"
                        >
                          <button
<<<<<<< HEAD
                            class="MuiButton-root MuiButton-contained MuiButton-containedPrimary MuiButton-sizeMedium MuiButton-containedSizeMedium MuiButton-disableElevation MuiButton-fullWidth MuiButtonBase-root custom-root  css-1i9s4yu-MuiButtonBase-root-MuiButton-root"
=======
                            class="MuiButtonBase-root MuiButton-root MuiButton-contained MuiButton-containedPrimary MuiButton-sizeMedium MuiButton-containedSizeMedium MuiButton-disableElevation MuiButton-fullWidth Button-root undefined css-8aw5i7-MuiButtonBase-root-MuiButton-root"
>>>>>>> 2368ed33
                            tabindex="0"
                            type="button"
                          >
                            Connect Wallet
                          </button>
                        </div>
                      </div>
                    </div>
                  </div>
                </div>
              </div>
            </div>
          </div>
          <div
            class="MuiGrid-root MuiGrid-item MuiGrid-grid-xs-12 css-49904w-MuiGrid-root"
          />
        </div>
        <div
          class="MuiGrid-root MuiGrid-item MuiGrid-grid-xs-12 MuiGrid-grid-lg-7 css-1hmc9od-MuiGrid-root"
        >
          <div
            class="MuiPaper-root MuiPaper-elevation MuiPaper-rounded MuiPaper-elevation0 Paper-root  css-1px9s0k-MuiPaper-root"
            style="transform: none; webkit-transition: transform 225ms cubic-bezier(0.4, 0, 0.2, 1) 0ms; transition: transform 225ms cubic-bezier(0.4, 0, 0.2, 1) 0ms;"
          >
            <div
              class="MuiGrid-root MuiGrid-container MuiGrid-spacing-xs-2 MuiGrid-direction-xs-column css-1rl1og4-MuiGrid-root"
            >
              <div
                class="MuiGrid-root MuiGrid-item card-header css-13i4rnv-MuiGrid-root"
              >
                <div
                  class="MuiBox-root css-gg4vpm"
                >
                  <div
                    class="MuiBox-root css-u4p24i"
                  >
                    <p
                      class="MuiTypography-root MuiTypography-body1 header-text css-1r0s3mh-MuiTypography-root"
                    >
                      About
                    </p>
                  </div>
                  <div
                    class="top-right"
                  >
                    <a
                      class="MuiTypography-root MuiTypography-inherit MuiLink-root MuiLink-underlineNone css-wl2u8x-MuiTypography-root-MuiLink-root"
                      href="https://www.angelprotocol.io/"
                      rel="noopener noreferrer"
                      target="_blank"
                    >
                      <svg
                        aria-hidden="true"
                        class="MuiSvgIcon-root MuiSvgIcon-fontSizeSmall css-1fx2bp7-MuiSvgIcon-root"
                        focusable="false"
                        viewBox="0 0 20 20"
                      >
                        <path
                          d="M 9.991 0 C 4.471 0 0 4.48 0 10 C 0 15.52 4.471 20 9.991 20 C 15.521 20 20 15.52 20 10 C 20 4.48 15.521 0 9.991 0 Z M 16.921 6 L 13.971 6 C 13.651 4.751 13.191 3.551 12.591 2.44 C 14.431 3.071 15.961 4.351 16.921 6 Z M 10.001 2.04 C 10.831 3.24 11.481 4.571 11.911 6 L 8.091 6 C 8.521 4.571 9.171 3.24 10.001 2.04 Z M 2.26 12 C 2.101 11.36 2.001 10.691 2.001 10 C 2.001 9.311 2.101 8.64 2.26 8 L 5.641 8 C 5.561 8.66 5.501 9.32 5.501 10 C 5.501 10.68 5.561 11.34 5.641 12 L 2.26 12 Z M 3.081 14 L 6.031 14 C 6.351 15.251 6.811 16.451 7.411 17.56 C 5.571 16.931 4.041 15.66 3.081 14 Z M 6.031 6 L 3.081 6 C 4.041 4.34 5.571 3.071 7.411 2.44 C 6.811 3.551 6.351 4.751 6.031 6 Z M 10.001 17.96 C 9.171 16.76 8.521 15.431 8.091 14 L 11.911 14 C 11.481 15.431 10.831 16.76 10.001 17.96 Z M 12.341 12 L 7.661 12 C 7.571 11.34 7.501 10.68 7.501 10 C 7.501 9.32 7.571 8.651 7.661 8 L 12.341 8 C 12.431 8.651 12.501 9.32 12.501 10 C 12.501 10.68 12.431 11.34 12.341 12 Z M 12.591 17.56 C 13.191 16.451 13.651 15.251 13.971 14 L 16.921 14 C 15.961 15.651 14.431 16.931 12.591 17.56 Z M 14.361 12 C 14.441 11.34 14.501 10.68 14.501 10 C 14.501 9.32 14.441 8.66 14.361 8 L 17.741 8 C 17.9 8.64 18.001 9.311 18.001 10 C 18.001 10.691 17.9 11.36 17.741 12 L 14.361 12 Z"
                        />
                      </svg>
                    </a>
                  </div>
                </div>
              </div>
              <div
                class="MuiGrid-root MuiGrid-item css-13i4rnv-MuiGrid-root"
              >
                <p
                  class="MuiTypography-root MuiTypography-body1 project-content css-haqq9q-MuiTypography-root"
                >
                  <p>
                    Angel Protocol is the leading crypto-native nonprofit platform on Terra, bringing an entirely new angle to the concept of charity: Generative Giving. When you donate to Angel Protocol, your donations are locked in permanent endowments (Anchor Yield accounts) for the over 50 NGOs that have been onboarded. Yield (not principal) from the endowments is paid into individual NGO accounts every week, which they can then withdraw and spend to resolve the greatest issues our planet faces. These endowments are meant to provide a perpetual income stream so these organizations can focus on having boots on the ground.
                  </p>
                </p>
              </div>
            </div>
          </div>
        </div>
      </div>
    </div>
  </div>
</div>
`;<|MERGE_RESOLUTION|>--- conflicted
+++ resolved
@@ -405,11 +405,7 @@
                           class="MuiGrid-root MuiGrid-item MuiGrid-grid-xs-12 css-49904w-MuiGrid-root"
                         >
                           <button
-<<<<<<< HEAD
-                            class="MuiButton-root MuiButton-contained MuiButton-containedPrimary MuiButton-sizeMedium MuiButton-containedSizeMedium MuiButton-disableElevation MuiButton-fullWidth MuiButtonBase-root custom-root  css-1i9s4yu-MuiButtonBase-root-MuiButton-root"
-=======
-                            class="MuiButtonBase-root MuiButton-root MuiButton-contained MuiButton-containedPrimary MuiButton-sizeMedium MuiButton-containedSizeMedium MuiButton-disableElevation MuiButton-fullWidth Button-root undefined css-8aw5i7-MuiButtonBase-root-MuiButton-root"
->>>>>>> 2368ed33
+                            class="MuiButtonBase-root MuiButton-root MuiButton-contained MuiButton-containedPrimary MuiButton-sizeMedium MuiButton-containedSizeMedium MuiButton-disableElevation MuiButton-fullWidth custom-root  css-1i9s4yu-MuiButtonBase-root-MuiButton-root"
                             tabindex="0"
                             type="button"
                           >
@@ -616,11 +612,7 @@
                     href="#/projects/impact-market"
                   >
                     <button
-<<<<<<< HEAD
-                      class="MuiButton-root MuiButton-outlined MuiButton-outlinedPrimary MuiButton-sizeMedium MuiButton-outlinedSizeMedium MuiButton-disableElevation MuiButton-fullWidth MuiButtonBase-root custom-root  css-1j77ta-MuiButtonBase-root-MuiButton-root"
-=======
-                      class="MuiButtonBase-root MuiButton-root MuiButton-outlined MuiButton-outlinedPrimary MuiButton-sizeSmall MuiButton-outlinedSizeSmall MuiButton-disableElevation MuiButton-fullWidth Button-root undefined css-17qa7rh-MuiButtonBase-root-MuiButton-root"
->>>>>>> 2368ed33
+                      class="MuiButtonBase-root MuiButton-root MuiButton-outlined MuiButton-outlinedPrimary MuiButton-sizeMedium MuiButton-outlinedSizeMedium MuiButton-disableElevation MuiButton-fullWidth custom-root  css-1j77ta-MuiButtonBase-root-MuiButton-root"
                       tabindex="0"
                       type="button"
                     >
@@ -739,11 +731,7 @@
                     href="#/projects/angel-protocol"
                   >
                     <button
-<<<<<<< HEAD
-                      class="MuiButton-root MuiButton-outlined MuiButton-outlinedPrimary MuiButton-sizeMedium MuiButton-outlinedSizeMedium MuiButton-disableElevation MuiButton-fullWidth MuiButtonBase-root custom-root  css-1j77ta-MuiButtonBase-root-MuiButton-root"
-=======
-                      class="MuiButtonBase-root MuiButton-root MuiButton-outlined MuiButton-outlinedPrimary MuiButton-sizeSmall MuiButton-outlinedSizeSmall MuiButton-disableElevation MuiButton-fullWidth Button-root undefined css-17qa7rh-MuiButtonBase-root-MuiButton-root"
->>>>>>> 2368ed33
+                      class="MuiButtonBase-root MuiButton-root MuiButton-outlined MuiButton-outlinedPrimary MuiButton-sizeMedium MuiButton-outlinedSizeMedium MuiButton-disableElevation MuiButton-fullWidth custom-root  css-1j77ta-MuiButtonBase-root-MuiButton-root"
                       tabindex="0"
                       type="button"
                     >
@@ -862,11 +850,7 @@
                     href="#/projects/gitcoin"
                   >
                     <button
-<<<<<<< HEAD
-                      class="MuiButton-root MuiButton-outlined MuiButton-outlinedPrimary MuiButton-sizeMedium MuiButton-outlinedSizeMedium MuiButton-disableElevation MuiButton-fullWidth MuiButtonBase-root custom-root  css-1j77ta-MuiButtonBase-root-MuiButton-root"
-=======
-                      class="MuiButtonBase-root MuiButton-root MuiButton-outlined MuiButton-outlinedPrimary MuiButton-sizeSmall MuiButton-outlinedSizeSmall MuiButton-disableElevation MuiButton-fullWidth Button-root undefined css-17qa7rh-MuiButtonBase-root-MuiButton-root"
->>>>>>> 2368ed33
+                      class="MuiButtonBase-root MuiButton-root MuiButton-outlined MuiButton-outlinedPrimary MuiButton-sizeMedium MuiButton-outlinedSizeMedium MuiButton-disableElevation MuiButton-fullWidth custom-root  css-1j77ta-MuiButtonBase-root-MuiButton-root"
                       tabindex="0"
                       type="button"
                     >
@@ -985,11 +969,7 @@
                     href="#/projects/kolektivo"
                   >
                     <button
-<<<<<<< HEAD
-                      class="MuiButton-root MuiButton-outlined MuiButton-outlinedPrimary MuiButton-sizeMedium MuiButton-outlinedSizeMedium MuiButton-disableElevation MuiButton-fullWidth MuiButtonBase-root custom-root  css-1j77ta-MuiButtonBase-root-MuiButton-root"
-=======
-                      class="MuiButtonBase-root MuiButton-root MuiButton-outlined MuiButton-outlinedPrimary MuiButton-sizeSmall MuiButton-outlinedSizeSmall MuiButton-disableElevation MuiButton-fullWidth Button-root undefined css-17qa7rh-MuiButtonBase-root-MuiButton-root"
->>>>>>> 2368ed33
+                      class="MuiButtonBase-root MuiButton-root MuiButton-outlined MuiButton-outlinedPrimary MuiButton-sizeMedium MuiButton-outlinedSizeMedium MuiButton-disableElevation MuiButton-fullWidth custom-root  css-1j77ta-MuiButtonBase-root-MuiButton-root"
                       tabindex="0"
                       type="button"
                     >
@@ -1108,11 +1088,7 @@
                     href="#/projects/popcorndao"
                   >
                     <button
-<<<<<<< HEAD
-                      class="MuiButton-root MuiButton-outlined MuiButton-outlinedPrimary MuiButton-sizeMedium MuiButton-outlinedSizeMedium MuiButton-disableElevation MuiButton-fullWidth MuiButtonBase-root custom-root  css-1j77ta-MuiButtonBase-root-MuiButton-root"
-=======
-                      class="MuiButtonBase-root MuiButton-root MuiButton-outlined MuiButton-outlinedPrimary MuiButton-sizeSmall MuiButton-outlinedSizeSmall MuiButton-disableElevation MuiButton-fullWidth Button-root undefined css-17qa7rh-MuiButtonBase-root-MuiButton-root"
->>>>>>> 2368ed33
+                      class="MuiButtonBase-root MuiButton-root MuiButton-outlined MuiButton-outlinedPrimary MuiButton-sizeMedium MuiButton-outlinedSizeMedium MuiButton-disableElevation MuiButton-fullWidth custom-root  css-1j77ta-MuiButtonBase-root-MuiButton-root"
                       tabindex="0"
                       type="button"
                     >
@@ -1160,11 +1136,7 @@
                 class="MuiGrid-root MuiGrid-container MuiGrid-item MuiGrid-grid-xs-12 MuiGrid-grid-sm-4 css-18ow2ad-MuiGrid-root"
               >
                 <button
-<<<<<<< HEAD
-                  class="MuiButton-root MuiButton-contained MuiButton-containedPrimary MuiButton-sizeMedium MuiButton-containedSizeMedium MuiButton-disableElevation MuiButton-fullWidth MuiButtonBase-root Mui-disabled custom-root  css-1i9s4yu-MuiButtonBase-root-MuiButton-root"
-=======
-                  class="MuiButtonBase-root Mui-disabled MuiButton-root MuiButton-contained MuiButton-containedPrimary MuiButton-sizeSmall MuiButton-containedSizeSmall MuiButton-disableElevation MuiButton-fullWidth Button-root undefined css-3oxj3s-MuiButtonBase-root-MuiButton-root"
->>>>>>> 2368ed33
+                  class="MuiButtonBase-root Mui-disabled MuiButton-root MuiButton-contained MuiButton-containedPrimary MuiButton-sizeMedium MuiButton-containedSizeMedium MuiButton-disableElevation MuiButton-fullWidth custom-root  css-1i9s4yu-MuiButtonBase-root-MuiButton-root"
                   disabled=""
                   tabindex="-1"
                   type="button"
@@ -1336,11 +1308,7 @@
                         class="MuiSwitch-root MuiSwitch-sizeMedium give-sohm-gohm-checkbox css-tnsvld-MuiSwitch-root"
                       >
                         <span
-<<<<<<< HEAD
-                          class="MuiSwitch-switchBase MuiSwitch-colorPrimary MuiButtonBase-root MuiSwitch-switchBase MuiSwitch-colorPrimary PrivateSwitchBase-root css-1q9wskh-MuiButtonBase-root-MuiSwitch-switchBase"
-=======
-                          class="MuiButtonBase-root MuiSwitch-switchBase MuiSwitch-colorPrimary PrivateSwitchBase-root MuiSwitch-switchBase MuiSwitch-colorPrimary css-1rrw3y9-MuiButtonBase-root-MuiSwitch-switchBase"
->>>>>>> 2368ed33
+                          class="MuiButtonBase-root MuiSwitch-switchBase MuiSwitch-colorPrimary PrivateSwitchBase-root MuiSwitch-switchBase MuiSwitch-colorPrimary css-1q9wskh-MuiButtonBase-root-MuiSwitch-switchBase"
                         >
                           <input
                             aria-label="stake to gohm"
@@ -1496,11 +1464,7 @@
                                   href="#/projects/impact-market"
                                 >
                                   <button
-<<<<<<< HEAD
-                                    class="MuiButton-root MuiButton-outlined MuiButton-outlinedPrimary MuiButton-sizeMedium MuiButton-outlinedSizeMedium MuiButton-disableElevation MuiButton-fullWidth MuiButtonBase-root custom-root  css-1j77ta-MuiButtonBase-root-MuiButton-root"
-=======
-                                    class="MuiButtonBase-root MuiButton-root MuiButton-outlined MuiButton-outlinedPrimary MuiButton-sizeSmall MuiButton-outlinedSizeSmall MuiButton-disableElevation MuiButton-fullWidth Button-root undefined css-17qa7rh-MuiButtonBase-root-MuiButton-root"
->>>>>>> 2368ed33
+                                    class="MuiButtonBase-root MuiButton-root MuiButton-outlined MuiButton-outlinedPrimary MuiButton-sizeMedium MuiButton-outlinedSizeMedium MuiButton-disableElevation MuiButton-fullWidth custom-root  css-1j77ta-MuiButtonBase-root-MuiButton-root"
                                     tabindex="0"
                                     type="button"
                                   >
@@ -1619,11 +1583,7 @@
                                   href="#/projects/angel-protocol"
                                 >
                                   <button
-<<<<<<< HEAD
-                                    class="MuiButton-root MuiButton-outlined MuiButton-outlinedPrimary MuiButton-sizeMedium MuiButton-outlinedSizeMedium MuiButton-disableElevation MuiButton-fullWidth MuiButtonBase-root custom-root  css-1j77ta-MuiButtonBase-root-MuiButton-root"
-=======
-                                    class="MuiButtonBase-root MuiButton-root MuiButton-outlined MuiButton-outlinedPrimary MuiButton-sizeSmall MuiButton-outlinedSizeSmall MuiButton-disableElevation MuiButton-fullWidth Button-root undefined css-17qa7rh-MuiButtonBase-root-MuiButton-root"
->>>>>>> 2368ed33
+                                    class="MuiButtonBase-root MuiButton-root MuiButton-outlined MuiButton-outlinedPrimary MuiButton-sizeMedium MuiButton-outlinedSizeMedium MuiButton-disableElevation MuiButton-fullWidth custom-root  css-1j77ta-MuiButtonBase-root-MuiButton-root"
                                     tabindex="0"
                                     type="button"
                                   >
@@ -1742,11 +1702,7 @@
                                   href="#/projects/gitcoin"
                                 >
                                   <button
-<<<<<<< HEAD
-                                    class="MuiButton-root MuiButton-outlined MuiButton-outlinedPrimary MuiButton-sizeMedium MuiButton-outlinedSizeMedium MuiButton-disableElevation MuiButton-fullWidth MuiButtonBase-root custom-root  css-1j77ta-MuiButtonBase-root-MuiButton-root"
-=======
-                                    class="MuiButtonBase-root MuiButton-root MuiButton-outlined MuiButton-outlinedPrimary MuiButton-sizeSmall MuiButton-outlinedSizeSmall MuiButton-disableElevation MuiButton-fullWidth Button-root undefined css-17qa7rh-MuiButtonBase-root-MuiButton-root"
->>>>>>> 2368ed33
+                                    class="MuiButtonBase-root MuiButton-root MuiButton-outlined MuiButton-outlinedPrimary MuiButton-sizeMedium MuiButton-outlinedSizeMedium MuiButton-disableElevation MuiButton-fullWidth custom-root  css-1j77ta-MuiButtonBase-root-MuiButton-root"
                                     tabindex="0"
                                     type="button"
                                   >
@@ -1865,11 +1821,7 @@
                                   href="#/projects/kolektivo"
                                 >
                                   <button
-<<<<<<< HEAD
-                                    class="MuiButton-root MuiButton-outlined MuiButton-outlinedPrimary MuiButton-sizeMedium MuiButton-outlinedSizeMedium MuiButton-disableElevation MuiButton-fullWidth MuiButtonBase-root custom-root  css-1j77ta-MuiButtonBase-root-MuiButton-root"
-=======
-                                    class="MuiButtonBase-root MuiButton-root MuiButton-outlined MuiButton-outlinedPrimary MuiButton-sizeSmall MuiButton-outlinedSizeSmall MuiButton-disableElevation MuiButton-fullWidth Button-root undefined css-17qa7rh-MuiButtonBase-root-MuiButton-root"
->>>>>>> 2368ed33
+                                    class="MuiButtonBase-root MuiButton-root MuiButton-outlined MuiButton-outlinedPrimary MuiButton-sizeMedium MuiButton-outlinedSizeMedium MuiButton-disableElevation MuiButton-fullWidth custom-root  css-1j77ta-MuiButtonBase-root-MuiButton-root"
                                     tabindex="0"
                                     type="button"
                                   >
@@ -1988,11 +1940,7 @@
                                   href="#/projects/popcorndao"
                                 >
                                   <button
-<<<<<<< HEAD
-                                    class="MuiButton-root MuiButton-outlined MuiButton-outlinedPrimary MuiButton-sizeMedium MuiButton-outlinedSizeMedium MuiButton-disableElevation MuiButton-fullWidth MuiButtonBase-root custom-root  css-1j77ta-MuiButtonBase-root-MuiButton-root"
-=======
-                                    class="MuiButtonBase-root MuiButton-root MuiButton-outlined MuiButton-outlinedPrimary MuiButton-sizeSmall MuiButton-outlinedSizeSmall MuiButton-disableElevation MuiButton-fullWidth Button-root undefined css-17qa7rh-MuiButtonBase-root-MuiButton-root"
->>>>>>> 2368ed33
+                                    class="MuiButtonBase-root MuiButton-root MuiButton-outlined MuiButton-outlinedPrimary MuiButton-sizeMedium MuiButton-outlinedSizeMedium MuiButton-disableElevation MuiButton-fullWidth custom-root  css-1j77ta-MuiButtonBase-root-MuiButton-root"
                                     tabindex="0"
                                     type="button"
                                   >
@@ -2040,11 +1988,7 @@
                               class="MuiGrid-root MuiGrid-container MuiGrid-item MuiGrid-grid-xs-12 MuiGrid-grid-sm-4 css-18ow2ad-MuiGrid-root"
                             >
                               <button
-<<<<<<< HEAD
-                                class="MuiButton-root MuiButton-contained MuiButton-containedPrimary MuiButton-sizeMedium MuiButton-containedSizeMedium MuiButton-disableElevation MuiButton-fullWidth MuiButtonBase-root Mui-disabled custom-root  css-1i9s4yu-MuiButtonBase-root-MuiButton-root"
-=======
-                                class="MuiButtonBase-root Mui-disabled MuiButton-root MuiButton-contained MuiButton-containedPrimary MuiButton-sizeSmall MuiButton-containedSizeSmall MuiButton-disableElevation MuiButton-fullWidth Button-root undefined css-3oxj3s-MuiButtonBase-root-MuiButton-root"
->>>>>>> 2368ed33
+                                class="MuiButtonBase-root Mui-disabled MuiButton-root MuiButton-contained MuiButton-containedPrimary MuiButton-sizeMedium MuiButton-containedSizeMedium MuiButton-disableElevation MuiButton-fullWidth custom-root  css-1i9s4yu-MuiButtonBase-root-MuiButton-root"
                                 disabled=""
                                 tabindex="-1"
                                 type="button"
@@ -2300,11 +2244,7 @@
                   class="MuiGrid-root MuiGrid-container MuiGrid-item MuiGrid-grid-xs-3 css-7uaub7-MuiGrid-root"
                 >
                   <a
-<<<<<<< HEAD
-                    class="MuiButton-root MuiButton-outlined MuiButton-outlinedPrimary MuiButton-sizeMedium MuiButton-outlinedSizeMedium MuiButton-disableElevation MuiButton-fullWidth MuiButtonBase-root custom-root  css-1j77ta-MuiButtonBase-root-MuiButton-root"
-=======
-                    class="MuiButtonBase-root MuiButton-root MuiButton-outlined MuiButton-outlinedPrimary MuiButton-sizeSmall MuiButton-outlinedSizeSmall MuiButton-disableElevation MuiButton-fullWidth Button-root undefined css-17qa7rh-MuiButtonBase-root-MuiButton-root"
->>>>>>> 2368ed33
+                    class="MuiButtonBase-root MuiButton-root MuiButton-outlined MuiButton-outlinedPrimary MuiButton-sizeMedium MuiButton-outlinedSizeMedium MuiButton-disableElevation MuiButton-fullWidth custom-root  css-1j77ta-MuiButtonBase-root-MuiButton-root"
                     href="https://docs.olympusdao.finance/main/basics/basics/olympusgive"
                     rel="noopener noreferrer"
                     tabindex="0"
@@ -2415,11 +2355,7 @@
             href="#/give"
           >
             <button
-<<<<<<< HEAD
-              class="MuiButton-root MuiButton-outlined MuiButton-outlinedPrimary MuiButton-sizeMedium MuiButton-outlinedSizeMedium MuiButton-disableElevation MuiButtonBase-root custom-root  css-mwop3n-MuiButtonBase-root-MuiButton-root"
-=======
-              class="MuiButtonBase-root MuiButton-root MuiButton-outlined MuiButton-outlinedPrimary MuiButton-sizeMedium MuiButton-outlinedSizeMedium MuiButton-disableElevation Button-root undefined css-4oj0gj-MuiButtonBase-root-MuiButton-root"
->>>>>>> 2368ed33
+              class="MuiButtonBase-root MuiButton-root MuiButton-outlined MuiButton-outlinedPrimary MuiButton-sizeMedium MuiButton-outlinedSizeMedium MuiButton-disableElevation custom-root  css-mwop3n-MuiButtonBase-root-MuiButton-root"
               tabindex="0"
               type="button"
             >
@@ -2834,11 +2770,7 @@
                           class="MuiGrid-root MuiGrid-item MuiGrid-grid-xs-12 css-49904w-MuiGrid-root"
                         >
                           <button
-<<<<<<< HEAD
-                            class="MuiButton-root MuiButton-contained MuiButton-containedPrimary MuiButton-sizeMedium MuiButton-containedSizeMedium MuiButton-disableElevation MuiButton-fullWidth MuiButtonBase-root custom-root  css-1i9s4yu-MuiButtonBase-root-MuiButton-root"
-=======
-                            class="MuiButtonBase-root MuiButton-root MuiButton-contained MuiButton-containedPrimary MuiButton-sizeMedium MuiButton-containedSizeMedium MuiButton-disableElevation MuiButton-fullWidth Button-root undefined css-8aw5i7-MuiButtonBase-root-MuiButton-root"
->>>>>>> 2368ed33
+                            class="MuiButtonBase-root MuiButton-root MuiButton-contained MuiButton-containedPrimary MuiButton-sizeMedium MuiButton-containedSizeMedium MuiButton-disableElevation MuiButton-fullWidth custom-root  css-1i9s4yu-MuiButtonBase-root-MuiButton-root"
                             tabindex="0"
                             type="button"
                           >
