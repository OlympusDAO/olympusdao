--- conflicted
+++ resolved
@@ -83,16 +83,11 @@
                     class="MuiGrid-root MuiGrid-container MuiGrid-spacing-xs-2 css-pcr0fy-MuiGrid-root"
                   >
                     <div
-<<<<<<< HEAD
-                      class="MuiGrid-root MuiGrid-container css-1enxi5i-MuiGrid-root"
-                      style="max-height: 187px; overflow: hidden; border-radius: 16px;"
-=======
                       class="MuiGrid-root MuiGrid-item MuiGrid-grid-xs-12 MuiGrid-grid-sm-6 MuiGrid-grid-lg-12 css-olt10l-MuiGrid-root"
->>>>>>> 8aaebd3b
                     >
                       <div
                         class="MuiGrid-root MuiGrid-container css-1enxi5i-MuiGrid-root"
-                        style="max-height: 184px; overflow: hidden; border-radius: 16px;"
+                        style="max-height: 187px; overflow: hidden; border-radius: 16px;"
                       >
                         <div
                           class="MuiGrid-root MuiGrid-item MuiGrid-grid-xs-true css-cm1570-MuiGrid-root"
@@ -110,14 +105,10 @@
                       </div>
                     </div>
                     <div
-<<<<<<< HEAD
-                      class="MuiGrid-root MuiGrid-container MuiGrid-spacing-xs-3 css-1wkillg-MuiGrid-root"
-=======
                       class="MuiGrid-root MuiGrid-item MuiGrid-grid-xs-true css-cm1570-MuiGrid-root"
->>>>>>> 8aaebd3b
                     >
                       <div
-                        class="MuiGrid-root MuiGrid-container MuiGrid-spacing-xs-2 css-pcr0fy-MuiGrid-root"
+                        class="MuiGrid-root MuiGrid-container MuiGrid-spacing-xs-3 css-1wkillg-MuiGrid-root"
                       >
                         <div
                           class="MuiGrid-root MuiGrid-item MuiGrid-grid-xs-12 css-bhsuuc-MuiGrid-root"
@@ -137,20 +128,12 @@
                                   <div
                                     class="MuiGrid-root MuiGrid-container MuiGrid-spacing-xs-1 css-r441lk-MuiGrid-root"
                                   >
-<<<<<<< HEAD
-                                    <svg
-                                      aria-hidden="true"
-                                      class="MuiSvgIcon-root MuiSvgIcon-fontSizeSmall css-r0v48f-MuiSvgIcon-root"
-                                      focusable="false"
-                                      viewBox="0 0 20 20"
-=======
                                     <div
                                       class="MuiGrid-root MuiGrid-item css-159wrwf-MuiGrid-root"
->>>>>>> 8aaebd3b
                                     >
                                       <svg
                                         aria-hidden="true"
-                                        class="MuiSvgIcon-root MuiSvgIcon-fontSizeSmall css-1fx2bp7-MuiSvgIcon-root"
+                                        class="MuiSvgIcon-root MuiSvgIcon-fontSizeSmall css-r0v48f-MuiSvgIcon-root"
                                         focusable="false"
                                         viewBox="0 0 20 20"
                                       >
@@ -232,20 +215,12 @@
                                   <div
                                     class="MuiGrid-root MuiGrid-container MuiGrid-spacing-xs-1 css-hgkx5n-MuiGrid-root"
                                   >
-<<<<<<< HEAD
-                                    <svg
-                                      aria-hidden="true"
-                                      class="MuiSvgIcon-root MuiSvgIcon-fontSizeSmall css-1w160h3-MuiSvgIcon-root"
-                                      focusable="false"
-                                      viewBox="0 0 20 20"
-=======
                                     <div
                                       class="MuiGrid-root MuiGrid-item css-159wrwf-MuiGrid-root"
->>>>>>> 8aaebd3b
                                     >
                                       <svg
                                         aria-hidden="true"
-                                        class="MuiSvgIcon-root MuiSvgIcon-fontSizeSmall css-1fx2bp7-MuiSvgIcon-root"
+                                        class="MuiSvgIcon-root MuiSvgIcon-fontSizeSmall css-1w160h3-MuiSvgIcon-root"
                                         focusable="false"
                                         viewBox="0 0 20 20"
                                       >
@@ -299,20 +274,12 @@
                               <div
                                 class="MuiGrid-root MuiGrid-container MuiGrid-spacing-xs-1 css-r441lk-MuiGrid-root"
                               >
-<<<<<<< HEAD
-                                <svg
-                                  aria-hidden="true"
-                                  class="MuiSvgIcon-root MuiSvgIcon-fontSizeSmall css-147868g-MuiSvgIcon-root"
-                                  focusable="false"
-                                  viewBox="0 0 20 20"
-=======
                                 <div
                                   class="MuiGrid-root MuiGrid-item css-159wrwf-MuiGrid-root"
->>>>>>> 8aaebd3b
                                 >
                                   <svg
                                     aria-hidden="true"
-                                    class="MuiSvgIcon-root MuiSvgIcon-fontSizeSmall css-1fx2bp7-MuiSvgIcon-root"
+                                    class="MuiSvgIcon-root MuiSvgIcon-fontSizeSmall css-147868g-MuiSvgIcon-root"
                                     focusable="false"
                                     viewBox="0 0 20 20"
                                   >
@@ -355,28 +322,12 @@
                               >
                                 sOHM
                                  
-                                Yield
+                                Yield Sent
                               </div>
                             </div>
                             <div
-<<<<<<< HEAD
-                              class="MuiGrid-root MuiGrid-item subtext css-159wrwf-MuiGrid-root"
-                            >
-                              sOHM
-                               
-                              Yield Sent
-                            </div>
-                          </div>
-                          <div
-                            class="MuiGrid-root MuiGrid-item MuiGrid-grid-xs-2 css-19kq2tc-MuiGrid-root"
-                          />
-                          <div
-                            class="MuiGrid-root MuiGrid-item MuiGrid-grid-xs-5 css-46wo5z-MuiGrid-root"
-                          >
-=======
                               class="MuiGrid-root MuiGrid-item MuiGrid-grid-xs-2 css-19kq2tc-MuiGrid-root"
                             />
->>>>>>> 8aaebd3b
                             <div
                               class="MuiGrid-root MuiGrid-item MuiGrid-grid-xs-5 css-46wo5z-MuiGrid-root"
                             >
@@ -389,20 +340,12 @@
                                   <div
                                     class="MuiGrid-root MuiGrid-container MuiGrid-spacing-xs-1 css-hgkx5n-MuiGrid-root"
                                   >
-<<<<<<< HEAD
-                                    <svg
-                                      aria-hidden="true"
-                                      class="MuiSvgIcon-root MuiSvgIcon-fontSizeSmall css-1xt158e-MuiSvgIcon-root"
-                                      focusable="false"
-                                      viewBox="0 0 20 20"
-=======
                                     <div
                                       class="MuiGrid-root MuiGrid-item css-159wrwf-MuiGrid-root"
->>>>>>> 8aaebd3b
                                     >
                                       <svg
                                         aria-hidden="true"
-                                        class="MuiSvgIcon-root MuiSvgIcon-fontSizeSmall css-1fx2bp7-MuiSvgIcon-root"
+                                        class="MuiSvgIcon-root MuiSvgIcon-fontSizeSmall css-1xt158e-MuiSvgIcon-root"
                                         focusable="false"
                                         viewBox="0 0 20 20"
                                       >
@@ -458,20 +401,9 @@
                             </div>
                           </div>
                         </div>
-<<<<<<< HEAD
-                      </div>
-                      <div
-                        class="MuiGrid-root MuiGrid-item MuiGrid-grid-xs-12 css-bhsuuc-MuiGrid-root"
-                        style="padding-top: 30px;"
-                      >
-                        <button
-                          class="MuiButton-root MuiButton-contained MuiButton-containedPrimary MuiButton-sizeMedium MuiButton-containedSizeMedium MuiButton-disableElevation MuiButton-fullWidth MuiButtonBase-root Button-root undefined css-8aw5i7-MuiButtonBase-root-MuiButton-root"
-                          tabindex="0"
-                          type="button"
-=======
                         <div
                           class="MuiGrid-root MuiGrid-item MuiGrid-grid-xs-12 css-bhsuuc-MuiGrid-root"
->>>>>>> 8aaebd3b
+                          style="padding-top: 30px;"
                         >
                           <button
                             class="MuiButton-root MuiButton-contained MuiButton-containedPrimary MuiButton-sizeMedium MuiButton-containedSizeMedium MuiButton-disableElevation MuiButton-fullWidth MuiButtonBase-root Button-root undefined css-8aw5i7-MuiButtonBase-root-MuiButton-root"
@@ -598,16 +530,11 @@
               </a>
             </div>
             <div
-<<<<<<< HEAD
-              class="MuiGrid-root MuiGrid-container css-1enxi5i-MuiGrid-root"
-              style="max-height: 187px; overflow: hidden; border-radius: 16px;"
-=======
               class="MuiGrid-root MuiGrid-item MuiGrid-grid-xs-12 MuiGrid-grid-sm-5 MuiGrid-grid-lg-4 css-pyn2lm-MuiGrid-root"
->>>>>>> 8aaebd3b
             >
               <div
                 class="MuiGrid-root MuiGrid-container css-1enxi5i-MuiGrid-root"
-                style="max-height: 184px; overflow: hidden; border-radius: 16px;"
+                style="max-height: 187px; overflow: hidden; border-radius: 16px;"
               >
                 <div
                   class="MuiGrid-root MuiGrid-item MuiGrid-grid-xs-true css-cm1570-MuiGrid-root"
@@ -688,19 +615,12 @@
                 <div
                   class="MuiGrid-root MuiGrid-item MuiGrid-grid-xs-12 MuiGrid-grid-sm-6 MuiGrid-grid-lg-4 css-dbu6st-MuiGrid-root"
                 >
-<<<<<<< HEAD
-                  <button
-                    class="MuiButton-root MuiButton-outlined MuiButton-outlinedPrimary MuiButton-sizeMedium MuiButton-outlinedSizeMedium MuiButton-disableElevation MuiButton-fullWidth MuiButtonBase-root Button-root undefined css-1k844by-MuiButtonBase-root-MuiButton-root"
-                    tabindex="0"
-                    type="button"
-=======
                   <a
                     class="MuiTypography-root MuiTypography-inherit MuiLink-root MuiLink-underlineNone css-ao3601-MuiTypography-root-MuiLink-root"
                     href="#/projects/impact-market"
->>>>>>> 8aaebd3b
                   >
                     <button
-                      class="MuiButton-root MuiButton-outlined MuiButton-outlinedPrimary MuiButton-sizeSmall MuiButton-outlinedSizeSmall MuiButton-disableElevation MuiButton-fullWidth MuiButtonBase-root Button-root undefined css-17qa7rh-MuiButtonBase-root-MuiButton-root"
+                      class="MuiButton-root MuiButton-outlined MuiButton-outlinedPrimary MuiButton-sizeMedium MuiButton-outlinedSizeMedium MuiButton-disableElevation MuiButton-fullWidth MuiButtonBase-root Button-root undefined css-1k844by-MuiButtonBase-root-MuiButton-root"
                       tabindex="0"
                       type="button"
                     >
@@ -735,16 +655,11 @@
               </a>
             </div>
             <div
-<<<<<<< HEAD
-              class="MuiGrid-root MuiGrid-container css-1enxi5i-MuiGrid-root"
-              style="max-height: 187px; overflow: hidden; border-radius: 16px;"
-=======
               class="MuiGrid-root MuiGrid-item MuiGrid-grid-xs-12 MuiGrid-grid-sm-5 MuiGrid-grid-lg-4 css-pyn2lm-MuiGrid-root"
->>>>>>> 8aaebd3b
             >
               <div
                 class="MuiGrid-root MuiGrid-container css-1enxi5i-MuiGrid-root"
-                style="max-height: 184px; overflow: hidden; border-radius: 16px;"
+                style="max-height: 187px; overflow: hidden; border-radius: 16px;"
               >
                 <div
                   class="MuiGrid-root MuiGrid-item MuiGrid-grid-xs-true css-cm1570-MuiGrid-root"
@@ -825,19 +740,12 @@
                 <div
                   class="MuiGrid-root MuiGrid-item MuiGrid-grid-xs-12 MuiGrid-grid-sm-6 MuiGrid-grid-lg-4 css-dbu6st-MuiGrid-root"
                 >
-<<<<<<< HEAD
-                  <button
-                    class="MuiButton-root MuiButton-outlined MuiButton-outlinedPrimary MuiButton-sizeMedium MuiButton-outlinedSizeMedium MuiButton-disableElevation MuiButton-fullWidth MuiButtonBase-root Button-root undefined css-1k844by-MuiButtonBase-root-MuiButton-root"
-                    tabindex="0"
-                    type="button"
-=======
                   <a
                     class="MuiTypography-root MuiTypography-inherit MuiLink-root MuiLink-underlineNone css-ao3601-MuiTypography-root-MuiLink-root"
                     href="#/projects/angel-protocol"
->>>>>>> 8aaebd3b
                   >
                     <button
-                      class="MuiButton-root MuiButton-outlined MuiButton-outlinedPrimary MuiButton-sizeSmall MuiButton-outlinedSizeSmall MuiButton-disableElevation MuiButton-fullWidth MuiButtonBase-root Button-root undefined css-17qa7rh-MuiButtonBase-root-MuiButton-root"
+                      class="MuiButton-root MuiButton-outlined MuiButton-outlinedPrimary MuiButton-sizeMedium MuiButton-outlinedSizeMedium MuiButton-disableElevation MuiButton-fullWidth MuiButtonBase-root Button-root undefined css-1k844by-MuiButtonBase-root-MuiButton-root"
                       tabindex="0"
                       type="button"
                     >
@@ -872,16 +780,11 @@
               </a>
             </div>
             <div
-<<<<<<< HEAD
-              class="MuiGrid-root MuiGrid-container css-1enxi5i-MuiGrid-root"
-              style="max-height: 187px; overflow: hidden; border-radius: 16px;"
-=======
               class="MuiGrid-root MuiGrid-item MuiGrid-grid-xs-12 MuiGrid-grid-sm-5 MuiGrid-grid-lg-4 css-pyn2lm-MuiGrid-root"
->>>>>>> 8aaebd3b
             >
               <div
                 class="MuiGrid-root MuiGrid-container css-1enxi5i-MuiGrid-root"
-                style="max-height: 184px; overflow: hidden; border-radius: 16px;"
+                style="max-height: 187px; overflow: hidden; border-radius: 16px;"
               >
                 <div
                   class="MuiGrid-root MuiGrid-item MuiGrid-grid-xs-true css-cm1570-MuiGrid-root"
@@ -962,19 +865,12 @@
                 <div
                   class="MuiGrid-root MuiGrid-item MuiGrid-grid-xs-12 MuiGrid-grid-sm-6 MuiGrid-grid-lg-4 css-dbu6st-MuiGrid-root"
                 >
-<<<<<<< HEAD
-                  <button
-                    class="MuiButton-root MuiButton-outlined MuiButton-outlinedPrimary MuiButton-sizeMedium MuiButton-outlinedSizeMedium MuiButton-disableElevation MuiButton-fullWidth MuiButtonBase-root Button-root undefined css-1k844by-MuiButtonBase-root-MuiButton-root"
-                    tabindex="0"
-                    type="button"
-=======
                   <a
                     class="MuiTypography-root MuiTypography-inherit MuiLink-root MuiLink-underlineNone css-ao3601-MuiTypography-root-MuiLink-root"
                     href="#/projects/gitcoin"
->>>>>>> 8aaebd3b
                   >
                     <button
-                      class="MuiButton-root MuiButton-outlined MuiButton-outlinedPrimary MuiButton-sizeSmall MuiButton-outlinedSizeSmall MuiButton-disableElevation MuiButton-fullWidth MuiButtonBase-root Button-root undefined css-17qa7rh-MuiButtonBase-root-MuiButton-root"
+                      class="MuiButton-root MuiButton-outlined MuiButton-outlinedPrimary MuiButton-sizeMedium MuiButton-outlinedSizeMedium MuiButton-disableElevation MuiButton-fullWidth MuiButtonBase-root Button-root undefined css-1k844by-MuiButtonBase-root-MuiButton-root"
                       tabindex="0"
                       type="button"
                     >
@@ -1009,16 +905,11 @@
               </a>
             </div>
             <div
-<<<<<<< HEAD
-              class="MuiGrid-root MuiGrid-container css-1enxi5i-MuiGrid-root"
-              style="max-height: 187px; overflow: hidden; border-radius: 16px;"
-=======
               class="MuiGrid-root MuiGrid-item MuiGrid-grid-xs-12 MuiGrid-grid-sm-5 MuiGrid-grid-lg-4 css-pyn2lm-MuiGrid-root"
->>>>>>> 8aaebd3b
             >
               <div
                 class="MuiGrid-root MuiGrid-container css-1enxi5i-MuiGrid-root"
-                style="max-height: 184px; overflow: hidden; border-radius: 16px;"
+                style="max-height: 187px; overflow: hidden; border-radius: 16px;"
               >
                 <div
                   class="MuiGrid-root MuiGrid-item MuiGrid-grid-xs-true css-cm1570-MuiGrid-root"
@@ -1099,19 +990,12 @@
                 <div
                   class="MuiGrid-root MuiGrid-item MuiGrid-grid-xs-12 MuiGrid-grid-sm-6 MuiGrid-grid-lg-4 css-dbu6st-MuiGrid-root"
                 >
-<<<<<<< HEAD
-                  <button
-                    class="MuiButton-root MuiButton-outlined MuiButton-outlinedPrimary MuiButton-sizeMedium MuiButton-outlinedSizeMedium MuiButton-disableElevation MuiButton-fullWidth MuiButtonBase-root Button-root undefined css-1k844by-MuiButtonBase-root-MuiButton-root"
-                    tabindex="0"
-                    type="button"
-=======
                   <a
                     class="MuiTypography-root MuiTypography-inherit MuiLink-root MuiLink-underlineNone css-ao3601-MuiTypography-root-MuiLink-root"
                     href="#/projects/kolektivo"
->>>>>>> 8aaebd3b
                   >
                     <button
-                      class="MuiButton-root MuiButton-outlined MuiButton-outlinedPrimary MuiButton-sizeSmall MuiButton-outlinedSizeSmall MuiButton-disableElevation MuiButton-fullWidth MuiButtonBase-root Button-root undefined css-17qa7rh-MuiButtonBase-root-MuiButton-root"
+                      class="MuiButton-root MuiButton-outlined MuiButton-outlinedPrimary MuiButton-sizeMedium MuiButton-outlinedSizeMedium MuiButton-disableElevation MuiButton-fullWidth MuiButtonBase-root Button-root undefined css-1k844by-MuiButtonBase-root-MuiButton-root"
                       tabindex="0"
                       type="button"
                     >
@@ -1146,16 +1030,11 @@
               </a>
             </div>
             <div
-<<<<<<< HEAD
-              class="MuiGrid-root MuiGrid-container css-1enxi5i-MuiGrid-root"
-              style="max-height: 187px; overflow: hidden; border-radius: 16px;"
-=======
               class="MuiGrid-root MuiGrid-item MuiGrid-grid-xs-12 MuiGrid-grid-sm-5 MuiGrid-grid-lg-4 css-pyn2lm-MuiGrid-root"
->>>>>>> 8aaebd3b
             >
               <div
                 class="MuiGrid-root MuiGrid-container css-1enxi5i-MuiGrid-root"
-                style="max-height: 184px; overflow: hidden; border-radius: 16px;"
+                style="max-height: 187px; overflow: hidden; border-radius: 16px;"
               >
                 <div
                   class="MuiGrid-root MuiGrid-item MuiGrid-grid-xs-true css-cm1570-MuiGrid-root"
@@ -1236,19 +1115,12 @@
                 <div
                   class="MuiGrid-root MuiGrid-item MuiGrid-grid-xs-12 MuiGrid-grid-sm-6 MuiGrid-grid-lg-4 css-dbu6st-MuiGrid-root"
                 >
-<<<<<<< HEAD
-                  <button
-                    class="MuiButton-root MuiButton-outlined MuiButton-outlinedPrimary MuiButton-sizeMedium MuiButton-outlinedSizeMedium MuiButton-disableElevation MuiButton-fullWidth MuiButtonBase-root Button-root undefined css-1k844by-MuiButtonBase-root-MuiButton-root"
-                    tabindex="0"
-                    type="button"
-=======
                   <a
                     class="MuiTypography-root MuiTypography-inherit MuiLink-root MuiLink-underlineNone css-ao3601-MuiTypography-root-MuiLink-root"
                     href="#/projects/popcorndao"
->>>>>>> 8aaebd3b
                   >
                     <button
-                      class="MuiButton-root MuiButton-outlined MuiButton-outlinedPrimary MuiButton-sizeSmall MuiButton-outlinedSizeSmall MuiButton-disableElevation MuiButton-fullWidth MuiButtonBase-root Button-root undefined css-17qa7rh-MuiButtonBase-root-MuiButton-root"
+                      class="MuiButton-root MuiButton-outlined MuiButton-outlinedPrimary MuiButton-sizeMedium MuiButton-outlinedSizeMedium MuiButton-disableElevation MuiButton-fullWidth MuiButtonBase-root Button-root undefined css-1k844by-MuiButtonBase-root-MuiButton-root"
                       tabindex="0"
                       type="button"
                     >
@@ -1283,22 +1155,6 @@
               <div
                 class="MuiGrid-root MuiGrid-item MuiGrid-grid-xs-12 css-bhsuuc-MuiGrid-root"
               >
-<<<<<<< HEAD
-                You can direct your yield to a recipient of your choice
-              </p>
-            </div>
-            <div
-              class="MuiGrid-root MuiGrid-item MuiGrid-grid-xs-true css-cm1570-MuiGrid-root"
-            />
-            <div
-              class="MuiGrid-root MuiGrid-container MuiGrid-item MuiGrid-grid-xs-12 MuiGrid-grid-sm-4 css-1cnv0eo-MuiGrid-root"
-            >
-              <button
-                class="MuiButton-root MuiButton-contained MuiButton-containedPrimary MuiButton-sizeMedium MuiButton-containedSizeMedium MuiButton-disableElevation MuiButton-fullWidth MuiButtonBase-root Mui-disabled Button-root undefined css-8aw5i7-MuiButtonBase-root-MuiButton-root"
-                disabled=""
-                tabindex="-1"
-                type="button"
-=======
                 <p
                   class="MuiTypography-root MuiTypography-body1 MuiTypography-alignCenter css-4p4edz-MuiTypography-root"
                 >
@@ -1310,10 +1166,9 @@
               />
               <div
                 class="MuiGrid-root MuiGrid-container MuiGrid-item MuiGrid-grid-xs-12 MuiGrid-grid-sm-4 css-1cnv0eo-MuiGrid-root"
->>>>>>> 8aaebd3b
               >
                 <button
-                  class="MuiButton-root MuiButton-contained MuiButton-containedPrimary MuiButton-sizeSmall MuiButton-containedSizeSmall MuiButton-disableElevation MuiButton-fullWidth MuiButtonBase-root Mui-disabled Button-root undefined css-3oxj3s-MuiButtonBase-root-MuiButton-root"
+                  class="MuiButton-root MuiButton-contained MuiButton-containedPrimary MuiButton-sizeMedium MuiButton-containedSizeMedium MuiButton-disableElevation MuiButton-fullWidth MuiButtonBase-root Mui-disabled Button-root undefined css-8aw5i7-MuiButtonBase-root-MuiButton-root"
                   disabled=""
                   tabindex="-1"
                   type="button"
@@ -1557,16 +1412,11 @@
                             </a>
                           </div>
                           <div
-<<<<<<< HEAD
-                            class="MuiGrid-root MuiGrid-container css-1enxi5i-MuiGrid-root"
-                            style="max-height: 187px; overflow: hidden; border-radius: 16px;"
-=======
                             class="MuiGrid-root MuiGrid-item MuiGrid-grid-xs-12 MuiGrid-grid-sm-5 MuiGrid-grid-lg-4 css-pyn2lm-MuiGrid-root"
->>>>>>> 8aaebd3b
                           >
                             <div
                               class="MuiGrid-root MuiGrid-container css-1enxi5i-MuiGrid-root"
-                              style="max-height: 184px; overflow: hidden; border-radius: 16px;"
+                              style="max-height: 187px; overflow: hidden; border-radius: 16px;"
                             >
                               <div
                                 class="MuiGrid-root MuiGrid-item MuiGrid-grid-xs-true css-cm1570-MuiGrid-root"
@@ -1647,19 +1497,12 @@
                               <div
                                 class="MuiGrid-root MuiGrid-item MuiGrid-grid-xs-12 MuiGrid-grid-sm-6 MuiGrid-grid-lg-4 css-dbu6st-MuiGrid-root"
                               >
-<<<<<<< HEAD
-                                <button
-                                  class="MuiButton-root MuiButton-outlined MuiButton-outlinedPrimary MuiButton-sizeMedium MuiButton-outlinedSizeMedium MuiButton-disableElevation MuiButton-fullWidth MuiButtonBase-root Button-root undefined css-1k844by-MuiButtonBase-root-MuiButton-root"
-                                  tabindex="0"
-                                  type="button"
-=======
                                 <a
                                   class="MuiTypography-root MuiTypography-inherit MuiLink-root MuiLink-underlineNone css-ao3601-MuiTypography-root-MuiLink-root"
                                   href="#/projects/impact-market"
->>>>>>> 8aaebd3b
                                 >
                                   <button
-                                    class="MuiButton-root MuiButton-outlined MuiButton-outlinedPrimary MuiButton-sizeSmall MuiButton-outlinedSizeSmall MuiButton-disableElevation MuiButton-fullWidth MuiButtonBase-root Button-root undefined css-17qa7rh-MuiButtonBase-root-MuiButton-root"
+                                    class="MuiButton-root MuiButton-outlined MuiButton-outlinedPrimary MuiButton-sizeMedium MuiButton-outlinedSizeMedium MuiButton-disableElevation MuiButton-fullWidth MuiButtonBase-root Button-root undefined css-1k844by-MuiButtonBase-root-MuiButton-root"
                                     tabindex="0"
                                     type="button"
                                   >
@@ -1694,16 +1537,11 @@
                             </a>
                           </div>
                           <div
-<<<<<<< HEAD
-                            class="MuiGrid-root MuiGrid-container css-1enxi5i-MuiGrid-root"
-                            style="max-height: 187px; overflow: hidden; border-radius: 16px;"
-=======
                             class="MuiGrid-root MuiGrid-item MuiGrid-grid-xs-12 MuiGrid-grid-sm-5 MuiGrid-grid-lg-4 css-pyn2lm-MuiGrid-root"
->>>>>>> 8aaebd3b
                           >
                             <div
                               class="MuiGrid-root MuiGrid-container css-1enxi5i-MuiGrid-root"
-                              style="max-height: 184px; overflow: hidden; border-radius: 16px;"
+                              style="max-height: 187px; overflow: hidden; border-radius: 16px;"
                             >
                               <div
                                 class="MuiGrid-root MuiGrid-item MuiGrid-grid-xs-true css-cm1570-MuiGrid-root"
@@ -1784,19 +1622,12 @@
                               <div
                                 class="MuiGrid-root MuiGrid-item MuiGrid-grid-xs-12 MuiGrid-grid-sm-6 MuiGrid-grid-lg-4 css-dbu6st-MuiGrid-root"
                               >
-<<<<<<< HEAD
-                                <button
-                                  class="MuiButton-root MuiButton-outlined MuiButton-outlinedPrimary MuiButton-sizeMedium MuiButton-outlinedSizeMedium MuiButton-disableElevation MuiButton-fullWidth MuiButtonBase-root Button-root undefined css-1k844by-MuiButtonBase-root-MuiButton-root"
-                                  tabindex="0"
-                                  type="button"
-=======
                                 <a
                                   class="MuiTypography-root MuiTypography-inherit MuiLink-root MuiLink-underlineNone css-ao3601-MuiTypography-root-MuiLink-root"
                                   href="#/projects/angel-protocol"
->>>>>>> 8aaebd3b
                                 >
                                   <button
-                                    class="MuiButton-root MuiButton-outlined MuiButton-outlinedPrimary MuiButton-sizeSmall MuiButton-outlinedSizeSmall MuiButton-disableElevation MuiButton-fullWidth MuiButtonBase-root Button-root undefined css-17qa7rh-MuiButtonBase-root-MuiButton-root"
+                                    class="MuiButton-root MuiButton-outlined MuiButton-outlinedPrimary MuiButton-sizeMedium MuiButton-outlinedSizeMedium MuiButton-disableElevation MuiButton-fullWidth MuiButtonBase-root Button-root undefined css-1k844by-MuiButtonBase-root-MuiButton-root"
                                     tabindex="0"
                                     type="button"
                                   >
@@ -1831,16 +1662,11 @@
                             </a>
                           </div>
                           <div
-<<<<<<< HEAD
-                            class="MuiGrid-root MuiGrid-container css-1enxi5i-MuiGrid-root"
-                            style="max-height: 187px; overflow: hidden; border-radius: 16px;"
-=======
                             class="MuiGrid-root MuiGrid-item MuiGrid-grid-xs-12 MuiGrid-grid-sm-5 MuiGrid-grid-lg-4 css-pyn2lm-MuiGrid-root"
->>>>>>> 8aaebd3b
                           >
                             <div
                               class="MuiGrid-root MuiGrid-container css-1enxi5i-MuiGrid-root"
-                              style="max-height: 184px; overflow: hidden; border-radius: 16px;"
+                              style="max-height: 187px; overflow: hidden; border-radius: 16px;"
                             >
                               <div
                                 class="MuiGrid-root MuiGrid-item MuiGrid-grid-xs-true css-cm1570-MuiGrid-root"
@@ -1921,19 +1747,12 @@
                               <div
                                 class="MuiGrid-root MuiGrid-item MuiGrid-grid-xs-12 MuiGrid-grid-sm-6 MuiGrid-grid-lg-4 css-dbu6st-MuiGrid-root"
                               >
-<<<<<<< HEAD
-                                <button
-                                  class="MuiButton-root MuiButton-outlined MuiButton-outlinedPrimary MuiButton-sizeMedium MuiButton-outlinedSizeMedium MuiButton-disableElevation MuiButton-fullWidth MuiButtonBase-root Button-root undefined css-1k844by-MuiButtonBase-root-MuiButton-root"
-                                  tabindex="0"
-                                  type="button"
-=======
                                 <a
                                   class="MuiTypography-root MuiTypography-inherit MuiLink-root MuiLink-underlineNone css-ao3601-MuiTypography-root-MuiLink-root"
                                   href="#/projects/gitcoin"
->>>>>>> 8aaebd3b
                                 >
                                   <button
-                                    class="MuiButton-root MuiButton-outlined MuiButton-outlinedPrimary MuiButton-sizeSmall MuiButton-outlinedSizeSmall MuiButton-disableElevation MuiButton-fullWidth MuiButtonBase-root Button-root undefined css-17qa7rh-MuiButtonBase-root-MuiButton-root"
+                                    class="MuiButton-root MuiButton-outlined MuiButton-outlinedPrimary MuiButton-sizeMedium MuiButton-outlinedSizeMedium MuiButton-disableElevation MuiButton-fullWidth MuiButtonBase-root Button-root undefined css-1k844by-MuiButtonBase-root-MuiButton-root"
                                     tabindex="0"
                                     type="button"
                                   >
@@ -1968,16 +1787,11 @@
                             </a>
                           </div>
                           <div
-<<<<<<< HEAD
-                            class="MuiGrid-root MuiGrid-container css-1enxi5i-MuiGrid-root"
-                            style="max-height: 187px; overflow: hidden; border-radius: 16px;"
-=======
                             class="MuiGrid-root MuiGrid-item MuiGrid-grid-xs-12 MuiGrid-grid-sm-5 MuiGrid-grid-lg-4 css-pyn2lm-MuiGrid-root"
->>>>>>> 8aaebd3b
                           >
                             <div
                               class="MuiGrid-root MuiGrid-container css-1enxi5i-MuiGrid-root"
-                              style="max-height: 184px; overflow: hidden; border-radius: 16px;"
+                              style="max-height: 187px; overflow: hidden; border-radius: 16px;"
                             >
                               <div
                                 class="MuiGrid-root MuiGrid-item MuiGrid-grid-xs-true css-cm1570-MuiGrid-root"
@@ -2058,19 +1872,12 @@
                               <div
                                 class="MuiGrid-root MuiGrid-item MuiGrid-grid-xs-12 MuiGrid-grid-sm-6 MuiGrid-grid-lg-4 css-dbu6st-MuiGrid-root"
                               >
-<<<<<<< HEAD
-                                <button
-                                  class="MuiButton-root MuiButton-outlined MuiButton-outlinedPrimary MuiButton-sizeMedium MuiButton-outlinedSizeMedium MuiButton-disableElevation MuiButton-fullWidth MuiButtonBase-root Button-root undefined css-1k844by-MuiButtonBase-root-MuiButton-root"
-                                  tabindex="0"
-                                  type="button"
-=======
                                 <a
                                   class="MuiTypography-root MuiTypography-inherit MuiLink-root MuiLink-underlineNone css-ao3601-MuiTypography-root-MuiLink-root"
                                   href="#/projects/kolektivo"
->>>>>>> 8aaebd3b
                                 >
                                   <button
-                                    class="MuiButton-root MuiButton-outlined MuiButton-outlinedPrimary MuiButton-sizeSmall MuiButton-outlinedSizeSmall MuiButton-disableElevation MuiButton-fullWidth MuiButtonBase-root Button-root undefined css-17qa7rh-MuiButtonBase-root-MuiButton-root"
+                                    class="MuiButton-root MuiButton-outlined MuiButton-outlinedPrimary MuiButton-sizeMedium MuiButton-outlinedSizeMedium MuiButton-disableElevation MuiButton-fullWidth MuiButtonBase-root Button-root undefined css-1k844by-MuiButtonBase-root-MuiButton-root"
                                     tabindex="0"
                                     type="button"
                                   >
@@ -2105,16 +1912,11 @@
                             </a>
                           </div>
                           <div
-<<<<<<< HEAD
-                            class="MuiGrid-root MuiGrid-container css-1enxi5i-MuiGrid-root"
-                            style="max-height: 187px; overflow: hidden; border-radius: 16px;"
-=======
                             class="MuiGrid-root MuiGrid-item MuiGrid-grid-xs-12 MuiGrid-grid-sm-5 MuiGrid-grid-lg-4 css-pyn2lm-MuiGrid-root"
->>>>>>> 8aaebd3b
                           >
                             <div
                               class="MuiGrid-root MuiGrid-container css-1enxi5i-MuiGrid-root"
-                              style="max-height: 184px; overflow: hidden; border-radius: 16px;"
+                              style="max-height: 187px; overflow: hidden; border-radius: 16px;"
                             >
                               <div
                                 class="MuiGrid-root MuiGrid-item MuiGrid-grid-xs-true css-cm1570-MuiGrid-root"
@@ -2195,19 +1997,12 @@
                               <div
                                 class="MuiGrid-root MuiGrid-item MuiGrid-grid-xs-12 MuiGrid-grid-sm-6 MuiGrid-grid-lg-4 css-dbu6st-MuiGrid-root"
                               >
-<<<<<<< HEAD
-                                <button
-                                  class="MuiButton-root MuiButton-outlined MuiButton-outlinedPrimary MuiButton-sizeMedium MuiButton-outlinedSizeMedium MuiButton-disableElevation MuiButton-fullWidth MuiButtonBase-root Button-root undefined css-1k844by-MuiButtonBase-root-MuiButton-root"
-                                  tabindex="0"
-                                  type="button"
-=======
                                 <a
                                   class="MuiTypography-root MuiTypography-inherit MuiLink-root MuiLink-underlineNone css-ao3601-MuiTypography-root-MuiLink-root"
                                   href="#/projects/popcorndao"
->>>>>>> 8aaebd3b
                                 >
                                   <button
-                                    class="MuiButton-root MuiButton-outlined MuiButton-outlinedPrimary MuiButton-sizeSmall MuiButton-outlinedSizeSmall MuiButton-disableElevation MuiButton-fullWidth MuiButtonBase-root Button-root undefined css-17qa7rh-MuiButtonBase-root-MuiButton-root"
+                                    class="MuiButton-root MuiButton-outlined MuiButton-outlinedPrimary MuiButton-sizeMedium MuiButton-outlinedSizeMedium MuiButton-disableElevation MuiButton-fullWidth MuiButtonBase-root Button-root undefined css-1k844by-MuiButtonBase-root-MuiButton-root"
                                     tabindex="0"
                                     type="button"
                                   >
@@ -2242,22 +2037,6 @@
                             <div
                               class="MuiGrid-root MuiGrid-item MuiGrid-grid-xs-12 css-bhsuuc-MuiGrid-root"
                             >
-<<<<<<< HEAD
-                              You can direct your yield to a recipient of your choice
-                            </p>
-                          </div>
-                          <div
-                            class="MuiGrid-root MuiGrid-item MuiGrid-grid-xs-true css-cm1570-MuiGrid-root"
-                          />
-                          <div
-                            class="MuiGrid-root MuiGrid-container MuiGrid-item MuiGrid-grid-xs-12 MuiGrid-grid-sm-4 css-1cnv0eo-MuiGrid-root"
-                          >
-                            <button
-                              class="MuiButton-root MuiButton-contained MuiButton-containedPrimary MuiButton-sizeMedium MuiButton-containedSizeMedium MuiButton-disableElevation MuiButton-fullWidth MuiButtonBase-root Mui-disabled Button-root undefined css-8aw5i7-MuiButtonBase-root-MuiButton-root"
-                              disabled=""
-                              tabindex="-1"
-                              type="button"
-=======
                               <p
                                 class="MuiTypography-root MuiTypography-body1 MuiTypography-alignCenter css-4p4edz-MuiTypography-root"
                               >
@@ -2269,10 +2048,9 @@
                             />
                             <div
                               class="MuiGrid-root MuiGrid-container MuiGrid-item MuiGrid-grid-xs-12 MuiGrid-grid-sm-4 css-1cnv0eo-MuiGrid-root"
->>>>>>> 8aaebd3b
                             >
                               <button
-                                class="MuiButton-root MuiButton-contained MuiButton-containedPrimary MuiButton-sizeSmall MuiButton-containedSizeSmall MuiButton-disableElevation MuiButton-fullWidth MuiButtonBase-root Mui-disabled Button-root undefined css-3oxj3s-MuiButtonBase-root-MuiButton-root"
+                                class="MuiButton-root MuiButton-contained MuiButton-containedPrimary MuiButton-sizeMedium MuiButton-containedSizeMedium MuiButton-disableElevation MuiButton-fullWidth MuiButtonBase-root Mui-disabled Button-root undefined css-8aw5i7-MuiButtonBase-root-MuiButton-root"
                                 disabled=""
                                 tabindex="-1"
                                 type="button"
@@ -2353,16 +2131,6 @@
                     <div
                       class="MuiGrid-root MuiGrid-item MuiGrid-grid-xs-12 css-bhsuuc-MuiGrid-root"
                     >
-<<<<<<< HEAD
-                      Deposit sOHM from wallet
-                    </p>
-                  </div>
-                  <div
-                    class="MuiGrid-root MuiGrid-item MuiGrid-grid-xs-12 css-bhsuuc-MuiGrid-root"
-                  >
-                    <p
-                      class="MuiTypography-root MuiTypography-body2 MuiTypography-alignCenter css-pqxe32-MuiTypography-root"
-=======
                       <p
                         class="MuiTypography-root MuiTypography-body1 MuiTypography-alignCenter css-4p4edz-MuiTypography-root"
                       >
@@ -2371,10 +2139,9 @@
                     </div>
                     <div
                       class="MuiGrid-root MuiGrid-item MuiGrid-grid-xs-12 css-bhsuuc-MuiGrid-root"
->>>>>>> 8aaebd3b
                     >
                       <p
-                        class="MuiTypography-root MuiTypography-body2 MuiTypography-alignCenter css-9rey0-MuiTypography-root"
+                        class="MuiTypography-root MuiTypography-body2 MuiTypography-alignCenter css-pqxe32-MuiTypography-root"
                       >
                         Olympus Give is a means of directing the yield that is accrued on your sOHM to another wallet. The first step is depositing your sOHM and specifying a recipient.
                       </p>
@@ -2431,16 +2198,6 @@
                     <div
                       class="MuiGrid-root MuiGrid-item MuiGrid-grid-xs-12 css-bhsuuc-MuiGrid-root"
                     >
-<<<<<<< HEAD
-                      Lock sOHM in vault
-                    </p>
-                  </div>
-                  <div
-                    class="MuiGrid-root MuiGrid-item MuiGrid-grid-xs-12 css-bhsuuc-MuiGrid-root"
-                  >
-                    <p
-                      class="MuiTypography-root MuiTypography-body2 MuiTypography-alignCenter css-pqxe32-MuiTypography-root"
-=======
                       <p
                         class="MuiTypography-root MuiTypography-body1 MuiTypography-alignCenter css-4p4edz-MuiTypography-root"
                       >
@@ -2449,10 +2206,9 @@
                     </div>
                     <div
                       class="MuiGrid-root MuiGrid-item MuiGrid-grid-xs-12 css-bhsuuc-MuiGrid-root"
->>>>>>> 8aaebd3b
                     >
                       <p
-                        class="MuiTypography-root MuiTypography-body2 MuiTypography-alignCenter css-9rey0-MuiTypography-root"
+                        class="MuiTypography-root MuiTypography-body2 MuiTypography-alignCenter css-pqxe32-MuiTypography-root"
                       >
                         Then, your deposited sOHM is kept in a vault smart contract that will send your rebases to the recipient.
 You can withdraw or edit your principal sOHM amount at any time.
@@ -2525,16 +2281,6 @@
                     <div
                       class="MuiGrid-root MuiGrid-item MuiGrid-grid-xs-12 css-bhsuuc-MuiGrid-root"
                     >
-<<<<<<< HEAD
-                      Recipient earns sOHM rebases
-                    </p>
-                  </div>
-                  <div
-                    class="MuiGrid-root MuiGrid-item MuiGrid-grid-xs-12 css-bhsuuc-MuiGrid-root"
-                  >
-                    <p
-                      class="MuiTypography-root MuiTypography-body2 MuiTypography-alignCenter css-pqxe32-MuiTypography-root"
-=======
                       <p
                         class="MuiTypography-root MuiTypography-body1 MuiTypography-alignCenter css-4p4edz-MuiTypography-root"
                       >
@@ -2543,10 +2289,9 @@
                     </div>
                     <div
                       class="MuiGrid-root MuiGrid-item MuiGrid-grid-xs-12 css-bhsuuc-MuiGrid-root"
->>>>>>> 8aaebd3b
                     >
                       <p
-                        class="MuiTypography-root MuiTypography-body2 MuiTypography-alignCenter css-9rey0-MuiTypography-root"
+                        class="MuiTypography-root MuiTypography-body2 MuiTypography-alignCenter css-pqxe32-MuiTypography-root"
                       >
                         The recipient you specified, or the project you selected, will then receive the rebases associated with your
 sOHM deposit until you withdraw your sOHM principal from the vault.
@@ -2554,24 +2299,6 @@
                     </div>
                   </div>
                 </div>
-<<<<<<< HEAD
-              </div>
-              <div
-                class="MuiGrid-root MuiGrid-item MuiGrid-grid-xs-true css-cm1570-MuiGrid-root"
-              />
-              <div
-                class="MuiGrid-root MuiGrid-container MuiGrid-item MuiGrid-grid-xs-3 css-1fa0lp4-MuiGrid-root"
-              >
-                <a
-                  class="MuiButton-root MuiButton-outlined MuiButton-outlinedPrimary MuiButton-sizeMedium MuiButton-outlinedSizeMedium MuiButton-disableElevation MuiButton-fullWidth MuiButtonBase-root Button-root undefined css-1k844by-MuiButtonBase-root-MuiButton-root"
-                  href="https://docs.olympusdao.finance/main/basics/basics/olympusgive"
-                  tabindex="0"
-                  target="_blank"
-                >
-                  Learn More
-                  <span
-                    class="MuiButton-endIcon MuiButton-iconSizeMedium css-1gnd1fd-MuiButton-endIcon"
-=======
                 <div
                   class="MuiGrid-root MuiGrid-item MuiGrid-grid-xs-true css-cm1570-MuiGrid-root"
                 />
@@ -2579,15 +2306,14 @@
                   class="MuiGrid-root MuiGrid-container MuiGrid-item MuiGrid-grid-xs-3 css-1fa0lp4-MuiGrid-root"
                 >
                   <a
-                    class="MuiButton-root MuiButton-outlined MuiButton-outlinedPrimary MuiButton-sizeSmall MuiButton-outlinedSizeSmall MuiButton-disableElevation MuiButton-fullWidth MuiButtonBase-root Button-root undefined css-17qa7rh-MuiButtonBase-root-MuiButton-root"
+                    class="MuiButton-root MuiButton-outlined MuiButton-outlinedPrimary MuiButton-sizeMedium MuiButton-outlinedSizeMedium MuiButton-disableElevation MuiButton-fullWidth MuiButtonBase-root Button-root undefined css-1k844by-MuiButtonBase-root-MuiButton-root"
                     href="https://docs.olympusdao.finance/main/basics/basics/olympusgive"
                     tabindex="0"
                     target="_blank"
->>>>>>> 8aaebd3b
                   >
                     Learn More
                     <span
-                      class="MuiButton-endIcon MuiButton-iconSizeSmall css-jcxoq4-MuiButton-endIcon"
+                      class="MuiButton-endIcon MuiButton-iconSizeMedium css-1gnd1fd-MuiButton-endIcon"
                     >
                       <svg
                         aria-hidden="true"
@@ -2787,16 +2513,11 @@
                     class="MuiGrid-root MuiGrid-container MuiGrid-spacing-xs-2 css-pcr0fy-MuiGrid-root"
                   >
                     <div
-<<<<<<< HEAD
-                      class="MuiGrid-root MuiGrid-container css-1enxi5i-MuiGrid-root"
-                      style="max-height: 187px; overflow: hidden; border-radius: 16px;"
-=======
                       class="MuiGrid-root MuiGrid-item MuiGrid-grid-xs-12 MuiGrid-grid-sm-6 MuiGrid-grid-lg-12 css-olt10l-MuiGrid-root"
->>>>>>> 8aaebd3b
                     >
                       <div
                         class="MuiGrid-root MuiGrid-container css-1enxi5i-MuiGrid-root"
-                        style="max-height: 184px; overflow: hidden; border-radius: 16px;"
+                        style="max-height: 187px; overflow: hidden; border-radius: 16px;"
                       >
                         <div
                           class="MuiGrid-root MuiGrid-item MuiGrid-grid-xs-true css-cm1570-MuiGrid-root"
@@ -2814,14 +2535,10 @@
                       </div>
                     </div>
                     <div
-<<<<<<< HEAD
-                      class="MuiGrid-root MuiGrid-container MuiGrid-spacing-xs-3 css-1wkillg-MuiGrid-root"
-=======
                       class="MuiGrid-root MuiGrid-item MuiGrid-grid-xs-true css-cm1570-MuiGrid-root"
->>>>>>> 8aaebd3b
                     >
                       <div
-                        class="MuiGrid-root MuiGrid-container MuiGrid-spacing-xs-2 css-pcr0fy-MuiGrid-root"
+                        class="MuiGrid-root MuiGrid-container MuiGrid-spacing-xs-3 css-1wkillg-MuiGrid-root"
                       >
                         <div
                           class="MuiGrid-root MuiGrid-item MuiGrid-grid-xs-12 css-bhsuuc-MuiGrid-root"
@@ -2841,20 +2558,12 @@
                                   <div
                                     class="MuiGrid-root MuiGrid-container MuiGrid-spacing-xs-1 css-r441lk-MuiGrid-root"
                                   >
-<<<<<<< HEAD
-                                    <svg
-                                      aria-hidden="true"
-                                      class="MuiSvgIcon-root MuiSvgIcon-fontSizeSmall css-r0v48f-MuiSvgIcon-root"
-                                      focusable="false"
-                                      viewBox="0 0 20 20"
-=======
                                     <div
                                       class="MuiGrid-root MuiGrid-item css-159wrwf-MuiGrid-root"
->>>>>>> 8aaebd3b
                                     >
                                       <svg
                                         aria-hidden="true"
-                                        class="MuiSvgIcon-root MuiSvgIcon-fontSizeSmall css-1fx2bp7-MuiSvgIcon-root"
+                                        class="MuiSvgIcon-root MuiSvgIcon-fontSizeSmall css-r0v48f-MuiSvgIcon-root"
                                         focusable="false"
                                         viewBox="0 0 20 20"
                                       >
@@ -2932,20 +2641,12 @@
                                   <div
                                     class="MuiGrid-root MuiGrid-container MuiGrid-spacing-xs-1 css-hgkx5n-MuiGrid-root"
                                   >
-<<<<<<< HEAD
-                                    <svg
-                                      aria-hidden="true"
-                                      class="MuiSvgIcon-root MuiSvgIcon-fontSizeSmall css-1w160h3-MuiSvgIcon-root"
-                                      focusable="false"
-                                      viewBox="0 0 20 20"
-=======
                                     <div
                                       class="MuiGrid-root MuiGrid-item css-159wrwf-MuiGrid-root"
->>>>>>> 8aaebd3b
                                     >
                                       <svg
                                         aria-hidden="true"
-                                        class="MuiSvgIcon-root MuiSvgIcon-fontSizeSmall css-1fx2bp7-MuiSvgIcon-root"
+                                        class="MuiSvgIcon-root MuiSvgIcon-fontSizeSmall css-1w160h3-MuiSvgIcon-root"
                                         focusable="false"
                                         viewBox="0 0 20 20"
                                       >
@@ -2999,20 +2700,12 @@
                               <div
                                 class="MuiGrid-root MuiGrid-container MuiGrid-spacing-xs-1 css-r441lk-MuiGrid-root"
                               >
-<<<<<<< HEAD
-                                <svg
-                                  aria-hidden="true"
-                                  class="MuiSvgIcon-root MuiSvgIcon-fontSizeSmall css-147868g-MuiSvgIcon-root"
-                                  focusable="false"
-                                  viewBox="0 0 20 20"
-=======
                                 <div
                                   class="MuiGrid-root MuiGrid-item css-159wrwf-MuiGrid-root"
->>>>>>> 8aaebd3b
                                 >
                                   <svg
                                     aria-hidden="true"
-                                    class="MuiSvgIcon-root MuiSvgIcon-fontSizeSmall css-1fx2bp7-MuiSvgIcon-root"
+                                    class="MuiSvgIcon-root MuiSvgIcon-fontSizeSmall css-147868g-MuiSvgIcon-root"
                                     focusable="false"
                                     viewBox="0 0 20 20"
                                   >
@@ -3055,28 +2748,12 @@
                               >
                                 sOHM
                                  
-                                Yield
+                                Yield Sent
                               </div>
                             </div>
                             <div
-<<<<<<< HEAD
-                              class="MuiGrid-root MuiGrid-item subtext css-159wrwf-MuiGrid-root"
-                            >
-                              sOHM
-                               
-                              Yield Sent
-                            </div>
-                          </div>
-                          <div
-                            class="MuiGrid-root MuiGrid-item MuiGrid-grid-xs-2 css-19kq2tc-MuiGrid-root"
-                          />
-                          <div
-                            class="MuiGrid-root MuiGrid-item MuiGrid-grid-xs-5 css-46wo5z-MuiGrid-root"
-                          >
-=======
                               class="MuiGrid-root MuiGrid-item MuiGrid-grid-xs-2 css-19kq2tc-MuiGrid-root"
                             />
->>>>>>> 8aaebd3b
                             <div
                               class="MuiGrid-root MuiGrid-item MuiGrid-grid-xs-5 css-46wo5z-MuiGrid-root"
                             >
@@ -3089,20 +2766,12 @@
                                   <div
                                     class="MuiGrid-root MuiGrid-container MuiGrid-spacing-xs-1 css-hgkx5n-MuiGrid-root"
                                   >
-<<<<<<< HEAD
-                                    <svg
-                                      aria-hidden="true"
-                                      class="MuiSvgIcon-root MuiSvgIcon-fontSizeSmall css-1xt158e-MuiSvgIcon-root"
-                                      focusable="false"
-                                      viewBox="0 0 20 20"
-=======
                                     <div
                                       class="MuiGrid-root MuiGrid-item css-159wrwf-MuiGrid-root"
->>>>>>> 8aaebd3b
                                     >
                                       <svg
                                         aria-hidden="true"
-                                        class="MuiSvgIcon-root MuiSvgIcon-fontSizeSmall css-1fx2bp7-MuiSvgIcon-root"
+                                        class="MuiSvgIcon-root MuiSvgIcon-fontSizeSmall css-1xt158e-MuiSvgIcon-root"
                                         focusable="false"
                                         viewBox="0 0 20 20"
                                       >
@@ -3158,20 +2827,9 @@
                             </div>
                           </div>
                         </div>
-<<<<<<< HEAD
-                      </div>
-                      <div
-                        class="MuiGrid-root MuiGrid-item MuiGrid-grid-xs-12 css-bhsuuc-MuiGrid-root"
-                        style="padding-top: 30px;"
-                      >
-                        <button
-                          class="MuiButton-root MuiButton-contained MuiButton-containedPrimary MuiButton-sizeMedium MuiButton-containedSizeMedium MuiButton-disableElevation MuiButton-fullWidth MuiButtonBase-root Button-root undefined css-8aw5i7-MuiButtonBase-root-MuiButton-root"
-                          tabindex="0"
-                          type="button"
-=======
                         <div
                           class="MuiGrid-root MuiGrid-item MuiGrid-grid-xs-12 css-bhsuuc-MuiGrid-root"
->>>>>>> 8aaebd3b
+                          style="padding-top: 30px;"
                         >
                           <button
                             class="MuiButton-root MuiButton-contained MuiButton-containedPrimary MuiButton-sizeMedium MuiButton-containedSizeMedium MuiButton-disableElevation MuiButton-fullWidth MuiButtonBase-root Button-root undefined css-8aw5i7-MuiButtonBase-root-MuiButton-root"
