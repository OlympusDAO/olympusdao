import "./Give.scss";

import { t } from "@lingui/macro";
import { Grid, Link, Typography } from "@material-ui/core";
import { useTheme } from "@material-ui/core/styles";
import useMediaQuery from "@material-ui/core/useMediaQuery";
import { Paper, Tab, TabPanel, Tabs } from "@olympusdao/component-library";
import { useState } from "react";
import { Outlet, Route, Routes } from "react-router";
import { NavLink as RouterLink } from "react-router-dom";
import { isSupportedChain } from "src/helpers/GiveHelpers";
import { useV1RedeemableBalance } from "src/hooks/useGiveInfo";
import { useWeb3Context } from "src/hooks/web3Context";
import { ChangeAssetType } from "src/slices/interfaces";

import { CallToRedeem } from "./CallToRedeem";
import CausesDashboard from "./CausesDashboard";
import { GiveInfo } from "./GiveInfo";
import { GohmToggle } from "./GohmToggle";
import GrantInfo from "./GrantInfo";
import GrantsDashboard from "./GrantsDashboard";
import ProjectInfo from "./ProjectInfo";
import RedeemYield from "./RedeemYield";
import YieldRecipients from "./YieldRecipients";

function Give({ selectedIndex = 0 }) {
  const [giveAssetType, setGiveAssetType] = useState<"sOHM" | "gOHM">("sOHM");

  const { address, networkId } = useWeb3Context();

  const v1RedeemableBalance = useV1RedeemableBalance(address);
  const hasV1Assets = v1RedeemableBalance.data && v1RedeemableBalance.data != "0.0";

  const theme = useTheme();
  const isBreakpointXS = useMediaQuery(theme.breakpoints.down("xs"));

<<<<<<< HEAD
  // eslint-disable-next-line @typescript-eslint/no-explicit-any
  const changeView: any = (_event: React.ChangeEvent<unknown>, newView: number) => {
    buttonChangeView(newView);
=======
  const changeGiveAssetType: ChangeAssetType = (checked: boolean) => {
    setGiveAssetType(checked ? "gOHM" : "sOHM");
>>>>>>> a719b01b
  };

  const CausesTab = () => (
    <TabPanel value={0} index={0}>
      <GohmToggle giveAssetType={giveAssetType} changeAssetType={changeGiveAssetType} />
      <CausesDashboard giveAssetType={giveAssetType} changeAssetType={changeGiveAssetType} />
    </TabPanel>
  );

  const GrantsTab = () => (
    <TabPanel value={1} index={1}>
      <GohmToggle giveAssetType={giveAssetType} changeAssetType={changeGiveAssetType} />
      <GrantsDashboard giveAssetType={giveAssetType} changeAssetType={changeGiveAssetType} />
    </TabPanel>
  );

  const YieldRecipientsTab = () => (
    <TabPanel value={2} index={2}>
      {/* We have a button to switch tabs in this child component, so need to pass the handler. */}
      <YieldRecipients giveAssetType={giveAssetType} changeAssetType={changeGiveAssetType} />
    </TabPanel>
  );

  const RedeemYieldTab = () => (
    <TabPanel value={3} index={3}>
      <RedeemYield />
    </TabPanel>
  );

  const PageWrapper = () => (
    <Grid container direction="column" alignItems="center">
      <Grid item xs={12} sm={10} md={10} lg={8}>
        <Paper headerText={t`Give`} childPaperBackground={true} fullWidth className="no-container-padding" zoom={false}>
          {!isSupportedChain(networkId) ? (
            <Typography variant="h6">
              Note: You are currently using an unsupported network. Please switch to Ethereum to experience the full
              functionality.
            </Typography>
          ) : (
            <></>
          )}
          {hasV1Assets && <CallToRedeem />}
          <Tabs
            centered
            value={selectedIndex}
            className={`give-tab-buttons ${isBreakpointXS ? `give-tab-buttons-xs` : ``}`}
            aria-label="stake tabs"
            TabIndicatorProps={{ style: { display: "none" } }}
          >
            <Link to="/give" component={RouterLink} end>
              <Tab label={t`Causes`} />
            </Link>
            <Link to="/give/grants" component={RouterLink}>
              <Tab label={t`Grants`} />
            </Link>
            <Link to="/give/donations" component={RouterLink}>
              <Tab label={t`My Donations`} />
            </Link>
            <Link to="/give/redeem" component={RouterLink}>
              <Tab label={t`Redeem`} />
            </Link>
          </Tabs>
          <Outlet />
        </Paper>
        <GiveInfo />
      </Grid>
    </Grid>
  );

  return (
    <>
      <Routes>
        <Route path="/" element={<PageWrapper />}>
          <Route index element={<CausesTab />} />
          <Route path="grants" element={<GrantsTab />} />
          <Route path="donations" element={<YieldRecipientsTab />} />
          <Route path="redeem" element={<RedeemYieldTab />} />
        </Route>
        <Route
          path="/projects/:slug"
          element={<ProjectInfo giveAssetType={giveAssetType} changeAssetType={changeGiveAssetType} />}
        />
        <Route
          path="/grants/:slug"
          element={<GrantInfo giveAssetType={giveAssetType} changeAssetType={changeGiveAssetType} />}
        />
      </Routes>
    </>
  );
}

export default Give;<|MERGE_RESOLUTION|>--- conflicted
+++ resolved
@@ -34,14 +34,8 @@
   const theme = useTheme();
   const isBreakpointXS = useMediaQuery(theme.breakpoints.down("xs"));
 
-<<<<<<< HEAD
-  // eslint-disable-next-line @typescript-eslint/no-explicit-any
-  const changeView: any = (_event: React.ChangeEvent<unknown>, newView: number) => {
-    buttonChangeView(newView);
-=======
   const changeGiveAssetType: ChangeAssetType = (checked: boolean) => {
     setGiveAssetType(checked ? "gOHM" : "sOHM");
->>>>>>> a719b01b
   };
 
   const CausesTab = () => (
