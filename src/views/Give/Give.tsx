import "./Give.scss";

import { t } from "@lingui/macro";
import { Grid, Typography, Zoom } from "@material-ui/core";
import { useTheme } from "@material-ui/core/styles";
import useMediaQuery from "@material-ui/core/useMediaQuery";
import { Paper, Tab, TabPanel, Tabs } from "@olympusdao/component-library";
import { useState } from "react";
import { useHistory } from "react-router";
import { EnvHelper } from "src/helpers/Environment";
import { useWeb3Context } from "src/hooks/web3Context";
import { isSupportedChain } from "src/slices/GiveThunk";

import CausesDashboard from "./CausesDashboard";
import { GiveInfo } from "./GiveInfo";
<<<<<<< HEAD
import { GohmToggle } from "./GohmToggle";
=======
>>>>>>> 657d4cbe
import GrantsDashboard from "./GrantsDashboard";
import RedeemYield from "./RedeemYield";
import YieldRecipients from "./YieldRecipients";

function a11yProps(index: number) {
  return {
    id: `simple-tab-${index}`,
    "aria-controls": `simple-tabpanel-${index}`,
  };
}

/**
 * selectedIndex values:
 *
 * 0: project list
 * 1: my donations
 * 2: redeem
 */
type GiveProps = {
  selectedIndex?: number;
  giveAssetType: string;
  changeAssetType: (checked: boolean) => void;
};

<<<<<<< HEAD
function Give({ selectedIndex, giveAssetType, changeAssetType }: GiveProps) {
  const { networkId, connect } = useWeb3Context();
=======
function Give({ selectedIndex }: GiveProps) {
  const { networkId } = useWeb3Context();
>>>>>>> 657d4cbe
  const [zoomed, setZoomed] = useState(false);
  const [view, setView] = useState(selectedIndex || 0);

  const theme = useTheme();
  const isBreakpointXS = useMediaQuery(theme.breakpoints.down("xs"));
  const history = useHistory();

  const changeView: any = (_event: React.ChangeEvent<unknown>, newView: number) => {
    buttonChangeView(newView);
  };

  /**
   * Handler for changing the selected tab from other files
   *
   * @param newView the index of the newly-selected tab
   */
  const buttonChangeView = (newView: number) => {
    setView(newView);

    if (newView === 0) {
      history.push("/give/");
    } else if (newView === 1) {
      history.push("/give/grants/");
    } else if (newView === 2) {
      history.push("/give/donations/");
    } else {
      history.push("/give/redeem/");
    }
  };

  return (
    <>
<<<<<<< HEAD
      <div
        id="give-view"
        className={`${isMediumScreen ? "medium" : ""}
        ${isSmallScreen ? "smaller" : ""}`}
      >
        <Zoom in={true} onEntered={() => setZoomed(true)}>
          <Paper className={`ohm-card secondary causes-container`}>
            <div className="card-header">
              <Typography variant="h5">Give</Typography>
            </div>
            {!isSupportedChain(networkId) ? (
              <Typography variant="h6">
                Note: You are currently using an unsupported network. Please switch to Ethereum to experience the full
                functionality.
              </Typography>
            ) : (
              <></>
            )}
            <Tabs
              key={String(zoomed)}
              centered
              value={view}
              className="give-tab-buttons"
              onChange={changeView}
              aria-label="stake tabs"
            >
              <Tab label={t`Causes`} {...a11yProps(0)} />
              <Tab label={t`Grants`} {...a11yProps(1)} disabled={!EnvHelper.isGiveGrantsEnabled()} />
              <Tab label={t`My Donations`} {...a11yProps(2)} />
              <Tab label={t`Redeem`} {...a11yProps(3)} />
            </Tabs>

            <GohmToggle giveAssetType={giveAssetType} changeAssetType={changeAssetType} />

            <TabPanel value={view} index={0}>
              <CausesDashboard giveAssetType={giveAssetType} changeAssetType={changeAssetType} />
            </TabPanel>
            <TabPanel value={view} index={1}>
              <GrantsDashboard giveAssetType={giveAssetType} changeAssetType={changeAssetType} />
            </TabPanel>
            <TabPanel value={view} index={2}>
              {/* We have a button to switch tabs in this child component, so need to pass the handler. */}
              <YieldRecipients
                changeView={buttonChangeView}
                giveAssetType={giveAssetType}
                changeAssetType={changeAssetType}
              />
            </TabPanel>
            <TabPanel value={view} index={3}>
              <RedeemYield />
            </TabPanel>
          </Paper>
        </Zoom>
        <Zoom in={true}>
          <GiveInfo />
        </Zoom>
      </div>
=======
      <Grid container direction="column" alignItems="center">
        <Grid item xs />
        <Grid item xs={12} sm={10} md={10} lg={8}>
          <Zoom in={true} onEntered={() => setZoomed(true)}>
            <Paper headerText={t`Give`} childPaperBackground={true} fullWidth className="no-container-padding">
              {!isSupportedChain(networkId) ? (
                <Typography variant="h6">
                  Note: You are currently using an unsupported network. Please switch to Ethereum to experience the full
                  functionality.
                </Typography>
              ) : (
                <></>
              )}
              <Tabs
                key={String(zoomed)}
                centered
                value={view}
                className={`give-tab-buttons ${isBreakpointXS ? `give-tab-buttons-xs` : ``}`}
                onChange={changeView}
                aria-label="stake tabs"
              >
                <Tab label={t`Causes`} {...a11yProps(0)} />
                <Tab label={t`Grants`} {...a11yProps(1)} />
                <Tab label={t`My Donations`} {...a11yProps(2)} />
                <Tab label={t`Redeem`} {...a11yProps(3)} />
              </Tabs>

              <TabPanel value={view} index={0}>
                <CausesDashboard />
              </TabPanel>
              <TabPanel value={view} index={1}>
                <GrantsDashboard />
              </TabPanel>
              <TabPanel value={view} index={2}>
                {/* We have a button to switch tabs in this child component, so need to pass the handler. */}
                <YieldRecipients changeView={buttonChangeView} />
              </TabPanel>
              <TabPanel value={view} index={3}>
                <RedeemYield />
              </TabPanel>
            </Paper>
          </Zoom>
          <Zoom in={true}>
            <GiveInfo />
          </Zoom>
        </Grid>
        <Grid item xs />
      </Grid>
>>>>>>> 657d4cbe
    </>
  );
}

export default Give;<|MERGE_RESOLUTION|>--- conflicted
+++ resolved
@@ -7,16 +7,12 @@
 import { Paper, Tab, TabPanel, Tabs } from "@olympusdao/component-library";
 import { useState } from "react";
 import { useHistory } from "react-router";
-import { EnvHelper } from "src/helpers/Environment";
 import { useWeb3Context } from "src/hooks/web3Context";
 import { isSupportedChain } from "src/slices/GiveThunk";
 
 import CausesDashboard from "./CausesDashboard";
 import { GiveInfo } from "./GiveInfo";
-<<<<<<< HEAD
 import { GohmToggle } from "./GohmToggle";
-=======
->>>>>>> 657d4cbe
 import GrantsDashboard from "./GrantsDashboard";
 import RedeemYield from "./RedeemYield";
 import YieldRecipients from "./YieldRecipients";
@@ -41,13 +37,8 @@
   changeAssetType: (checked: boolean) => void;
 };
 
-<<<<<<< HEAD
 function Give({ selectedIndex, giveAssetType, changeAssetType }: GiveProps) {
-  const { networkId, connect } = useWeb3Context();
-=======
-function Give({ selectedIndex }: GiveProps) {
   const { networkId } = useWeb3Context();
->>>>>>> 657d4cbe
   const [zoomed, setZoomed] = useState(false);
   const [view, setView] = useState(selectedIndex || 0);
 
@@ -80,65 +71,6 @@
 
   return (
     <>
-<<<<<<< HEAD
-      <div
-        id="give-view"
-        className={`${isMediumScreen ? "medium" : ""}
-        ${isSmallScreen ? "smaller" : ""}`}
-      >
-        <Zoom in={true} onEntered={() => setZoomed(true)}>
-          <Paper className={`ohm-card secondary causes-container`}>
-            <div className="card-header">
-              <Typography variant="h5">Give</Typography>
-            </div>
-            {!isSupportedChain(networkId) ? (
-              <Typography variant="h6">
-                Note: You are currently using an unsupported network. Please switch to Ethereum to experience the full
-                functionality.
-              </Typography>
-            ) : (
-              <></>
-            )}
-            <Tabs
-              key={String(zoomed)}
-              centered
-              value={view}
-              className="give-tab-buttons"
-              onChange={changeView}
-              aria-label="stake tabs"
-            >
-              <Tab label={t`Causes`} {...a11yProps(0)} />
-              <Tab label={t`Grants`} {...a11yProps(1)} disabled={!EnvHelper.isGiveGrantsEnabled()} />
-              <Tab label={t`My Donations`} {...a11yProps(2)} />
-              <Tab label={t`Redeem`} {...a11yProps(3)} />
-            </Tabs>
-
-            <GohmToggle giveAssetType={giveAssetType} changeAssetType={changeAssetType} />
-
-            <TabPanel value={view} index={0}>
-              <CausesDashboard giveAssetType={giveAssetType} changeAssetType={changeAssetType} />
-            </TabPanel>
-            <TabPanel value={view} index={1}>
-              <GrantsDashboard giveAssetType={giveAssetType} changeAssetType={changeAssetType} />
-            </TabPanel>
-            <TabPanel value={view} index={2}>
-              {/* We have a button to switch tabs in this child component, so need to pass the handler. */}
-              <YieldRecipients
-                changeView={buttonChangeView}
-                giveAssetType={giveAssetType}
-                changeAssetType={changeAssetType}
-              />
-            </TabPanel>
-            <TabPanel value={view} index={3}>
-              <RedeemYield />
-            </TabPanel>
-          </Paper>
-        </Zoom>
-        <Zoom in={true}>
-          <GiveInfo />
-        </Zoom>
-      </div>
-=======
       <Grid container direction="column" alignItems="center">
         <Grid item xs />
         <Grid item xs={12} sm={10} md={10} lg={8}>
@@ -166,15 +98,21 @@
                 <Tab label={t`Redeem`} {...a11yProps(3)} />
               </Tabs>
 
+              <GohmToggle giveAssetType={giveAssetType} changeAssetType={changeAssetType} />
+
               <TabPanel value={view} index={0}>
-                <CausesDashboard />
+                <CausesDashboard giveAssetType={giveAssetType} changeAssetType={changeAssetType} />
               </TabPanel>
               <TabPanel value={view} index={1}>
-                <GrantsDashboard />
+                <GrantsDashboard giveAssetType={giveAssetType} changeAssetType={changeAssetType} />
               </TabPanel>
               <TabPanel value={view} index={2}>
                 {/* We have a button to switch tabs in this child component, so need to pass the handler. */}
-                <YieldRecipients changeView={buttonChangeView} />
+                <YieldRecipients
+                  changeView={buttonChangeView}
+                  giveAssetType={giveAssetType}
+                  changeAssetType={changeAssetType}
+                />
               </TabPanel>
               <TabPanel value={view} index={3}>
                 <RedeemYield />
@@ -187,7 +125,6 @@
         </Grid>
         <Grid item xs />
       </Grid>
->>>>>>> 657d4cbe
     </>
   );
 }
