--- conflicted
+++ resolved
@@ -1,35 +1,17 @@
 import "./give.scss";
-<<<<<<< HEAD
-import DepositYield from "./DepositYield";
-import RedeemYield from "./RedeemYield";
-import { Paper, Typography, Zoom } from "@material-ui/core";
-import { useWeb3Context } from "src/hooks/web3Context";
-import useMediaQuery from "@material-ui/core/useMediaQuery";
-import { t, Trans } from "@lingui/macro";
-import ConnectButton from "src/components/ConnectButton";
-=======
 
 import { Trans } from "@lingui/macro";
-import { Button, Paper, Typography, Zoom } from "@material-ui/core";
+import { Paper, Typography, Zoom } from "@material-ui/core";
 import useMediaQuery from "@material-ui/core/useMediaQuery";
+import ConnectButton from "src/components/ConnectButton/ConnectButton";
 import { useWeb3Context } from "src/hooks/web3Context";
 
 import DepositYield from "./DepositYield";
 import RedeemYield from "./RedeemYield";
->>>>>>> 8553392e
 
 function Give() {
   const { address, connect } = useWeb3Context();
   const isSmallScreen = useMediaQuery("(max-width: 705px)");
-<<<<<<< HEAD
-=======
-  const connectButton = [];
-  connectButton.push(
-    <Button variant="contained" color="primary" className="connect-button" onClick={connect} key={1}>
-      <Trans>Connect Wallet</Trans>
-    </Button>,
-  );
->>>>>>> 8553392e
 
   return (
     <>
