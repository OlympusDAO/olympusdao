import "src/views/Give/Give.scss";

import { t } from "@lingui/macro";
import { Grid, Link, Typography } from "@mui/material";
import { useTheme } from "@mui/material/styles";
import useMediaQuery from "@mui/material/useMediaQuery";
import { Paper, Tab, TabPanel, Tabs } from "@olympusdao/component-library";
import { useState } from "react";
import { Outlet, Route, Routes } from "react-router";
import { NavLink as RouterLink } from "react-router-dom";
import { isSupportedChain } from "src/helpers/GiveHelpers";
import { useV1RedeemableBalance } from "src/hooks/useGiveInfo";
import { ChangeAssetType } from "src/slices/interfaces";
import { CallToRedeem } from "src/views/Give/CallToRedeem";
import CausesDashboard from "src/views/Give/CausesDashboard";
import { GiveInfo } from "src/views/Give/GiveInfo";
import { GohmToggle } from "src/views/Give/GohmToggle";
import GrantInfo from "src/views/Give/GrantInfo";
import GrantsDashboard from "src/views/Give/GrantsDashboard";
import ProjectInfo from "src/views/Give/ProjectInfo";
import RedeemYield from "src/views/Give/RedeemYield";
import YieldRecipients from "src/views/Give/YieldRecipients";
import { useNetwork } from "wagmi";

<<<<<<< HEAD
import { CallToRedeem } from "./CallToRedeem";
import CausesDashboard from "./CausesDashboard";
import { GiveInfo } from "./GiveInfo";
import { GohmToggle } from "./GohmToggle";
import GrantInfo from "./GrantInfo";
import GrantsDashboard from "./GrantsDashboard";
import ProjectInfo from "./ProjectInfo";
import RebaseRecipients from "./RebaseRecipients";
import RedeemRebases from "./RedeemRebases";

=======
>>>>>>> 17db318c
function Give({ selectedIndex = 0 }) {
  const [giveAssetType, setGiveAssetType] = useState<"sOHM" | "gOHM">("sOHM");
  const { chain = { id: 1 } } = useNetwork();

  const v1RedeemableBalance = useV1RedeemableBalance();
  const hasV1Assets = v1RedeemableBalance.data && v1RedeemableBalance.data != "0.0";

  const theme = useTheme();
  const isBreakpointXS = useMediaQuery(theme.breakpoints.down("sm"));

  const changeGiveAssetType: ChangeAssetType = (checked: boolean) => {
    setGiveAssetType(checked ? "gOHM" : "sOHM");
  };

  return (
    <>
      <Routes>
        <Route
          path="/"
          element={
            <Grid container direction="column" alignItems="center" className="give-container">
              <Grid item xs={12} sm={10} md={10} lg={8}>
                <Paper
                  headerText={t`Give`}
                  childPaperBackground={true}
                  fullWidth
                  className="no-container-padding"
                  zoom={false}
                >
                  {!isSupportedChain(chain.id) ? (
                    <Typography variant="h6">
                      Note: You are currently using an unsupported network. Please switch to Ethereum to experience the
                      full functionality.
                    </Typography>
                  ) : (
                    <></>
                  )}
                  {hasV1Assets && <CallToRedeem />}
                  <Tabs
                    centered
                    value={selectedIndex}
                    className={`give-tab-buttons ${isBreakpointXS ? `give-tab-buttons-xs` : ``}`}
                    aria-label="stake tabs"
                    TabIndicatorProps={{ style: { display: "none" } }}
                  >
                    <Link to="/give" component={RouterLink} end>
                      <Tab label={t`Causes`} />
                    </Link>
                    <Link to="/give/grants" component={RouterLink}>
                      <Tab label={t`Grants`} />
                    </Link>
                    <Link to="/give/donations" component={RouterLink}>
                      <Tab label={t`My Donations`} style={{ whiteSpace: "nowrap" }} />
                    </Link>
                    <Link to="/give/redeem" component={RouterLink}>
                      <Tab label={t`Redeem`} />
                    </Link>
                  </Tabs>
                  <Outlet />
                </Paper>
                <GiveInfo />
              </Grid>
            </Grid>
          }
        >
          <Route
            index
            element={
              <TabPanel value={0} index={0}>
                <GohmToggle giveAssetType={giveAssetType} changeAssetType={changeGiveAssetType} />
                <CausesDashboard giveAssetType={giveAssetType} changeAssetType={changeGiveAssetType} />
              </TabPanel>
            }
          />

          <Route
            path="grants"
            element={
              <TabPanel value={1} index={1}>
                <GohmToggle giveAssetType={giveAssetType} changeAssetType={changeGiveAssetType} />
                <GrantsDashboard giveAssetType={giveAssetType} changeAssetType={changeGiveAssetType} />
              </TabPanel>
            }
          />

          <Route
            path="donations"
            element={
              <TabPanel value={2} index={2}>
                {/* We have a button to switch tabs in this child component, so need to pass the handler. */}
                <RebaseRecipients giveAssetType={giveAssetType} changeAssetType={changeGiveAssetType} />
              </TabPanel>
            }
          />

          <Route
            path="redeem"
            element={
              <TabPanel value={3} index={3}>
                <RedeemRebases />
              </TabPanel>
            }
          />
        </Route>

        <Route
          path="/projects/:slug"
          element={<ProjectInfo giveAssetType={giveAssetType} changeAssetType={changeGiveAssetType} />}
        />

        <Route
          path="/grants/:slug"
          element={<GrantInfo giveAssetType={giveAssetType} changeAssetType={changeGiveAssetType} />}
        />
      </Routes>
    </>
  );
}

export default Give;<|MERGE_RESOLUTION|>--- conflicted
+++ resolved
@@ -18,23 +18,10 @@
 import GrantInfo from "src/views/Give/GrantInfo";
 import GrantsDashboard from "src/views/Give/GrantsDashboard";
 import ProjectInfo from "src/views/Give/ProjectInfo";
-import RedeemYield from "src/views/Give/RedeemYield";
-import YieldRecipients from "src/views/Give/YieldRecipients";
+import RebaseRecipients from "src/views/Give/RebaseRecipients";
+import RedeemRebases from "src/views/Give/RedeemRebases";
 import { useNetwork } from "wagmi";
 
-<<<<<<< HEAD
-import { CallToRedeem } from "./CallToRedeem";
-import CausesDashboard from "./CausesDashboard";
-import { GiveInfo } from "./GiveInfo";
-import { GohmToggle } from "./GohmToggle";
-import GrantInfo from "./GrantInfo";
-import GrantsDashboard from "./GrantsDashboard";
-import ProjectInfo from "./ProjectInfo";
-import RebaseRecipients from "./RebaseRecipients";
-import RedeemRebases from "./RedeemRebases";
-
-=======
->>>>>>> 17db318c
 function Give({ selectedIndex = 0 }) {
   const [giveAssetType, setGiveAssetType] = useState<"sOHM" | "gOHM">("sOHM");
   const { chain = { id: 1 } } = useNetwork();
