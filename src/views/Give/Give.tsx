import "./Give.scss";

import { t } from "@lingui/macro";
import { Grid, Link, Typography } from "@mui/material";
import { useTheme } from "@mui/material/styles";
import useMediaQuery from "@mui/material/useMediaQuery";
import { Paper, Tab, TabPanel, Tabs } from "@olympusdao/component-library";
import { useState } from "react";
import { Outlet, Route, Routes } from "react-router";
import { NavLink as RouterLink } from "react-router-dom";
import { isSupportedChain } from "src/helpers/GiveHelpers";
import { useV1RedeemableBalance } from "src/hooks/useGiveInfo";
import { ChangeAssetType } from "src/slices/interfaces";
import { useNetwork } from "wagmi";

import { CallToRedeem } from "./CallToRedeem";
import CausesDashboard from "./CausesDashboard";
import { GiveInfo } from "./GiveInfo";
import { GohmToggle } from "./GohmToggle";
import GrantInfo from "./GrantInfo";
import GrantsDashboard from "./GrantsDashboard";
import ProjectInfo from "./ProjectInfo";
import RedeemYield from "./RedeemYield";
import YieldRecipients from "./YieldRecipients";

function Give({ selectedIndex = 0 }) {
  const [giveAssetType, setGiveAssetType] = useState<"sOHM" | "gOHM">("sOHM");
  const { chain = { id: 1 } } = useNetwork();

  const v1RedeemableBalance = useV1RedeemableBalance();
  const hasV1Assets = v1RedeemableBalance.data && v1RedeemableBalance.data != "0.0";

  const theme = useTheme();
  const isBreakpointXS = useMediaQuery(theme.breakpoints.down("sm"));

  const changeGiveAssetType: ChangeAssetType = (checked: boolean) => {
    setGiveAssetType(checked ? "gOHM" : "sOHM");
  };

  return (
    <>
      <Routes>
        <Route
          path="/"
          element={
            <Grid container direction="column" alignItems="center" className="give-container">
              <Grid item xs={12} sm={10} md={10} lg={8}>
<<<<<<< HEAD
                <Paper
                  headerText={t`Give`}
                  // childPaperBackground={true}
                  fullWidth
                  className="no-container-padding"
                  zoom={false}
                >
=======
                <Paper headerText={t`Give`} fullWidth className="no-container-padding" zoom={false}>
>>>>>>> cf17a215
                  {!isSupportedChain(chain.id) ? (
                    <Typography variant="h6">
                      Note: You are currently using an unsupported network. Please switch to Ethereum to experience the
                      full functionality.
                    </Typography>
                  ) : (
                    <></>
                  )}
                  {hasV1Assets && <CallToRedeem />}
                  <Tabs
                    centered
                    value={selectedIndex}
                    className={`give-tab-buttons ${isBreakpointXS ? `give-tab-buttons-xs` : ``}`}
                    aria-label="stake tabs"
                    TabIndicatorProps={{ style: { display: "none" } }}
                  >
                    <Link to="/give" component={RouterLink} end>
                      <Tab label={t`Causes`} />
                    </Link>
                    <Link to="/give/grants" component={RouterLink}>
                      <Tab label={t`Grants`} />
                    </Link>
                    <Link to="/give/donations" component={RouterLink}>
                      <Tab label={t`My Donations`} style={{ whiteSpace: "nowrap" }} />
                    </Link>
                    <Link to="/give/redeem" component={RouterLink}>
                      <Tab label={t`Redeem`} />
                    </Link>
                  </Tabs>
                  <Outlet />
                </Paper>
                <GiveInfo />
              </Grid>
            </Grid>
          }
        >
          <Route
            index
            element={
              <TabPanel value={0} index={0}>
                <GohmToggle giveAssetType={giveAssetType} changeAssetType={changeGiveAssetType} />
                <CausesDashboard giveAssetType={giveAssetType} changeAssetType={changeGiveAssetType} />
              </TabPanel>
            }
          />

          <Route
            path="grants"
            element={
              <TabPanel value={1} index={1}>
                <GohmToggle giveAssetType={giveAssetType} changeAssetType={changeGiveAssetType} />
                <GrantsDashboard giveAssetType={giveAssetType} changeAssetType={changeGiveAssetType} />
              </TabPanel>
            }
          />

          <Route
            path="donations"
            element={
              <TabPanel value={2} index={2}>
                {/* We have a button to switch tabs in this child component, so need to pass the handler. */}
                <YieldRecipients giveAssetType={giveAssetType} changeAssetType={changeGiveAssetType} />
              </TabPanel>
            }
          />

          <Route
            path="redeem"
            element={
              <TabPanel value={3} index={3}>
                <RedeemYield />
              </TabPanel>
            }
          />
        </Route>

        <Route
          path="/projects/:slug"
          element={<ProjectInfo giveAssetType={giveAssetType} changeAssetType={changeGiveAssetType} />}
        />

        <Route
          path="/grants/:slug"
          element={<GrantInfo giveAssetType={giveAssetType} changeAssetType={changeGiveAssetType} />}
        />
      </Routes>
    </>
  );
}

export default Give;<|MERGE_RESOLUTION|>--- conflicted
+++ resolved
@@ -45,17 +45,7 @@
           element={
             <Grid container direction="column" alignItems="center" className="give-container">
               <Grid item xs={12} sm={10} md={10} lg={8}>
-<<<<<<< HEAD
-                <Paper
-                  headerText={t`Give`}
-                  // childPaperBackground={true}
-                  fullWidth
-                  className="no-container-padding"
-                  zoom={false}
-                >
-=======
                 <Paper headerText={t`Give`} fullWidth className="no-container-padding" zoom={false}>
->>>>>>> cf17a215
                   {!isSupportedChain(chain.id) ? (
                     <Typography variant="h6">
                       Note: You are currently using an unsupported network. Please switch to Ethereum to experience the
