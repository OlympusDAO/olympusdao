--- conflicted
+++ resolved
@@ -45,10 +45,6 @@
           element={
             <Grid container direction="column" alignItems="center" className="give-container">
               <Grid item xs={12} sm={10} md={10} lg={8}>
-<<<<<<< HEAD
-                <Paper headerText={t`Give`} fullWidth className="no-container-padding" zoom={false}>
-                  {!isSupportedChain(activeChain.id) ? (
-=======
                 <Paper
                   headerText={t`Give`}
                   childPaperBackground={true}
@@ -57,7 +53,6 @@
                   zoom={false}
                 >
                   {!isSupportedChain(chain.id) ? (
->>>>>>> d012ea94
                     <Typography variant="h6">
                       Note: You are currently using an unsupported network. Please switch to Ethereum to experience the
                       full functionality.
