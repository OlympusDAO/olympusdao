#give-view {
  display: flex;
  flex-direction: column;
  justify-content: center;
  align-items: center;
  overflow: hidden;

  #simple-tabpanel-0 {
    width: 100%;
  }

  #simple-tabpanel-1 {
    width: 100%;
  }

  #simple-tabpanel-2 {
    width: 100%;
  }

  .MuiBox-root {
    padding: 0px;
  }

  .ohm-card {
    padding-bottom: 40px;

    .give-tab-buttons {
      margin-top: 1rem;
<<<<<<< HEAD
      margin-bottom: 30px;
=======
      margin-bottom: 50px;
>>>>>>> 9f0152b4
      max-height: 60px;
      min-height: 40px;
      height: auto;
    }

    .MuiBox-root .no-donations {
      display: flex;
      flex-direction: column;
      justify-content: center;
      align-items: center;

      .MuiTypography-body1 {
        margin-bottom: 30px;
      }

      .MuiButtonBase-root .MuiTypography-body1 {
        margin-bottom: 0px;
      }
    }

    overflow-y: scrollable;
    .cell-align-end {
      display: flex;
      justify-content: flex-end;
    }

    .MuiTypography-body2 {
      margin-bottom: 0.5rem;
    }

    .MuiTypography-body1 {
      margin-bottom: 0.5rem;
    }

    .header {
      min-height: 3em;
    }

    .button-box {
      display: flex;
      justify-content: center;

      .learn-more-button {
        p {
          margin-bottom: 0px;
        }

        svg {
          margin-left: 4px;
        }
      }
    }
  }

  .card-header {
    display: flex;
    flex-direction: column;
    justify-content: space-between;
    vertical-align: middle;

    .give-education {
      display: flex;
      flex-direction: row;
      justify-content: space-between;
      align-items: center;
      align-content: center;
    }
  }
  .causes-body {
    display: flex;
    flex-direction: column;
    align-items: center;
    align-content: center;
    justify-content: center;
    width: 100%;
    padding-left: 30px;
    padding-right: 30px;
<<<<<<< HEAD

    .grants-header {
      line-height: 24px;
      padding-bottom: 30px;
    }
=======
>>>>>>> 9f0152b4

    .data-grid {
      justify-content: center;
      align-items: center;
      height: 100%;
    }

    .cause-card {
      &.very-small {
        min-width: 200px;
      }
      // max-width: 773px;
      // box-shadow: 0px 2px 28px rgba(0, 0, 0, 0.03);
      // background-color: #ffffff0e;
      // backdrop-filter: blur(60px);
      // -webkit-backdrop-filter: blur(60px);
      border-radius: 10px !important;
      display: flex;
      flex-direction: row;
      flex: 0 0 auto;
      justify-content: flex-start;
      align-items: flex-start;
      margin-bottom: 60px;

      .cause-title {
        padding-left: 0rem;
        padding-bottom: 0rem;
        margin-bottom: 10px;
      }

      .cause-title.smaller-size {
        margin-bottom: 20px;
      }

      .cause-title:hover {
        h5 {
          text-decoration: underline;
        }
      }

      .cause-image {
        width: 33%;
        height: 100%;
        justify-content: flex-start;
        padding-right: 30px;

        img {
          border-radius: 16px;
        }
      }

      .cause-content {
        height: auto;
        width: 66%;
        display: flex;
        flex-direction: column;
        justify-content: space-between;

        .MuiTypography-body2 {
          margin-top: 0.5rem;
        }

        .cause-body {
          p {
            margin-bottom: 0px;
          }
        }
      }

      .view-details {
        padding-bottom: 0rem;

        .cause-link {
          display: flex;
          flex-direction: row;
          align-content: center;
          align-items: center;
          justify-content: space-between;
          color: #999999;
          font-size: small;
          border-radius: 12px;
          font-weight: 500;

          svg path {
            fill: #999999;
          }

          > p {
            margin-bottom: 0px;
          }
        }
      }

      .cause-link:hover {
        color: #f4d092;

        svg path {
          fill: #f4d092;
        }
      }

      .cause-misc-info {
        display: flex;
        flex-direction: row;
        justify-content: space-between;
        align-items: flex-end;
        margin-top: 16px;
<<<<<<< HEAD

        &.grants {
          justify-content: flex-end;
        }
=======
>>>>>>> 9f0152b4

        .cause-info-main-text {
          font-size: 1rem;

          .MuiTypography-body1 {
            margin-bottom: 0rem;
          }
        }

        .cause-info-bottom-text {
          font-size: 0.875rem;
          font-weight: 500;
        }
      }

      .cause-misc-info .MuiGrid-item {
        display: flex;
        padding-left: 0px;
        align-items: flex-end;
        justify-content: flex-start;
      }

      .cause-misc-info .give-button-grid {
        height: 40px;
      }

      .cause-info-icon {
        margin-right: 0.25rem;
        align-self: flex-end;
        margin-bottom: -2px;
<<<<<<< HEAD
      }

      .cause-link {
        width: 100%;
=======
>>>>>>> 9f0152b4
      }

      .cause-give-button {
        height: 40px;
        width: 12rem;
        margin-left: auto;
        margin-right: 0;
      }

      .grant-give-button {
        height: 40px;
        width: 100%;
        margin-left: auto;
        margin-right: 0;
      }
    }
  }

  .donation-table {
    display: flex;
    flex-direction: column;
    margin: 6px 0px;
<<<<<<< HEAD

    .MuiTableCell-root {
      padding: 28px 0px 20px 0px;
    }

=======

    .MuiTableCell-root {
      padding: 28px 0px 20px 0px;
    }

>>>>>>> 9f0152b4
    // Must be after .MuiTableCell-root in order to override
    .MuiTableCell-head {
      padding: 0px 0px 20px 0px;
    }

    .MuiTableRow-root {
      display: flex;

      .MuiTypography-body1 {
        margin-bottom: 0px;
        margin-top: 0px;
      }
    }

    .MuiTableHead-root .MuiTableRow-head .MuiTableCell-alignLeft {
      width: 20%;
      margin-left: 5px !important;
    }

    .MuiTableHead-root .MuiTableRow-head .MuiTableCell-alignRight {
      width: 20%;
      margin-left: 5px !important;

      &.manage-cell {
        margin-left: 40px !important;
      }
    }

    .MuiTableBody-root .MuiTableRow-root .MuiTableCell-alignLeft {
      display: flex;
      align-items: center;
      width: 20%;
      margin-left: 5px !important;
      text-align: left;
    }

    .MuiTableBody-root .MuiTableRow-root .MuiTableCell-alignRight {
      display: flex;
      align-items: center;
      width: 20%;
      margin-left: 5px !important;
      text-align: left;
<<<<<<< HEAD

      &.deposit-manage-cell {
        margin-left: 40px !important;
      }
    }
  }

  .redeem-view {
    display: flex;
    flex-direction: column;
    align-items: center;
    padding-left: 85px;
    padding-right: 85px;
    width: 100%;

    .redeemable-container {
      display: flex;
      flex-direction: column;
      align-items: center;
      width: 50%;
      margin-bottom: 40px;

      .redeemable-balance {
        text-align: center;
        margin-bottom: 30px;

        h3 {
          font-weight: 600;
          margin-bottom: 6px;
        }

=======

      &.deposit-manage-cell {
        margin-left: 40px !important;
      }
    }
  }

  .redeem-view {
    display: flex;
    flex-direction: column;
    align-items: center;
    padding-left: 85px;
    padding-right: 85px;
    width: 100%;

    .redeemable-container {
      display: flex;
      flex-direction: column;
      align-items: center;
      width: 50%;
      margin-bottom: 40px;

      .redeemable-balance {
        text-align: center;
        margin-bottom: 30px;

        h3 {
          font-weight: 600;
          margin-bottom: 6px;
        }

>>>>>>> 9f0152b4
        .subtext {
          color: #999999;
        }
      }

      .redeem-button {
        height: 40px;
        width: 100%;
      }
    }

    .projects-redeemable-data {
      display: flex;
      flex-direction: row;
      justify-content: space-between;
      width: 100%;
      margin-bottom: 20px;
      text-align: center;

      .projects-redeemable-box {
        display: flex;
        flex-direction: column;
        justify-content: center;
        align-items: center;
        border: 1px solid #999999;
        padding: 20px 20px 20px 20px;
        border-radius: 10px;
        width: 30%;

        h5 {
          font-weight: 600;
        }

        .subtext {
          color: #999999;
        }
      }
    }

    .main-redeemable-box {
      border: 1px solid #999999;
      padding-left: 30px;
      padding-right: 30px;
      padding-top: 20px;
      padding-bottom: 20px;
      border-radius: 10px;
      width: 100%;

      p:first-of-type {
        color: #999999;
      }
    }
  }
}

#give-view.medium {
  .cause-title {
    margin-bottom: 1rem;
  }

  .causes-body {
    padding-left: 0px;
    padding-right: 0px;

    .cause-card {
      margin-bottom: 30px;
    }

    .cause-content {
      width: 45%;

      .cause-body {
        margin-top: -5%;
      }
    }

    .cause-image {
      display: flex;
      align-items: center;
      border-radius: 16px;
      width: 50%;
      max-height: 184px;
      overflow: hidden;
      padding-right: 0px;
      margin-right: 30px;

      a {
        width: 100%;
      }
    }

    .cause-misc-info {
      .cause-give-button {
        width: 100%;
        margin-left: 0rem;
      }
    }

    .cause-misc-info .give-button-grid {
      margin-top: 20px;

      .cause-link {
        width: 100%;
      }
    }
  }

  .ohm-card {
    // On smaller screens, stack vertically and center
    display: flex;
    flex-direction: column;
    align-items: center;
  }

  .give-info {
    width: 315px;

    .give-info-deposit-box {
      margin-right: 0px;
    }

    .give-info-vault-box {
      margin-right: 0px;
    }
  }
  .donation-table {
    .MuiTableBody-root .MuiTableRow-root .MuiTableCell-alignRight {
      &.deposit-manage-cell {
        margin-left: 20px !important;
      }
    }
  }

  .redeem-view {
    padding-left: 35px;
    padding-right: 35px;

    .redeemable-container {
      width: 65%;
    }

    .projects-redeemable-data {
      width: 100%;
    }
  }
}

#give-view.smaller {
  margin-bottom: 30px;

  .give-tab-buttons .MuiTab-wrapper {
<<<<<<< HEAD
    font-size: 14px;
  }

  .cause-title {
    margin-bottom: 1rem;
  }

=======
    font-size: 16px;
  }

  .cause-title {
    margin-bottom: 1rem;
  }

>>>>>>> 9f0152b4
  .causes-body {
    padding-left: 0px;
    padding-right: 0px;

    .cause-card {
      flex-direction: column;
    }
  }

  .small-screen-cause {
    flex-direction: column;

    .cause-image {
      display: flex;
      align-items: center;
      border-radius: 16px;
      width: 100%;
      max-height: 117px;
      overflow: hidden;
      padding-right: 0px;

      a {
        width: 100%;
      }
    }

    .cause-content {
      padding-top: 0px;
      width: 100%;

      .cause-misc-info .give-button-grid {
        margin-top: 20px;

        .cause-link {
          width: 100%;
        }

        .cause-give-button {
          width: 100%;
        }
      }
    }
  }

  .ohm-card {
    // On smaller screens, stack vertically and center
    display: flex;
    flex-direction: column;
    align-items: center;
  }

  .give-info {
    width: 220px;

    .give-info-deposit-box {
      margin-right: 0px;
    }

    .give-info-vault-box {
      margin-right: 0px;
    }

    .cta-text {
      white-space: nowrap;
    }
  }

  .donation-table {
    .MuiTableHead-root .MuiTableRow-head .MuiTableCell-alignLeft {
      font-size: 12px;
      width: 33%;
    }

    .MuiTableHead-root .MuiTableRow-head .MuiTableCell-alignRight {
      font-size: 12px;
      width: 33%;
    }

    .MuiTableBody-root .MuiTableRow-root .MuiTableCell-alignLeft {
      width: 33%;
    }

    .MuiTableBody-root .MuiTableRow-root .MuiTableCell-alignRight {
      width: 33%;

      &.deposit-manage-cell {
        margin-left: 20px !important;
        width: 40%;
      }
    }
  }

  .redeem-view {
    padding-left: 0px;
    padding-right: 0px;

    .redeemable-container {
      width: 100%;
    }

    .projects-redeemable-data .projects-redeemable-box {
      padding: 20px 10px 20px 10px;
    }
  }
}

.give-subnav {
  display: flex;
  flex-direction: row;
  align-content: flex-start;

  max-width: 833px;
  padding-top: 0.5rem;
  padding-bottom: 0.5rem;
  padding-left: 1rem;

  .MuiLink-root.active {
    text-decoration: none;
  }

  .give-option {
    margin-right: 1rem;
  }

  .give-option.give-active {
    text-decoration: underline;
  }

  #give-sub-dash {
    display: flex;
    flex-direction: row;
  }

  #give-sub-dash:hover {
    color: #f4d092;
  }
}

.give-subnav.smaller {
  margin-left: 6px;

  #give-sub-dash {
    margin-left: -7px;
  }
}

.custom-recipient {
  display: flex;
  flex-direction: column;
  justify-content: center;
  align-items: center;
  &.smaller {
    padding: 20px 20px 20px 20px;
  }
  padding: 30px 30px 30px 30px;

  .custom-recipient-headline {
    font-weight: 600;
    margin-bottom: 10px;
  }

  .custom-give-button {
    height: 40px;
    width: 12rem;
  }
}

.give-education-graphics {
  display: flex;
  flex-direction: row;
  justify-content: center;
  align-content: center;
  align-items: center;

  .message-text {
    color: #999999;
  }

  .yield-graphic svg path {
    fill: none;
  }
}

.give-education-graphics.smaller {
  flex-direction: column;
}

.give-staked-balance {
  display: flex;
  flex-direction: row;
  justify-content: space-between;

  .MuiTypography-body2 {
    color: #999999;
    margin-top: 0.5rem;
  }
}

.yield-action-area {
  justify-content: space-around;
  align-items: center;
  height: auto;
  padding-bottom: 1rem;
}

.give-yield-title {
  display: flex;
  flex-direction: row;
}

.give-yield-modals {
  display: flex;
  flex-direction: row;

  .add-recipient-button {
    margin-right: 0.33em;
  }
}

.ohm-modal {
  position: absolute;
  left: 50%;
  top: 50%;
  // Use decimal values to fix anti-aliasing in Chrome. Ridiculous.
  transform: translate(-50.048%, -50.048%);

  &.medium {
    .manage-project-stats .MuiBox-root {
      padding-left: 10px;
      padding-right: 10px;
    }
  }

  &.smaller {
    overflow-y: scroll;

    .give-confirmation-details .details-row {
      flex-direction: column;
      align-items: flex-start;

      .sohm-allocation-col {
        margin-bottom: 30px;
      }

      .recipient-address-col {
        align-items: flex-start;
      }
    }

    .ohm-modal-submit {
      width: 100%;
      margin-left: 0px;
      margin-right: 0px;
    }

    .manage-project-info {
      .project {
        .cause-image {
          max-width: 40%;
        }
        .cause-content {
          width: 60%;
        }
      }
    }

    .manage-donation-details .donation-details {
      padding: 30px 20px 30px 20px;
    }

    .redeemable-details .redeem-info {
      flex-direction: column;
      align-items: flex-start;
    }

    .donation-details .details-row {
      flex-direction: column;
      align-items: flex-start;

      .sohm-allocation-col {
        width: 100%;
        margin-bottom: 30px;
      }

      .recipient-address-col {
        align-items: flex-start;
        width: 100%;
      }
    }

    .manage-project-stats .center-item {
      margin-left: 10px;
      margin-right: 10px;
    }
  }

  .yield-header {
    align-items: center;
    display: flex;
    height: 44px;
    justify-content: center;
    margin-bottom: 30px;

    a {
      position: absolute;
      left: 1.7rem;
    }
  }

  .redeemable-details {
    display: flex;
    border: 1px solid #999999;
    border-radius: 10px;
    padding: 20px 20px 20px 20px;
    width: 80%;

    .redeem-info {
      display: flex;
      flex-direction: row;
      justify-content: space-between;
      align-items: center;
      width: 100%;

      .subtext {
        color: #999999;
        margin-bottom: 10px;
      }
    }
  }

  .give-modal-header {
    display: flex;
    flex-direction: row;
  }

  .project-modal-top {
    margin-bottom: 1rem;
  }

  .give-modal-alloc-tip {
    display: flex;
    flex-direction: row;

    .MuiBox-root {
      margin-bottom: 1rem;
    }
  }

  .modal-input {
    width: 100%;
    max-width: 100%;
    padding-bottom: 1rem;

    .MuiFormHelperText-root {
      color: red;
    }
  }

  .ohm-modal-submit {
    display: flex;
    align-items: center;
    width: 60%;
    height: 43px !important;
    margin-top: 40px;
    margin-left: auto;
    margin-right: auto;

    button {
      height: 40px;
      width: 100%;
    }
  }

  .manage-project-info {
    .project {
      display: flex;
      flex-direction: row;
      align-items: center;
      padding-bottom: 20px;

      .cause-image {
        max-width: 20%;
        padding-right: 20px;
      }

      .project-description {
        color: #999999;
      }
    }
  }

  .manage-project-stats {
    display: flex;
    flex-direction: row;
    padding-bottom: 20px;

    .center-item {
      margin-left: 20px;
      margin-right: 20px;
    }

    .MuiBox-root {
      display: flex;
      flex-direction: column;
      justify-content: center;
      align-items: center;
      border: 1px solid #999999;
      border-radius: 10px;
      padding: 20px 20px 20px 20px;
      max-height: 77px;
      width: 33%;
      overflow: auto;

      .project-stat-top {
        font-weight: 600;
      }

      .subtext {
        color: #999999;
      }
    }
  }

  .details-header .MuiTypography-h5 {
    font-weight: 600;
  }

  .details-container {
    display: flex;
    flex-direction: column;

    .details-row {
      display: flex;
      flex-direction: row;
      justify-content: space-between;
      padding-top: 18px;

      .row-title {
        color: #999999;
      }
    }
  }

  .details-row {
    display: flex;
    flex-direction: row;
    justify-content: space-between;
    align-items: center;

    .MuiTypography-body1 {
      color: #999999;
      margin-bottom: 10px;
    }

    .sohm-allocation-col {
      width: 30%;
    }

    .recipient-address-col {
      width: 30%;
      display: flex;
      flex-direction: column;
      align-items: flex-end;
      align-content: flex-end;
    }
  }

  .manage-buttons {
    display: flex;
    flex-direction: column;
    align-items: center;
    padding-top: 40px;

    .MuiButton-root {
      width: 75%;
      height: 40px;
    }
  }

  .manage-donation-details .donation-details {
    border: 1px solid #999999;
    border-radius: 10px;
    padding: 30px;
  }
}

.give-confirmation-details {
  .confirmation-sect-header {
    margin-bottom: 16px;
  }

  .details-row {
    display: flex;
    flex-direction: row;
    justify-content: space-between;
    align-items: center;

    .MuiTypography-body1 {
      color: #999999;
      margin-bottom: 10px;
    }

    .sohm-allocation-col {
      width: 30%;
    }

    .recipient-address-col {
      width: 30%;
      display: flex;
      flex-direction: column;
      align-items: flex-end;
      align-content: flex-end;
    }
  }
}

.give-confirmation-divider {
  margin-top: 16px;
  margin-bottom: 16px;

  .MuiDivider-root {
    background-color: #f4d092;
  }
}

.give-info {
  display: flex;
  flex-direction: row;
  justify-content: center;

  .give-info-deposit-box {
    margin-right: 40px;
  }

  .give-info-vault-box {
    margin-right: 40px;
  }

  .subtext {
    font-weight: 400;
  }

  .give-info-yield-box {
    .receives-yield-icon path {
      fill: none;
    }
  }
}

.redeem-table {
  .MuiTableCell-body {
    font-size: 0.875rem;
    font-family: Square;
    font-weight: 500;
    line-height: 1;
    padding-left: 0rem;
    padding-bottom: 1rem;
  }
}

.arrow-graphic {
  svg path {
    fill: #999999;
  }
}

.yield-graphic {
  svg path {
    fill: none;
  }
}

.project {
  margin-top: 10px;
  // TODO look at whether we can make this less flakey by using rem instead of px
  .project-sidebar {
    padding: 20px 30px 30px 30px;
    margin-bottom: 1rem;

    .project-sidebar-header {
      margin-bottom: 30px;
    }

    .cause-image {
      padding-bottom: 30px;
    }

    .project-top-data {
      padding-bottom: 30px;

      .project-deposits {
        text-align: right;

        .project-data-icon {
          justify-content: flex-end;
        }
      }
    }

    .project-data-icon {
      display: flex;
      flex-direction: row;
      align-items: center;
      flex-wrap: nowrap;
      margin-bottom: 6px;

      h6 {
        line-height: 1rem;
      }

      .MuiGrid-item {
        max-width: 20px;
        margin-right: 10px;
      }
    }

    .subtext {
      color: #999999;
    }

    .project-countdown .countdown-container {
      display: flex;
      flex-direction: row;
      justify-content: center;
      flex-wrap: nowrap;

      .countdown-object {
        display: flex;
        flex-direction: row;
        align-items: center;
        justify-content: center;

        padding-left: 3px;
        padding-right: 3px;
      }

      .project-countdown-text {
        display: flex;
        align-content: center;
        justify-content: center;
        padding-left: 3px;
        padding-right: 3px;
      }

      .cause-info-bottom-text {
        padding-left: 3px;
        padding-right: 3px;
        display: flex;
        align-items: center;
        color: #999999;
      }
    }

    .donors-title {
      padding-bottom: 30px;
    }

    .project-donations {
      display: flex;
      flex-direction: column;
      justify-content: space-between;
      align-items: center;

      .project-donation-data {
        display: flex;
        flex-direction: row;
        justify-content: space-between;
        width: 100%;
        margin-bottom: 30px;

        h6 {
          display: flex;
          align-items: center;
        }
      }

      button {
        width: 100%;
      }
    }
  }

  .project-intro {
    padding-bottom: 30px;

    .project-title {
      display: flex;
      flex-direction: row;
      align-items: center;

      .back-to-causes {
        margin-right: 20px;
      }
    }
  }

  .project-link {
    padding-top: 0.4rem;
  }

  .project-info {
    padding-left: 30px;
    padding-right: 30px;
    padding-top: 30px;
    padding-bottom: 1rem;
    margin-left: 2rem;
    height: auto;
    width: 100%;

    .project-info-header {
      display: flex;
      flex-direction: row;
      justify-content: space-between;
    }

    .project-about-header {
      padding-bottom: 30px;
    }

    p {
      margin-top: 0rem;
      font-size: 0.875rem;
      line-height: 20px;
    }
  }

  .project-donated {
    .project-donated-icon {
      display: inline-flex;
      align-items: center;
      margin-bottom: 6px;

      h6 {
        line-height: 1rem;
      }
    }

    .subtext {
      color: #999999;
    }
  }

  .project-completion {
    text-align: right;

    .project-completion-icon {
      display: inline-flex;
      align-items: center;
      margin-bottom: 6px;

      h6 {
        max-width: 3.3rem;
        line-height: 1rem;
      }
    }

    .subtext {
      color: #999999;
    }
  }

  .project-goal {
    padding-bottom: 10px;
  }

  .project-goal-progress {
    padding-bottom: 30px;

    &.donating {
      padding-bottom: 0px;
    }
  }

  .project-give-button {
    display: flex;
    padding-bottom: 30px;

    button {
      display: flex;
      width: 100%;
    }
  }

  .MuiPaper-root {
    border-radius: 10px;
  }

  .MuiLinearProgress-determinate {
    height: 10px;
    border-radius: 3px;
  }

  .MuiLinearProgress-barColorPrimary {
    background: rgb(112, 139, 150);
    background: linear-gradient(269deg, rgba(112, 139, 150, 1) 0%, rgba(247, 251, 231, 1) 100%);
  }
}

.project-container {
  margin-bottom: 7.5rem;

  .very-small {
    .project-info {
      margin-left: 0;
    }

    .visual-info-bottom {
      flex-direction: column;

      .project-give-button {
        width: 100%;
      }
    }
  }

  .cause-image {
    display: flex;
    align-items: center;
    border-radius: 16px;
    width: 100%;
    max-height: 128px;
    overflow: hidden;
    padding-bottom: 0px !important;
    margin-bottom: 30px;

    a {
      width: 100%;
    }
  }

  .smaller {
    .project-info {
      margin-left: 0;
    }

    .project-visual-info {
      flex-direction: column;

      .cause-image {
        display: flex;
        align-items: center;
        border-radius: 16px;
        width: 100%;
        max-height: 117px;
        overflow: hidden;
        padding-right: 0px;
        padding-bottom: 0px;
        margin-bottom: 30px;

        a {
          width: 100%;
        }
      }

      .goal-graphics {
        width: 100%;
      }
    }
  }

  .medium {
    .project-info {
      margin-left: 0;
    }

    .project-visual-info {
      display: flex;
      flex-direction: row;
      justify-content: space-between;
      align-items: flex-start;

      .cause-image {
        width: 50%;
        margin-right: 30px;
        display: flex;
        max-height: 193px;
        overflow: hidden;
        align-items: center;
        justify-content: center;
        border-radius: 16px;
        padding-bottom: 0px;

        a {
          width: 100%;
        }

        &.donating {
          max-height: 123px;
        }
      }

      .goal-graphics {
        width: 50%;
      }
    }

    .project-donations {
      flex-direction: row;

      .project-yield-sent {
        padding-right: 67px;
      }

      button {
        width: 50%;
      }
    }
  }
}

.yield-recipients-empty {
  align-items: center;
}

@supports (-webkit-backdrop-filter: none) or (backdrop-filter: none) {
  .modal-container {
    background: rgba(100, 100, 100, 0.1) !important;
    backdrop-filter: blur(33px) !important;
    -webkit-backdrop-filter: blur(33px) !important;
    overflow-y: scroll;
    .ohm-card {
      opacity: 1 !important;
      height: auto;
    }
    .ohm-modal {
      max-width: 688px;
      opacity: 0.9;
    }
  }
}

/* slightly transparent fallback for Firefox (not supporting backdrop-filter) */
@supports not ((-webkit-backdrop-filter: none) or (backdrop-filter: none)) {
  .modal-container {
    background: rgba(100, 100, 100, 0.95);
    overflow-y: scroll;
    .ohm-card {
      height: auto;
    }
  }

  .ohm-modal {
    max-width: 688px;
    opacity: 0.9;
  }
}

.subnav-paper {
  max-width: 833px;
  margin-bottom: 10rem;
  &.mobile {
    width: 100%;
  }
}

.project-content {
  li {
    // Same as standard
    line-height: 20px;
  }
}<|MERGE_RESOLUTION|>--- conflicted
+++ resolved
@@ -26,11 +26,7 @@
 
     .give-tab-buttons {
       margin-top: 1rem;
-<<<<<<< HEAD
-      margin-bottom: 30px;
-=======
       margin-bottom: 50px;
->>>>>>> 9f0152b4
       max-height: 60px;
       min-height: 40px;
       height: auto;
@@ -108,14 +104,11 @@
     width: 100%;
     padding-left: 30px;
     padding-right: 30px;
-<<<<<<< HEAD
 
     .grants-header {
       line-height: 24px;
       padding-bottom: 30px;
     }
-=======
->>>>>>> 9f0152b4
 
     .data-grid {
       justify-content: center;
@@ -223,13 +216,10 @@
         justify-content: space-between;
         align-items: flex-end;
         margin-top: 16px;
-<<<<<<< HEAD
 
         &.grants {
           justify-content: flex-end;
         }
-=======
->>>>>>> 9f0152b4
 
         .cause-info-main-text {
           font-size: 1rem;
@@ -260,13 +250,10 @@
         margin-right: 0.25rem;
         align-self: flex-end;
         margin-bottom: -2px;
-<<<<<<< HEAD
       }
 
       .cause-link {
         width: 100%;
-=======
->>>>>>> 9f0152b4
       }
 
       .cause-give-button {
@@ -289,19 +276,11 @@
     display: flex;
     flex-direction: column;
     margin: 6px 0px;
-<<<<<<< HEAD
 
     .MuiTableCell-root {
       padding: 28px 0px 20px 0px;
     }
 
-=======
-
-    .MuiTableCell-root {
-      padding: 28px 0px 20px 0px;
-    }
-
->>>>>>> 9f0152b4
     // Must be after .MuiTableCell-root in order to override
     .MuiTableCell-head {
       padding: 0px 0px 20px 0px;
@@ -344,7 +323,6 @@
       width: 20%;
       margin-left: 5px !important;
       text-align: left;
-<<<<<<< HEAD
 
       &.deposit-manage-cell {
         margin-left: 40px !important;
@@ -376,39 +354,6 @@
           margin-bottom: 6px;
         }
 
-=======
-
-      &.deposit-manage-cell {
-        margin-left: 40px !important;
-      }
-    }
-  }
-
-  .redeem-view {
-    display: flex;
-    flex-direction: column;
-    align-items: center;
-    padding-left: 85px;
-    padding-right: 85px;
-    width: 100%;
-
-    .redeemable-container {
-      display: flex;
-      flex-direction: column;
-      align-items: center;
-      width: 50%;
-      margin-bottom: 40px;
-
-      .redeemable-balance {
-        text-align: center;
-        margin-bottom: 30px;
-
-        h3 {
-          font-weight: 600;
-          margin-bottom: 6px;
-        }
-
->>>>>>> 9f0152b4
         .subtext {
           color: #999999;
         }
@@ -560,7 +505,6 @@
   margin-bottom: 30px;
 
   .give-tab-buttons .MuiTab-wrapper {
-<<<<<<< HEAD
     font-size: 14px;
   }
 
@@ -568,15 +512,6 @@
     margin-bottom: 1rem;
   }
 
-=======
-    font-size: 16px;
-  }
-
-  .cause-title {
-    margin-bottom: 1rem;
-  }
-
->>>>>>> 9f0152b4
   .causes-body {
     padding-left: 0px;
     padding-right: 0px;
