--- conflicted
+++ resolved
@@ -2,11 +2,11 @@
 import { ContractReceipt, ethers } from "ethers";
 import { useMutation, useQueryClient } from "react-query";
 import { useDispatch } from "react-redux";
-import OlympusGiving from "src/abi/OlympusGiving.json";
 import { GIVE_ADDRESSES, GOHM_ADDRESSES, SOHM_ADDRESSES } from "src/constants/addresses";
 import { IUAData, trackGiveEvent } from "src/helpers/analytics/trackGiveEvent";
 import { ACTION_GIVE, getTypeFromAction } from "src/helpers/GiveHelpers";
 import { balanceQueryKey } from "src/hooks/useBalance";
+import { useDynamicGiveContract } from "src/hooks/useContract";
 import { donationInfoQueryKey, recipientInfoQueryKey } from "src/hooks/useGiveInfo";
 import { useTestableNetworks } from "src/hooks/useTestableNetworks";
 import { error as createErrorToast, info as createInfoToast } from "src/slices/MessagesSlice";
@@ -21,16 +21,10 @@
 export const useGive = () => {
   const dispatch = useDispatch();
   const client = useQueryClient();
-<<<<<<< HEAD
-  const { address, provider } = useWeb3Context();
-  const networks = useTestableNetworks();
-  const contract = new ethers.Contract(GIVE_ADDRESSES[networks.MAINNET], OlympusGiving.abi, provider.getSigner());
-=======
   const { data: account } = useAccount();
   const networks = useTestableNetworks();
   const contract = useDynamicGiveContract(GIVE_ADDRESSES, true);
   const address = account?.address ? account.address : "";
->>>>>>> 20898bea
 
   // Mutation to interact with the YieldDirector contract
   return useMutation<ContractReceipt, Error, GiveData>(
