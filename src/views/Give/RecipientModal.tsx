import { isAddress } from "@ethersproject/address";
import { t, Trans } from "@lingui/macro";
import { Grid, Link, SvgIcon, Typography } from "@material-ui/core";
import { useTheme } from "@material-ui/core/styles";
import useMediaQuery from "@material-ui/core/useMediaQuery";
import { ChevronLeft } from "@material-ui/icons";
import { Skeleton } from "@material-ui/lab";
import { InfoTooltip, Input, Modal, PrimaryButton } from "@olympusdao/component-library";
import { BigNumber } from "bignumber.js";
import { useCallback, useEffect, useState } from "react";
import { useDispatch, useSelector } from "react-redux";
import { useLocation } from "react-router-dom";
import { GiveBox as Box } from "src/components/GiveProject/GiveBox";
import { Project } from "src/components/GiveProject/project.type";
import { NetworkId } from "src/constants";
import { shorten } from "src/helpers";
import { Environment } from "src/helpers/environment/Environment/Environment";
import { useWeb3Context } from "src/hooks/web3Context";
import {
  changeApproval,
  changeMockApproval,
  hasPendingGiveTxn,
  PENDING_TXN_GIVE,
  PENDING_TXN_GIVE_APPROVAL,
} from "src/slices/GiveThunk";

import { ArrowGraphic, CompactVault, CompactWallet, CompactYield } from "../../components/EducationCard";
import { IPendingTxn, isPendingTxn, txnButtonText } from "../../slices/PendingTxnsSlice";
import { CancelCallback, DonationInfoState, SubmitCallback } from "./Interfaces";

type RecipientModalProps = {
  isModalOpen: boolean;
  eventSource: string;
  callbackFunc: SubmitCallback;
  cancelFunc: CancelCallback;
  project?: Project;
};

const DECIMAL_PLACES = 2;

export function RecipientModal({ isModalOpen, eventSource, callbackFunc, cancelFunc, project }: RecipientModalProps) {
  const location = useLocation();
  const dispatch = useDispatch();
  const { provider, address, networkId } = useWeb3Context();

  const _initialDepositAmount = 0;
  const _initialWalletAddress = "";
  const _initialDepositAmountValid = false;
  const _initialDepositAmountValidError = "";
  const _initialWalletAddressValid = false;
  const _initialWalletAddressValidError = "";
  const _initialIsAmountSet = false;

  const getInitialDepositAmount = () => {
    return _initialDepositAmount;
  };
  const [depositAmount, setDepositAmount] = useState(getInitialDepositAmount());
  const [isDepositAmountValid, setIsDepositAmountValid] = useState(_initialDepositAmountValid);
  const [isDepositAmountValidError, setIsDepositAmountValidError] = useState(_initialDepositAmountValidError);

  const getInitialWalletAddress = () => {
    return _initialWalletAddress;
  };
  const [walletAddress, setWalletAddress] = useState(getInitialWalletAddress());
  const [isWalletAddressValid, setIsWalletAddressValid] = useState(_initialWalletAddressValid);
  const [isWalletAddressValidError, setIsWalletAddressValidError] = useState(_initialWalletAddressValidError);

  const [isAmountSet, setIsAmountSet] = useState(_initialIsAmountSet);

  const theme = useTheme();
  const isSmallScreen = useMediaQuery(theme.breakpoints.down("xs"));

  useEffect(() => {
    checkIsDepositAmountValid(getDepositAmount().toFixed());
    checkIsWalletAddressValid(getWalletAddress());
  }, []);

  useEffect(() => {
    // When we close the modal, we ensure that the state is also reset to default
    if (!isModalOpen) {
      handleSetDepositAmount(getInitialDepositAmount().toFixed());
      handleSetWallet(getInitialWalletAddress());
      setIsAmountSet(_initialIsAmountSet);
    }
  }, [isModalOpen]);

  /**
   * Returns the user's sOHM balance
   *
   * Copied from Stake.jsx
   *
   * TODO consider extracting this into a helper file
   */
  const sohmBalance: string = useSelector((state: DonationInfoState) => {
    return networkId === NetworkId.TESTNET_RINKEBY && Environment.isMockSohmEnabled(location.search)
      ? state.account.balances && state.account.balances.mockSohm
      : state.account.balances && state.account.balances.sohm;
  });

  const giveAllowance: number = useSelector((state: DonationInfoState) => {
    return networkId === NetworkId.TESTNET_RINKEBY && Environment.isMockSohmEnabled(location.search)
      ? state.account.mockGiving && state.account.mockGiving.sohmGive
      : state.account.giving && state.account.giving.sohmGive;
  });

  const isAccountLoading: boolean = useSelector((state: DonationInfoState) => {
    return state.account.loading;
  });

  const isGiveLoading: boolean = useSelector((state: DonationInfoState) => {
    return networkId === NetworkId.TESTNET_RINKEBY && Environment.isMockSohmEnabled(location.search)
      ? state.account.mockGiving.loading
      : state.account.giving.loading;
  });

  const pendingTransactions: IPendingTxn[] = useSelector((state: DonationInfoState) => {
    return state.pendingTransactions;
  });

  const onSeekApproval = async () => {
    if (networkId === NetworkId.TESTNET_RINKEBY && Environment.isMockSohmEnabled(location.search)) {
      await dispatch(changeMockApproval({ address, token: "sohm", provider, networkID: networkId }));
    } else {
      await dispatch(changeApproval({ address, token: "sohm", provider, networkID: networkId }));
    }
  };

  const hasAllowance = useCallback(() => {
    return giveAllowance > 0;
  }, [giveAllowance]);

  const getSOhmBalance = (): BigNumber => {
    return new BigNumber(sohmBalance);
  };

  /**
   * Returns the maximum deposit that can be directed to the recipient.
   *
   * This is equal to the current wallet balance.
   *
   * @returns BigNumber
   */
  const getMaximumDepositAmount = (): BigNumber => {
    return new BigNumber(sohmBalance);
  };

  const handleSetDepositAmount = (value: string) => {
    checkIsDepositAmountValid(value);
    setDepositAmount(parseFloat(value));
  };

  const checkIsDepositAmountValid = (value: string) => {
    const valueNumber = new BigNumber(value);
    const sOhmBalanceNumber = getSOhmBalance();

    if (!value || value == "" || valueNumber.isEqualTo(0)) {
      setIsDepositAmountValid(false);
      setIsDepositAmountValidError(t`Please enter a value`);
      return;
    }

    if (valueNumber.isLessThan(0)) {
      setIsDepositAmountValid(false);
      setIsDepositAmountValidError(t`Value must be positive`);
      return;
    }

    if (sOhmBalanceNumber.isEqualTo(0)) {
      setIsDepositAmountValid(false);
      setIsDepositAmountValidError(t`You must have a balance of sOHM (staked OHM) to continue`);
    }

    if (valueNumber.isGreaterThan(getMaximumDepositAmount())) {
      setIsDepositAmountValid(false);
      setIsDepositAmountValidError(t`Value cannot be more than your sOHM balance of ${getMaximumDepositAmount()}`);
      return;
    }

    setIsDepositAmountValid(true);
    setIsDepositAmountValidError("");
  };

  const handleSetWallet = (value: string) => {
    checkIsWalletAddressValid(value);
    setWalletAddress(value);
  };

  /**
   * Checks if the provided wallet address is valid.
   *
   * This will return false if:
   * - it is an invalid Ethereum address
   * - it is the same as the sender address
   *
   * @param {string} value the proposed value for the wallet address
   */
  const checkIsWalletAddressValid = (value: string) => {
    if (!isAddress(value)) {
      setIsWalletAddressValid(false);
      setIsWalletAddressValidError(t`Please enter a valid Ethereum address`);
      return;
    }

    if (value == address) {
      setIsWalletAddressValid(false);
      setIsWalletAddressValidError(t`Please enter a different address: cannot direct to the same wallet`);
      return;
    }

    setIsWalletAddressValid(true);
    setIsWalletAddressValidError("");
  };

  const isProjectMode = (): boolean => {
    if (project) return true;

    return false;
  };

  const getTitle = (): string => {
    return t`Donate Yield`;
  };

  /**
   * Indicates whether the form can be submitted.
   *
   * This will return false if:
   * - the deposit amount is invalid
   * - the wallet address is invalid
   * - there is no sender address
   * - an add/edit transaction is pending
   *
   * @returns boolean
   */
  const canSubmit = (): boolean => {
    if (!isDepositAmountValid) return false;

    if (isAccountLoading || isGiveLoading) return false;

    // The wallet address is only set when a project is not given
    if (!isProjectMode() && !isWalletAddressValid) return false;

    if (!address) return false;
    if (hasPendingGiveTxn(pendingTransactions)) return false;

    return true;
  };

  /**
   * Indicates the amount retained in the user's wallet after a deposit to the vault.
   *
   * If a yield direction is being created, it returns the current sOHM balance minus the entered deposit.
   *
   * @returns BigNumber instance
   */
  const getRetainedAmountDiff = (): BigNumber => {
    return new BigNumber(sohmBalance).minus(getDepositAmount());
  };

  /**
   * Ensures that the depositAmount returned is a valid number.
   *
   * @returns
   */
  const getDepositAmount = (): BigNumber => {
    if (!depositAmount) return new BigNumber(0);

    return new BigNumber(depositAmount);
  };

  /**
   * Returns the wallet address. If a project is defined, it uses the
   * project wallet, else what was passed in as a parameter.
   */
  const getWalletAddress = (): string => {
    if (project) return project.wallet;

    return walletAddress;
  };

  /**
   * Returns the appropriate title of the recipient.
   * - No project: shortened wallet address
   * - Project without a separate owner value: project title
   * - Otherwise the project title and owner
   */
  const getRecipientTitle = (): string => {
    if (!project) return shorten(walletAddress);

    if (!project.owner) return project.title;

    return project.owner + " - " + project.title;
  };

  const handleGoBack = () => {
    setIsAmountSet(false);
  };

  const handleContinue = () => {
    setIsAmountSet(true);
  };

  /**
   * Calls the submission callback function that is provided to the component.
   */
  const handleSubmit = () => {
    const depositAmountBig = new BigNumber(depositAmount);

    callbackFunc(getWalletAddress(), eventSource, depositAmountBig, getDepositAmount());
  };

  const getRecipientInputField = () => {
    if (isProjectMode()) {
      return <Input id="wallet-input" label={getRecipientTitle()} disabled={true} />;
    }

    return (
      <Input
        id="wallet-input"
        placeholder={t`Enter a wallet address in the form of 0x ...`}
        value={walletAddress}
        error={!isWalletAddressValid}
        // eslint-disable-next-line @typescript-eslint/no-explicit-any
        onChange={(e: any) => handleSetWallet(e.target.value)}
        helperText={!isWalletAddressValid ? isWalletAddressValidError : ""}
      />
    );
  };

  const handleClose = () => {
    // Reset state
    setIsAmountSet(false);

    // Fire callback
    cancelFunc();
  };

  const getEscapeComponent = () => {
    // If on the confirmation screen, we provide a chevron to go back a step
    if (shouldShowConfirmationScreen()) {
      return (
        <Link onClick={() => handleGoBack()}>
          <SvgIcon color="primary" component={ChevronLeft} />
        </Link>
      );
    }

    // Don't display on the first screen
    return <></>;
  };

  const getAmountScreen = () => {
    // If we are loading the state, add a placeholder
    if (isAccountLoading || isGiveLoading) return <Skeleton />;

    // If there is no approval
    if (!hasAllowance()) {
      return (
        <>
          <Grid container spacing={2} justifyContent="flex-end">
            <Grid item xs={12}>
              <Typography variant="h6" className="stream-note" color="textSecondary">
                <Trans>
                  Is this your first time donating sOHM? Please approve OlympusDAO to use your sOHM for donating.
                </Trans>
              </Typography>
            </Grid>
            <Grid item xs={12}>
              <Grid container alignItems="center">
                <Grid item xs />
                <Grid item xs={8}>
                  <PrimaryButton
                    disabled={
                      isPendingTxn(pendingTransactions, PENDING_TXN_GIVE_APPROVAL) || isAccountLoading || !address
                    }
                    onClick={onSeekApproval}
                    fullWidth
                  >
                    {txnButtonText(pendingTransactions, PENDING_TXN_GIVE_APPROVAL, t`Approve`)}
                  </PrimaryButton>
                </Grid>
                <Grid item xs />
              </Grid>
            </Grid>
          </Grid>
        </>
      );
    }

    // Otherwise we let the user enter the amount
    return (
      <>
        <Grid container alignItems="center" spacing={2}>
          <Grid item xs={12}>
            <Typography variant="body1">
              <Trans>sOHM Allocation</Trans>
              <InfoTooltip
                message={t`Your sOHM will be tansferred into the vault when you submit. You will need to approve the transaction and pay for gas fees.`}
                children={null}
              />
            </Typography>
          </Grid>
          <Grid item xs={12}>
            <Input
              id="amount-input"
              placeholder={t`Enter an amount`}
              type="number"
              value={getDepositAmount().isEqualTo(0) ? null : getDepositAmount()}
              // We need to inform the user about their wallet balance, so this is a specific value
              helperText={
                isDepositAmountValid
<<<<<<< HEAD
                  ? t`Your current Staked Balance is ${getSOhmBalance().toFormat()} sOHM`
=======
                  ? `${t`Your current Staked Balance is`} ${getSOhmBalance().toFixed(2)} sOHM`
>>>>>>> 011c5890
                  : isDepositAmountValidError
              }
              // eslint-disable-next-line @typescript-eslint/no-explicit-any
              onChange={(e: any) => handleSetDepositAmount(e.target.value)}
              error={!isDepositAmountValid}
              startAdornment="sOHM"
              endString={t`Max`}
              // This uses toFixed() as it is a specific value and not formatted
              endStringOnClick={() => handleSetDepositAmount(getMaximumDepositAmount().toFixed())}
            />
          </Grid>
          <Grid item xs={12}>
            <Typography variant="body1">
              <Trans>Recipient</Trans>
              <InfoTooltip
                message={t`The specified wallet address will receive the rebase yield from the amount that you deposit.`}
                children={null}
              />
            </Typography>
          </Grid>
          <Grid item xs={12}>
            {getRecipientInputField()}
          </Grid>
          {!isSmallScreen ? (
            <Grid item xs={12}>
              <Grid container justifyContent="center" alignItems="flex-start" wrap="nowrap">
                <Grid item xs={3}>
                  {/**
                   * Wallet balances are rarely whole numbers, so we give an approximate number here.
                   *
                   * For the numbers related to what the user is depositing, we give exact numbers.
                   */}
                  <CompactWallet quantity={getRetainedAmountDiff().toFixed(DECIMAL_PLACES)} isQuantityExact={false} />
                </Grid>
                <Grid item xs={1}>
                  <ArrowGraphic />
                </Grid>
                <Grid item xs={3}>
                  {/* This is deliberately a specific value */}
                  <CompactVault quantity={getDepositAmount().toFormat()} isQuantityExact={true} />
                </Grid>
                <Grid item xs={1}>
                  <ArrowGraphic />
                </Grid>
                <Grid item xs={3}>
                  {/* This is deliberately a specific value */}
                  <CompactYield quantity={getDepositAmount().toFormat()} isQuantityExact={true} />
                </Grid>
              </Grid>
            </Grid>
          ) : (
            <></>
          )}
          <Grid item xs={12}>
            <Grid container justifyContent="center" alignContent="center">
              <Grid item xs />
              <Grid item xs={8}>
                <PrimaryButton disabled={!canSubmit()} onClick={handleContinue} fullWidth>
                  <Trans>Continue</Trans>
                </PrimaryButton>
              </Grid>
              <Grid item xs />
            </Grid>
          </Grid>
        </Grid>
      </>
    );
  };

  /**
   * Indicates whether the confirmation screen should be displayed.
   *
   * The confirmation screen is displayed if the amount is set.
   *
   * @returns boolean
   */
  const shouldShowConfirmationScreen = () => {
    return isAmountSet;
  };

  const getConfirmationScreen = () => {
    return (
      <>
        <Grid container spacing={4}>
          <Grid item xs={12}>
            <Box>
              <Grid container spacing={2} alignItems="center">
                <Grid item container xs={12} sm={4}>
                  <Grid xs={12}>
                    <Typography variant="body1" className="modal-confirmation-title">
                      <Trans>sOHM deposit</Trans>
                      <InfoTooltip
                        message={t`Your sOHM will be tansferred into the vault when you submit. You will need to approve the transaction and pay for gas fees.`}
                        children={null}
                      />
                    </Typography>
                  </Grid>
                  <Grid xs={12}>
                    <Typography variant="h6">
                      {/* As this is the amount being deposited, the user needs to see the exact amount. */}
                      <strong>{getDepositAmount().toFormat()} sOHM</strong>
                    </Typography>
                  </Grid>
                </Grid>
                {!isSmallScreen ? (
                  <Grid item xs={4}>
                    <ArrowGraphic />
                  </Grid>
                ) : (
                  <></>
                )}
                <Grid item xs={12} sm={4}>
                  {/* On small screens, the current and new sOHM deposit numbers are stacked and left-aligned,
                      whereas on larger screens, the numbers are on opposing sides of the box. This adjusts the
                      alignment accordingly. */}
                  <Grid container direction="column" alignItems={isSmallScreen ? "flex-start" : "flex-end"}>
                    <Grid item xs={12}>
                      <Typography variant="body1" className="modal-confirmation-title">
                        <Trans>Recipient address</Trans>
                        <InfoTooltip
                          message={t`The specified wallet address will receive the rebase yield from the amount that you deposit.`}
                          children={null}
                        />
                      </Typography>
                    </Grid>
                    <Grid xs={12}>
                      {/* 5px to align with the padding on the tooltip */}
                      <Typography variant="h6" style={{ paddingRight: "5px" }}>
                        <strong>{getRecipientTitle()}</strong>
                      </Typography>
                    </Grid>
                  </Grid>
                </Grid>
              </Grid>
            </Box>
          </Grid>
          <Grid item xs={12}>
            <Grid container>
              <Grid item xs />
              <Grid item xs={8}>
                <PrimaryButton disabled={!canSubmit()} onClick={handleSubmit} fullWidth>
                  {/* We display the exact amount being deposited. */}
                  {txnButtonText(
                    pendingTransactions,
                    PENDING_TXN_GIVE,
                    `${t`Confirm `} ${getDepositAmount().toFormat()} sOHM`,
                  )}
                </PrimaryButton>
              </Grid>
              <Grid item xs />
            </Grid>
          </Grid>
        </Grid>
      </>
    );
  };

  // NOTE: the following warning is caused by the amount-input field:
  // Warning: `value` prop on `%s` should not be null. Consider using an empty string to clear the component or `undefined` for uncontrolled components.%s
  // This is caused by this line (currently 423):
  // value={getDepositAmount().isEqualTo(0) ? null : getDepositAmount()}
  // If we set the value to an empty string instead of null, any decimal number that is entered will not be accepted
  // This appears to be due to the following bug (which is still not resolved);
  // https://github.com/facebook/react/issues/11877

  return (
    <Modal
      open={isModalOpen}
      onClose={handleClose}
      headerText={getTitle()}
      closePosition="right"
      topLeft={getEscapeComponent()}
      className={`ohm-modal ${isSmallScreen ? "smaller" : ""}`}
      minHeight="300px"
    >
      {shouldShowConfirmationScreen() ? getConfirmationScreen() : getAmountScreen()}
    </Modal>
  );
}<|MERGE_RESOLUTION|>--- conflicted
+++ resolved
@@ -409,11 +409,7 @@
               // We need to inform the user about their wallet balance, so this is a specific value
               helperText={
                 isDepositAmountValid
-<<<<<<< HEAD
-                  ? t`Your current Staked Balance is ${getSOhmBalance().toFormat()} sOHM`
-=======
-                  ? `${t`Your current Staked Balance is`} ${getSOhmBalance().toFixed(2)} sOHM`
->>>>>>> 011c5890
+                  ? `${t`Your current Staked Balance is`} ${getSOhmBalance().toFormat()} sOHM`
                   : isDepositAmountValidError
               }
               // eslint-disable-next-line @typescript-eslint/no-explicit-any
