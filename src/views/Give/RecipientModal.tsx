import { isAddress } from "@ethersproject/address";
import { t, Trans } from "@lingui/macro";
import { Grid, Link, SvgIcon, Typography } from "@material-ui/core";
import { useTheme } from "@material-ui/core/styles";
import useMediaQuery from "@material-ui/core/useMediaQuery";
import { ChevronLeft } from "@material-ui/icons";
import { Skeleton } from "@material-ui/lab";
import { InfoTooltip, Input, Modal, PrimaryButton } from "@olympusdao/component-library";
import { BigNumber } from "bignumber.js";
import { useCallback, useEffect, useState } from "react";
import { useDispatch, useSelector } from "react-redux";
import { useLocation } from "react-router-dom";
import { GiveBox as Box } from "src/components/GiveProject/GiveBox";
import { Project } from "src/components/GiveProject/project.type";
import { NetworkId } from "src/constants";
import { shorten } from "src/helpers";
import { Environment } from "src/helpers/environment/Environment/Environment";
import { useWeb3Context } from "src/hooks/web3Context";
import {
  changeApproval,
  changeMockApproval,
  hasPendingGiveTxn,
  PENDING_TXN_GIVE,
  PENDING_TXN_GIVE_APPROVAL,
} from "src/slices/GiveThunk";

import { ArrowGraphic, CompactVault, CompactWallet, CompactYield } from "../../components/EducationCard";
import { IPendingTxn, isPendingTxn, txnButtonText } from "../../slices/PendingTxnsSlice";
import { CancelCallback, DonationInfoState, SubmitCallback } from "./Interfaces";

type RecipientModalProps = {
  isModalOpen: boolean;
  eventSource: string;
  callbackFunc: SubmitCallback;
  cancelFunc: CancelCallback;
  project?: Project;
};

export function RecipientModal({ isModalOpen, eventSource, callbackFunc, cancelFunc, project }: RecipientModalProps) {
  const location = useLocation();
  const dispatch = useDispatch();
  const { provider, address, networkId } = useWeb3Context();

  const _initialDepositAmount = 0;
  const _initialWalletAddress = "";
  const _initialDepositAmountValid = false;
  const _initialDepositAmountValidError = "";
  const _initialWalletAddressValid = false;
  const _initialWalletAddressValidError = "";
  const _initialIsAmountSet = false;

  const getInitialDepositAmount = () => {
    return _initialDepositAmount;
  };
  const [depositAmount, setDepositAmount] = useState(getInitialDepositAmount());
  const [isDepositAmountValid, setIsDepositAmountValid] = useState(_initialDepositAmountValid);
  const [isDepositAmountValidError, setIsDepositAmountValidError] = useState(_initialDepositAmountValidError);

  const getInitialWalletAddress = () => {
    return _initialWalletAddress;
  };
  const [walletAddress, setWalletAddress] = useState(getInitialWalletAddress());
  const [isWalletAddressValid, setIsWalletAddressValid] = useState(_initialWalletAddressValid);
  const [isWalletAddressValidError, setIsWalletAddressValidError] = useState(_initialWalletAddressValidError);

  const [isAmountSet, setIsAmountSet] = useState(_initialIsAmountSet);

  const theme = useTheme();
  const isSmallScreen = useMediaQuery(theme.breakpoints.down("xs"));

  useEffect(() => {
    checkIsDepositAmountValid(getDepositAmount().toFixed());
    checkIsWalletAddressValid(getWalletAddress());
  }, []);

  useEffect(() => {
    // When we close the modal, we ensure that the state is also reset to default
    if (!isModalOpen) {
      handleSetDepositAmount(getInitialDepositAmount().toFixed());
      handleSetWallet(getInitialWalletAddress());
      setIsAmountSet(_initialIsAmountSet);
    }
  }, [isModalOpen]);

  /**
   * Returns the user's sOHM balance
   *
   * Copied from Stake.jsx
   *
   * TODO consider extracting this into a helper file
   */
  const sohmBalance: string = useSelector((state: DonationInfoState) => {
    return networkId === NetworkId.TESTNET_RINKEBY && Environment.isMockSohmEnabled(location.search)
      ? state.account.balances && state.account.balances.mockSohm
      : state.account.balances && state.account.balances.sohm;
  });

  const giveAllowance: number = useSelector((state: DonationInfoState) => {
    return networkId === NetworkId.TESTNET_RINKEBY && Environment.isMockSohmEnabled(location.search)
      ? state.account.mockGiving && state.account.mockGiving.sohmGive
      : state.account.giving && state.account.giving.sohmGive;
  });

  const isAccountLoading: boolean = useSelector((state: DonationInfoState) => {
    return state.account.loading;
  });

  const isGiveLoading: boolean = useSelector((state: DonationInfoState) => {
    return networkId === NetworkId.TESTNET_RINKEBY && Environment.isMockSohmEnabled(location.search)
      ? state.account.mockGiving.loading
      : state.account.giving.loading;
  });

  const pendingTransactions: IPendingTxn[] = useSelector((state: DonationInfoState) => {
    return state.pendingTransactions;
  });

  const onSeekApproval = async () => {
    if (networkId === NetworkId.TESTNET_RINKEBY && Environment.isMockSohmEnabled(location.search)) {
      await dispatch(changeMockApproval({ address, token: "sohm", provider, networkID: networkId }));
    } else {
      await dispatch(changeApproval({ address, token: "sohm", provider, networkID: networkId }));
    }
  };

  const hasAllowance = useCallback(() => {
    return giveAllowance > 0;
  }, [giveAllowance]);

  const getSOhmBalance = (): BigNumber => {
    return new BigNumber(sohmBalance);
  };

  /**
   * Returns the maximum deposit that can be directed to the recipient.
   *
   * This is equal to the current wallet balance.
   *
   * @returns BigNumber
   */
  const getMaximumDepositAmount = (): BigNumber => {
    return new BigNumber(sohmBalance);
  };

  const handleSetDepositAmount = (value: string) => {
    checkIsDepositAmountValid(value);
    setDepositAmount(parseFloat(value));
  };

  const checkIsDepositAmountValid = (value: string) => {
    const valueNumber = new BigNumber(value);
    const sOhmBalanceNumber = getSOhmBalance();

    if (!value || value == "" || valueNumber.isEqualTo(0)) {
      setIsDepositAmountValid(false);
      setIsDepositAmountValidError(t`Please enter a value`);
      return;
    }

    if (valueNumber.isLessThan(0)) {
      setIsDepositAmountValid(false);
      setIsDepositAmountValidError(t`Value must be positive`);
      return;
    }

    if (sOhmBalanceNumber.isEqualTo(0)) {
      setIsDepositAmountValid(false);
      setIsDepositAmountValidError(t`You must have a balance of sOHM (staked OHM) to continue`);
    }

    if (valueNumber.isGreaterThan(getMaximumDepositAmount())) {
      setIsDepositAmountValid(false);
      setIsDepositAmountValidError(t`Value cannot be more than your sOHM balance of ${getMaximumDepositAmount()}`);
      return;
    }

    setIsDepositAmountValid(true);
    setIsDepositAmountValidError("");
  };

  const handleSetWallet = (value: string) => {
    checkIsWalletAddressValid(value);
    setWalletAddress(value);
  };

  /**
   * Checks if the provided wallet address is valid.
   *
   * This will return false if:
   * - it is an invalid Ethereum address
   * - it is the same as the sender address
   *
   * @param {string} value the proposed value for the wallet address
   */
  const checkIsWalletAddressValid = (value: string) => {
    if (!isAddress(value)) {
      setIsWalletAddressValid(false);
      setIsWalletAddressValidError(t`Please enter a valid Ethereum address`);
      return;
    }

    if (value == address) {
      setIsWalletAddressValid(false);
      setIsWalletAddressValidError(t`Please enter a different address: cannot direct to the same wallet`);
      return;
    }

    setIsWalletAddressValid(true);
    setIsWalletAddressValidError("");
  };

  const isProjectMode = (): boolean => {
    if (project) return true;

    return false;
  };

  const getTitle = (): string => {
    return t`Donate Yield`;
  };

  /**
   * Indicates whether the form can be submitted.
   *
   * This will return false if:
   * - the deposit amount is invalid
   * - the wallet address is invalid
   * - there is no sender address
   * - an add/edit transaction is pending
   *
   * @returns boolean
   */
  const canSubmit = (): boolean => {
    if (!isDepositAmountValid) return false;

    if (isAccountLoading || isGiveLoading) return false;

    // The wallet address is only set when a project is not given
    if (!isProjectMode() && !isWalletAddressValid) return false;

    if (!address) return false;
    if (hasPendingGiveTxn(pendingTransactions)) return false;

    return true;
  };

  /**
   * Indicates the amount retained in the user's wallet after a deposit to the vault.
   *
   * If a yield direction is being created, it returns the current sOHM balance minus the entered deposit.
   *
   * @returns BigNumber instance
   */
  const getRetainedAmountDiff = (): BigNumber => {
    return new BigNumber(sohmBalance).minus(getDepositAmount());
  };

  /**
   * Ensures that the depositAmount returned is a valid number.
   *
   * @returns
   */
  const getDepositAmount = (): BigNumber => {
    if (!depositAmount) return new BigNumber(0);

    return new BigNumber(depositAmount);
  };

  /**
   * Returns the wallet address. If a project is defined, it uses the
   * project wallet, else what was passed in as a parameter.
   */
  const getWalletAddress = (): string => {
    if (project) return project.wallet;

    return walletAddress;
  };

  /**
   * Returns the appropriate title of the recipient.
   * - No project: shortened wallet address
   * - Project without a separate owner value: project title
   * - Otherwise the project title and owner
   */
  const getRecipientTitle = (): string => {
    if (!project) return shorten(walletAddress);

    if (!project.owner) return project.title;

    return project.owner + " - " + project.title;
  };

  const handleGoBack = () => {
    setIsAmountSet(false);
  };

  const handleContinue = () => {
    setIsAmountSet(true);
  };

  /**
   * Calls the submission callback function that is provided to the component.
   */
  const handleSubmit = () => {
    const depositAmountBig = new BigNumber(depositAmount);

    callbackFunc(getWalletAddress(), eventSource, depositAmountBig, getDepositAmount());
  };

  const getRecipientInputField = () => {
    if (isProjectMode()) {
      return <Input id="wallet-input" label={getRecipientTitle()} disabled={true} />;
    }

    return (
      <Input
        id="wallet-input"
        placeholder={t`Enter a wallet address in the form of 0x ...`}
        value={walletAddress}
        error={!isWalletAddressValid}
        // eslint-disable-next-line @typescript-eslint/no-explicit-any
        onChange={(e: any) => handleSetWallet(e.target.value)}
        helperText={!isWalletAddressValid ? isWalletAddressValidError : ""}
      />
    );
  };

  const handleClose = () => {
    // Reset state
    setIsAmountSet(false);

    // Fire callback
    cancelFunc();
  };

  const getEscapeComponent = () => {
    // If on the confirmation screen, we provide a chevron to go back a step
    if (shouldShowConfirmationScreen()) {
      return (
        <Link onClick={() => handleGoBack()}>
          <SvgIcon color="primary" component={ChevronLeft} />
        </Link>
      );
    }

    // Don't display on the first screen
    return <></>;
  };

  const getAmountScreen = () => {
    // If we are loading the state, add a placeholder
    if (isAccountLoading || isGiveLoading) return <Skeleton />;

    // If there is no approval
    if (!hasAllowance()) {
      return (
        <>
          <Grid container spacing={2} justifyContent="flex-end">
            <Grid item xs={12}>
              <Typography variant="h6" className="stream-note" color="textSecondary">
                <Trans>
                  Is this your first time donating sOHM? Please approve OlympusDAO to use your sOHM for donating.
                </Trans>
              </Typography>
            </Grid>
            <Grid item xs={12}>
              <Grid container alignItems="center">
                <Grid item xs />
                <Grid item xs={8}>
                  <PrimaryButton
                    disabled={
                      isPendingTxn(pendingTransactions, PENDING_TXN_GIVE_APPROVAL) || isAccountLoading || !address
                    }
                    onClick={onSeekApproval}
                    fullWidth
                  >
                    {txnButtonText(pendingTransactions, PENDING_TXN_GIVE_APPROVAL, t`Approve`)}
                  </PrimaryButton>
                </Grid>
                <Grid item xs />
              </Grid>
            </Grid>
          </Grid>
        </>
      );
    }

    // Otherwise we let the user enter the amount
    return (
      <>
<<<<<<< HEAD
        <Grid container alignItems="center" spacing={2}>
          <Grid item xs={12}>
            <Typography variant="body1">
              <Trans>sOHM Allocation</Trans>
              <InfoTooltip
                message={t`Your sOHM will be tansferred into the vault when you submit. You will need to approve the transaction and pay for gas fees.`}
                children={null}
              />
            </Typography>
          </Grid>
          <Grid item xs={12}>
            <Input
              id="amount-input"
              placeholder={t`Enter an amount`}
              type="number"
              value={getDepositAmount().isEqualTo(0) ? null : getDepositAmount()}
              helperText={
                isDepositAmountValid
                  ? t`Your current Staked Balance is ${getSOhmBalance().toFixed(2)} sOHM`
                  : isDepositAmountValidError
              }
              // eslint-disable-next-line @typescript-eslint/no-explicit-any
              onChange={(e: any) => handleSetDepositAmount(e.target.value)}
              error={!isDepositAmountValid}
              startAdornment="sOHM"
              endString={t`Max`}
              endStringOnClick={() => handleSetDepositAmount(getMaximumDepositAmount().toFixed())}
            />
          </Grid>
          <Grid item xs={12}>
            <Typography variant="body1">
              <Trans>Recipient</Trans>
              <InfoTooltip
                message={t`The specified wallet address will receive the rebase yield from the amount that you deposit.`}
                children={null}
              />
            </Typography>
          </Grid>
          <Grid item xs={12}>
            {getRecipientInputField()}
          </Grid>
          {!isSmallScreen ? (
            <Grid item xs={12}>
              <Grid container justifyContent="center" alignItems="flex-start" wrap="nowrap">
                <Grid item xs={3}>
                  <CompactWallet quantity={getRetainedAmountDiff().toFixed()} />
                </Grid>
                <Grid item xs={1}>
                  <ArrowGraphic />
                </Grid>
                <Grid item xs={3}>
                  <CompactVault quantity={getDepositAmount().toFixed()} />
                </Grid>
                <Grid item xs={1}>
                  <ArrowGraphic />
                </Grid>
                <Grid item xs={3}>
                  <CompactYield quantity={getDepositAmount().toFixed()} />
                </Grid>
              </Grid>
            </Grid>
=======
        <div className="give-modal-alloc-tip">
          <Typography variant="body1">
            <Trans>sOHM Allocation</Trans>
          </Typography>
          <InfoTooltip
            message={t`Your sOHM will be tansferred into the vault when you submit. You will need to approve the transaction and pay for gas fees.`}
            children={null}
          />
        </div>
        <Input
          id="amount-input"
          placeholder={t`Enter an amount`}
          type="number"
          value={getDepositAmount().isEqualTo(0) ? null : getDepositAmount()}
          helperText={
            isDepositAmountValid
              ? `${t`Your current Staked Balance is`} ${getSOhmBalance().toFixed(2)} sOHM`
              : isDepositAmountValidError
          }
          // eslint-disable-next-line @typescript-eslint/no-explicit-any
          onChange={(e: any) => handleSetDepositAmount(e.target.value)}
          error={!isDepositAmountValid}
          startAdornment="sOHM"
          endString={t`Max`}
          endStringOnClick={() => handleSetDepositAmount(getMaximumDepositAmount().toFixed())}
        />
        {getRecipientElements()}
        {
          /* We collapse the education graphics on mobile screens */
          !isSmallScreen ? (
            <div className={`give-education-graphics`}>
              <WalletGraphic quantity={getRetainedAmountDiff().toFixed()} />
              {!isSmallScreen && <ArrowGraphic />}
              <VaultGraphic quantity={getDepositAmount().toFixed()} small={false} />
              {!isSmallScreen && <ArrowGraphic />}
              <YieldGraphic quantity={getDepositAmount().toFixed()} />
            </div>
>>>>>>> ec3f8c54
          ) : (
            <></>
          )}
          <Grid item xs={12}>
            <Grid container justifyContent="center" alignContent="center">
              <Grid item xs />
              <Grid item xs={8}>
                <PrimaryButton disabled={!canSubmit()} onClick={handleContinue} fullWidth>
                  <Trans>Continue</Trans>
                </PrimaryButton>
              </Grid>
              <Grid item xs />
            </Grid>
          </Grid>
        </Grid>
      </>
    );
  };

  /**
   * Indicates whether the confirmation screen should be displayed.
   *
   * The confirmation screen is displayed if the amount is set.
   *
   * @returns boolean
   */
  const shouldShowConfirmationScreen = () => {
    return isAmountSet;
  };

  const getConfirmationScreen = () => {
    return (
      <>
        <Grid container spacing={4}>
          <Grid item xs={12}>
            <Box>
              <Grid container spacing={2} alignItems="center">
                <Grid item container xs={12} sm={4}>
                  <Grid xs={12}>
                    <Typography variant="body1" className="modal-confirmation-title">
                      <Trans>sOHM deposit</Trans>
                      <InfoTooltip
                        message={t`Your sOHM will be tansferred into the vault when you submit. You will need to approve the transaction and pay for gas fees.`}
                        children={null}
                      />
                    </Typography>
                  </Grid>
                  <Grid xs={12}>
                    <Typography variant="h6">
                      <strong>{getDepositAmount().toFixed(2)} sOHM</strong>
                    </Typography>
                  </Grid>
                </Grid>
                {!isSmallScreen ? (
                  <Grid item xs={4}>
                    <ArrowGraphic />
                  </Grid>
                ) : (
                  <></>
                )}
                <Grid item xs={12} sm={4}>
                  {/* On small screens, the current and new sOHM deposit numbers are stacked and left-aligned,
                      whereas on larger screens, the numbers are on opposing sides of the box. This adjusts the
                      alignment accordingly. */}
                  <Grid container direction="column" alignItems={isSmallScreen ? "flex-start" : "flex-end"}>
                    <Grid item xs={12}>
                      <Typography variant="body1" className="modal-confirmation-title">
                        <Trans>Recipient address</Trans>
                        <InfoTooltip
                          message={t`The specified wallet address will receive the rebase yield from the amount that you deposit.`}
                          children={null}
                        />
                      </Typography>
                    </Grid>
                    <Grid xs={12}>
                      {/* 5px to align with the padding on the tooltip */}
                      <Typography variant="h6" style={{ paddingRight: "5px" }}>
                        <strong>{getRecipientTitle()}</strong>
                      </Typography>
                    </Grid>
                  </Grid>
                </Grid>
              </Grid>
            </Box>
          </Grid>
          <Grid item xs={12}>
            <Grid container>
              <Grid item xs />
              <Grid item xs={8}>
                <PrimaryButton disabled={!canSubmit()} onClick={handleSubmit} fullWidth>
                  {txnButtonText(
                    pendingTransactions,
                    PENDING_TXN_GIVE,
                    `${t`Confirm `} ${getDepositAmount().toFixed(2)} sOHM`,
                  )}
                </PrimaryButton>
              </Grid>
              <Grid item xs />
            </Grid>
          </Grid>
        </Grid>
      </>
    );
  };

  // NOTE: the following warning is caused by the amount-input field:
  // Warning: `value` prop on `%s` should not be null. Consider using an empty string to clear the component or `undefined` for uncontrolled components.%s
  // This is caused by this line (currently 423):
  // value={getDepositAmount().isEqualTo(0) ? null : getDepositAmount()}
  // If we set the value to an empty string instead of null, any decimal number that is entered will not be accepted
  // This appears to be due to the following bug (which is still not resolved);
  // https://github.com/facebook/react/issues/11877

  return (
    <Modal
      open={isModalOpen}
      onClose={handleClose}
      headerText={getTitle()}
      closePosition="right"
      topLeft={getEscapeComponent()}
      className={`ohm-modal ${isSmallScreen ? "smaller" : ""}`}
      minHeight="300px"
    >
      {shouldShowConfirmationScreen() ? getConfirmationScreen() : getAmountScreen()}
    </Modal>
  );
}<|MERGE_RESOLUTION|>--- conflicted
+++ resolved
@@ -388,7 +388,6 @@
     // Otherwise we let the user enter the amount
     return (
       <>
-<<<<<<< HEAD
         <Grid container alignItems="center" spacing={2}>
           <Grid item xs={12}>
             <Typography variant="body1">
@@ -407,7 +406,7 @@
               value={getDepositAmount().isEqualTo(0) ? null : getDepositAmount()}
               helperText={
                 isDepositAmountValid
-                  ? t`Your current Staked Balance is ${getSOhmBalance().toFixed(2)} sOHM`
+                  ? `${t`Your current Staked Balance is`} ${getSOhmBalance().toFixed(2)} sOHM`
                   : isDepositAmountValidError
               }
               // eslint-disable-next-line @typescript-eslint/no-explicit-any
@@ -450,45 +449,6 @@
                 </Grid>
               </Grid>
             </Grid>
-=======
-        <div className="give-modal-alloc-tip">
-          <Typography variant="body1">
-            <Trans>sOHM Allocation</Trans>
-          </Typography>
-          <InfoTooltip
-            message={t`Your sOHM will be tansferred into the vault when you submit. You will need to approve the transaction and pay for gas fees.`}
-            children={null}
-          />
-        </div>
-        <Input
-          id="amount-input"
-          placeholder={t`Enter an amount`}
-          type="number"
-          value={getDepositAmount().isEqualTo(0) ? null : getDepositAmount()}
-          helperText={
-            isDepositAmountValid
-              ? `${t`Your current Staked Balance is`} ${getSOhmBalance().toFixed(2)} sOHM`
-              : isDepositAmountValidError
-          }
-          // eslint-disable-next-line @typescript-eslint/no-explicit-any
-          onChange={(e: any) => handleSetDepositAmount(e.target.value)}
-          error={!isDepositAmountValid}
-          startAdornment="sOHM"
-          endString={t`Max`}
-          endStringOnClick={() => handleSetDepositAmount(getMaximumDepositAmount().toFixed())}
-        />
-        {getRecipientElements()}
-        {
-          /* We collapse the education graphics on mobile screens */
-          !isSmallScreen ? (
-            <div className={`give-education-graphics`}>
-              <WalletGraphic quantity={getRetainedAmountDiff().toFixed()} />
-              {!isSmallScreen && <ArrowGraphic />}
-              <VaultGraphic quantity={getDepositAmount().toFixed()} small={false} />
-              {!isSmallScreen && <ArrowGraphic />}
-              <YieldGraphic quantity={getDepositAmount().toFixed()} />
-            </div>
->>>>>>> ec3f8c54
           ) : (
             <></>
           )}
