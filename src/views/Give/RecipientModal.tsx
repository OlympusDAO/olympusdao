import { isAddress } from "@ethersproject/address";
import { Box, Button, Divider, Link, Modal, Paper, SvgIcon, Typography } from "@material-ui/core";
import { FormControl, FormHelperText, InputAdornment } from "@material-ui/core";
import { InputLabel } from "@material-ui/core";
import { OutlinedInput } from "@material-ui/core";
import { Skeleton } from "@material-ui/lab";
import { BigNumber } from "bignumber.js";
import { useCallback, useEffect, useState } from "react";
import { useDispatch, useSelector } from "react-redux";
import { Project } from "src/components/GiveProject/project.type";
import { useWeb3Context } from "src/hooks/web3Context";
import {
  changeApproval,
  changeMockApproval,
  hasPendingGiveTxn,
  PENDING_TXN_EDIT_GIVE,
  PENDING_TXN_GIVE,
  PENDING_TXN_GIVE_APPROVAL,
} from "src/slices/GiveThunk";

import { ReactComponent as XIcon } from "../../assets/icons/x.svg";
import {
  ArrowGraphic,
  CurrPositionGraphic,
  NewPositionGraphic,
  VaultGraphic,
  WalletGraphic,
  YieldGraphic,
} from "../../components/EducationCard";
import { getTokenImage } from "../../helpers";
import { IAccountSlice } from "../../slices/AccountSlice";
import { IPendingTxn, isPendingTxn, txnButtonText } from "../../slices/PendingTxnsSlice";
const sOhmImg = getTokenImage("sohm");
<<<<<<< HEAD
import { shorten } from "src/helpers";
import { InfoTooltip, PrimaryButton } from "@olympusdao/component-library";
import { useAppSelector } from "src/hooks";
=======
>>>>>>> 8553392e
import { t, Trans } from "@lingui/macro";
import useMediaQuery from "@material-ui/core/useMediaQuery";
import { InfoTooltip } from "@olympusdao/component-library";
import { useLocation } from "react-router-dom";
import { NetworkId } from "src/constants";
import { shorten } from "src/helpers";
import { EnvHelper } from "src/helpers/Environment";

import { CancelCallback, SubmitCallback } from "./Interfaces";

type RecipientModalProps = {
  isModalOpen: boolean;
  callbackFunc: SubmitCallback;
  cancelFunc: CancelCallback;
  project?: Project;
  currentWalletAddress?: string;
  currentDepositAmount?: BigNumber; // As per IUserDonationInfo
};

// TODO consider shifting this into interfaces.ts
type State = {
  account: IAccountSlice;
  pendingTransactions: IPendingTxn[];
};

export function RecipientModal({
  isModalOpen,
  callbackFunc,
  cancelFunc,
  project,
  currentWalletAddress,
  currentDepositAmount,
}: RecipientModalProps) {
  const location = useLocation();
  const dispatch = useDispatch();
  const { provider, address, connect, networkId } = useWeb3Context();

  const _initialDepositAmount = 0;
  const _initialWalletAddress = "";
  const _initialDepositAmountValid = false;
  const _initialDepositAmountValidError = "";
  const _initialWalletAddressValid = false;
  const _initialWalletAddressValidError = "";
  const _initialIsAmountSet = false;

  const getInitialDepositAmount = () => {
    return currentDepositAmount ? currentDepositAmount.toNumber() : _initialDepositAmount;
  };
  const [depositAmount, setDepositAmount] = useState(getInitialDepositAmount());
  const [isDepositAmountValid, setIsDepositAmountValid] = useState(_initialDepositAmountValid);
  const [isDepositAmountValidError, setIsDepositAmountValidError] = useState(_initialDepositAmountValidError);

  const getInitialWalletAddress = () => {
    return currentWalletAddress ? currentWalletAddress : _initialWalletAddress;
  };
  const [walletAddress, setWalletAddress] = useState(getInitialWalletAddress());
  const [isWalletAddressValid, setIsWalletAddressValid] = useState(_initialWalletAddressValid);
  const [isWalletAddressValidError, setIsWalletAddressValidError] = useState(_initialWalletAddressValidError);

  const [isAmountSet, setIsAmountSet] = useState(_initialIsAmountSet);
  const isSmallScreen = useMediaQuery("(max-width: 600px)");

  useEffect(() => {
    checkIsDepositAmountValid(getDepositAmount().toFixed());
    checkIsWalletAddressValid(getWalletAddress());
  }, []);

  useEffect(() => {
    // When we close the modal, we ensure that the state is also reset to default
    if (!isModalOpen) {
      handleSetDepositAmount(getInitialDepositAmount().toFixed());
      handleSetWallet(getInitialWalletAddress());
      setIsAmountSet(_initialIsAmountSet);
    }
  }, [isModalOpen]);

  const handleModalInsideClick = (e: any): void => {
    // When the user clicks within the modal window, we do not want to pass the event up the tree
    e.stopPropagation();
  };

  /**
   * Returns the user's sOHM balance
   *
   * Copied from Stake.jsx
   *
   * TODO consider extracting this into a helper file
   */
  const sohmBalance: string = useSelector((state: State) => {
    return networkId === NetworkId.TESTNET_RINKEBY && EnvHelper.isMockSohmEnabled(location.search)
      ? state.account.balances && state.account.balances.mockSohm
      : state.account.balances && state.account.balances.sohm;
  });

  const giveAllowance: number = useSelector((state: State) => {
    return networkId === NetworkId.TESTNET_RINKEBY && EnvHelper.isMockSohmEnabled(location.search)
      ? state.account.mockGiving && state.account.mockGiving.sohmGive
      : state.account.giving && state.account.giving.sohmGive;
  });

  const isAccountLoading: boolean = useSelector((state: State) => {
    return state.account.loading;
  });

  const isGiveLoading: boolean = useSelector((state: State) => {
    return networkId === NetworkId.TESTNET_RINKEBY && EnvHelper.isMockSohmEnabled(location.search)
      ? state.account.mockGiving.loading
      : state.account.giving.loading;
  });

  const pendingTransactions: IPendingTxn[] = useSelector((state: State) => {
    return state.pendingTransactions;
  });

  const onSeekApproval = async () => {
    if (networkId === NetworkId.TESTNET_RINKEBY && EnvHelper.isMockSohmEnabled(location.search)) {
      await dispatch(changeMockApproval({ address, token: "sohm", provider, networkID: networkId }));
    } else {
      await dispatch(changeApproval({ address, token: "sohm", provider, networkID: networkId }));
    }
  };

  const hasAllowance = useCallback(() => {
    return giveAllowance > 0;
  }, [giveAllowance]);

  const getSOhmBalance = (): BigNumber => {
    return new BigNumber(sohmBalance);
  };

  /**
   * Returns the maximum deposit that can be directed to the recipient.
   *
   * This is equal to the current wallet balance and the current deposit amount (in the vault).
   *
   * @returns BigNumber
   */
  const getMaximumDepositAmount = (): BigNumber => {
    return new BigNumber(sohmBalance).plus(currentDepositAmount ? currentDepositAmount : 0);
  };

  const handleSetDepositAmount = (value: string) => {
    checkIsDepositAmountValid(value);
    setDepositAmount(parseFloat(value));
  };

  const checkIsDepositAmountValid = (value: string) => {
    const valueNumber = new BigNumber(value);
    const sOhmBalanceNumber = getSOhmBalance();

    if (!value || value == "" || valueNumber.isEqualTo(0)) {
      setIsDepositAmountValid(false);
      setIsDepositAmountValidError(t`Please enter a value`);
      return;
    }

    if (valueNumber.isLessThan(0)) {
      setIsDepositAmountValid(false);
      setIsDepositAmountValidError(t`Value must be positive`);
      return;
    }

    if (sOhmBalanceNumber.isEqualTo(0)) {
      setIsDepositAmountValid(false);
      setIsDepositAmountValidError(t`You must have a balance of sOHM (staked OHM) to continue`);
    }

    if (valueNumber.isGreaterThan(getMaximumDepositAmount())) {
      setIsDepositAmountValid(false);
      setIsDepositAmountValidError(t`Value cannot be more than your sOHM balance of ` + getMaximumDepositAmount());
      return;
    }

    setIsDepositAmountValid(true);
    setIsDepositAmountValidError("");
  };

  const handleSetWallet = (value: string) => {
    checkIsWalletAddressValid(value);
    setWalletAddress(value);
  };

  /**
   * Checks if the provided wallet address is valid.
   *
   * This will return false if:
   * - it is an invalid Ethereum address
   * - it is the same as the sender address
   *
   * @param {string} value the proposed value for the wallet address
   */
  const checkIsWalletAddressValid = (value: string) => {
    if (!isAddress(value)) {
      setIsWalletAddressValid(false);
      setIsWalletAddressValidError(t`Please enter a valid Ethereum address`);
      return;
    }

    if (value == address) {
      setIsWalletAddressValid(false);
      setIsWalletAddressValidError(t`Please enter a different address: cannot direct to the same wallet`);
      return;
    }

    setIsWalletAddressValid(true);
    setIsWalletAddressValidError("");
  };

  /**
   * Determines if an existing recipient entry is being edited (false)
   * or if a new entry is being added (true).
   *
   * @returns boolean
   */
  const isCreateMode = (): boolean => {
    if (currentWalletAddress) return false;

    return true;
  };

  const isProjectMode = (): boolean => {
    if (project) return true;

    return false;
  };

  const getTitle = (): string => {
    if (!isCreateMode()) return t`Edit Yield`;

    return t`Give Yield`;
  };

  /**
   * Indicates whether the form can be submitted.
   *
   * This will return false if:
   * - the deposit amount is invalid
   * - the wallet address is invalid
   * - there is no sender address
   * - an add/edit transaction is pending
   * - it is not in create mode and there is no difference in the amount
   *
   * @returns boolean
   */
  const canSubmit = (): boolean => {
    if (!isDepositAmountValid) return false;

    if (isAccountLoading || isGiveLoading) return false;

    // The wallet address is only set when a project is not given
    if (!isProjectMode() && !isWalletAddressValid) return false;

    if (!address) return false;
    if (hasPendingGiveTxn(pendingTransactions)) return false;
    if (!isCreateMode() && getDepositAmountDiff().isEqualTo(0)) return false;

    return true;
  };

  /**
   * Indicates the amount retained in the user's wallet after a deposit to the vault.
   *
   * If a yield direction is being created, it returns the current sOHM balance minus the entered deposit.
   * If a yield direction is being edited, it returns the current sOHM balance minus the difference in the entered deposit.
   *
   * @returns BigNumber instance
   */
  const getRetainedAmountDiff = (): BigNumber => {
    const tempDepositAmount: BigNumber = !isCreateMode() ? getDepositAmountDiff() : getDepositAmount();
    return new BigNumber(sohmBalance).minus(tempDepositAmount);
  };

  const getDepositAmountDiff = (): BigNumber => {
    // We can't trust the accuracy of floating point arithmetic of standard JS libraries, so we use BigNumber
    const depositAmountBig = new BigNumber(depositAmount);
    return depositAmountBig.minus(getCurrentDepositAmount());
  };

  /**
   * Ensures that the depositAmount returned is a valid number.
   *
   * @returns
   */
  const getDepositAmount = (): BigNumber => {
    if (!depositAmount) return new BigNumber(0);

    return new BigNumber(depositAmount);
  };

  const getCurrentDepositAmount = (): BigNumber => {
    if (!currentDepositAmount) return new BigNumber(0);

    return new BigNumber(currentDepositAmount);
  };

  /**
   * Returns the wallet address. If a project is defined, it uses the
   * project wallet, else what was passed in as a parameter.
   */
  const getWalletAddress = (): string => {
    if (project) return project.wallet;

    return walletAddress;
  };

  /**
   * Returns the appropriate title of the recipient.
   * - No project: shortened wallet address
   * - Project without a separate owner value: project title
   * - Otherwise the project title and owner
   */
  const getRecipientTitle = (): string => {
    if (!project) return shorten(walletAddress);

    if (!project.owner) return project.title;

    return project.owner + " - " + project.title;
  };

  const handleGoBack = () => {
    setIsAmountSet(false);
  };

  const handleContinue = () => {
    setIsAmountSet(true);
  };

  /**
   * Calls the submission callback function that is provided to the component.
   */
  const handleSubmit = () => {
    const depositAmountBig = new BigNumber(depositAmount);

    callbackFunc(getWalletAddress(), depositAmountBig, getDepositAmountDiff());
  };

  const getRecipientElements = () => {
    // If project mode is enabled, the amount is editable, but the recipient is not
    if (isProjectMode()) {
      return (
        <>
          <Typography variant="body1">
            <Trans>Recipient</Trans>
          </Typography>
          <Typography variant="h6">{getRecipientTitle()}</Typography>
        </>
      );
    }

    // If not in create mode, don't display the recipient wallet address
    if (!isCreateMode()) {
      return <></>;
    }

    return (
      <>
        <div className="give-modal-alloc-tip">
          <Typography variant="body1">
            <Trans>Recipient</Trans>
          </Typography>
          {/* The main reason for having this tooltip is because it keeps spacing consistent with the sOHM Allocation above */}
          <InfoTooltip
            message={t`The specified wallet address will receive the rebase yield from the amount that you deposit.`}
            children={null}
          />
        </div>
        <FormControl className="modal-input" variant="outlined" color="primary">
          <InputLabel htmlFor="wallet-input"></InputLabel>
          <OutlinedInput
            id="wallet-input"
            type="text"
            placeholder={t`Enter a wallet address in the form of 0x ...`}
            className="stake-input"
            value={walletAddress}
            error={!isWalletAddressValid}
            onChange={e => handleSetWallet(e.target.value)}
            labelWidth={0}
            disabled={!isCreateMode()}
          />
          <FormHelperText>{isWalletAddressValidError}</FormHelperText>
        </FormControl>{" "}
      </>
    );
  };

  const handleConnect = () => {
    // Close the modal first
    cancelFunc();

    // Then connect
    connect();
  };

  // TODO stop modal from moving when validation messages are shown

  // NOTE: the following warning is caused by the amount-input field:
  // Warning: `value` prop on `%s` should not be null. Consider using an empty string to clear the component or `undefined` for uncontrolled components.%s
  // This is caused by this line (currently 423):
  // value={getDepositAmount().isEqualTo(0) ? null : getDepositAmount()}
  // If we set the value to an empty string instead of null, any decimal number that is entered will not be accepted
  // This appears to be due to the following bug (which is still not resolved);
  // https://github.com/facebook/react/issues/11877

  // TODO re-arrange the below output to be around the state: approval, custom recipient, project recipient, editing

  return (
    /* modal-container displays a background behind the ohm-card container, which means that if modal-container receives a click, we can close the modal */
    <Modal className="modal-container" open={isModalOpen} onClose={cancelFunc} onClick={cancelFunc} hideBackdrop={true}>
      <Paper
        className={`ohm-card ohm-modal ${isSmallScreen && "smaller"}`}
        onClick={handleModalInsideClick}
        style={{
          top: hasAllowance() && isSmallScreen ? "0%" : "50%",
          transform: hasAllowance() && isSmallScreen ? "translate(-50.048%, 0%)" : "translate(-50.048%, -50.048%)",
        }}
      >
        <div className="yield-header">
          <Link onClick={() => cancelFunc()}>
            <SvgIcon color="primary" component={XIcon} />
          </Link>
          <Typography variant="h4">
            <strong>{getTitle()}</strong>
          </Typography>
        </div>
        {!address ? (
          <>
            <FormHelperText>
              <Trans>
                You must be logged into your wallet to use this feature. Click on the "Connect Wallet" button and try
                again.
              </Trans>
            </FormHelperText>
          </>
        ) : isAccountLoading || isGiveLoading ? (
          <Skeleton />
        ) : !hasAllowance() ? (
          <Box className="help-text">
            <Typography variant="body1" className="stream-note" color="textSecondary">
              <Trans>
                First time donating <b>sOHM</b>?
                <br />
                Please approve Olympus DAO to use your <b>sOHM</b> for donating.
              </Trans>
            </Typography>
          </Box>
        ) : isAmountSet ? (
          <>
            <div className="give-confirmation-details">
              <Typography variant="h5">
                <strong>
                  <Trans>Details</Trans>
                </strong>
              </Typography>
              <div className="details-row">
                <div className="sohm-allocation-col">
                  <Typography variant="body1">
                    <Trans>Your Wallet Address</Trans>
                  </Typography>
                  <Typography variant="h6">
                    <strong>{shorten(address)}</strong>
                  </Typography>
                </div>
                {!isSmallScreen && <ArrowGraphic />}
                <div className="recipient-address-col">
                  <Typography variant="body1">
                    <Trans>Recipient Address</Trans>
                  </Typography>
                  <Typography variant="h6">
                    <strong>{getRecipientTitle()}</strong>
                  </Typography>
                </div>
              </div>
            </div>
            <div className="give-confirmation-divider">
              <Divider />
            </div>
            <div className="give-confirmation-details">
              <Typography variant="h5" className="confirmation-sect-header">
                <strong>
                  <Trans>Transaction</Trans>
                </strong>
              </Typography>
              <div className="details-row">
                <Typography variant="body1">
                  <Trans>Amount</Trans>
                </Typography>
                <Typography variant="h6">
                  <strong>
                    <Trans>{depositAmount} sOHM</Trans>
                  </strong>
                </Typography>
              </div>
            </div>
          </>
        ) : (
          <>
            <div className="give-modal-alloc-tip">
              <Typography variant="body1">
                <Trans>sOHM Allocation</Trans>
              </Typography>
              <InfoTooltip
                message={t`Your sOHM will be tansferred into the vault when you submit. You will need to approve the transaction and pay for gas fees.`}
                children={null}
              />
            </div>
            <FormControl className="modal-input" variant="outlined" color="primary">
              <InputLabel htmlFor="amount-input"></InputLabel>
              <OutlinedInput
                id="amount-input"
                type="number"
                placeholder={t`Enter an amount`}
                className="stake-input"
                value={getDepositAmount().isEqualTo(0) ? null : getDepositAmount()}
                error={!isDepositAmountValid}
                onChange={e => handleSetDepositAmount(e.target.value)}
                labelWidth={0}
                startAdornment={
                  <InputAdornment position="start">
                    <div className="logo-holder">{sOhmImg}</div>
                  </InputAdornment>
                }
                endAdornment={
                  <InputAdornment position="end">
                    <Button variant="text" onClick={() => handleSetDepositAmount(getMaximumDepositAmount().toFixed())}>
                      <Trans>Max</Trans>
                    </Button>
                  </InputAdornment>
                }
              />
              <FormHelperText>{isDepositAmountValidError}</FormHelperText>
              <div className="give-staked-balance">
                <Typography variant="body2" align="left">
                  <Trans>Your Staked Balance (depositable)</Trans>
                </Typography>
                <Typography variant="body2" align="right">
                  <Trans>{getSOhmBalance().toFixed(4)} sOHM</Trans>
                </Typography>
              </div>
            </FormControl>
            {getRecipientElements()}
            {isCreateMode() ? (
              <div className={`give-education-graphics ${isSmallScreen && "smaller"}`}>
                <WalletGraphic quantity={getRetainedAmountDiff().toFixed()} />
                {!isSmallScreen && <ArrowGraphic />}
                <VaultGraphic quantity={getDepositAmount().toFixed()} />
                {!isSmallScreen && <ArrowGraphic />}
                <YieldGraphic quantity={getDepositAmount().toFixed()} />
              </div>
            ) : (
              <div className="give-education-graphics">
                <CurrPositionGraphic quantity={getCurrentDepositAmount().toFixed()} />
                <NewPositionGraphic quantity={getDepositAmount().toFixed()} />
              </div>
            )}
          </>
        )}
        {isCreateMode() ? (
          !address ? (
            <Box display="flex" justifyContent="center">
              <PrimaryButton size="large" onClick={handleConnect}>
                <Trans>Connect Wallet</Trans>
              </PrimaryButton>
            </Box>
          ) : address && (hasAllowance() || isGiveLoading) && !isAmountSet ? (
            <FormControl className="ohm-modal-submit">
              <Button variant="contained" color="primary" disabled={!canSubmit()} onClick={handleContinue}>
                <Trans>Continue</Trans>
              </Button>
            </FormControl>
          ) : isAmountSet ? (
            <>
              <FormControl className="ohm-modal-submit">
                <Button
                  variant="contained"
                  color="primary"
                  disabled={hasPendingGiveTxn(pendingTransactions)}
                  onClick={handleGoBack}
                >
                  {txnButtonText(pendingTransactions, PENDING_TXN_GIVE, t`Go Back`)}
                </Button>
              </FormControl>
              <FormControl className="ohm-modal-submit">
                <Button variant="contained" color="primary" disabled={!canSubmit()} onClick={handleSubmit}>
                  {txnButtonText(pendingTransactions, PENDING_TXN_GIVE, t`Confirm sOHM`)}
                </Button>
              </FormControl>
            </>
          ) : (
            <FormControl className="ohm-modal-submit">
              <Button
                variant="contained"
                color="primary"
                disabled={isPendingTxn(pendingTransactions, PENDING_TXN_GIVE_APPROVAL) || isAccountLoading}
                onClick={onSeekApproval}
              >
                {txnButtonText(pendingTransactions, PENDING_TXN_GIVE_APPROVAL, t`Approve`)}
              </Button>
            </FormControl>
          )
        ) : !isAmountSet ? (
          <FormControl className="ohm-modal-submit">
            <Button variant="contained" color="primary" disabled={!canSubmit()} onClick={handleContinue}>
              <Trans>Continue</Trans>
            </Button>
          </FormControl>
        ) : (
          <>
            <FormControl className="ohm-modal-submit">
              <Button
                variant="contained"
                color="primary"
                disabled={hasPendingGiveTxn(pendingTransactions)}
                onClick={handleGoBack}
              >
                {txnButtonText(pendingTransactions, PENDING_TXN_EDIT_GIVE, t`Go Back`)}
              </Button>
            </FormControl>
            <FormControl className="ohm-modal-submit">
              <Button variant="contained" color="primary" disabled={!canSubmit()} onClick={handleSubmit}>
                {txnButtonText(pendingTransactions, PENDING_TXN_EDIT_GIVE, t`Edit Give Amount`)}
              </Button>
            </FormControl>
          </>
        )}
      </Paper>
    </Modal>
  );
}<|MERGE_RESOLUTION|>--- conflicted
+++ resolved
@@ -31,15 +31,9 @@
 import { IAccountSlice } from "../../slices/AccountSlice";
 import { IPendingTxn, isPendingTxn, txnButtonText } from "../../slices/PendingTxnsSlice";
 const sOhmImg = getTokenImage("sohm");
-<<<<<<< HEAD
-import { shorten } from "src/helpers";
-import { InfoTooltip, PrimaryButton } from "@olympusdao/component-library";
-import { useAppSelector } from "src/hooks";
-=======
->>>>>>> 8553392e
 import { t, Trans } from "@lingui/macro";
 import useMediaQuery from "@material-ui/core/useMediaQuery";
-import { InfoTooltip } from "@olympusdao/component-library";
+import { InfoTooltip, PrimaryButton } from "@olympusdao/component-library";
 import { useLocation } from "react-router-dom";
 import { NetworkId } from "src/constants";
 import { shorten } from "src/helpers";
@@ -596,7 +590,7 @@
         {isCreateMode() ? (
           !address ? (
             <Box display="flex" justifyContent="center">
-              <PrimaryButton size="large" onClick={handleConnect}>
+              <PrimaryButton size="large" style={{ fontSize: "1.2857rem" }} onClick={handleConnect}>
                 <Trans>Connect Wallet</Trans>
               </PrimaryButton>
             </Box>
