import { isAddress } from "@ethersproject/address";
import { t, Trans } from "@lingui/macro";
import { Grid, Link, SvgIcon, Typography } from "@material-ui/core";
import { useTheme } from "@material-ui/core/styles";
import useMediaQuery from "@material-ui/core/useMediaQuery";
import { ChevronLeft } from "@material-ui/icons";
import { Skeleton } from "@material-ui/lab";
import { InfoTooltip, Input, Modal, PrimaryButton } from "@olympusdao/component-library";
import { BigNumber } from "bignumber.js";
import { useCallback, useEffect, useState } from "react";
import { useDispatch, useSelector } from "react-redux";
import { useLocation } from "react-router-dom";
import { GiveBox as Box } from "src/components/GiveProject/GiveBox";
import { Project } from "src/components/GiveProject/project.type";
import { NetworkId } from "src/constants";
import { shorten } from "src/helpers";
import { Environment } from "src/helpers/environment/Environment/Environment";
import { useWeb3Context } from "src/hooks/web3Context";
import {
  changeApproval,
  changeMockApproval,
  hasPendingGiveTxn,
  PENDING_TXN_GIVE,
  PENDING_TXN_GIVE_APPROVAL,
} from "src/slices/GiveThunk";

import { ArrowGraphic, CompactVault, CompactWallet, CompactYield } from "../../components/EducationCard";
import { IPendingTxn, isPendingTxn, txnButtonText } from "../../slices/PendingTxnsSlice";
import { GohmToggle } from "./GohmToggle";
import { CancelCallback, DonationInfoState, SubmitCallback } from "./Interfaces";

type RecipientModalProps = {
  isModalOpen: boolean;
  eventSource: string;
  callbackFunc: SubmitCallback;
  cancelFunc: CancelCallback;
  giveAssetType: string;
  changeAssetType: (checked: boolean) => void;
  project?: Project;
};

export function RecipientModal({
  isModalOpen,
  eventSource,
  callbackFunc,
  cancelFunc,
  giveAssetType,
  changeAssetType,
  project,
}: RecipientModalProps) {
  const location = useLocation();
  const dispatch = useDispatch();
  const { provider, address, networkId } = useWeb3Context();

  const _initialDepositAmount = 0;
  const _initialWalletAddress = "";
  const _initialDepositAmountValid = false;
  const _initialDepositAmountValidError = "";
  const _initialWalletAddressValid = false;
  const _initialWalletAddressValidError = "";
  const _initialIsAmountSet = false;

  const getInitialDepositAmount = () => {
    return _initialDepositAmount;
  };
  const [depositAmount, setDepositAmount] = useState(getInitialDepositAmount());
  const [isDepositAmountValid, setIsDepositAmountValid] = useState(_initialDepositAmountValid);
  const [isDepositAmountValidError, setIsDepositAmountValidError] = useState(_initialDepositAmountValidError);

  const getInitialWalletAddress = () => {
    return _initialWalletAddress;
  };
  const [walletAddress, setWalletAddress] = useState(getInitialWalletAddress());
  const [isWalletAddressValid, setIsWalletAddressValid] = useState(_initialWalletAddressValid);
  const [isWalletAddressValidError, setIsWalletAddressValidError] = useState(_initialWalletAddressValidError);

  const [isAmountSet, setIsAmountSet] = useState(_initialIsAmountSet);

  const theme = useTheme();
  const isSmallScreen = useMediaQuery(theme.breakpoints.down("xs"));

  useEffect(() => {
    checkIsDepositAmountValid(getDepositAmount().toFixed());
    checkIsWalletAddressValid(getWalletAddress());
  }, []);

  useEffect(() => {
    // When we close the modal, we ensure that the state is also reset to default
    if (!isModalOpen) {
      handleSetDepositAmount(getInitialDepositAmount().toFixed());
      handleSetWallet(getInitialWalletAddress());
      setIsAmountSet(_initialIsAmountSet);
    }
  }, [isModalOpen]);

  /**
   * Returns the user's sOHM balance
   *
   * Copied from Stake.jsx
   *
   * TODO consider extracting this into a helper file
   */
  const sohmBalance: string = useSelector((state: DonationInfoState) => {
    return networkId === NetworkId.TESTNET_RINKEBY && Environment.isMockSohmEnabled(location.search)
      ? state.account.balances && state.account.balances.mockSohm
      : state.account.balances && state.account.balances.sohm;
  });

<<<<<<< HEAD
  const gohmBalance: string = useSelector((state: DonationInfoState) => {
    return state.account.balances && state.account.balances.gohm;
  });

  const sohmAllowance: number = useSelector((state: DonationInfoState) => {
    return networkId === NetworkId.TESTNET_RINKEBY && EnvHelper.isMockSohmEnabled(location.search)
=======
  const giveAllowance: number = useSelector((state: DonationInfoState) => {
    return networkId === NetworkId.TESTNET_RINKEBY && Environment.isMockSohmEnabled(location.search)
>>>>>>> 657d4cbe
      ? state.account.mockGiving && state.account.mockGiving.sohmGive
      : state.account.giving && state.account.giving.sohmGive;
  });

  const gohmAllowance: number = useSelector((state: DonationInfoState) => {
    return state.account.giving && state.account.giving.gohmGive;
  });

  const isAccountLoading: boolean = useSelector((state: DonationInfoState) => {
    return state.account.loading;
  });

  const isGiveLoading: boolean = useSelector((state: DonationInfoState) => {
    return networkId === NetworkId.TESTNET_RINKEBY && Environment.isMockSohmEnabled(location.search)
      ? state.account.mockGiving.loading
      : state.account.giving.loading;
  });

  const pendingTransactions: IPendingTxn[] = useSelector((state: DonationInfoState) => {
    return state.pendingTransactions;
  });

  const onSeekApproval = async () => {
    if (networkId === NetworkId.TESTNET_RINKEBY && Environment.isMockSohmEnabled(location.search)) {
      await dispatch(changeMockApproval({ address, token: "sohm", provider, networkID: networkId }));
    } else {
      await dispatch(changeApproval({ address, token: "sohm", provider, networkID: networkId }));
    }
  };

  const hasAllowance = useCallback(() => {
    if (giveAssetType === "sOHM") {
      return sohmAllowance > 0;
    }
    return gohmAllowance > 0;
  }, [sohmAllowance, gohmAllowance, giveAssetType]);

  const getSOhmBalance = (): BigNumber => {
    return new BigNumber(sohmBalance);
  };

  const getBalance = (): BigNumber => {
    return giveAssetType === "sOHM" ? new BigNumber(sohmBalance) : new BigNumber(gohmBalance);
  };

  const handleSetDepositAmount = (value: string) => {
    checkIsDepositAmountValid(value);
    setDepositAmount(parseFloat(value));
  };

  const checkIsDepositAmountValid = (value: string) => {
    const valueNumber = new BigNumber(value);
    const sOhmBalanceNumber = getSOhmBalance();

    if (!value || value == "" || valueNumber.isEqualTo(0)) {
      setIsDepositAmountValid(false);
      setIsDepositAmountValidError(t`Please enter a value`);
      return;
    }

    if (valueNumber.isLessThan(0)) {
      setIsDepositAmountValid(false);
      setIsDepositAmountValidError(t`Value must be positive`);
      return;
    }

    if (getBalance().isEqualTo(0)) {
      setIsDepositAmountValid(false);
      setIsDepositAmountValidError(t`You must have a balance of ${giveAssetType} to continue`);
    }

    if (valueNumber.isGreaterThan(getBalance())) {
      setIsDepositAmountValid(false);
      setIsDepositAmountValidError(t`Value cannot be more than your ${giveAssetType} balance of ${getBalance()}`);
      return;
    }

    setIsDepositAmountValid(true);
    setIsDepositAmountValidError("");
  };

  const handleSetWallet = (value: string) => {
    checkIsWalletAddressValid(value);
    setWalletAddress(value);
  };

  /**
   * Checks if the provided wallet address is valid.
   *
   * This will return false if:
   * - it is an invalid Ethereum address
   * - it is the same as the sender address
   *
   * @param {string} value the proposed value for the wallet address
   */
  const checkIsWalletAddressValid = (value: string) => {
    if (!isAddress(value)) {
      setIsWalletAddressValid(false);
      setIsWalletAddressValidError(t`Please enter a valid Ethereum address`);
      return;
    }

    if (value == address) {
      setIsWalletAddressValid(false);
      setIsWalletAddressValidError(t`Please enter a different address: cannot direct to the same wallet`);
      return;
    }

    setIsWalletAddressValid(true);
    setIsWalletAddressValidError("");
  };

  const isProjectMode = (): boolean => {
    if (project) return true;

    return false;
  };

  const getTitle = (): string => {
    return t`Donate Yield`;
  };

  /**
   * Indicates whether the form can be submitted.
   *
   * This will return false if:
   * - the deposit amount is invalid
   * - the wallet address is invalid
   * - there is no sender address
   * - an add/edit transaction is pending
   *
   * @returns boolean
   */
  const canSubmit = (): boolean => {
    if (!isDepositAmountValid) return false;

    if (isAccountLoading || isGiveLoading) return false;

    // The wallet address is only set when a project is not given
    if (!isProjectMode() && !isWalletAddressValid) return false;

    if (!address) return false;
    if (hasPendingGiveTxn(pendingTransactions)) return false;

    return true;
  };

  /**
   * Indicates the amount retained in the user's wallet after a deposit to the vault.
   *
   * If a yield direction is being created, it returns the current sOHM balance minus the entered deposit.
   *
   * @returns BigNumber instance
   */
  const getRetainedAmountDiff = (): BigNumber => {
    return getBalance().minus(getDepositAmount());
  };

  /**
   * Ensures that the depositAmount returned is a valid number.
   *
   * @returns
   */
  const getDepositAmount = (): BigNumber => {
    if (!depositAmount) return new BigNumber(0);

    return new BigNumber(depositAmount);
  };

  /**
   * Returns the wallet address. If a project is defined, it uses the
   * project wallet, else what was passed in as a parameter.
   */
  const getWalletAddress = (): string => {
    if (project) return project.wallet;

    return walletAddress;
  };

  /**
   * Returns the appropriate title of the recipient.
   * - No project: shortened wallet address
   * - Project without a separate owner value: project title
   * - Otherwise the project title and owner
   */
  const getRecipientTitle = (): string => {
    if (!project) return shorten(walletAddress);

    if (!project.owner) return project.title;

    return project.owner + " - " + project.title;
  };

  const handleGoBack = () => {
    setIsAmountSet(false);
  };

  const handleContinue = () => {
    setIsAmountSet(true);
  };

  /**
   * Calls the submission callback function that is provided to the component.
   */
  const handleSubmit = () => {
    const depositAmountBig = new BigNumber(depositAmount);

    callbackFunc(getWalletAddress(), eventSource, depositAmountBig, getDepositAmount());
  };

  const getRecipientInputField = () => {
    if (isProjectMode()) {
      return <Input id="wallet-input" placeholder={getRecipientTitle()} disabled={true} />;
    }

    return (
      <Input
        id="wallet-input"
        placeholder={t`Enter a wallet address in the form of 0x ...`}
        value={walletAddress}
        error={!isWalletAddressValid}
        // eslint-disable-next-line @typescript-eslint/no-explicit-any
        onChange={(e: any) => handleSetWallet(e.target.value)}
        helperText={!isWalletAddressValid ? isWalletAddressValidError : ""}
      />
    );
  };

  const handleClose = () => {
    // Reset state
    setIsAmountSet(false);

    // Fire callback
    cancelFunc();
  };

  const getEscapeComponent = () => {
    // If on the confirmation screen, we provide a chevron to go back a step
    if (shouldShowConfirmationScreen()) {
      return (
        <Link onClick={() => handleGoBack()}>
          <SvgIcon color="primary" component={ChevronLeft} />
        </Link>
      );
    }

    // Don't display on the first screen
    return <></>;
  };

  const getAmountScreen = () => {
    // If we are loading the state, add a placeholder
    if (isAccountLoading || isGiveLoading) return <Skeleton />;

    // If there is no approval
    if (!hasAllowance()) {
      return (
        <>
          <Grid container spacing={2} justifyContent="flex-end">
            <Grid item xs={12}>
              <Typography variant="h6" className="stream-note" color="textSecondary">
                <Trans>
                  Is this your first time donating sOHM? Please approve OlympusDAO to use your sOHM for donating.
                </Trans>
              </Typography>
            </Grid>
            <Grid item xs={12}>
              <Grid container alignItems="center">
                <Grid item xs />
                <Grid item xs={8}>
                  <PrimaryButton
                    disabled={
                      isPendingTxn(pendingTransactions, PENDING_TXN_GIVE_APPROVAL) || isAccountLoading || !address
                    }
                    onClick={onSeekApproval}
                    fullWidth
                  >
                    {txnButtonText(pendingTransactions, PENDING_TXN_GIVE_APPROVAL, t`Approve`)}
                  </PrimaryButton>
                </Grid>
                <Grid item xs />
              </Grid>
            </Grid>
          </Grid>
        </>
      );
    }

    // Otherwise we let the user enter the amount
    return (
      <>
<<<<<<< HEAD
        <GohmToggle giveAssetType={giveAssetType} changeAssetType={changeAssetType} />
        <div className="give-modal-alloc-tip">
          <Typography variant="body1">
            <Trans>{giveAssetType} Deposit</Trans>
          </Typography>
          <InfoTooltip
            message={t`Your sOHM will be tansferred into the vault when you submit. You will need to approve the transaction and pay for gas fees.`}
            children={null}
          />
        </div>
        <Input
          id="amount-input"
          placeholder={t`Enter an amount`}
          type="number"
          value={getDepositAmount().isEqualTo(0) ? null : getDepositAmount()}
          helperText={
            isDepositAmountValid ? t`Balance: ${getBalance().toFixed(2)} ${giveAssetType}` : isDepositAmountValidError
          }
          // eslint-disable-next-line @typescript-eslint/no-explicit-any
          onChange={(e: any) => handleSetDepositAmount(e.target.value)}
          error={!isDepositAmountValid}
          startAdornment="sOHM"
          endString={t`Max`}
          endStringOnClick={() => handleSetDepositAmount(getBalance().toFixed())}
        />
        {getRecipientElements()}
        {
          /* We collapse the education graphics on mobile screens */
          !isSmallScreen ? (
            <div className={`give-education-graphics`}>
              <WalletGraphic quantity={getRetainedAmountDiff().toFixed()} asset={giveAssetType} />
              {!isSmallScreen && <ArrowGraphic />}
              <VaultGraphic quantity={getDepositAmount().toFixed()} asset={giveAssetType} small={false} />
              {!isSmallScreen && <ArrowGraphic />}
              <YieldGraphic quantity={getDepositAmount().toFixed()} asset={giveAssetType} />
            </div>
=======
        <Grid container alignItems="center" spacing={2}>
          <Grid item xs={12}>
            <Typography variant="body1">
              <Trans>sOHM Allocation</Trans>
              <InfoTooltip
                message={t`Your sOHM will be tansferred into the vault when you submit. You will need to approve the transaction and pay for gas fees.`}
                children={null}
              />
            </Typography>
          </Grid>
          <Grid item xs={12}>
            <Input
              id="amount-input"
              placeholder={t`Enter an amount`}
              type="number"
              value={getDepositAmount().isEqualTo(0) ? null : getDepositAmount()}
              helperText={
                isDepositAmountValid
                  ? `${t`Your current Staked Balance is`} ${getSOhmBalance().toFixed(2)} sOHM`
                  : isDepositAmountValidError
              }
              // eslint-disable-next-line @typescript-eslint/no-explicit-any
              onChange={(e: any) => handleSetDepositAmount(e.target.value)}
              error={!isDepositAmountValid}
              startAdornment="sOHM"
              endString={t`Max`}
              endStringOnClick={() => handleSetDepositAmount(getMaximumDepositAmount().toFixed())}
            />
          </Grid>
          <Grid item xs={12}>
            <Typography variant="body1">
              <Trans>Recipient</Trans>
              <InfoTooltip
                message={t`The specified wallet address will receive the rebase yield from the amount that you deposit.`}
                children={null}
              />
            </Typography>
          </Grid>
          <Grid item xs={12}>
            {getRecipientInputField()}
          </Grid>
          {!isSmallScreen ? (
            <Grid item xs={12}>
              <Grid container justifyContent="center" alignItems="flex-start" wrap="nowrap">
                <Grid item xs={3}>
                  <CompactWallet quantity={getRetainedAmountDiff().toFixed()} />
                </Grid>
                <Grid item xs={1}>
                  <ArrowGraphic />
                </Grid>
                <Grid item xs={3}>
                  <CompactVault quantity={getDepositAmount().toFixed()} />
                </Grid>
                <Grid item xs={1}>
                  <ArrowGraphic />
                </Grid>
                <Grid item xs={3}>
                  <CompactYield quantity={getDepositAmount().toFixed()} />
                </Grid>
              </Grid>
            </Grid>
>>>>>>> 657d4cbe
          ) : (
            <></>
          )}
          <Grid item xs={12}>
            <Grid container justifyContent="center" alignContent="center">
              <Grid item xs />
              <Grid item xs={8}>
                <PrimaryButton disabled={!canSubmit()} onClick={handleContinue} fullWidth>
                  <Trans>Continue</Trans>
                </PrimaryButton>
              </Grid>
              <Grid item xs />
            </Grid>
          </Grid>
        </Grid>
      </>
    );
  };

  /**
   * Indicates whether the confirmation screen should be displayed.
   *
   * The confirmation screen is displayed if the amount is set.
   *
   * @returns boolean
   */
  const shouldShowConfirmationScreen = () => {
    return isAmountSet;
  };

  const getConfirmationScreen = () => {
    return (
      <>
<<<<<<< HEAD
        <Box
          className="give-confirmation-details"
          style={{ border: "1px solid #999999", borderRadius: "10px", padding: "20px" }}
        >
          <div className="details-row">
            <div className="sohm-allocation-col">
              <Typography variant="body1">
                <Trans>{giveAssetType} deposit</Trans>
              </Typography>
              <Typography variant="h6">{getDepositAmount().toFixed(2)} sOHM</Typography>
            </div>
            {!isSmallScreen && <ArrowGraphic />}
            <div className="recipient-address-col">
              <Typography variant="body1">
                <Trans>Recipient address</Trans>
              </Typography>
              <Typography variant="h6">
                <strong>{getRecipientTitle()}</strong>
              </Typography>
            </div>
          </div>
        </Box>{" "}
        <FormControl className="ohm-modal-submit">
          <PrimaryButton disabled={!canSubmit()} onClick={handleSubmit}>
            {txnButtonText(
              pendingTransactions,
              PENDING_TXN_GIVE,
              `${t`Confirm `} ${getDepositAmount().toFixed(2)} ${giveAssetType}`,
            )}
          </PrimaryButton>
        </FormControl>
=======
        <Grid container spacing={4}>
          <Grid item xs={12}>
            <Box>
              <Grid container spacing={2} alignItems="center">
                <Grid item container xs={12} sm={4}>
                  <Grid xs={12}>
                    <Typography variant="body1" className="modal-confirmation-title">
                      <Trans>sOHM deposit</Trans>
                      <InfoTooltip
                        message={t`Your sOHM will be tansferred into the vault when you submit. You will need to approve the transaction and pay for gas fees.`}
                        children={null}
                      />
                    </Typography>
                  </Grid>
                  <Grid xs={12}>
                    <Typography variant="h6">
                      <strong>{getDepositAmount().toFixed(2)} sOHM</strong>
                    </Typography>
                  </Grid>
                </Grid>
                {!isSmallScreen ? (
                  <Grid item xs={4}>
                    <ArrowGraphic />
                  </Grid>
                ) : (
                  <></>
                )}
                <Grid item xs={12} sm={4}>
                  {/* On small screens, the current and new sOHM deposit numbers are stacked and left-aligned,
                      whereas on larger screens, the numbers are on opposing sides of the box. This adjusts the
                      alignment accordingly. */}
                  <Grid container direction="column" alignItems={isSmallScreen ? "flex-start" : "flex-end"}>
                    <Grid item xs={12}>
                      <Typography variant="body1" className="modal-confirmation-title">
                        <Trans>Recipient address</Trans>
                        <InfoTooltip
                          message={t`The specified wallet address will receive the rebase yield from the amount that you deposit.`}
                          children={null}
                        />
                      </Typography>
                    </Grid>
                    <Grid xs={12}>
                      {/* 5px to align with the padding on the tooltip */}
                      <Typography variant="h6" style={{ paddingRight: "5px" }}>
                        <strong>{getRecipientTitle()}</strong>
                      </Typography>
                    </Grid>
                  </Grid>
                </Grid>
              </Grid>
            </Box>
          </Grid>
          <Grid item xs={12}>
            <Grid container>
              <Grid item xs />
              <Grid item xs={8}>
                <PrimaryButton disabled={!canSubmit()} onClick={handleSubmit} fullWidth>
                  {txnButtonText(
                    pendingTransactions,
                    PENDING_TXN_GIVE,
                    `${t`Confirm `} ${getDepositAmount().toFixed(2)} sOHM`,
                  )}
                </PrimaryButton>
              </Grid>
              <Grid item xs />
            </Grid>
          </Grid>
        </Grid>
>>>>>>> 657d4cbe
      </>
    );
  };

  // NOTE: the following warning is caused by the amount-input field:
  // Warning: `value` prop on `%s` should not be null. Consider using an empty string to clear the component or `undefined` for uncontrolled components.%s
  // This is caused by this line (currently 423):
  // value={getDepositAmount().isEqualTo(0) ? null : getDepositAmount()}
  // If we set the value to an empty string instead of null, any decimal number that is entered will not be accepted
  // This appears to be due to the following bug (which is still not resolved);
  // https://github.com/facebook/react/issues/11877

  return (
    <Modal
      open={isModalOpen}
      onClose={handleClose}
      headerText={getTitle()}
      closePosition="right"
      topLeft={getEscapeComponent()}
      className={`ohm-modal ${isSmallScreen ? "smaller" : ""}`}
      minHeight="300px"
    >
      {shouldShowConfirmationScreen() ? getConfirmationScreen() : getAmountScreen()}
    </Modal>
  );
}<|MERGE_RESOLUTION|>--- conflicted
+++ resolved
@@ -6,7 +6,6 @@
 import { ChevronLeft } from "@material-ui/icons";
 import { Skeleton } from "@material-ui/lab";
 import { InfoTooltip, Input, Modal, PrimaryButton } from "@olympusdao/component-library";
-import { BigNumber } from "bignumber.js";
 import { useCallback, useEffect, useState } from "react";
 import { useDispatch, useSelector } from "react-redux";
 import { useLocation } from "react-router-dom";
@@ -14,6 +13,7 @@
 import { Project } from "src/components/GiveProject/project.type";
 import { NetworkId } from "src/constants";
 import { shorten } from "src/helpers";
+import { DecimalBigNumber } from "src/helpers/DecimalBigNumber/DecimalBigNumber";
 import { Environment } from "src/helpers/environment/Environment/Environment";
 import { useWeb3Context } from "src/hooks/web3Context";
 import {
@@ -38,6 +38,8 @@
   changeAssetType: (checked: boolean) => void;
   project?: Project;
 };
+
+const ZERO_DBN = new DecimalBigNumber("0");
 
 export function RecipientModal({
   isModalOpen,
@@ -52,7 +54,7 @@
   const dispatch = useDispatch();
   const { provider, address, networkId } = useWeb3Context();
 
-  const _initialDepositAmount = 0;
+  const _initialDepositAmount = ZERO_DBN;
   const _initialWalletAddress = "";
   const _initialDepositAmountValid = false;
   const _initialDepositAmountValidError = "";
@@ -80,14 +82,14 @@
   const isSmallScreen = useMediaQuery(theme.breakpoints.down("xs"));
 
   useEffect(() => {
-    checkIsDepositAmountValid(getDepositAmount().toFixed());
+    checkIsDepositAmountValid(getDepositAmount().toString());
     checkIsWalletAddressValid(getWalletAddress());
   }, []);
 
   useEffect(() => {
     // When we close the modal, we ensure that the state is also reset to default
     if (!isModalOpen) {
-      handleSetDepositAmount(getInitialDepositAmount().toFixed());
+      handleSetDepositAmount(getInitialDepositAmount().toString());
       handleSetWallet(getInitialWalletAddress());
       setIsAmountSet(_initialIsAmountSet);
     }
@@ -106,17 +108,12 @@
       : state.account.balances && state.account.balances.sohm;
   });
 
-<<<<<<< HEAD
   const gohmBalance: string = useSelector((state: DonationInfoState) => {
     return state.account.balances && state.account.balances.gohm;
   });
 
   const sohmAllowance: number = useSelector((state: DonationInfoState) => {
-    return networkId === NetworkId.TESTNET_RINKEBY && EnvHelper.isMockSohmEnabled(location.search)
-=======
-  const giveAllowance: number = useSelector((state: DonationInfoState) => {
     return networkId === NetworkId.TESTNET_RINKEBY && Environment.isMockSohmEnabled(location.search)
->>>>>>> 657d4cbe
       ? state.account.mockGiving && state.account.mockGiving.sohmGive
       : state.account.giving && state.account.giving.sohmGive;
   });
@@ -154,41 +151,47 @@
     return gohmAllowance > 0;
   }, [sohmAllowance, gohmAllowance, giveAssetType]);
 
-  const getSOhmBalance = (): BigNumber => {
-    return new BigNumber(sohmBalance);
-  };
-
-  const getBalance = (): BigNumber => {
-    return giveAssetType === "sOHM" ? new BigNumber(sohmBalance) : new BigNumber(gohmBalance);
+  const getBalance = (): DecimalBigNumber => {
+    return giveAssetType === "sOHM" ? new DecimalBigNumber(sohmBalance, 9) : new DecimalBigNumber(gohmBalance, 18);
+  };
+
+  /**
+   * Returns the maximum deposit that can be directed to the recipient.
+   *
+   * This is equal to the current wallet balance.
+   *
+   * @returns DecimalBigNumber
+   */
+  const getMaximumDepositAmount = (): DecimalBigNumber => {
+    return getBalance();
   };
 
   const handleSetDepositAmount = (value: string) => {
     checkIsDepositAmountValid(value);
-    setDepositAmount(parseFloat(value));
+    setDepositAmount(new DecimalBigNumber(value, giveAssetType === "sOHM" ? 9 : 18));
   };
 
   const checkIsDepositAmountValid = (value: string) => {
-    const valueNumber = new BigNumber(value);
-    const sOhmBalanceNumber = getSOhmBalance();
-
-    if (!value || value == "" || valueNumber.isEqualTo(0)) {
+    const valueNumber = new DecimalBigNumber(value, giveAssetType === "sOHM" ? 9 : 18);
+
+    if (!value || value == "" || valueNumber.eq(ZERO_DBN)) {
       setIsDepositAmountValid(false);
       setIsDepositAmountValidError(t`Please enter a value`);
       return;
     }
 
-    if (valueNumber.isLessThan(0)) {
+    if (valueNumber.lt(ZERO_DBN)) {
       setIsDepositAmountValid(false);
       setIsDepositAmountValidError(t`Value must be positive`);
       return;
     }
 
-    if (getBalance().isEqualTo(0)) {
+    if (getBalance().eq(ZERO_DBN)) {
       setIsDepositAmountValid(false);
       setIsDepositAmountValidError(t`You must have a balance of ${giveAssetType} to continue`);
     }
 
-    if (valueNumber.isGreaterThan(getBalance())) {
+    if (valueNumber.gt(getBalance())) {
       setIsDepositAmountValid(false);
       setIsDepositAmountValidError(t`Value cannot be more than your ${giveAssetType} balance of ${getBalance()}`);
       return;
@@ -271,8 +274,8 @@
    *
    * @returns BigNumber instance
    */
-  const getRetainedAmountDiff = (): BigNumber => {
-    return getBalance().minus(getDepositAmount());
+  const getRetainedAmountDiff = (): DecimalBigNumber => {
+    return getBalance().sub(getDepositAmount());
   };
 
   /**
@@ -280,10 +283,10 @@
    *
    * @returns
    */
-  const getDepositAmount = (): BigNumber => {
-    if (!depositAmount) return new BigNumber(0);
-
-    return new BigNumber(depositAmount);
+  const getDepositAmount = (): DecimalBigNumber => {
+    if (!depositAmount) return ZERO_DBN;
+
+    return depositAmount;
   };
 
   /**
@@ -322,9 +325,7 @@
    * Calls the submission callback function that is provided to the component.
    */
   const handleSubmit = () => {
-    const depositAmountBig = new BigNumber(depositAmount);
-
-    callbackFunc(getWalletAddress(), eventSource, depositAmountBig, getDepositAmount());
+    callbackFunc(getWalletAddress(), eventSource, depositAmount, getDepositAmount());
   };
 
   const getRecipientInputField = () => {
@@ -408,50 +409,13 @@
     // Otherwise we let the user enter the amount
     return (
       <>
-<<<<<<< HEAD
-        <GohmToggle giveAssetType={giveAssetType} changeAssetType={changeAssetType} />
-        <div className="give-modal-alloc-tip">
-          <Typography variant="body1">
-            <Trans>{giveAssetType} Deposit</Trans>
-          </Typography>
-          <InfoTooltip
-            message={t`Your sOHM will be tansferred into the vault when you submit. You will need to approve the transaction and pay for gas fees.`}
-            children={null}
-          />
-        </div>
-        <Input
-          id="amount-input"
-          placeholder={t`Enter an amount`}
-          type="number"
-          value={getDepositAmount().isEqualTo(0) ? null : getDepositAmount()}
-          helperText={
-            isDepositAmountValid ? t`Balance: ${getBalance().toFixed(2)} ${giveAssetType}` : isDepositAmountValidError
-          }
-          // eslint-disable-next-line @typescript-eslint/no-explicit-any
-          onChange={(e: any) => handleSetDepositAmount(e.target.value)}
-          error={!isDepositAmountValid}
-          startAdornment="sOHM"
-          endString={t`Max`}
-          endStringOnClick={() => handleSetDepositAmount(getBalance().toFixed())}
-        />
-        {getRecipientElements()}
-        {
-          /* We collapse the education graphics on mobile screens */
-          !isSmallScreen ? (
-            <div className={`give-education-graphics`}>
-              <WalletGraphic quantity={getRetainedAmountDiff().toFixed()} asset={giveAssetType} />
-              {!isSmallScreen && <ArrowGraphic />}
-              <VaultGraphic quantity={getDepositAmount().toFixed()} asset={giveAssetType} small={false} />
-              {!isSmallScreen && <ArrowGraphic />}
-              <YieldGraphic quantity={getDepositAmount().toFixed()} asset={giveAssetType} />
-            </div>
-=======
         <Grid container alignItems="center" spacing={2}>
+          <GohmToggle giveAssetType={giveAssetType} changeAssetType={changeAssetType} />
           <Grid item xs={12}>
             <Typography variant="body1">
-              <Trans>sOHM Allocation</Trans>
+              <Trans>{giveAssetType} Allocation</Trans>
               <InfoTooltip
-                message={t`Your sOHM will be tansferred into the vault when you submit. You will need to approve the transaction and pay for gas fees.`}
+                message={t`Your ${giveAssetType} will be tansferred into the vault when you submit. You will need to approve the transaction and pay for gas fees.`}
                 children={null}
               />
             </Typography>
@@ -461,10 +425,10 @@
               id="amount-input"
               placeholder={t`Enter an amount`}
               type="number"
-              value={getDepositAmount().isEqualTo(0) ? null : getDepositAmount()}
+              value={getDepositAmount().eq(ZERO_DBN) ? null : getDepositAmount()}
               helperText={
                 isDepositAmountValid
-                  ? `${t`Your current Staked Balance is`} ${getSOhmBalance().toFixed(2)} sOHM`
+                  ? `${t`Your current Staked Balance is`} ${getBalance().toString({ decimals: 2 })} ${giveAssetType}`
                   : isDepositAmountValidError
               }
               // eslint-disable-next-line @typescript-eslint/no-explicit-any
@@ -472,7 +436,7 @@
               error={!isDepositAmountValid}
               startAdornment="sOHM"
               endString={t`Max`}
-              endStringOnClick={() => handleSetDepositAmount(getMaximumDepositAmount().toFixed())}
+              endStringOnClick={() => handleSetDepositAmount(getMaximumDepositAmount().toString())}
             />
           </Grid>
           <Grid item xs={12}>
@@ -491,23 +455,22 @@
             <Grid item xs={12}>
               <Grid container justifyContent="center" alignItems="flex-start" wrap="nowrap">
                 <Grid item xs={3}>
-                  <CompactWallet quantity={getRetainedAmountDiff().toFixed()} />
+                  <CompactWallet quantity={getRetainedAmountDiff().toString()} asset={giveAssetType} />
                 </Grid>
                 <Grid item xs={1}>
                   <ArrowGraphic />
                 </Grid>
                 <Grid item xs={3}>
-                  <CompactVault quantity={getDepositAmount().toFixed()} />
+                  <CompactVault quantity={getDepositAmount().toString()} asset={giveAssetType} />
                 </Grid>
                 <Grid item xs={1}>
                   <ArrowGraphic />
                 </Grid>
                 <Grid item xs={3}>
-                  <CompactYield quantity={getDepositAmount().toFixed()} />
+                  <CompactYield quantity={getDepositAmount().toString()} asset={giveAssetType} />
                 </Grid>
               </Grid>
             </Grid>
->>>>>>> 657d4cbe
           ) : (
             <></>
           )}
@@ -541,39 +504,6 @@
   const getConfirmationScreen = () => {
     return (
       <>
-<<<<<<< HEAD
-        <Box
-          className="give-confirmation-details"
-          style={{ border: "1px solid #999999", borderRadius: "10px", padding: "20px" }}
-        >
-          <div className="details-row">
-            <div className="sohm-allocation-col">
-              <Typography variant="body1">
-                <Trans>{giveAssetType} deposit</Trans>
-              </Typography>
-              <Typography variant="h6">{getDepositAmount().toFixed(2)} sOHM</Typography>
-            </div>
-            {!isSmallScreen && <ArrowGraphic />}
-            <div className="recipient-address-col">
-              <Typography variant="body1">
-                <Trans>Recipient address</Trans>
-              </Typography>
-              <Typography variant="h6">
-                <strong>{getRecipientTitle()}</strong>
-              </Typography>
-            </div>
-          </div>
-        </Box>{" "}
-        <FormControl className="ohm-modal-submit">
-          <PrimaryButton disabled={!canSubmit()} onClick={handleSubmit}>
-            {txnButtonText(
-              pendingTransactions,
-              PENDING_TXN_GIVE,
-              `${t`Confirm `} ${getDepositAmount().toFixed(2)} ${giveAssetType}`,
-            )}
-          </PrimaryButton>
-        </FormControl>
-=======
         <Grid container spacing={4}>
           <Grid item xs={12}>
             <Box>
@@ -581,16 +511,18 @@
                 <Grid item container xs={12} sm={4}>
                   <Grid xs={12}>
                     <Typography variant="body1" className="modal-confirmation-title">
-                      <Trans>sOHM deposit</Trans>
+                      <Trans>{giveAssetType} deposit</Trans>
                       <InfoTooltip
-                        message={t`Your sOHM will be tansferred into the vault when you submit. You will need to approve the transaction and pay for gas fees.`}
+                        message={t`Your ${giveAssetType} will be tansferred into the vault when you submit. You will need to approve the transaction and pay for gas fees.`}
                         children={null}
                       />
                     </Typography>
                   </Grid>
                   <Grid xs={12}>
                     <Typography variant="h6">
-                      <strong>{getDepositAmount().toFixed(2)} sOHM</strong>
+                      <strong>
+                        {getDepositAmount().toString({ decimals: 2 })} {giveAssetType}
+                      </strong>
                     </Typography>
                   </Grid>
                 </Grid>
@@ -634,7 +566,7 @@
                   {txnButtonText(
                     pendingTransactions,
                     PENDING_TXN_GIVE,
-                    `${t`Confirm `} ${getDepositAmount().toFixed(2)} sOHM`,
+                    `${t`Confirm `} ${getDepositAmount().toString({ decimals: 2 })} ${giveAssetType}`,
                   )}
                 </PrimaryButton>
               </Grid>
@@ -642,7 +574,6 @@
             </Grid>
           </Grid>
         </Grid>
->>>>>>> 657d4cbe
       </>
     );
   };
