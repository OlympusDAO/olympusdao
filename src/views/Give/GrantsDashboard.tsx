import "./Give.scss";

import { t, Trans } from "@lingui/macro";
import { Container, Grid, Typography, Zoom } from "@material-ui/core";
import { useMemo, useState } from "react";
import { useLocation } from "react-router-dom";
import { useUIDSeed } from "react-uid";
import GrantCard, { GrantDetailsMode } from "src/components/GiveProject/GrantCard";
import { Grant } from "src/components/GiveProject/project.type";
import { NetworkId } from "src/constants";
import { DecimalBigNumber } from "src/helpers/DecimalBigNumber/DecimalBigNumber";
import { Environment } from "src/helpers/environment/Environment/Environment";
import { useAppDispatch } from "src/hooks";
import { useWeb3Context } from "src/hooks/web3Context";
import { ACTION_GIVE, changeGive, changeMockGive } from "src/slices/GiveThunk";
import { CancelCallback, SubmitCallback } from "src/views/Give/Interfaces";
import { RecipientModal } from "src/views/Give/RecipientModal";

import { error } from "../../slices/MessagesSlice";
import { NEW_DEPOSIT } from "./constants";
import data from "./grants.json";

type GrantsDashboardProps = {
  giveAssetType: string;
  changeAssetType: (checked: boolean) => void;
};

const ZERO_DBN = new DecimalBigNumber("0");

export default function GrantsDashboard({ giveAssetType, changeAssetType }: GrantsDashboardProps) {
  const location = useLocation();
  const { provider, address, networkId } = useWeb3Context();
  const [isCustomGiveModalOpen, setIsCustomGiveModalOpen] = useState(false);
  const grants: Grant[] = data.grants;

  // We use useAppDispatch here so the result of the AsyncThunkAction is typed correctly
  // See: https://stackoverflow.com/a/66753532
  const dispatch = useAppDispatch();
  const seed = useUIDSeed();

  const renderGrants = useMemo(() => {
    let activeGrants = 0;

    const grantElements: JSX.Element[] = grants.map(grant => {
      if (grant.disabled) return <></>;

      activeGrants++;
      return (
        <GrantCard
          key={seed(grant.title)}
          grant={grant}
          giveAssetType={giveAssetType}
          changeAssetType={changeAssetType}
          mode={GrantDetailsMode.Card}
        />
      );
    });

    if (activeGrants > 0) return grantElements;

    return (
      <Typography variant="body2">
        <Trans>We don't have any grants open right now, but check back soon!</Trans>
      </Typography>
    );
  }, [grants]);

  const handleCustomGiveModalSubmit: SubmitCallback = async (
    walletAddress: string,
    eventSource: string,
    depositAmount: DecimalBigNumber,
  ) => {
<<<<<<< HEAD
    if (depositAmount.eq(ZERO_DBN)) {
=======
    if (depositAmount.eq(new DecimalBigNumber("0"))) {
>>>>>>> bd82473c
      return dispatch(error(t`Please enter a value!`));
    }

    // If on Rinkeby and using Mock Sohm, use the changeMockGive async thunk
    // Else use standard call
    if (networkId === NetworkId.TESTNET_RINKEBY && Environment.isMockSohmEnabled(location.search)) {
      await dispatch(
        changeMockGive({
          action: ACTION_GIVE,
          value: depositAmount.toString(),
          recipient: walletAddress,
          provider,
          address,
          networkID: networkId,
          version2: false,
          rebase: false,
          eventSource: eventSource,
        }),
      );
    } else {
      await dispatch(
        changeGive({
          action: ACTION_GIVE,
          value: depositAmount.toString(),
<<<<<<< HEAD
          token: giveAssetType,
=======
>>>>>>> bd82473c
          recipient: walletAddress,
          id: NEW_DEPOSIT,
          provider,
          address,
          networkID: networkId,
          version2: false,
          rebase: false,
          eventSource: eventSource,
        }),
      );
    }

    setIsCustomGiveModalOpen(false);
  };

  const handleCustomGiveModalCancel: CancelCallback = () => {
    setIsCustomGiveModalOpen(false);
  };

  return (
    <Zoom in={true}>
      <Container>
        <Grid container spacing={2}>
          <Grid item xs={12}>
            <Typography variant="body1">
              <Trans>
                Upon receiving an Olympus Grant, you gain exposure to the Olympus Give ecosystem where your performance
                is rewarded every 8 hours through the yield your grant generates; you then can also receive support from
                other Ohmies and this acts as a loop that compounds value and amplifies the reach and growth of your
                mission.
              </Trans>
            </Typography>
          </Grid>
          <Grid item xs={12}>
            {/* Custom padding so that the "no grants" text isn't cut off at the bottom */}
            <Grid container justifyContent="center" style={{ paddingBottom: "10px" }}>
              {renderGrants}
            </Grid>
          </Grid>
        </Grid>
        <RecipientModal
          isModalOpen={isCustomGiveModalOpen}
          eventSource="Custom Recipient Button"
          callbackFunc={handleCustomGiveModalSubmit}
          cancelFunc={handleCustomGiveModalCancel}
          giveAssetType={giveAssetType}
          changeAssetType={changeAssetType}
        />
      </Container>
    </Zoom>
  );
}<|MERGE_RESOLUTION|>--- conflicted
+++ resolved
@@ -25,7 +25,7 @@
   changeAssetType: (checked: boolean) => void;
 };
 
-const ZERO_DBN = new DecimalBigNumber("0");
+const ZERO_NUMBER = new DecimalBigNumber("0");
 
 export default function GrantsDashboard({ giveAssetType, changeAssetType }: GrantsDashboardProps) {
   const location = useLocation();
@@ -70,11 +70,7 @@
     eventSource: string,
     depositAmount: DecimalBigNumber,
   ) => {
-<<<<<<< HEAD
-    if (depositAmount.eq(ZERO_DBN)) {
-=======
-    if (depositAmount.eq(new DecimalBigNumber("0"))) {
->>>>>>> bd82473c
+    if (depositAmount.eq(ZERO_NUMBER)) {
       return dispatch(error(t`Please enter a value!`));
     }
 
@@ -99,10 +95,7 @@
         changeGive({
           action: ACTION_GIVE,
           value: depositAmount.toString(),
-<<<<<<< HEAD
           token: giveAssetType,
-=======
->>>>>>> bd82473c
           recipient: walletAddress,
           id: NEW_DEPOSIT,
           provider,
