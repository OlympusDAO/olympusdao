import "./Give.scss";

import { t, Trans } from "@lingui/macro";
<<<<<<< HEAD
import { Box, Container, Grid, Typography, useTheme, Zoom } from "@mui/material";
=======
import { Box, Container, Grid, Typography, useTheme } from "@material-ui/core";
>>>>>>> 726291f9
import { PrimaryButton } from "@olympusdao/component-library";
import { useEffect, useMemo, useState } from "react";
import { useUIDSeed } from "react-uid";
import ProjectCard, { ProjectDetailsMode } from "src/components/GiveProject/ProjectCard";
import { DecimalBigNumber } from "src/helpers/DecimalBigNumber/DecimalBigNumber";
import { useAppDispatch } from "src/hooks";
import { useWeb3Context } from "src/hooks/web3Context";
import { ChangeAssetType } from "src/slices/interfaces";
import { CancelCallback, SubmitCallback } from "src/views/Give/Interfaces";
import { RecipientModal } from "src/views/Give/RecipientModal";

import { error } from "../../slices/MessagesSlice";
import { useGive } from "./hooks/useGive";
import data from "./projects.json";

type CausesDashboardProps = {
  giveAssetType: string;
  changeAssetType: ChangeAssetType;
};

const ZERO_NUMBER = new DecimalBigNumber("0");

export default function CausesDashboard({ giveAssetType, changeAssetType }: CausesDashboardProps) {
  const { address } = useWeb3Context();
  const [isCustomGiveModalOpen, setIsCustomGiveModalOpen] = useState(false);
  const { projects } = data;

  const giveMutation = useGive();

  const isMutating = giveMutation.isLoading;

  useEffect(() => {
    if (isCustomGiveModalOpen) setIsCustomGiveModalOpen(false);
  }, [giveMutation.isSuccess]);

  // We use useAppDispatch here so the result of the AsyncThunkAction is typed correctly
  // See: https://stackoverflow.com/a/66753532
  const dispatch = useAppDispatch();
  const theme = useTheme();
  const seed = useUIDSeed();

  const renderProjects = useMemo(() => {
    return projects.map(project => {
      return (
        <>
          <Grid item xs={12}>
            <ProjectCard
              key={seed(project.title)}
              project={project}
              giveAssetType={giveAssetType}
              changeAssetType={changeAssetType}
              mode={ProjectDetailsMode.Card}
            />
          </Grid>
        </>
      );
    });
  }, [projects]);

  const handleCustomGiveButtonClick = () => {
    setIsCustomGiveModalOpen(true);
  };

  const handleCustomGiveModalSubmit: SubmitCallback = async (
    walletAddress: string,
    eventSource: string,
    depositAmount: DecimalBigNumber,
  ) => {
    if (depositAmount.eq(ZERO_NUMBER)) {
      return dispatch(error(t`Please enter a value!`));
    }

    const amount = depositAmount.toString();
    await giveMutation.mutate({ amount: amount, recipient: walletAddress, token: giveAssetType });
  };

  const handleCustomGiveModalCancel: CancelCallback = () => {
    setIsCustomGiveModalOpen(false);
  };

  const customRecipientBoxStyle = {
    backgroundColor: theme.palette.mode === "dark" ? theme.colors.gray[500] : theme.colors.gray[10],
    borderRadius: "10px",
  };

  return (
    <Container>
      <Grid container justifyContent="center" alignItems="center" spacing={4}>
        {renderProjects}
        <Grid item xs={12}>
          <Box style={customRecipientBoxStyle}>
            <Grid
              container
              spacing={2}
              style={{ paddingTop: "10px", paddingBottom: "10px", paddingLeft: "30px", paddingRight: "30px" }}
            >
              <Grid item xs={12}>
                <Typography variant="h4" align="center">
                  <Trans>Want to give to a different cause?</Trans>
                </Typography>
              </Grid>
              <Grid item xs={12}>
                <Typography variant="body1" align="center">
                  <Trans>You can direct your yield to a recipient of your choice</Trans>
                </Typography>
              </Grid>
              <Grid item xs />
              <Grid item xs={12} sm={4} container justifyContent="center">
                <PrimaryButton fullWidth size="small" onClick={() => handleCustomGiveButtonClick()} disabled={!address}>
                  <Trans>Select Custom Recipient</Trans>
                </PrimaryButton>
              </Grid>
              <Grid item xs />
            </Grid>
          </Box>
        </Grid>
      </Grid>
      <RecipientModal
        isModalOpen={isCustomGiveModalOpen}
        isMutationLoading={isMutating}
        eventSource="Custom Recipient Button"
        callbackFunc={handleCustomGiveModalSubmit}
        cancelFunc={handleCustomGiveModalCancel}
        giveAssetType={giveAssetType}
        changeAssetType={changeAssetType}
      />
    </Container>
  );
}<|MERGE_RESOLUTION|>--- conflicted
+++ resolved
@@ -1,11 +1,7 @@
 import "./Give.scss";
 
 import { t, Trans } from "@lingui/macro";
-<<<<<<< HEAD
-import { Box, Container, Grid, Typography, useTheme, Zoom } from "@mui/material";
-=======
-import { Box, Container, Grid, Typography, useTheme } from "@material-ui/core";
->>>>>>> 726291f9
+import { Box, Container, Grid, Typography, useTheme } from "@mui/material";
 import { PrimaryButton } from "@olympusdao/component-library";
 import { useEffect, useMemo, useState } from "react";
 import { useUIDSeed } from "react-uid";
