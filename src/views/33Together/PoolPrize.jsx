import { useState, useEffect, useRef } from "react";
import { useSelector, useDispatch } from "react-redux";
import { t, Trans } from "@lingui/macro";
import { useWeb3Context } from "../../hooks";
import { awardProcess, getRNGStatus, getPoolValues } from "../../slices/PoolThunk";

import { Paper, Box, Typography, Button } from "@material-ui/core";
import { Skeleton } from "@material-ui/lab";

import { trim, subtractDates } from "src/helpers";

export const PoolPrize = () => {
  const { provider, chainID } = useWeb3Context();
  const dispatch = useDispatch();
  const [secondsLeft, setSecondsLeft] = useState(0);
  const [timer, setTimer] = useState(null);
  const [showAwardStart, setShowAwardStart] = useState(false);

  const isPoolLoading = useSelector(state => state.poolData.loading ?? true);

  const poolAwardTimeRemaining = useSelector(state => {
    return state.poolData && state.poolData.awardPeriodRemainingSeconds;
  });

  const poolAwardBalance = useSelector(state => {
    return state.poolData && state.poolData.awardBalance;
  });

  // when true someone has started the award
  const poolIsLocked = useSelector(state => {
    return state.poolData && state.poolData.isRngRequested;
  });

  // when true we need to cancel award
  const isRngTimedOut = useSelector(state => {
    return state.poolData && state.poolData.isRngTimedOut;
  });

  // when true the award is complete & timer should reset.
  const rngRequestCompleted = useSelector(state => {
    return state.poolData && state.poolData.rngRequestCompleted;
  });

  let timerInterval = useRef();

  // handleAward not used yet
  const handleAward = async action => {
    console.log(`run ${action} on pool`);
    await dispatch(awardProcess({ action, provider, networkID: chainID }));
  };

  const rngQueryFunc = () => {
    dispatch(getRNGStatus({ networkID: chainID, provider: provider }));
    if (poolIsLocked) dispatch(getPoolValues({ networkID: chainID, provider: provider }));
  };

  const decreaseNum = () => {
    if (secondsLeft <= 1) {
      // Time has ticked down.
      // There is no time left, attach RNG (Award) Start listener
      rngQueryFunc();
    }
    setSecondsLeft(prev => prev - 1);
  };

  // the seconds countdown timer...
  useEffect(() => {
    const currentDate = new Date(Date.now());
    // multiply integerTimeRemaining by 1000 for milliseconds
    const futureDate = new Date(currentDate.getTime() + secondsLeft * 1000);
    const formatted = subtractDates(futureDate, currentDate);
    setTimer(formatted);
    if (secondsLeft > 0) {
      timerInterval.current = setInterval(decreaseNum, 1000);
      return () => clearInterval(timerInterval.current);
    }
  }, [secondsLeft]);

  useEffect(() => {
    if (parseInt(poolAwardTimeRemaining, 10) > 0) {
      setShowAwardStart(false);
      setSecondsLeft(parseInt(poolAwardTimeRemaining, 10));
    } else if (poolIsLocked) {
      setShowAwardStart(false);
      // wait 30 seconds... we're just waiting for award
      setTimeout(() => {
        // retry until Pool Is Not Locked, then go get new time
        rngQueryFunc();
      }, 30000);
    } else if (parseInt(poolAwardTimeRemaining, 10) <= 0) {
      setShowAwardStart(true);
      // There is no time left, attach RNG (Award) Start listener
      // the rngQueryFunc will run repeatedly once the above conditions are true;
      setTimeout(() => {
        // retry until pool is locked, then hits above block
        rngQueryFunc();
      }, 10000);
    }
  }, [poolAwardTimeRemaining, poolIsLocked, rngRequestCompleted]);

  return (
    <Box width="100%" display="flex" flexDirection="column" alignItems="center" className="pool-prize-card">
      <Box className="vegas-container">
        <Box className="vegas"></Box>
      </Box>
      <Paper className="ohm-card">
        <Box display="flex" flexDirection="column" alignItems="center">
          {parseFloat(poolAwardBalance) === 0 ? (
            <Box margin={2} textAlign="center">
              <Typography variant="h3">
                <Trans>Pool Award Balance is currently 0.</Trans>
              </Typography>
              <Typography variant="h4">
                <Trans>Award Balance will grow at 1st rebase.</Trans>
              </Typography>
            </Box>
          ) : (
            <Box margin={2} textAlign="center">
              <Typography variant="h1">{trim(poolAwardBalance, 2)} sOHM</Typography>
              <Typography variant="h4">
                <Trans>Current Prize</Trans>
              </Typography>
            </Box>
          )}
          {poolIsLocked ? (
            <Typography variant="h6">
              <Trans>Prize is being awarded</Trans>
            </Typography>
          ) : (
            <Typography variant="h6">
              <Trans>Next award</Trans>
            </Typography>
          )}
          <Box className="pool-timer">
            {timer && poolIsLocked !== true && (
              <>
                <Box className="pool-timer-unit">
                  <Typography variant="h3">{isPoolLoading ? <Skeleton width={20} /> : timer.days}</Typography>
                  <Typography>
                    <Trans>day</Trans>
                  </Typography>
                </Box>

                <Box className="pool-timer-unit">
                  <Typography variant="h3">{isPoolLoading ? <Skeleton width={20} /> : timer.hours}</Typography>
                  <Typography>
                    <Trans>hrs</Trans>
                  </Typography>
                </Box>

                <Box className="pool-timer-unit">
                  <Typography variant="h3">{isPoolLoading ? <Skeleton width={20} /> : timer.minutes}</Typography>
                  <Typography>
                    <Trans>min</Trans>
                  </Typography>
                </Box>
                <Box className="pool-timer-unit">
                  <Typography variant="h3">{isPoolLoading ? <Skeleton width={20} /> : timer.seconds}</Typography>
                  <Typography>
                    <Trans>sec</Trans>
                  </Typography>
                </Box>
              </>
            )}
          </Box>

          {/* Timer won't show when poolIsLocked */}
          {poolIsLocked && (
            <Box margin={2} display="flex" style={{ flexDirection: "column", gap: 4, justifyContent: "center" }}>
              {/* <Button
                id="pool-complete-award-button"
                className="pool-complete-award-button"
                variant="contained"
                color="primary"
                onClick={() => handleAward("completeAward")}
                style={{ alignSelf: "center", margin: "5px" }}
              >
                Complete Award
<<<<<<< HEAD
              </Button>
              <Typography variant="body1" color="textSecondary" padding={2}>
                <Trans>Click 'Complete Award' to distribute and start a new prize period</Trans>
              </Typography>
            </Box>
          )}

          {isRngTimedOut && (
            <Box margin={2} display="flex" style={{ flexDirection: "column", gap: 4, justifyContent: "center" }}>
              {/* TODO (appleseed-33t): handle cancel award */}
              <Button
                id="pool-complete-award-button"
                className="pool-complete-award-button"
                variant="contained"
                color="primary"
                onClick={() => handleAward("cancelAward")}
                style={{ alignSelf: "center", margin: "5px" }}
              >
                Cancel Award
              </Button>
              <Typography variant="body1" color="textSecondary" padding={2}>
                <Trans>
                  The random number generator has timed out. You must cancel the awarding process to unlock users funds
                  users funds and start the awarding process again.
                </Trans>
=======
              </Button> */}
              <Typography variant="body1" color="textSecondary" padding={2}>
                Award period has finished, you can navigate to Pool Together's UI to complete distribution
>>>>>>> aab53d08
              </Typography>
            </Box>
          )}

          {/* Timer still shows (0s) for poolIsLocked === false */}
          {!poolIsLocked && showAwardStart && (
            <Box margin={2} display="flex" style={{ flexDirection: "column", gap: 4, justifyContent: "center" }}>
              {/* <Button
                id="pool-start-award-button"
                className="pool-start-award-button"
                variant="contained"
                color="primary"
                onClick={() => handleAward("startAward")}
                style={{ alignSelf: "center", margin: "5px" }}
              >
<<<<<<< HEAD
                <Trans>Start Award</Trans>
              </Button>
              <Typography variant="body1" color="textSecondary">
                <Trans>Award period has finished, click 'Start Award' to begin distribution</Trans>
=======
                Start Award
              </Button> */}
              <Typography variant="body1" color="textSecondary">
                Award period has finished, you can navigate to Pool Together's UI to begin distribution
>>>>>>> aab53d08
              </Typography>
            </Box>
          )}
        </Box>
      </Paper>
    </Box>
  );
};<|MERGE_RESOLUTION|>--- conflicted
+++ resolved
@@ -176,37 +176,11 @@
                 style={{ alignSelf: "center", margin: "5px" }}
               >
                 Complete Award
-<<<<<<< HEAD
-              </Button>
-              <Typography variant="body1" color="textSecondary" padding={2}>
-                <Trans>Click 'Complete Award' to distribute and start a new prize period</Trans>
-              </Typography>
-            </Box>
-          )}
-
-          {isRngTimedOut && (
-            <Box margin={2} display="flex" style={{ flexDirection: "column", gap: 4, justifyContent: "center" }}>
-              {/* TODO (appleseed-33t): handle cancel award */}
-              <Button
-                id="pool-complete-award-button"
-                className="pool-complete-award-button"
-                variant="contained"
-                color="primary"
-                onClick={() => handleAward("cancelAward")}
-                style={{ alignSelf: "center", margin: "5px" }}
-              >
-                Cancel Award
-              </Button>
+              </Button> */}
               <Typography variant="body1" color="textSecondary" padding={2}>
                 <Trans>
-                  The random number generator has timed out. You must cancel the awarding process to unlock users funds
-                  users funds and start the awarding process again.
+                  Award period has finished, you can navigate to Pool Together's UI to complete distribution
                 </Trans>
-=======
-              </Button> */}
-              <Typography variant="body1" color="textSecondary" padding={2}>
-                Award period has finished, you can navigate to Pool Together's UI to complete distribution
->>>>>>> aab53d08
               </Typography>
             </Box>
           )}
@@ -222,17 +196,10 @@
                 onClick={() => handleAward("startAward")}
                 style={{ alignSelf: "center", margin: "5px" }}
               >
-<<<<<<< HEAD
-                <Trans>Start Award</Trans>
-              </Button>
-              <Typography variant="body1" color="textSecondary">
-                <Trans>Award period has finished, click 'Start Award' to begin distribution</Trans>
-=======
                 Start Award
               </Button> */}
               <Typography variant="body1" color="textSecondary">
-                Award period has finished, you can navigate to Pool Together's UI to begin distribution
->>>>>>> aab53d08
+                <Trans>Award period has finished, you can navigate to Pool Together's UI to begin distribution</Trans>
               </Typography>
             </Box>
           )}
