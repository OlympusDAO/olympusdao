--- conflicted
+++ resolved
@@ -153,11 +153,7 @@
                 onClick={() => onDeposit("deposit")}
                 fullWidth
               >
-<<<<<<< HEAD
-                {txnButtonText(pendingTransactions, "deposit", t`Deposit sOHM`)}
-=======
-                {txnButtonText(pendingTransactions, "pool_deposit", "Deposit sOHM")}
->>>>>>> f424eed0
+                {txnButtonText(pendingTransactions, "pool_deposit", t`Deposit sOHM`)}
               </Button>
             ) : (
               <Button
@@ -167,11 +163,7 @@
                 disabled={isPendingTxn(pendingTransactions, "approve_pool_together")}
                 onClick={() => onSeekApproval("sohm")}
               >
-<<<<<<< HEAD
-                {txnButtonText(pendingTransactions, "approve_pool", t`Approve`)}
-=======
-                {txnButtonText(pendingTransactions, "approve_pool_together", "Approve")}
->>>>>>> f424eed0
+                {txnButtonText(pendingTransactions, "approve_pool_together", t`Approve`)}
               </Button>
             )}
           </Box>
