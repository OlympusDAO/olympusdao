--- conflicted
+++ resolved
@@ -41,12 +41,7 @@
 
   // NOTE (appleseed): these calcs were previously in PoolInfo, however would be need in PoolPrize, too, if...
   // ... we ever were to implement other types of awards
-<<<<<<< HEAD
-  const { connect, address, provider, hasCachedProvider } = useWeb3Context();
-  const { networkId, initialized } = useAppSelector(state => state.network);
-=======
-  const { connect, address, provider, hasCachedProvider, networkId } = useWeb3Context();
->>>>>>> b7877f8f
+  const { connect, address, provider, hasCachedProvider, networkId, providerInitialized } = useWeb3Context();
   const dispatch = useDispatch();
   const [graphUrl, setGraphUrl] = useState(POOL_GRAPH_URLS[1]);
   const [poolData, setPoolData] = useState(null);
@@ -75,7 +70,7 @@
 
   // query correct pool subgraph depending on current chain
   useEffect(() => {
-    if (!initialized) {
+    if (!providerInitialized) {
       setGraphUrl(POOL_GRAPH_URLS[1]);
     } else {
       setGraphUrl(POOL_GRAPH_URLS[networkId]);
@@ -85,7 +80,7 @@
   useEffect(() => {
     console.log("apollo", networkId);
     let apolloUrl: string;
-    if (!initialized) {
+    if (!providerInitialized) {
       apolloUrl = poolDataQuery(addresses[1].PT_PRIZE_POOL_ADDRESS);
     } else {
       apolloUrl = poolDataQuery(addresses[networkId].PT_PRIZE_POOL_ADDRESS);
