import { useState, useEffect } from "react";
import { Box, Button, Divider, Paper, SvgIcon, Typography, Zoom } from "@material-ui/core";
import { Link } from "react-router-dom";
import { useSelector } from "react-redux";
import PropTypes from "prop-types";
import { Skeleton } from "@material-ui/lab";
import { t, Trans } from "@lingui/macro";

import { ReactComponent as ArrowUp } from "../../assets/icons/arrow-up.svg";
import { useWeb3Context } from "../../hooks";
import { poolTogetherUILinks } from "../../helpers/33Together";

export const PoolInfo = props => {
  const [poolLoadedCount, setPoolLoadedCount] = useState(0);
  const { address, chainID } = useWeb3Context();
  const isPoolLoading = useSelector(state => state.poolData.loading ?? true);

  const creditMaturationInDays = useSelector(state => {
    return state.poolData && parseFloat(state.poolData.creditMaturationInDays);
  });

  const creditLimitPercentage = useSelector(state => {
    return state.poolData && parseFloat(state.poolData.creditLimitPercentage);
  });

  // this useEffect is to prevent flashing `Early Exit Fee` & `Exit Fee Decay Time`...
  // ... on every poolData load, which occurs during Award Period polling.
  useEffect(() => {
    // will be 1 on intial load
    if (poolLoadedCount < 2 && isPoolLoading === false) {
      setPoolLoadedCount(prev => prev + 1);
    }
  }, [isPoolLoading]);

  return (
    <Zoom in={true}>
      <Paper className="ohm-card">
        <div className="card-header">
          <Typography variant="h5">
            <Trans>Prize Pool Info</Trans>
          </Typography>
        </div>

        {address && (
          <>
            <Box display="flex" flexDirection="column" className="user-pool-data">
              <div className="data-row">
<<<<<<< HEAD
                <Typography>
                  <Trans>Your pool deposits</Trans>
                </Typography>
                <Typography>{props.isAccountLoading ? <Skeleton width={100} /> : props.poolBalance} 33T</Typography>
              </div>
              <div className="data-row">
                <Typography>
                  <Trans>Your wallet balance</Trans>
                </Typography>
                <Typography>{props.isAccountLoading ? <Skeleton width={100} /> : props.sohmBalance} sOHM</Typography>
=======
                <Typography>Your total awards</Typography>
                <Typography>{props.isAccountLoading ? <Skeleton width={100} /> : props.yourTotalAwards} 33T</Typography>
              </div>
              <div className="data-row">
                <Typography>Your pool deposits</Typography>
                <Typography>{props.isAccountLoading ? <Skeleton width={100} /> : props.poolBalance} 33T</Typography>
>>>>>>> 73251f05
              </div>
              <div className="data-row">
                <Typography>
                  <Trans>Your odds</Trans>
                </Typography>
                <Typography>
                  1 in{" "}
                  {props.isAccountLoading || props.graphLoading ? (
                    <Skeleton width={50} style={{ display: "inline-block" }} />
                  ) : (
                    props.yourOdds
                  )}
                </Typography>
              </div>
              <div className="data-row">
                <Typography>Your wallet balance</Typography>
                <Typography>{props.isAccountLoading ? <Skeleton width={100} /> : props.sohmBalance} sOHM</Typography>
              </div>
            </Box>
            <Divider color="secondary" />
          </>
        )}

        <Box display="flex" flexDirection="column" className="pool-data">
          <div className="data-row">
            <Typography>
              <Trans>Winners / prize period</Trans>
            </Typography>
            <Typography>{props.graphLoading ? <Skeleton width={100} /> : props.winners}</Typography>
          </div>
          <div className="data-row">
            <Typography>
              <Trans>Total Deposits</Trans>
            </Typography>
            <Typography>
              {props.graphLoading ? <Skeleton width={100} /> : props.totalDeposits.toLocaleString()} sOHM
            </Typography>
          </div>
          <div className="data-row">
            <Typography>
              <Trans>Total Sponsorship</Trans>
            </Typography>
            <Typography>
              {props.graphLoading ? <Skeleton width={100} /> : props.totalSponsorship.toLocaleString()} sOHM
            </Typography>
          </div>
          <div className="data-row">
            <Typography>
              <Trans>Yield Source</Trans>
            </Typography>
            <Typography>sOHM</Typography>
          </div>
          <div className="data-row">
            <Typography>
              <Trans>Pool owner</Trans>
            </Typography>
            <Box display="flex" alignItems="center">
              <Typography>OlympusDAO</Typography>
            </Box>
          </div>
          <Divider color="secondary" />
          <div className="data-row">
            <Typography>
              <Trans>Early Exit Fee</Trans>
            </Typography>
            <Typography>{poolLoadedCount === 1 ? <Skeleton width={100} /> : `${creditLimitPercentage}%`}</Typography>
          </div>
          <div className="data-row">
            <Typography>
              <Trans>Exit Fee Decay Time</Trans>
            </Typography>
            <Typography>
              {poolLoadedCount === 1 ? (
                <Skeleton width={100} />
              ) : (
                `${creditMaturationInDays} day${creditMaturationInDays === 1 ? "" : "s"}`
              )}
            </Typography>
          </div>
        </Box>
        <Divider color="secondary" />

        <div className="data-row-centered">
          <Typography>
            <Trans>Something not right, fren? Check Pool Together's UI below.</Trans>
          </Typography>
        </div>
        <div className="data-row-centered">
          <div className="marginedBtn">
            <Button variant="outlined" color="secondary" href={poolTogetherUILinks(chainID)[0]} target="_blank">
              <Typography variant="body1">
                <Trans>sOHM Prize Pool</Trans>&nbsp;
              </Typography>
              <SvgIcon component={ArrowUp} color="primary" />
            </Button>
          </div>
          <div className="marginedBtn">
            <Button variant="outlined" color="secondary" href={poolTogetherUILinks(chainID)[1]} target="_blank">
              <Typography variant="body1">
                <Trans>sOHM Pool Details</Trans>&nbsp;
              </Typography>
              <SvgIcon component={ArrowUp} color="primary" />
            </Button>
          </div>
        </div>
      </Paper>
    </Zoom>
  );
};

PoolInfo.propTypes = {
  graphLoading: PropTypes.bool.isRequired,
  isAccountLoading: PropTypes.bool.isRequired,
  poolBalance: PropTypes.string,
  sohmBalance: PropTypes.string,
  yourTotalAwards: PropTypes.string,
  yourOdds: PropTypes.oneOfType([PropTypes.string, PropTypes.number]),
  winners: PropTypes.oneOfType([PropTypes.string, PropTypes.number]),
  totalDeposits: PropTypes.number,
  totalSponsorship: PropTypes.number,
};<|MERGE_RESOLUTION|>--- conflicted
+++ resolved
@@ -45,25 +45,16 @@
           <>
             <Box display="flex" flexDirection="column" className="user-pool-data">
               <div className="data-row">
-<<<<<<< HEAD
+                <Typography>
+                  <Trans>Your total awards</Trans>
+                </Typography>
+                <Typography>{props.isAccountLoading ? <Skeleton width={100} /> : props.yourTotalAwards} 33T</Typography>
+              </div>
+              <div className="data-row">
                 <Typography>
                   <Trans>Your pool deposits</Trans>
                 </Typography>
                 <Typography>{props.isAccountLoading ? <Skeleton width={100} /> : props.poolBalance} 33T</Typography>
-              </div>
-              <div className="data-row">
-                <Typography>
-                  <Trans>Your wallet balance</Trans>
-                </Typography>
-                <Typography>{props.isAccountLoading ? <Skeleton width={100} /> : props.sohmBalance} sOHM</Typography>
-=======
-                <Typography>Your total awards</Typography>
-                <Typography>{props.isAccountLoading ? <Skeleton width={100} /> : props.yourTotalAwards} 33T</Typography>
-              </div>
-              <div className="data-row">
-                <Typography>Your pool deposits</Typography>
-                <Typography>{props.isAccountLoading ? <Skeleton width={100} /> : props.poolBalance} 33T</Typography>
->>>>>>> 73251f05
               </div>
               <div className="data-row">
                 <Typography>
