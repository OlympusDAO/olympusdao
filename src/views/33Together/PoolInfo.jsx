--- conflicted
+++ resolved
@@ -116,15 +116,10 @@
           </div>
           <Divider color="secondary" />
           <div className="data-row">
-<<<<<<< HEAD
             <Typography>
               <Trans>Early Exit Fee</Trans>
             </Typography>
-            <Typography>{isPoolLoading ? <Skeleton width={100} /> : `${creditLimitPercentage}%`}</Typography>
-=======
-            <Typography>Early Exit Fee</Typography>
             <Typography>{poolLoadedCount === 1 ? <Skeleton width={100} /> : `${creditLimitPercentage}%`}</Typography>
->>>>>>> aab53d08
           </div>
           <div className="data-row">
             <Typography>
