// export const INFURA_ID = "d9836dbf00c2440d862ab571b462e4a3"; // Girth's fallback
// 5e3c is owned by zeus@oly, 31e6 is owned by unbanksy. Use Girth's fallback if we run out of requests
export const INFURA_ID =
  process.env.NODE_ENV === "development" ? "5e3c4a19b5f64c99bf8cd8089c92b44d" : "31e6d348d16b4a4dacde5f8a47da1971";
export const THE_GRAPH_URL = "https://api.thegraph.com/subgraphs/name/drondin/olympus-graph";
<<<<<<< HEAD
=======

// TODO (appleseed): verify production graph URL
>>>>>>> 71251fcc
export const POOL_GRAPH_URLS = {
  4: "https://api.thegraph.com/subgraphs/name/pooltogether/rinkeby-v3_4_3",
  1: "https://api.thegraph.com/subgraphs/name/pooltogether/pooltogether-v3_4_3",
};
export const EPOCH_INTERVAL = 2200;

export const FALLBACK_INFURA_IDS = [
  "5e3c4a19b5f64c99bf8cd8089c92b44d", // this is main dev node
  "d9836dbf00c2440d862ab571b462e4a3", // this is current prod node
  "31e6d348d16b4a4dacde5f8a47da1971", // this is primary fallback
];

// NOTE could get this from an outside source since it changes slightly over time
export const BLOCK_RATE_SECONDS = 13.14;

export const TOKEN_DECIMALS = 9;

export const addresses = {
  4: {
    DAI_ADDRESS: "0xB2180448f8945C8Cc8AE9809E67D6bd27d8B2f2C", // duplicate
    OHM_ADDRESS: "0xC0b491daBf3709Ee5Eb79E603D73289Ca6060932",
    STAKING_ADDRESS: "0xC5d3318C0d74a72cD7C55bdf844e24516796BaB2",
    STAKING_HELPER_ADDRESS: "0xf73f23Bb0edCf4719b12ccEa8638355BF33604A1",
    OLD_STAKING_ADDRESS: "0xb640AA9082ad720c60102489b806E665d67DCE32",
    SOHM_ADDRESS: "0x1Fecda1dE7b6951B248C0B62CaeBD5BAbedc2084",
    OLD_SOHM_ADDRESS: "0x8Fc4167B0bdA22cb9890af2dB6cB1B818D6068AE",
    MIGRATE_ADDRESS: "0x3BA7C6346b93DA485e97ba55aec28E8eDd3e33E2",
    DISTRIBUTOR_ADDRESS: "0x0626D5aD2a230E05Fb94DF035Abbd97F2f839C3a",
    BONDINGCALC_ADDRESS: "0xaDBE4FA3c2fcf36412D618AfCfC519C869400CEB",
    CIRCULATING_SUPPLY_ADDRESS: "0x5b0AA7903FD2EaA16F1462879B71c3cE2cFfE868",
    TREASURY_ADDRESS: "0x0d722D813601E48b7DAcb2DF9bae282cFd98c6E7",
<<<<<<< HEAD
=======
    RESERVES: {
      DAI: "0xB2180448f8945C8Cc8AE9809E67D6bd27d8B2f2C",
      OHM_DAI: "0x8D5a22Fb6A1840da602E56D1a260E56770e0bCE2",
      OHM_FRAX: "0x11BE404d7853BDE29A3e73237c952EcDCbBA031E",
      FRAX: "0x2F7249cb599139e560f0c81c269Ab9b04799E453",
      ETH: "0xc778417e063141139fce010982780140aa0cd5ab",
    },
    // NOTE (appleseed): looks like these are declared directly in src/helpers/AllBonds.ts. Can be removed from here?
    BONDS: {
      DAI: "0xDea5668E815dAF058e3ecB30F645b04ad26374Cf",
      OHM_DAI: "0xcF449dA417cC36009a1C6FbA78918c31594B9377",
      OHM_FRAX: "0x7BB53Ef5088AEF2Bb073D9C01DCa3a1D484FD1d2",
      FRAX: "0xF651283543fB9D61A91f318b78385d187D300738",
      ETH: "0xca7b90f8158A4FAA606952c023596EE6d322bcf0",
    },

    // TODO (appleseed), the POOL_ADDRESS & AWARD_ADDRESS are old & can be removed
>>>>>>> 71251fcc
    POOL_TOGETHER: {
      POOL_ADDRESS: "0xF89e906632b1B1C036A92B56d3409347735C5D4c", // contract to get current prize amount, deposit/withdraw on pool
      POOL_TOKEN_ADDRESS: "0x7e41da986c80eaba53236fab0d3ff407e7440fb3", // 33T token address
      AWARD_ADDRESS: "0x54c18FB75f946424AF15221414B15a814Ca1EFD0", // contract to start/complete award
      PRIZE_POOL_ADDRESS: "0x60Bc094cb0c966E60Ed3bE0549E92f3BC572E9f8", // NEW
      PRIZE_STRATEGY_ADDRESS: "0xeeb552c4D5e155E50EE3f7402ed379bf72e36F23", // NEW
    },
  },
  1: {
    DAI_ADDRESS: "0x6B175474E89094C44Da98b954EedeAC495271d0F",
    OHM_ADDRESS: "0x383518188c0c6d7730d91b2c03a03c837814a899",
    SOHM_ADDRESS: "0x04F2694C8fcee23e8Fd0dfEA1d4f5Bb8c352111F",
    STAKING_ADDRESS: "0xfd31c7d00ca47653c6ce64af53c1571f9c36566a", // lastest staking contract
    STAKING_HELPER_ADDRESS: "0xc8c436271f9a6f10a5b80c8b8ed7d0e8f37a612d",
    OLD_STAKING_ADDRESS: "0x0822F3C03dcc24d200AFF33493Dc08d0e1f274A2",
    OLD_SOHM_ADDRESS: "0x31932E6e45012476ba3A3A4953cbA62AeE77Fbbe",
    // PRESALE_ADDRESS: "0xcBb60264fe0AC96B0EFa0145A9709A825afa17D8", // deprecate?
    // AOHM_ADDRESS: "0x24ecfd535675f36ba1ab9c5d39b50dc097b0792e", // deprecate?
    MIGRATE_ADDRESS: "0xC7f56EC779cB9e60afA116d73F3708761197dB3d",
    DISTRIBUTOR_ADDRESS: "0xbe731507810C8747C3E01E62c676b1cA6F93242f",
    BONDINGCALC_ADDRESS: "0xcaaa6a2d4b26067a391e7b7d65c16bb2d5fa571a",
    CIRCULATING_SUPPLY_ADDRESS: "0x0efff9199aa1ac3c3e34e957567c1be8bf295034",
    TREASURY_ADDRESS: "0x31f8cc382c9898b273eff4e0b7626a6987c846e8",
<<<<<<< HEAD
    // These are currntly all rinkeby addresses (change before prod launch)
=======
    DAO: "0x245cc372C84B3645Bf0Ffe6538620B04a217988B", // NOTE (appleseed): this doesn't appear to be used
    RESERVES: {
      DAI: "0x6b175474e89094c44da98b954eedeac495271d0f",
      OHM_DAI: "0x34d7d7Aaf50AD4944B70B320aCB24C95fa2def7c",
      OHM_FRAX: "0x2dce0dda1c2f98e0f171de8333c3c6fe1bbf4877",
      FRAX: "0x853d955acef822db058eb8505911ed77f175b99e",
      ETH: "0xC02aaA39b223FE8D0A0e5C4F27eAD9083C756Cc2",
    },
    // NOTE (appleseed): looks like these are declared directly in src/helpers/AllBonds.ts. Can be removed from here?
    BONDS: {
      DAI: "0x575409F8d77c12B05feD8B455815f0e54797381c", // v1.1 updated
      OHM_DAI: "0x956c43998316b6a2F21f89a1539f73fB5B78c151", // v1.1 updated
      OHM_FRAX: "0xc20CffF07076858a7e642E396180EC390E5A02f7", // v1.1 updated
      FRAX: "0x8510c8c2B6891E04864fa196693D44E6B6ec2514", // FRAX Bonds
      ETH: "0xE6295201CD1ff13CeD5f063a5421c39A1D236F1c",
    },

    // TODO (appleseed): These are currently all rinkeby addresses (change before prod launch)
>>>>>>> 71251fcc
    POOL_TOGETHER: {
      POOL_ADDRESS: "0xF89e906632b1B1C036A92B56d3409347735C5D4c", // contract to get current prize amount, deposit/withdraw on pool
      POOL_TOKEN_ADDRESS: "0x7e41da986c80eaba53236fab0d3ff407e7440fb3", // 33T token address
      AWARD_ADDRESS: "0x54c18FB75f946424AF15221414B15a814Ca1EFD0", // contract to start/complete award
      PRIZE_POOL_ADDRESS: "0x60Bc094cb0c966E60Ed3bE0549E92f3BC572E9f8",
      PRIZE_STRATEGY_ADDRESS: "0xeeb552c4D5e155E50EE3f7402ed379bf72e36F23",
    },
  },
};

export const BONDS = {
  ohm_dai: "ohm_dai_lp",
  ohm_frax: "ohm_frax_lp",
  dai: "dai",
  frax: "frax",
  eth: "eth",
};

export const Actions = {
  FETCH_ACCOUNT_SUCCESS: "account/FETCH_ACCOUNT_SUCCESS",
  FETCH_APP_INPROGRESS: "app/FETCH_APP_INPROGRESS",
  FETCH_APP_SUCCESS: "app/FETCH_APP_SUCCESS",
  FETCH_BALANCES: "app/FETCH_BALANCES",
  FETCH_STAKE_SUCCESS: "stake/FETCH_STAKE_SUCCESS",
  FETCH_BOND_INPROGRESS: "bond/FETCH_BOND_INPROGRESS",
  FETCH_BOND_SUCCESS: "bond/FETCH_BOND_SUCCESS",
  FETCH_MIGRATE_SUCCESS: "migrate/FETCH_MIGRATE_SUCCESS",
  FETCH_FRAX_SUCCESS: "FETCH_FRAX_SUCCESS",
  // do we need these for the bullet points?
  FETCH_BULLETPOINTS_SUCCESS: "FETCH_BULLETPOINTS_SUCCESS",
  FETCH_TOOLTIP_ITEMS_SUCCESS: "FETCH_TOOLTIP_ITEMS_SUCCESS",
  FETCH_INFO_TOOLTIP_MESSAGES_SUCCESS: "FETCH_INFO_TOOLTIP_MESSAGES_SUCCESS",
  //
  FETCH_PENDING_TXNS: "FETCH_PENDING_TXNS",
  CLEAR_PENDING_TXN: "CLEAR_PENDING_TXN",
};

// MY ETHERSCAN_ID, SWAP IN YOURS FROM https://etherscan.io/myapikey
export const ETHERSCAN_KEY = "PSW8C433Q667DVEX5BCRMGNAH9FSGFZ7Q8";

// BLOCKNATIVE ID FOR Notify.js:
export const BLOCKNATIVE_DAPPID = "0b58206a-f3c0-4701-a62f-73c7243e8c77";

// EXTERNAL CONTRACTS

export const DAI_ADDRESS = "0x6B175474E89094C44Da98b954EedeAC495271d0F";

export const DAI_ABI = [
  {
    inputs: [{ internalType: "uint256", name: "chainId_", type: "uint256" }],
    payable: false,
    stateMutability: "nonpayable",
    type: "constructor",
  },
  {
    anonymous: false,
    inputs: [
      { indexed: true, internalType: "address", name: "src", type: "address" },
      { indexed: true, internalType: "address", name: "guy", type: "address" },
      { indexed: false, internalType: "uint256", name: "wad", type: "uint256" },
    ],
    name: "Approval",
    type: "event",
  },
  {
    anonymous: true,
    inputs: [
      { indexed: true, internalType: "bytes4", name: "sig", type: "bytes4" },
      { indexed: true, internalType: "address", name: "usr", type: "address" },
      { indexed: true, internalType: "bytes32", name: "arg1", type: "bytes32" },
      { indexed: true, internalType: "bytes32", name: "arg2", type: "bytes32" },
      { indexed: false, internalType: "bytes", name: "data", type: "bytes" },
    ],
    name: "LogNote",
    type: "event",
  },
  {
    anonymous: false,
    inputs: [
      { indexed: true, internalType: "address", name: "src", type: "address" },
      { indexed: true, internalType: "address", name: "dst", type: "address" },
      { indexed: false, internalType: "uint256", name: "wad", type: "uint256" },
    ],
    name: "Transfer",
    type: "event",
  },
  {
    constant: true,
    inputs: [],
    name: "DOMAIN_SEPARATOR",
    outputs: [{ internalType: "bytes32", name: "", type: "bytes32" }],
    payable: false,
    stateMutability: "view",
    type: "function",
  },
  {
    constant: true,
    inputs: [],
    name: "PERMIT_TYPEHASH",
    outputs: [{ internalType: "bytes32", name: "", type: "bytes32" }],
    payable: false,
    stateMutability: "view",
    type: "function",
  },
  {
    constant: true,
    inputs: [
      { internalType: "address", name: "", type: "address" },
      { internalType: "address", name: "", type: "address" },
    ],
    name: "allowance",
    outputs: [{ internalType: "uint256", name: "", type: "uint256" }],
    payable: false,
    stateMutability: "view",
    type: "function",
  },
  {
    constant: false,
    inputs: [
      { internalType: "address", name: "usr", type: "address" },
      { internalType: "uint256", name: "wad", type: "uint256" },
    ],
    name: "approve",
    outputs: [{ internalType: "bool", name: "", type: "bool" }],
    payable: false,
    stateMutability: "nonpayable",
    type: "function",
  },
  {
    constant: true,
    inputs: [{ internalType: "address", name: "", type: "address" }],
    name: "balanceOf",
    outputs: [{ internalType: "uint256", name: "", type: "uint256" }],
    payable: false,
    stateMutability: "view",
    type: "function",
  },
  {
    constant: false,
    inputs: [
      { internalType: "address", name: "usr", type: "address" },
      { internalType: "uint256", name: "wad", type: "uint256" },
    ],
    name: "burn",
    outputs: [],
    payable: false,
    stateMutability: "nonpayable",
    type: "function",
  },
  {
    constant: true,
    inputs: [],
    name: "decimals",
    outputs: [{ internalType: "uint8", name: "", type: "uint8" }],
    payable: false,
    stateMutability: "view",
    type: "function",
  },
  {
    constant: false,
    inputs: [{ internalType: "address", name: "guy", type: "address" }],
    name: "deny",
    outputs: [],
    payable: false,
    stateMutability: "nonpayable",
    type: "function",
  },
  {
    constant: false,
    inputs: [
      { internalType: "address", name: "usr", type: "address" },
      { internalType: "uint256", name: "wad", type: "uint256" },
    ],
    name: "mint",
    outputs: [],
    payable: false,
    stateMutability: "nonpayable",
    type: "function",
  },
  {
    constant: false,
    inputs: [
      { internalType: "address", name: "src", type: "address" },
      { internalType: "address", name: "dst", type: "address" },
      { internalType: "uint256", name: "wad", type: "uint256" },
    ],
    name: "move",
    outputs: [],
    payable: false,
    stateMutability: "nonpayable",
    type: "function",
  },
  {
    constant: true,
    inputs: [],
    name: "name",
    outputs: [{ internalType: "string", name: "", type: "string" }],
    payable: false,
    stateMutability: "view",
    type: "function",
  },
  {
    constant: true,
    inputs: [{ internalType: "address", name: "", type: "address" }],
    name: "nonces",
    outputs: [{ internalType: "uint256", name: "", type: "uint256" }],
    payable: false,
    stateMutability: "view",
    type: "function",
  },
  {
    constant: false,
    inputs: [
      { internalType: "address", name: "holder", type: "address" },
      { internalType: "address", name: "spender", type: "address" },
      { internalType: "uint256", name: "nonce", type: "uint256" },
      { internalType: "uint256", name: "expiry", type: "uint256" },
      { internalType: "bool", name: "allowed", type: "bool" },
      { internalType: "uint8", name: "v", type: "uint8" },
      { internalType: "bytes32", name: "r", type: "bytes32" },
      { internalType: "bytes32", name: "s", type: "bytes32" },
    ],
    name: "permit",
    outputs: [],
    payable: false,
    stateMutability: "nonpayable",
    type: "function",
  },
  {
    constant: false,
    inputs: [
      { internalType: "address", name: "usr", type: "address" },
      { internalType: "uint256", name: "wad", type: "uint256" },
    ],
    name: "pull",
    outputs: [],
    payable: false,
    stateMutability: "nonpayable",
    type: "function",
  },
  {
    constant: false,
    inputs: [
      { internalType: "address", name: "usr", type: "address" },
      { internalType: "uint256", name: "wad", type: "uint256" },
    ],
    name: "push",
    outputs: [],
    payable: false,
    stateMutability: "nonpayable",
    type: "function",
  },
  {
    constant: false,
    inputs: [{ internalType: "address", name: "guy", type: "address" }],
    name: "rely",
    outputs: [],
    payable: false,
    stateMutability: "nonpayable",
    type: "function",
  },
  {
    constant: true,
    inputs: [],
    name: "symbol",
    outputs: [{ internalType: "string", name: "", type: "string" }],
    payable: false,
    stateMutability: "view",
    type: "function",
  },
  {
    constant: true,
    inputs: [],
    name: "totalSupply",
    outputs: [{ internalType: "uint256", name: "", type: "uint256" }],
    payable: false,
    stateMutability: "view",
    type: "function",
  },
  {
    constant: false,
    inputs: [
      { internalType: "address", name: "dst", type: "address" },
      { internalType: "uint256", name: "wad", type: "uint256" },
    ],
    name: "transfer",
    outputs: [{ internalType: "bool", name: "", type: "bool" }],
    payable: false,
    stateMutability: "nonpayable",
    type: "function",
  },
  {
    constant: false,
    inputs: [
      { internalType: "address", name: "src", type: "address" },
      { internalType: "address", name: "dst", type: "address" },
      { internalType: "uint256", name: "wad", type: "uint256" },
    ],
    name: "transferFrom",
    outputs: [{ internalType: "bool", name: "", type: "bool" }],
    payable: false,
    stateMutability: "nonpayable",
    type: "function",
  },
  {
    constant: true,
    inputs: [],
    name: "version",
    outputs: [{ internalType: "string", name: "", type: "string" }],
    payable: false,
    stateMutability: "view",
    type: "function",
  },
  {
    constant: true,
    inputs: [{ internalType: "address", name: "", type: "address" }],
    name: "wards",
    outputs: [{ internalType: "uint256", name: "", type: "uint256" }],
    payable: false,
    stateMutability: "view",
    type: "function",
  },
];

export const NETWORK = chainId => {
  for (const n in NETWORKS) {
    if (NETWORKS[n].chainId === chainId) {
      return NETWORKS[n];
    }
  }
};

export const NETWORKS = {
  localhost: {
    name: "localhost",
    color: "#666666",
    chainId: 31337,
    blockExplorer: "",
    rpcUrl: "http://" + window.location.hostname + ":8545",
  },
  mainnet: {
    name: "mainnet",
    color: "#ff8b9e",
    chainId: 1,
    rpcUrl: `https://mainnet.infura.io/v3/${INFURA_ID}`,
    blockExplorer: "https://etherscan.io/",
  },
  kovan: {
    name: "kovan",
    color: "#7003DD",
    chainId: 42,
    rpcUrl: `https://kovan.infura.io/v3/${INFURA_ID}`,
    blockExplorer: "https://kovan.etherscan.io/",
    faucet: "https://gitter.im/kovan-testnet/faucet", // https://faucet.kovan.network/
  },
  rinkeby: {
    name: "rinkeby",
    color: "#e0d068",
    chainId: 4,
    rpcUrl: `https://rinkeby.infura.io/v3/${INFURA_ID}`,
    faucet: "https://faucet.rinkeby.io/",
    blockExplorer: "https://rinkeby.etherscan.io/",
  },
  ropsten: {
    name: "ropsten",
    color: "#F60D09",
    chainId: 3,
    faucet: "https://faucet.ropsten.be/",
    blockExplorer: "https://ropsten.etherscan.io/",
    rpcUrl: `https://ropsten.infura.io/v3/${INFURA_ID}`,
  },
  goerli: {
    name: "goerli",
    color: "#0975F6",
    chainId: 5,
    faucet: "https://goerli-faucet.slock.it/",
    blockExplorer: "https://goerli.etherscan.io/",
    rpcUrl: `https://goerli.infura.io/v3/${INFURA_ID}`,
  },
  xdai: {
    name: "xdai",
    color: "#48a9a6",
    chainId: 100,
    price: 1,
    gasPrice: 1000000000,
    rpcUrl: "https://dai.poa.network",
    faucet: "https://xdai-faucet.top/",
    blockExplorer: "https://blockscout.com/poa/xdai/",
  },
  matic: {
    name: "matic",
    color: "#2bbdf7",
    chainId: 137,
    price: 1,
    gasPrice: 1000000000,
    rpcUrl: "https://rpc-mainnet.maticvigil.com",
    faucet: "https://faucet.matic.network/",
    blockExplorer: "https://explorer-mainnet.maticvigil.com//",
  },
  mumbai: {
    name: "mumbai",
    color: "#92D9FA",
    chainId: 80001,
    price: 1,
    gasPrice: 1000000000,
    rpcUrl: "https://rpc-mumbai.maticvigil.com",
    faucet: "https://faucet.matic.network/",
    blockExplorer: "https://mumbai-explorer.matic.today/",
  },
};<|MERGE_RESOLUTION|>--- conflicted
+++ resolved
@@ -3,11 +3,8 @@
 export const INFURA_ID =
   process.env.NODE_ENV === "development" ? "5e3c4a19b5f64c99bf8cd8089c92b44d" : "31e6d348d16b4a4dacde5f8a47da1971";
 export const THE_GRAPH_URL = "https://api.thegraph.com/subgraphs/name/drondin/olympus-graph";
-<<<<<<< HEAD
-=======
 
 // TODO (appleseed): verify production graph URL
->>>>>>> 71251fcc
 export const POOL_GRAPH_URLS = {
   4: "https://api.thegraph.com/subgraphs/name/pooltogether/rinkeby-v3_4_3",
   1: "https://api.thegraph.com/subgraphs/name/pooltogether/pooltogether-v3_4_3",
@@ -39,26 +36,7 @@
     BONDINGCALC_ADDRESS: "0xaDBE4FA3c2fcf36412D618AfCfC519C869400CEB",
     CIRCULATING_SUPPLY_ADDRESS: "0x5b0AA7903FD2EaA16F1462879B71c3cE2cFfE868",
     TREASURY_ADDRESS: "0x0d722D813601E48b7DAcb2DF9bae282cFd98c6E7",
-<<<<<<< HEAD
-=======
-    RESERVES: {
-      DAI: "0xB2180448f8945C8Cc8AE9809E67D6bd27d8B2f2C",
-      OHM_DAI: "0x8D5a22Fb6A1840da602E56D1a260E56770e0bCE2",
-      OHM_FRAX: "0x11BE404d7853BDE29A3e73237c952EcDCbBA031E",
-      FRAX: "0x2F7249cb599139e560f0c81c269Ab9b04799E453",
-      ETH: "0xc778417e063141139fce010982780140aa0cd5ab",
-    },
-    // NOTE (appleseed): looks like these are declared directly in src/helpers/AllBonds.ts. Can be removed from here?
-    BONDS: {
-      DAI: "0xDea5668E815dAF058e3ecB30F645b04ad26374Cf",
-      OHM_DAI: "0xcF449dA417cC36009a1C6FbA78918c31594B9377",
-      OHM_FRAX: "0x7BB53Ef5088AEF2Bb073D9C01DCa3a1D484FD1d2",
-      FRAX: "0xF651283543fB9D61A91f318b78385d187D300738",
-      ETH: "0xca7b90f8158A4FAA606952c023596EE6d322bcf0",
-    },
-
     // TODO (appleseed), the POOL_ADDRESS & AWARD_ADDRESS are old & can be removed
->>>>>>> 71251fcc
     POOL_TOGETHER: {
       POOL_ADDRESS: "0xF89e906632b1B1C036A92B56d3409347735C5D4c", // contract to get current prize amount, deposit/withdraw on pool
       POOL_TOKEN_ADDRESS: "0x7e41da986c80eaba53236fab0d3ff407e7440fb3", // 33T token address
@@ -68,7 +46,7 @@
     },
   },
   1: {
-    DAI_ADDRESS: "0x6B175474E89094C44Da98b954EedeAC495271d0F",
+    DAI_ADDRESS: "0x6b175474e89094c44da98b954eedeac495271d0f", // duplicate
     OHM_ADDRESS: "0x383518188c0c6d7730d91b2c03a03c837814a899",
     SOHM_ADDRESS: "0x04F2694C8fcee23e8Fd0dfEA1d4f5Bb8c352111F",
     STAKING_ADDRESS: "0xfd31c7d00ca47653c6ce64af53c1571f9c36566a", // lastest staking contract
@@ -82,28 +60,7 @@
     BONDINGCALC_ADDRESS: "0xcaaa6a2d4b26067a391e7b7d65c16bb2d5fa571a",
     CIRCULATING_SUPPLY_ADDRESS: "0x0efff9199aa1ac3c3e34e957567c1be8bf295034",
     TREASURY_ADDRESS: "0x31f8cc382c9898b273eff4e0b7626a6987c846e8",
-<<<<<<< HEAD
-    // These are currntly all rinkeby addresses (change before prod launch)
-=======
-    DAO: "0x245cc372C84B3645Bf0Ffe6538620B04a217988B", // NOTE (appleseed): this doesn't appear to be used
-    RESERVES: {
-      DAI: "0x6b175474e89094c44da98b954eedeac495271d0f",
-      OHM_DAI: "0x34d7d7Aaf50AD4944B70B320aCB24C95fa2def7c",
-      OHM_FRAX: "0x2dce0dda1c2f98e0f171de8333c3c6fe1bbf4877",
-      FRAX: "0x853d955acef822db058eb8505911ed77f175b99e",
-      ETH: "0xC02aaA39b223FE8D0A0e5C4F27eAD9083C756Cc2",
-    },
-    // NOTE (appleseed): looks like these are declared directly in src/helpers/AllBonds.ts. Can be removed from here?
-    BONDS: {
-      DAI: "0x575409F8d77c12B05feD8B455815f0e54797381c", // v1.1 updated
-      OHM_DAI: "0x956c43998316b6a2F21f89a1539f73fB5B78c151", // v1.1 updated
-      OHM_FRAX: "0xc20CffF07076858a7e642E396180EC390E5A02f7", // v1.1 updated
-      FRAX: "0x8510c8c2B6891E04864fa196693D44E6B6ec2514", // FRAX Bonds
-      ETH: "0xE6295201CD1ff13CeD5f063a5421c39A1D236F1c",
-    },
-
     // TODO (appleseed): These are currently all rinkeby addresses (change before prod launch)
->>>>>>> 71251fcc
     POOL_TOGETHER: {
       POOL_ADDRESS: "0xF89e906632b1B1C036A92B56d3409347735C5D4c", // contract to get current prize amount, deposit/withdraw on pool
       POOL_TOKEN_ADDRESS: "0x7e41da986c80eaba53236fab0d3ff407e7440fb3", // 33T token address
