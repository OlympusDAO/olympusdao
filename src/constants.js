// export const INFURA_ID = "d9836dbf00c2440d862ab571b462e4a3"; // Girth's fallback
// 5e3c is owned by zeus@oly, 31e6 is owned by unbanksy. Use Girth's fallback if we run out of requests
export const INFURA_ID =
  process.env.NODE_ENV === "development" ? "5e3c4a19b5f64c99bf8cd8089c92b44d" : "31e6d348d16b4a4dacde5f8a47da1971";
export const THE_GRAPH_URL = "https://api.thegraph.com/subgraphs/name/drondin/olympus-graph";
<<<<<<< HEAD
export const POOL_GRAPH_URLS = {
  4: "https://api.thegraph.com/subgraphs/name/pooltogether/rinkeby-v3_4_3",
  1: "https://api.thegraph.com/subgraphs/name/pooltogether/pooltogether-v3_4_3",
};
export const EPOCH_INTERVAL = 2200;
=======
>>>>>>> 312127e8

// TODO (appleseed): verify production graph URL
export const POOL_GRAPH_URLS = {
  4: "https://api.thegraph.com/subgraphs/name/pooltogether/rinkeby-v3_4_3",
  1: "https://api.thegraph.com/subgraphs/name/pooltogether/pooltogether-v3_4_3",
};

export const EPOCH_INTERVAL = 2200;

// NOTE could get this from an outside source since it changes slightly over time
export const BLOCK_RATE_SECONDS = 13.14;

export const TOKEN_DECIMALS = 9;

export const addresses = {
  4: {
    DAI_ADDRESS: "0xB2180448f8945C8Cc8AE9809E67D6bd27d8B2f2C", // duplicate
    OHM_ADDRESS: "0xC0b491daBf3709Ee5Eb79E603D73289Ca6060932",
    STAKING_ADDRESS: "0xC5d3318C0d74a72cD7C55bdf844e24516796BaB2",
    STAKING_HELPER_ADDRESS: "0xf73f23Bb0edCf4719b12ccEa8638355BF33604A1",
    OLD_STAKING_ADDRESS: "0xb640AA9082ad720c60102489b806E665d67DCE32",
    SOHM_ADDRESS: "0x1Fecda1dE7b6951B248C0B62CaeBD5BAbedc2084",
    OLD_SOHM_ADDRESS: "0x8Fc4167B0bdA22cb9890af2dB6cB1B818D6068AE",
    MIGRATE_ADDRESS: "0x3BA7C6346b93DA485e97ba55aec28E8eDd3e33E2",
    DISTRIBUTOR_ADDRESS: "0x0626D5aD2a230E05Fb94DF035Abbd97F2f839C3a",
    BONDINGCALC_ADDRESS: "0xaDBE4FA3c2fcf36412D618AfCfC519C869400CEB",
    CIRCULATING_SUPPLY_ADDRESS: "0x5b0AA7903FD2EaA16F1462879B71c3cE2cFfE868",
    TREASURY_ADDRESS: "0x0d722D813601E48b7DAcb2DF9bae282cFd98c6E7",
    // TODO (appleseed), the POOL_ADDRESS & AWARD_ADDRESS are old & can be removed
    POOL_TOGETHER: {
      POOL_ADDRESS: "0xF89e906632b1B1C036A92B56d3409347735C5D4c", // contract to get current prize amount, deposit/withdraw on pool
      POOL_TOKEN_ADDRESS: "0x7e41da986c80eaba53236fab0d3ff407e7440fb3", // 33T token address
      AWARD_ADDRESS: "0x54c18FB75f946424AF15221414B15a814Ca1EFD0", // contract to start/complete award
      PRIZE_POOL_ADDRESS: "0x60Bc094cb0c966E60Ed3bE0549E92f3BC572E9f8", // NEW
      PRIZE_STRATEGY_ADDRESS: "0xeeb552c4D5e155E50EE3f7402ed379bf72e36F23", // NEW
    },
  },
  1: {
    DAI_ADDRESS: "0x6B175474E89094C44Da98b954EedeAC495271d0F",
    OHM_ADDRESS: "0x383518188c0c6d7730d91b2c03a03c837814a899",
    SOHM_ADDRESS: "0x04F2694C8fcee23e8Fd0dfEA1d4f5Bb8c352111F",
    STAKING_ADDRESS: "0xfd31c7d00ca47653c6ce64af53c1571f9c36566a", // lastest staking contract
    STAKING_HELPER_ADDRESS: "0xc8c436271f9a6f10a5b80c8b8ed7d0e8f37a612d",
    OLD_STAKING_ADDRESS: "0x0822F3C03dcc24d200AFF33493Dc08d0e1f274A2",
    OLD_SOHM_ADDRESS: "0x31932E6e45012476ba3A3A4953cbA62AeE77Fbbe",
    // PRESALE_ADDRESS: "0xcBb60264fe0AC96B0EFa0145A9709A825afa17D8", // deprecate?
    // AOHM_ADDRESS: "0x24ecfd535675f36ba1ab9c5d39b50dc097b0792e", // deprecate?
    MIGRATE_ADDRESS: "0xC7f56EC779cB9e60afA116d73F3708761197dB3d",
    DISTRIBUTOR_ADDRESS: "0xbe731507810C8747C3E01E62c676b1cA6F93242f",
    BONDINGCALC_ADDRESS: "0xcaaa6a2d4b26067a391e7b7d65c16bb2d5fa571a",
    CIRCULATING_SUPPLY_ADDRESS: "0x0efff9199aa1ac3c3e34e957567c1be8bf295034",
    TREASURY_ADDRESS: "0x31f8cc382c9898b273eff4e0b7626a6987c846e8",
<<<<<<< HEAD
    DAO: "0x245cc372C84B3645Bf0Ffe6538620B04a217988B",

    // These are currntly all rinkeby addresses (change before prod launch)
=======
    // TODO (appleseed): These are currently all rinkeby addresses (change before prod launch)
>>>>>>> 312127e8
    POOL_TOGETHER: {
      POOL_ADDRESS: "0xF89e906632b1B1C036A92B56d3409347735C5D4c", // contract to get current prize amount, deposit/withdraw on pool
      POOL_TOKEN_ADDRESS: "0x7e41da986c80eaba53236fab0d3ff407e7440fb3", // 33T token address
      AWARD_ADDRESS: "0x54c18FB75f946424AF15221414B15a814Ca1EFD0", // contract to start/complete award
<<<<<<< HEAD
      PRIZE_POOL_ADDRESS: "0x60Bc094cb0c966E60Ed3bE0549E92f3BC572E9f8",
      PRIZE_STRATEGY_ADDRESS: "0xeeb552c4D5e155E50EE3f7402ed379bf72e36F23",
=======
      PRIZE_POOL_ADDRESS: "0x60Bc094cb0c966E60Ed3bE0549E92f3BC572E9f8", // NEW
      PRIZE_STRATEGY_ADDRESS: "0xeeb552c4D5e155E50EE3f7402ed379bf72e36F23", // NEW
>>>>>>> 312127e8
    },
  },
};

export const BONDS = {
  ohm_dai: "ohm_dai_lp",
  ohm_frax: "ohm_frax_lp",
  dai: "dai",
  frax: "frax",
  eth: "eth",
};

export const Actions = {
  FETCH_ACCOUNT_SUCCESS: "account/FETCH_ACCOUNT_SUCCESS",
  FETCH_APP_INPROGRESS: "app/FETCH_APP_INPROGRESS",
  FETCH_APP_SUCCESS: "app/FETCH_APP_SUCCESS",
  FETCH_BALANCES: "app/FETCH_BALANCES",
  FETCH_STAKE_SUCCESS: "stake/FETCH_STAKE_SUCCESS",
  FETCH_BOND_INPROGRESS: "bond/FETCH_BOND_INPROGRESS",
  FETCH_BOND_SUCCESS: "bond/FETCH_BOND_SUCCESS",
  FETCH_MIGRATE_SUCCESS: "migrate/FETCH_MIGRATE_SUCCESS",
  FETCH_FRAX_SUCCESS: "FETCH_FRAX_SUCCESS",
  // do we need these for the bullet points?
  FETCH_BULLETPOINTS_SUCCESS: "FETCH_BULLETPOINTS_SUCCESS",
  FETCH_TOOLTIP_ITEMS_SUCCESS: "FETCH_TOOLTIP_ITEMS_SUCCESS",
  FETCH_INFO_TOOLTIP_MESSAGES_SUCCESS: "FETCH_INFO_TOOLTIP_MESSAGES_SUCCESS",
  //
  FETCH_PENDING_TXNS: "FETCH_PENDING_TXNS",
  CLEAR_PENDING_TXN: "CLEAR_PENDING_TXN",
};

// MY ETHERSCAN_ID, SWAP IN YOURS FROM https://etherscan.io/myapikey
export const ETHERSCAN_KEY = "";

// BLOCKNATIVE ID FOR Notify.js:
export const BLOCKNATIVE_DAPPID = "";

<<<<<<< HEAD
// EXTERNAL CONTRACTS

export const DAI_ADDRESS = "0x6B175474E89094C44Da98b954EedeAC495271d0F";

=======
>>>>>>> 312127e8
export const NETWORK = chainId => {
  for (const n in NETWORKS) {
    if (NETWORKS[n].chainId === chainId) {
      return NETWORKS[n];
    }
  }
};

export const NETWORKS = {
  localhost: {
    name: "localhost",
    color: "#666666",
    chainId: 31337,
    blockExplorer: "",
    rpcUrl: "http://" + window.location.hostname + ":8545",
  },
  mainnet: {
    name: "mainnet",
    color: "#ff8b9e",
    chainId: 1,
    rpcUrl: `https://mainnet.infura.io/v3/${INFURA_ID}`,
    blockExplorer: "https://etherscan.io/",
  },
  kovan: {
    name: "kovan",
    color: "#7003DD",
    chainId: 42,
    rpcUrl: `https://kovan.infura.io/v3/${INFURA_ID}`,
    blockExplorer: "https://kovan.etherscan.io/",
    faucet: "https://gitter.im/kovan-testnet/faucet", // https://faucet.kovan.network/
  },
  rinkeby: {
    name: "rinkeby",
    color: "#e0d068",
    chainId: 4,
    rpcUrl: `https://rinkeby.infura.io/v3/${INFURA_ID}`,
    faucet: "https://faucet.rinkeby.io/",
    blockExplorer: "https://rinkeby.etherscan.io/",
  },
  ropsten: {
    name: "ropsten",
    color: "#F60D09",
    chainId: 3,
    faucet: "https://faucet.ropsten.be/",
    blockExplorer: "https://ropsten.etherscan.io/",
    rpcUrl: `https://ropsten.infura.io/v3/${INFURA_ID}`,
  },
  goerli: {
    name: "goerli",
    color: "#0975F6",
    chainId: 5,
    faucet: "https://goerli-faucet.slock.it/",
    blockExplorer: "https://goerli.etherscan.io/",
    rpcUrl: `https://goerli.infura.io/v3/${INFURA_ID}`,
  },
  xdai: {
    name: "xdai",
    color: "#48a9a6",
    chainId: 100,
    price: 1,
    gasPrice: 1000000000,
    rpcUrl: "https://dai.poa.network",
    faucet: "https://xdai-faucet.top/",
    blockExplorer: "https://blockscout.com/poa/xdai/",
  },
  matic: {
    name: "matic",
    color: "#2bbdf7",
    chainId: 137,
    price: 1,
    gasPrice: 1000000000,
    rpcUrl: "https://rpc-mainnet.maticvigil.com",
    faucet: "https://faucet.matic.network/",
    blockExplorer: "https://explorer-mainnet.maticvigil.com//",
  },
  mumbai: {
    name: "mumbai",
    color: "#92D9FA",
    chainId: 80001,
    price: 1,
    gasPrice: 1000000000,
    rpcUrl: "https://rpc-mumbai.maticvigil.com",
    faucet: "https://faucet.matic.network/",
    blockExplorer: "https://mumbai-explorer.matic.today/",
  },
};<|MERGE_RESOLUTION|>--- conflicted
+++ resolved
@@ -3,14 +3,6 @@
 export const INFURA_ID =
   process.env.NODE_ENV === "development" ? "5e3c4a19b5f64c99bf8cd8089c92b44d" : "31e6d348d16b4a4dacde5f8a47da1971";
 export const THE_GRAPH_URL = "https://api.thegraph.com/subgraphs/name/drondin/olympus-graph";
-<<<<<<< HEAD
-export const POOL_GRAPH_URLS = {
-  4: "https://api.thegraph.com/subgraphs/name/pooltogether/rinkeby-v3_4_3",
-  1: "https://api.thegraph.com/subgraphs/name/pooltogether/pooltogether-v3_4_3",
-};
-export const EPOCH_INTERVAL = 2200;
-=======
->>>>>>> 312127e8
 
 // TODO (appleseed): verify production graph URL
 export const POOL_GRAPH_URLS = {
@@ -49,7 +41,7 @@
     },
   },
   1: {
-    DAI_ADDRESS: "0x6B175474E89094C44Da98b954EedeAC495271d0F",
+    DAI_ADDRESS: "0x6b175474e89094c44da98b954eedeac495271d0f", // duplicate
     OHM_ADDRESS: "0x383518188c0c6d7730d91b2c03a03c837814a899",
     SOHM_ADDRESS: "0x04F2694C8fcee23e8Fd0dfEA1d4f5Bb8c352111F",
     STAKING_ADDRESS: "0xfd31c7d00ca47653c6ce64af53c1571f9c36566a", // lastest staking contract
@@ -63,24 +55,16 @@
     BONDINGCALC_ADDRESS: "0xcaaa6a2d4b26067a391e7b7d65c16bb2d5fa571a",
     CIRCULATING_SUPPLY_ADDRESS: "0x0efff9199aa1ac3c3e34e957567c1be8bf295034",
     TREASURY_ADDRESS: "0x31f8cc382c9898b273eff4e0b7626a6987c846e8",
-<<<<<<< HEAD
     DAO: "0x245cc372C84B3645Bf0Ffe6538620B04a217988B",
 
     // These are currntly all rinkeby addresses (change before prod launch)
-=======
     // TODO (appleseed): These are currently all rinkeby addresses (change before prod launch)
->>>>>>> 312127e8
     POOL_TOGETHER: {
       POOL_ADDRESS: "0xF89e906632b1B1C036A92B56d3409347735C5D4c", // contract to get current prize amount, deposit/withdraw on pool
       POOL_TOKEN_ADDRESS: "0x7e41da986c80eaba53236fab0d3ff407e7440fb3", // 33T token address
       AWARD_ADDRESS: "0x54c18FB75f946424AF15221414B15a814Ca1EFD0", // contract to start/complete award
-<<<<<<< HEAD
-      PRIZE_POOL_ADDRESS: "0x60Bc094cb0c966E60Ed3bE0549E92f3BC572E9f8",
-      PRIZE_STRATEGY_ADDRESS: "0xeeb552c4D5e155E50EE3f7402ed379bf72e36F23",
-=======
       PRIZE_POOL_ADDRESS: "0x60Bc094cb0c966E60Ed3bE0549E92f3BC572E9f8", // NEW
       PRIZE_STRATEGY_ADDRESS: "0xeeb552c4D5e155E50EE3f7402ed379bf72e36F23", // NEW
->>>>>>> 312127e8
     },
   },
 };
@@ -118,13 +102,6 @@
 // BLOCKNATIVE ID FOR Notify.js:
 export const BLOCKNATIVE_DAPPID = "";
 
-<<<<<<< HEAD
-// EXTERNAL CONTRACTS
-
-export const DAI_ADDRESS = "0x6B175474E89094C44Da98b954EedeAC495271d0F";
-
-=======
->>>>>>> 312127e8
 export const NETWORK = chainId => {
   for (const n in NETWORKS) {
     if (NETWORKS[n].chainId === chainId) {
