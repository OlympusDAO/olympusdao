// export const INFURA_ID = "d9836dbf00c2440d862ab571b462e4a3"; // Girth's fallback
// 5e3c is owned by zeus@oly, 31e6 is owned by unbanksy. Use Girth's fallback if we run out of requests
export const INFURA_ID =
  process.env.NODE_ENV === "development" ? "5e3c4a19b5f64c99bf8cd8089c92b44d" : "31e6d348d16b4a4dacde5f8a47da1971";
export const THE_GRAPH_URL = "https://api.thegraph.com/subgraphs/name/drondin/olympus-graph";
export const POOL_GRAPH_URLS = {
  4: "https://api.thegraph.com/subgraphs/name/pooltogether/rinkeby-v3_4_3",
  1: "https://api.thegraph.com/subgraphs/name/pooltogether/pooltogether-v3_4_3",
};
export const EPOCH_INTERVAL = 2200;

export const FALLBACK_INFURA_IDS = [
  "5e3c4a19b5f64c99bf8cd8089c92b44d", // this is main dev node
  "d9836dbf00c2440d862ab571b462e4a3", // this is current prod node
  "31e6d348d16b4a4dacde5f8a47da1971", // this is primary fallback
];

// NOTE could get this from an outside source since it changes slightly over time
export const BLOCK_RATE_SECONDS = 13.14;

export const TOKEN_DECIMALS = 9;

export const addresses = {
  4: {
    DAI_ADDRESS: "0xB2180448f8945C8Cc8AE9809E67D6bd27d8B2f2C", // duplicate
    OHM_ADDRESS: "0xC0b491daBf3709Ee5Eb79E603D73289Ca6060932",
    STAKING_ADDRESS: "0xC5d3318C0d74a72cD7C55bdf844e24516796BaB2",
    STAKING_HELPER_ADDRESS: "0xf73f23Bb0edCf4719b12ccEa8638355BF33604A1",
    OLD_STAKING_ADDRESS: "0xb640AA9082ad720c60102489b806E665d67DCE32",
    SOHM_ADDRESS: "0x1Fecda1dE7b6951B248C0B62CaeBD5BAbedc2084",
    OLD_SOHM_ADDRESS: "0x8Fc4167B0bdA22cb9890af2dB6cB1B818D6068AE",
    MIGRATE_ADDRESS: "0x3BA7C6346b93DA485e97ba55aec28E8eDd3e33E2",
    DISTRIBUTOR_ADDRESS: "0x0626D5aD2a230E05Fb94DF035Abbd97F2f839C3a",
    BONDINGCALC_ADDRESS: "0xaDBE4FA3c2fcf36412D618AfCfC519C869400CEB",
    CIRCULATING_SUPPLY_ADDRESS: "0x5b0AA7903FD2EaA16F1462879B71c3cE2cFfE868",
    TREASURY_ADDRESS: "0x0d722D813601E48b7DAcb2DF9bae282cFd98c6E7",
    RESERVES: {
      DAI: "0xB2180448f8945C8Cc8AE9809E67D6bd27d8B2f2C",
      OHM_DAI: "0x8D5a22Fb6A1840da602E56D1a260E56770e0bCE2",
      OHM_FRAX: "0x11BE404d7853BDE29A3e73237c952EcDCbBA031E",
      FRAX: "0x2F7249cb599139e560f0c81c269Ab9b04799E453",
      ETH: "0xc778417e063141139fce010982780140aa0cd5ab",
    },
    BONDS: {
      DAI: "0xDea5668E815dAF058e3ecB30F645b04ad26374Cf",
      OHM_DAI: "0xcF449dA417cC36009a1C6FbA78918c31594B9377",
      OHM_FRAX: "0x7BB53Ef5088AEF2Bb073D9C01DCa3a1D484FD1d2",
      FRAX: "0xF651283543fB9D61A91f318b78385d187D300738",
      ETH: "0xca7b90f8158A4FAA606952c023596EE6d322bcf0",
    },
    POOL_TOGETHER: {
      POOL_ADDRESS: "0xF89e906632b1B1C036A92B56d3409347735C5D4c", // contract to get current prize amount, deposit/withdraw on pool
<<<<<<< HEAD
=======
      POOL_TOKEN_ADDRESS: "0x7e41da986c80eaba53236fab0d3ff407e7440fb3", // 33T token address
>>>>>>> 96374478
      AWARD_ADDRESS: "0x54c18FB75f946424AF15221414B15a814Ca1EFD0", // contract to start/complete award
    },
  },
  1: {
    OHM_ADDRESS: "0x383518188c0c6d7730d91b2c03a03c837814a899",
    SOHM_ADDRESS: "0x04F2694C8fcee23e8Fd0dfEA1d4f5Bb8c352111F",
    STAKING_ADDRESS: "0xfd31c7d00ca47653c6ce64af53c1571f9c36566a", // lastest staking contract
    STAKING_HELPER_ADDRESS: "0xc8c436271f9a6f10a5b80c8b8ed7d0e8f37a612d",
    OLD_STAKING_ADDRESS: "0x0822F3C03dcc24d200AFF33493Dc08d0e1f274A2",
    OLD_SOHM_ADDRESS: "0x31932E6e45012476ba3A3A4953cbA62AeE77Fbbe",
    // PRESALE_ADDRESS: "0xcBb60264fe0AC96B0EFa0145A9709A825afa17D8", // deprecate?
    // AOHM_ADDRESS: "0x24ecfd535675f36ba1ab9c5d39b50dc097b0792e", // deprecate?
    MIGRATE_ADDRESS: "0xC7f56EC779cB9e60afA116d73F3708761197dB3d",
    DISTRIBUTOR_ADDRESS: "0xbe731507810C8747C3E01E62c676b1cA6F93242f",
    BONDINGCALC_ADDRESS: "0xcaaa6a2d4b26067a391e7b7d65c16bb2d5fa571a",
    CIRCULATING_SUPPLY_ADDRESS: "0x0efff9199aa1ac3c3e34e957567c1be8bf295034",
    TREASURY_ADDRESS: "0x31f8cc382c9898b273eff4e0b7626a6987c846e8",
    DAO: "0x245cc372C84B3645Bf0Ffe6538620B04a217988B",
    RESERVES: {
      DAI: "0x6b175474e89094c44da98b954eedeac495271d0f",
      OHM_DAI: "0x34d7d7Aaf50AD4944B70B320aCB24C95fa2def7c",
      OHM_FRAX: "0x2dce0dda1c2f98e0f171de8333c3c6fe1bbf4877",
      FRAX: "0x853d955acef822db058eb8505911ed77f175b99e",
      ETH: "0xC02aaA39b223FE8D0A0e5C4F27eAD9083C756Cc2",
    },

    BONDS: {
      DAI: "0x575409F8d77c12B05feD8B455815f0e54797381c", // v1.1 updated
      OHM_DAI: "0x956c43998316b6a2F21f89a1539f73fB5B78c151", // v1.1 updated
      OHM_FRAX: "0xc20CffF07076858a7e642E396180EC390E5A02f7", // v1.1 updated
      FRAX: "0x8510c8c2B6891E04864fa196693D44E6B6ec2514", // FRAX Bonds
      ETH: "0xE6295201CD1ff13CeD5f063a5421c39A1D236F1c",
    },

    // These are currntly all rinkeby addresses (change before prod launch)
    POOL_TOGETHER: {
      POOL_ADDRESS: "0xF89e906632b1B1C036A92B56d3409347735C5D4c", // contract to get current prize amount, deposit/withdraw on pool
      POOL_TOKEN_ADDRESS: "0x7e41da986c80eaba53236fab0d3ff407e7440fb3", // 33T token address
      AWARD_ADDRESS: "0x54c18FB75f946424AF15221414B15a814Ca1EFD0", // contract to start/complete award
    },
  },
};

export const BONDS = {
  ohm_dai: "ohm_dai_lp",
  ohm_frax: "ohm_frax_lp",
  dai: "dai",
  frax: "frax",
  eth: "eth",
};

export const Actions = {
  FETCH_ACCOUNT_SUCCESS: "account/FETCH_ACCOUNT_SUCCESS",
  FETCH_APP_INPROGRESS: "app/FETCH_APP_INPROGRESS",
  FETCH_APP_SUCCESS: "app/FETCH_APP_SUCCESS",
  FETCH_BALANCES: "app/FETCH_BALANCES",
  FETCH_STAKE_SUCCESS: "stake/FETCH_STAKE_SUCCESS",
  FETCH_BOND_INPROGRESS: "bond/FETCH_BOND_INPROGRESS",
  FETCH_BOND_SUCCESS: "bond/FETCH_BOND_SUCCESS",
  FETCH_MIGRATE_SUCCESS: "migrate/FETCH_MIGRATE_SUCCESS",
  FETCH_FRAX_SUCCESS: "FETCH_FRAX_SUCCESS",
  // do we need these for the bullet points?
  FETCH_BULLETPOINTS_SUCCESS: "FETCH_BULLETPOINTS_SUCCESS",
  FETCH_TOOLTIP_ITEMS_SUCCESS: "FETCH_TOOLTIP_ITEMS_SUCCESS",
  FETCH_INFO_TOOLTIP_MESSAGES_SUCCESS: "FETCH_INFO_TOOLTIP_MESSAGES_SUCCESS",
  //
  FETCH_PENDING_TXNS: "FETCH_PENDING_TXNS",
  CLEAR_PENDING_TXN: "CLEAR_PENDING_TXN",
};

// MY ETHERSCAN_ID, SWAP IN YOURS FROM https://etherscan.io/myapikey
export const ETHERSCAN_KEY = "PSW8C433Q667DVEX5BCRMGNAH9FSGFZ7Q8";

// BLOCKNATIVE ID FOR Notify.js:
export const BLOCKNATIVE_DAPPID = "0b58206a-f3c0-4701-a62f-73c7243e8c77";

// EXTERNAL CONTRACTS

export const DAI_ADDRESS = "0x6B175474E89094C44Da98b954EedeAC495271d0F";

export const DAI_ABI = [
  {
    inputs: [{ internalType: "uint256", name: "chainId_", type: "uint256" }],
    payable: false,
    stateMutability: "nonpayable",
    type: "constructor",
  },
  {
    anonymous: false,
    inputs: [
      { indexed: true, internalType: "address", name: "src", type: "address" },
      { indexed: true, internalType: "address", name: "guy", type: "address" },
      { indexed: false, internalType: "uint256", name: "wad", type: "uint256" },
    ],
    name: "Approval",
    type: "event",
  },
  {
    anonymous: true,
    inputs: [
      { indexed: true, internalType: "bytes4", name: "sig", type: "bytes4" },
      { indexed: true, internalType: "address", name: "usr", type: "address" },
      { indexed: true, internalType: "bytes32", name: "arg1", type: "bytes32" },
      { indexed: true, internalType: "bytes32", name: "arg2", type: "bytes32" },
      { indexed: false, internalType: "bytes", name: "data", type: "bytes" },
    ],
    name: "LogNote",
    type: "event",
  },
  {
    anonymous: false,
    inputs: [
      { indexed: true, internalType: "address", name: "src", type: "address" },
      { indexed: true, internalType: "address", name: "dst", type: "address" },
      { indexed: false, internalType: "uint256", name: "wad", type: "uint256" },
    ],
    name: "Transfer",
    type: "event",
  },
  {
    constant: true,
    inputs: [],
    name: "DOMAIN_SEPARATOR",
    outputs: [{ internalType: "bytes32", name: "", type: "bytes32" }],
    payable: false,
    stateMutability: "view",
    type: "function",
  },
  {
    constant: true,
    inputs: [],
    name: "PERMIT_TYPEHASH",
    outputs: [{ internalType: "bytes32", name: "", type: "bytes32" }],
    payable: false,
    stateMutability: "view",
    type: "function",
  },
  {
    constant: true,
    inputs: [
      { internalType: "address", name: "", type: "address" },
      { internalType: "address", name: "", type: "address" },
    ],
    name: "allowance",
    outputs: [{ internalType: "uint256", name: "", type: "uint256" }],
    payable: false,
    stateMutability: "view",
    type: "function",
  },
  {
    constant: false,
    inputs: [
      { internalType: "address", name: "usr", type: "address" },
      { internalType: "uint256", name: "wad", type: "uint256" },
    ],
    name: "approve",
    outputs: [{ internalType: "bool", name: "", type: "bool" }],
    payable: false,
    stateMutability: "nonpayable",
    type: "function",
  },
  {
    constant: true,
    inputs: [{ internalType: "address", name: "", type: "address" }],
    name: "balanceOf",
    outputs: [{ internalType: "uint256", name: "", type: "uint256" }],
    payable: false,
    stateMutability: "view",
    type: "function",
  },
  {
    constant: false,
    inputs: [
      { internalType: "address", name: "usr", type: "address" },
      { internalType: "uint256", name: "wad", type: "uint256" },
    ],
    name: "burn",
    outputs: [],
    payable: false,
    stateMutability: "nonpayable",
    type: "function",
  },
  {
    constant: true,
    inputs: [],
    name: "decimals",
    outputs: [{ internalType: "uint8", name: "", type: "uint8" }],
    payable: false,
    stateMutability: "view",
    type: "function",
  },
  {
    constant: false,
    inputs: [{ internalType: "address", name: "guy", type: "address" }],
    name: "deny",
    outputs: [],
    payable: false,
    stateMutability: "nonpayable",
    type: "function",
  },
  {
    constant: false,
    inputs: [
      { internalType: "address", name: "usr", type: "address" },
      { internalType: "uint256", name: "wad", type: "uint256" },
    ],
    name: "mint",
    outputs: [],
    payable: false,
    stateMutability: "nonpayable",
    type: "function",
  },
  {
    constant: false,
    inputs: [
      { internalType: "address", name: "src", type: "address" },
      { internalType: "address", name: "dst", type: "address" },
      { internalType: "uint256", name: "wad", type: "uint256" },
    ],
    name: "move",
    outputs: [],
    payable: false,
    stateMutability: "nonpayable",
    type: "function",
  },
  {
    constant: true,
    inputs: [],
    name: "name",
    outputs: [{ internalType: "string", name: "", type: "string" }],
    payable: false,
    stateMutability: "view",
    type: "function",
  },
  {
    constant: true,
    inputs: [{ internalType: "address", name: "", type: "address" }],
    name: "nonces",
    outputs: [{ internalType: "uint256", name: "", type: "uint256" }],
    payable: false,
    stateMutability: "view",
    type: "function",
  },
  {
    constant: false,
    inputs: [
      { internalType: "address", name: "holder", type: "address" },
      { internalType: "address", name: "spender", type: "address" },
      { internalType: "uint256", name: "nonce", type: "uint256" },
      { internalType: "uint256", name: "expiry", type: "uint256" },
      { internalType: "bool", name: "allowed", type: "bool" },
      { internalType: "uint8", name: "v", type: "uint8" },
      { internalType: "bytes32", name: "r", type: "bytes32" },
      { internalType: "bytes32", name: "s", type: "bytes32" },
    ],
    name: "permit",
    outputs: [],
    payable: false,
    stateMutability: "nonpayable",
    type: "function",
  },
  {
    constant: false,
    inputs: [
      { internalType: "address", name: "usr", type: "address" },
      { internalType: "uint256", name: "wad", type: "uint256" },
    ],
    name: "pull",
    outputs: [],
    payable: false,
    stateMutability: "nonpayable",
    type: "function",
  },
  {
    constant: false,
    inputs: [
      { internalType: "address", name: "usr", type: "address" },
      { internalType: "uint256", name: "wad", type: "uint256" },
    ],
    name: "push",
    outputs: [],
    payable: false,
    stateMutability: "nonpayable",
    type: "function",
  },
  {
    constant: false,
    inputs: [{ internalType: "address", name: "guy", type: "address" }],
    name: "rely",
    outputs: [],
    payable: false,
    stateMutability: "nonpayable",
    type: "function",
  },
  {
    constant: true,
    inputs: [],
    name: "symbol",
    outputs: [{ internalType: "string", name: "", type: "string" }],
    payable: false,
    stateMutability: "view",
    type: "function",
  },
  {
    constant: true,
    inputs: [],
    name: "totalSupply",
    outputs: [{ internalType: "uint256", name: "", type: "uint256" }],
    payable: false,
    stateMutability: "view",
    type: "function",
  },
  {
    constant: false,
    inputs: [
      { internalType: "address", name: "dst", type: "address" },
      { internalType: "uint256", name: "wad", type: "uint256" },
    ],
    name: "transfer",
    outputs: [{ internalType: "bool", name: "", type: "bool" }],
    payable: false,
    stateMutability: "nonpayable",
    type: "function",
  },
  {
    constant: false,
    inputs: [
      { internalType: "address", name: "src", type: "address" },
      { internalType: "address", name: "dst", type: "address" },
      { internalType: "uint256", name: "wad", type: "uint256" },
    ],
    name: "transferFrom",
    outputs: [{ internalType: "bool", name: "", type: "bool" }],
    payable: false,
    stateMutability: "nonpayable",
    type: "function",
  },
  {
    constant: true,
    inputs: [],
    name: "version",
    outputs: [{ internalType: "string", name: "", type: "string" }],
    payable: false,
    stateMutability: "view",
    type: "function",
  },
  {
    constant: true,
    inputs: [{ internalType: "address", name: "", type: "address" }],
    name: "wards",
    outputs: [{ internalType: "uint256", name: "", type: "uint256" }],
    payable: false,
    stateMutability: "view",
    type: "function",
  },
];

export const NETWORK = chainId => {
  for (const n in NETWORKS) {
    if (NETWORKS[n].chainId === chainId) {
      return NETWORKS[n];
    }
  }
};

export const NETWORKS = {
  localhost: {
    name: "localhost",
    color: "#666666",
    chainId: 31337,
    blockExplorer: "",
    rpcUrl: "http://" + window.location.hostname + ":8545",
  },
  mainnet: {
    name: "mainnet",
    color: "#ff8b9e",
    chainId: 1,
    rpcUrl: `https://mainnet.infura.io/v3/${INFURA_ID}`,
    blockExplorer: "https://etherscan.io/",
  },
  kovan: {
    name: "kovan",
    color: "#7003DD",
    chainId: 42,
    rpcUrl: `https://kovan.infura.io/v3/${INFURA_ID}`,
    blockExplorer: "https://kovan.etherscan.io/",
    faucet: "https://gitter.im/kovan-testnet/faucet", // https://faucet.kovan.network/
  },
  rinkeby: {
    name: "rinkeby",
    color: "#e0d068",
    chainId: 4,
    rpcUrl: `https://rinkeby.infura.io/v3/${INFURA_ID}`,
    faucet: "https://faucet.rinkeby.io/",
    blockExplorer: "https://rinkeby.etherscan.io/",
  },
  ropsten: {
    name: "ropsten",
    color: "#F60D09",
    chainId: 3,
    faucet: "https://faucet.ropsten.be/",
    blockExplorer: "https://ropsten.etherscan.io/",
    rpcUrl: `https://ropsten.infura.io/v3/${INFURA_ID}`,
  },
  goerli: {
    name: "goerli",
    color: "#0975F6",
    chainId: 5,
    faucet: "https://goerli-faucet.slock.it/",
    blockExplorer: "https://goerli.etherscan.io/",
    rpcUrl: `https://goerli.infura.io/v3/${INFURA_ID}`,
  },
  xdai: {
    name: "xdai",
    color: "#48a9a6",
    chainId: 100,
    price: 1,
    gasPrice: 1000000000,
    rpcUrl: "https://dai.poa.network",
    faucet: "https://xdai-faucet.top/",
    blockExplorer: "https://blockscout.com/poa/xdai/",
  },
  matic: {
    name: "matic",
    color: "#2bbdf7",
    chainId: 137,
    price: 1,
    gasPrice: 1000000000,
    rpcUrl: "https://rpc-mainnet.maticvigil.com",
    faucet: "https://faucet.matic.network/",
    blockExplorer: "https://explorer-mainnet.maticvigil.com//",
  },
  mumbai: {
    name: "mumbai",
    color: "#92D9FA",
    chainId: 80001,
    price: 1,
    gasPrice: 1000000000,
    rpcUrl: "https://rpc-mumbai.maticvigil.com",
    faucet: "https://faucet.matic.network/",
    blockExplorer: "https://mumbai-explorer.matic.today/",
  },
};<|MERGE_RESOLUTION|>--- conflicted
+++ resolved
@@ -50,10 +50,7 @@
     },
     POOL_TOGETHER: {
       POOL_ADDRESS: "0xF89e906632b1B1C036A92B56d3409347735C5D4c", // contract to get current prize amount, deposit/withdraw on pool
-<<<<<<< HEAD
-=======
       POOL_TOKEN_ADDRESS: "0x7e41da986c80eaba53236fab0d3ff407e7440fb3", // 33T token address
->>>>>>> 96374478
       AWARD_ADDRESS: "0x54c18FB75f946424AF15221414B15a814Ca1EFD0", // contract to start/complete award
     },
   },
