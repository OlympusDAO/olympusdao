--- conflicted
+++ resolved
@@ -1225,16 +1225,6 @@
 
 
 .btn-dark {
-<<<<<<< HEAD
-  color: #ffffff !important;
-  background: rgba(33, 33, 33, 0.5) !important;
-  border-color: rgba(33, 33, 33, 0.5) !important;
-
-  &:hover{
-    color: #333 !important;
-    background-color: white !important;
-    border-color: white !important;
-=======
   height: 39px;
   font-size: 14px;
   color: #ffffff !important;
@@ -1245,6 +1235,5 @@
     color: #F5DDB4 !important;
     //background-color: white !important;
     border: none;
->>>>>>> 99c5707e
   }
 }