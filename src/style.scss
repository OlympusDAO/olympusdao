* {
  outline: none;
}

html,
body,
#root {
  font-family: "Square";
  -webkit-font-smoothing: antialiased;
  -moz-osx-font-smoothing: grayscale;
  overflow: hidden;
}

body {
  margin: 0;
  box-sizing: border-box;
}

.app {
  height: 100vh;
  width: 100vw;
  display: flex;
  flex-flow: column;
  flex-direction: column;
  z-index: 1;
  background-size: cover;
  font-family: "Square";
  overflow: hidden;
  transition: all ease 0.33ms;
  // transform: translate3d(0, 0, 0);
  // -webkit-transform: translate3d(0, 0, 0);
}

<<<<<<< HEAD
.app * {
  -ms-overflow-style: none !important; /* IE and Edge */
  scrollbar-width: none !important; /* Firefox */
  &::-webkit-scrollbar {
    display: none !important;
  }
}

=======
// JTBD: add to global theme def
>>>>>>> c6b51a65
.MuiDrawer-paperAnchorDockedLeft {
  border-right: 0 !important;
}

.ohm-card {
  max-width: 833px;
  .card-header {
    width: 100%;
    min-height: 33px;
    margin-bottom: 10px;
    h5 {
      font-weight: 600 !important;
    }
  }

  .help-text {
    margin: 10px 0px;
  }

  .data-row {
    display: flex;
    justify-content: space-between;
    flex-direction: row;
    margin: 12px 0px;
  }
}

.ohm-pairs {
  display: flex;
  align-items: center;
}

input::-webkit-outer-spin-button,
input::-webkit-inner-spin-button {
  -webkit-appearance: none !important;
}

input[type="number"] {
  -moz-appearance: textfield !important;
}

a:hover svg {
  color: inherit;
}<|MERGE_RESOLUTION|>--- conflicted
+++ resolved
@@ -31,7 +31,6 @@
   // -webkit-transform: translate3d(0, 0, 0);
 }
 
-<<<<<<< HEAD
 .app * {
   -ms-overflow-style: none !important; /* IE and Edge */
   scrollbar-width: none !important; /* Firefox */
@@ -40,9 +39,6 @@
   }
 }
 
-=======
-// JTBD: add to global theme def
->>>>>>> c6b51a65
 .MuiDrawer-paperAnchorDockedLeft {
   border-right: 0 !important;
 }
