--- conflicted
+++ resolved
@@ -240,20 +240,14 @@
     .dapp-nav a {
         border-bottom: 2px solid transparent;
     }
-<<<<<<< HEAD
     #dapp .bond:hover {
         border-bottom: 2px solid ${({ theme }) => theme.color};
     }
-    .dapp-nav a:hover {
-        > span {
-            border-bottom: 2px solid ${({ theme }) => theme.color};
-=======
     .dapp-nav a{
         &:hover {
             > span {
                 border-bottom: 2px solid ${({ theme }) => theme.color};
             }
->>>>>>> 7a81f3c2
         }
         &.active span {
             border-bottom: 2px solid ${({ theme }) => theme.activeLinkColor} !important;
