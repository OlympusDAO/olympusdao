--- conflicted
+++ resolved
@@ -1,12 +1,5 @@
-<<<<<<< HEAD
-import { StaticJsonRpcProvider, Web3Provider, InfuraProvider } from "@ethersproject/providers";
-import WalletConnectProvider from "@walletconnect/web3-provider";
-import { ThemeProvider } from "@material-ui/core/styles";
-import React, { useCallback, useEffect, useState } from "react";
-=======
 import { ThemeProvider } from "@material-ui/core/styles";
 import { useEffect, useState } from "react";
->>>>>>> 0bef2553
 import { Route, Redirect, Switch, useLocation } from "react-router-dom";
 import { useDispatch } from "react-redux";
 import { Hidden, useMediaQuery } from "@material-ui/core";
@@ -19,11 +12,7 @@
 import { loadAppDetails } from "./actions/App.actions.js";
 import { loadAccountDetails } from "./actions/Account.actions.js";
 
-<<<<<<< HEAD
-import { Stake, ChooseBond, Bond, Dashboard, PoolTogether, TreasuryDashboard } from "./views";
-=======
 import { Stake, ChooseBond, Bond, Dashboard, TreasuryDashboard, PoolTogether } from "./views";
->>>>>>> 0bef2553
 import Sidebar from "./components/Sidebar/Sidebar.jsx";
 import TopBar from "./components/TopBar/TopBar.jsx";
 import Migrate from "./views/Stake/Migrate";
@@ -35,12 +24,7 @@
 import { light as lightTheme } from "./themes/light.js";
 import { girth as gTheme } from "./themes/girth.js";
 
-<<<<<<< HEAD
-import { INFURA_ID, NETWORKS, BONDS, INFURA_TESTNET_ID } from "./constants";
-import { useUserProvider, useUserSigner } from "./hooks";
-=======
 import { BONDS } from "./constants";
->>>>>>> 0bef2553
 import "./style.scss";
 
 // 😬 Sorry for all the console logging
@@ -48,47 +32,10 @@
 
 // 🛰 providers
 if (DEBUG) console.log("📡 Connecting to Mainnet Ethereum");
-<<<<<<< HEAD
-// const mainnetProvider = getDefaultProvider("mainnet", { infura: INFURA_ID, etherscan: ETHERSCAN_KEY, quorum: 1 });
-// const mainnetProvider = new InfuraProvider("mainnet",INFURA_ID);
-//
-// attempt to connect to our own scaffold eth rpc and if that fails fall back to infura...
-// Using StaticJsonRpcProvider as the chainId won't change see https://github.com/ethers-io/ethers.js/issues/901
-// const scaffoldEthProvider = new StaticJsonRpcProvider("https://rpc.scaffoldeth.io:48544");
-const mainnetInfura = navigator.onLine ? new InfuraProvider("mainnet", INFURA_ID) : null; // new StaticJsonRpcProvider("https://mainnet.infura.io/v3/" + INFURA_ID) : null;
-// const testnetInfura = new StaticJsonRpcProvider("https://rinkeby.infura.io/v3/" + INFURA_TESTNET_ID);
-// 🔭 block explorer URL
-// const blockExplorer = targetNetwork.blockExplorer;
-
-/*
-  Web3 modal helps us "connect" external wallets:
-*/
-const web3Modal = new Web3Modal({
-  // network: "mainnet", // optional
-  cacheProvider: true, // optional
-  providerOptions: {
-    walletconnect: {
-      package: WalletConnectProvider, // required
-      options: {
-        infuraId: INFURA_ID,
-        rpc: {
-          1: `https://mainnet.infura.io/v3/${INFURA_ID}`,
-          4: `https://rinkeby.infura.io/v3/${INFURA_TESTNET_ID}`,
-        },
-        qrcodeModalOptions: {
-          mobileLinks: ["rainbow", "metamask", "argent", "trust", "imtoken", "pillar"],
-        },
-      },
-    },
-  },
-});
-
-=======
 
 // 🔭 block explorer URL
 // const blockExplorer = targetNetwork.blockExplorer;
 
->>>>>>> 0bef2553
 const drawerWidth = 280;
 const transitionDuration = 969;
 
@@ -131,55 +78,9 @@
   const classes = useStyles();
   const [isSidebarExpanded, setIsSidebarExpanded] = useState(false);
   const [mobileOpen, setMobileOpen] = useState(false);
-<<<<<<< HEAD
-  const [address, setAddress] = useState();
   const isSmallerScreen = useMediaQuery("(max-width: 900px)");
   const isSmallScreen = useMediaQuery("(max-width: 620px)");
 
-  const handleDrawerToggle = () => {
-    setMobileOpen(!mobileOpen);
-  };
-
-  const handleSidebarClose = () => {
-    setIsSidebarExpanded(false);
-  };
-
-  const mainnetProvider = mainnetInfura;
-
-  const [injectedProvider, setInjectedProvider] = useState();
-
-  // Use your injected provider from 🦊 Metamask or if you don't have it then instantly generate a 🔥 burner wallet.
-  // const userProvider = useUserProvider(injectedProvider, null);
-  // const address = useUserAddress(userProvider);
-  const userSigner = useUserSigner(injectedProvider, null);
-
-  useEffect(() => {
-    async function getAddress() {
-      if (userSigner) {
-        const newAddress = await userSigner.getAddress();
-        setAddress(newAddress);
-      }
-    }
-    getAddress();
-  }, [userSigner]);
-
-  const logoutOfWeb3Modal = async () => {
-    injectedProvider && console.log(injectedProvider);
-    await web3Modal.clearCachedProvider();
-    if (injectedProvider && injectedProvider.provider && typeof injectedProvider.provider.disconnect == "function") {
-      console.log(injectedProvider.provider);
-      await injectedProvider.provider.disconnect();
-    }
-    setTimeout(() => {
-      window.location.reload();
-    }, 1);
-  };
-
-=======
-  const isSmallerScreen = useMediaQuery("(max-width: 900px)");
-  const isSmallScreen = useMediaQuery("(max-width: 620px)");
-
->>>>>>> 0bef2553
   // You can warn the user if you would like them to be on a specific network
   // const selectedChainId = userProvider && userProvider._network && userProvider._network.chainId;
 
@@ -189,13 +90,7 @@
   const address = useAddress();
 
   async function loadDetails() {
-<<<<<<< HEAD
-    let loadProvider = mainnetProvider;
-    if (injectedProvider) loadProvider = injectedProvider;
-    const chainId = await loadProvider.getNetwork().then(network => network.chainId);
-=======
     let loadProvider = provider;
->>>>>>> 0bef2553
 
     await dispatch(loadAppDetails({ networkID: chainId, provider: loadProvider }));
     if (address) await dispatch(loadAccountDetails({ networkID: chainId, address, provider: loadProvider }));
@@ -209,43 +104,9 @@
     loadDetails();
   }, [provider, address]);
 
-<<<<<<< HEAD
-  const loadWeb3Modal = useCallback(async () => {
-    const rawProvider = await web3Modal.connect();
-    const provider = new Web3Provider(rawProvider);
-    setInjectedProvider(provider);
-
-    rawProvider.on("chainChanged", chainId => {
-      console.log(`chain changed to ${chainId}! updating providers`);
-      setInjectedProvider(provider);
-    });
-
-    rawProvider.on("accountsChanged", () => {
-      console.log(`account changed!`);
-      setInjectedProvider(provider);
-    });
-
-    rawProvider.on("connect", info => {
-      console.log("connected", info);
-    });
-
-    // Subscribe to session disconnection
-    rawProvider.on("disconnect", message => {
-      console.log("diconnected", message);
-      logoutOfWeb3Modal();
-    });
-
-    const chainId = await provider.getNetwork().then(network => network.chainId);
-
-    if (chainId !== 1) {
-      console.log("Warning: Wrong network, please switch to mainnet");
-    }
-  }, [setInjectedProvider]);
-=======
   const handleDrawerToggle = () => {
     setMobileOpen(!mobileOpen);
   };
->>>>>>> 0bef2553
 
   const handleSidebarClose = () => {
     setIsSidebarExpanded(false);
@@ -261,13 +122,6 @@
     if (isSidebarExpanded) handleSidebarClose();
   }, [location]);
 
-<<<<<<< HEAD
-  if (!mounted) {
-    return <LoadingSplash />;
-  }
-
-=======
->>>>>>> 0bef2553
   return (
     <ThemeProvider theme={themeMode}>
       <CssBaseline />
@@ -326,25 +180,4 @@
   );
 }
 
-<<<<<<< HEAD
-/* eslint-disable */
-// window.ethereum &&
-//   window.ethereum.on("chainChanged", chainId => {
-//     web3Modal.cachedProvider &&
-//       setTimeout(() => {
-//         window.location.reload();
-//       }, 1);
-//   });
-
-// window.ethereum &&
-//   window.ethereum.on("accountsChanged", accounts => {
-//     web3Modal.cachedProvider &&
-//       setTimeout(() => {
-//         window.location.reload();
-//       }, 1);
-//   });
-
-export default App;
-=======
-export default App;
->>>>>>> 0bef2553
+export default App;