--- conflicted
+++ resolved
@@ -8,7 +8,7 @@
 import useTheme from "./hooks/useTheme";
 import { useAddress, useWeb3Context } from "./hooks/web3Context";
 
-import { calcBondDetails } from "./slices/BondSlice";
+import { calcBondDetails, calculateUserBondDetails } from "./slices/BondSlice";
 import { loadAppDetails } from "./slices/AppSlice";
 import { loadAccountDetails } from "./slices/AccountSlice";
 
@@ -119,6 +119,12 @@
 
       loadApp(loadProvider);
     }
+
+    if (whichDetails === "userBonds" && address && connected) {
+      Object.values(BONDS).map(async bond => {
+        await dispatch(calculateUserBondDetails({ address, bond, provider, networkID: chainID }));
+      });
+    }
   }
 
   const loadApp = useCallback(
@@ -127,15 +133,6 @@
       Object.values(BONDS).map(async bond => {
         await dispatch(calcBondDetails({ bond, value: null, provider: loadProvider, networkID: chainID }));
       });
-<<<<<<< HEAD
-    }
-    if (whichDetails === "userBonds" && address && connected) {
-      Object.values(BONDS).map(async bond => {
-        await dispatch(calculateUserBondDetails({ address, bond, provider, networkID: chainID }));
-      });
-    }
-  }
-=======
     },
     [connected],
   );
@@ -146,7 +143,6 @@
     },
     [connected],
   );
->>>>>>> 6325c764
 
   useEffect(() => {
     // runs only on initial paint
