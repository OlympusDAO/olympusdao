--- conflicted
+++ resolved
@@ -18,11 +18,7 @@
 import { getZapTokenBalances } from "./slices/ZapSlice";
 import { info } from "./slices/MessagesSlice";
 
-<<<<<<< HEAD
-import { Stake, ChooseBond, Bond, Dashboard, TreasuryDashboard, PoolTogether, Zap, ZapBond } from "./views";
-=======
-import { Stake, ChooseBond, Bond, Wrap, TreasuryDashboard, PoolTogether } from "./views";
->>>>>>> 04316fc4
+import { Stake, ChooseBond, Bond, Dashboard, TreasuryDashboard, PoolTogether, Zap, ZapBond, Wrap } from "./views";
 import Sidebar from "./components/Sidebar/Sidebar.jsx";
 import TopBar from "./components/TopBar/TopBar.jsx";
 import NavDrawer from "./components/Sidebar/NavDrawer.jsx";
@@ -228,7 +224,6 @@
               <Stake />
             </Route>
 
-<<<<<<< HEAD
             <Route path="/zap">
               <Route exact path={`/zap`}>
                 <Zap />
@@ -243,10 +238,8 @@
                   </Route>
                 );
               })}
-=======
             <Route path="/wrap">
               <Wrap />
->>>>>>> 04316fc4
             </Route>
 
             <Route path="/33-together">
