import { StaticJsonRpcProvider, Web3Provider } from "@ethersproject/providers";
import { formatEther, parseEther } from "@ethersproject/units";
import WalletConnectProvider from "@walletconnect/web3-provider";
import { ThemeProvider } from "styled-components";
import useTheme from "./hooks/useTheme";
import { useUserAddress } from "eth-hooks";
import React, { useCallback, useEffect, useState } from "react";
import { BrowserRouter, Link, Route, Switch } from "react-router-dom";
import Web3Modal from "web3modal";
<<<<<<< HEAD
import "bootstrap";
import "bootstrap/dist/css/bootstrap.min.css";
import "@fortawesome/fontawesome-free/js/all.js";
import { useSelector, useDispatch } from "react-redux";
import { calcBondDetails } from "./actions/Bond.actions.js";

import { loadAppDetails, getMarketPrice, getTokenSupply } from "./actions/App.actions.js";
import { loadAccountDetails } from "./actions/Account.actions.js";

import { Stake, ChooseBond, Bond, Dashboard } from "./views";
=======
import 'bootstrap';
import 'bootstrap/dist/css/bootstrap.min.css';
import '@fortawesome/fontawesome-free/js/all.js';
import { useSelector, useDispatch } from 'react-redux';
import { Box, Flex } from 'rimble-ui';
import { Container, Grid } from "@material-ui/core";
import CssBaseline from "@material-ui/core/CssBaseline";

import { calcBondDetails, } from './actions/Bond.actions.js';
import { loadAppDetails, getMarketPrice, getTokenSupply } from './actions/App.actions.js';
import { loadAccountDetails } from './actions/Account.actions.js';

import { Stake, ChooseBond, Bond, Dashboard } from './views'
import Sidebar from "./components/Sidebar/Sidebar.jsx";
import TopBar from "./components/TopBar/TopBar.jsx";

// import "./App.css";
// import "./style.scss";
// import { Header } from "./components";

import { lightTheme, darkTheme, gTheme } from "./theme";
import { GlobalStyles } from "./global";
>>>>>>> 38d57304


import { DAI_ABI, DAI_ADDRESS, INFURA_ID, NETWORK, NETWORKS, BONDS } from "./constants";
import { Transactor } from "./helpers";
import { useOnBlock, useUserProvider } from "./hooks";
// import Hints from "./Hints";
// import { ExampleUI, Hints, Subgraph } from "./views";
/*
    Welcome to 🏗 scaffold-eth !

    Code:
    https://github.com/austintgriffith/scaffold-eth

    Support:
    https://t.me/joinchat/KByvmRe5wkR-8F_zz6AjpA
    or DM @austingriffith on twitter or telegram

    You should get your own Infura.io ID and put it in `constants.js`
    (this is your connection to the main Ethereum network for ENS etc.)


    🌏 EXTERNAL CONTRACTS:
    You can also bring in contract artifacts in `constants.js`
    (and then use the `useExternalContractLoader()` hook!)
*/

/// 📡 What chain are your contracts deployed to?
const targetNetwork = NETWORKS.mainnet; // <------- select your target frontend network (localhost, rinkeby, xdai, mainnet)

// 😬 Sorry for all the console logging
const DEBUG = true;

// 🛰 providers
if (DEBUG) console.log("📡 Connecting to Mainnet Ethereum");
// const mainnetProvider = getDefaultProvider("mainnet", { infura: INFURA_ID, etherscan: ETHERSCAN_KEY, quorum: 1 });
// const mainnetProvider = new InfuraProvider("mainnet",INFURA_ID);
//
// attempt to connect to our own scaffold eth rpc and if that fails fall back to infura...
// Using StaticJsonRpcProvider as the chainId won't change see https://github.com/ethers-io/ethers.js/issues/901
// const scaffoldEthProvider = new StaticJsonRpcProvider("https://rpc.scaffoldeth.io:48544");
const mainnetInfura = new StaticJsonRpcProvider("https://mainnet.infura.io/v3/" + INFURA_ID);
// ( ⚠️ Getting "failed to meet quorum" errors? Check your INFURA_I

// 🔭 block explorer URL
const blockExplorer = targetNetwork.blockExplorer;

/*
  Web3 modal helps us "connect" external wallets:
*/
const web3Modal = new Web3Modal({
  // network: "mainnet", // optional
  cacheProvider: true, // optional
  providerOptions: {
    walletconnect: {
      package: WalletConnectProvider, // required
      options: {
        infuraId: INFURA_ID,
      },
    },
  },
});

const logoutOfWeb3Modal = async () => {
  await web3Modal.clearCachedProvider();
  setTimeout(() => {
    window.location.reload();
  }, 1);
};

function App(props) {
  const dispatch = useDispatch();
  const [theme, toggleTheme, mounted] = useTheme();

  // const [themeMode, setThemeMode] = useState(lightTheme);
  
  const [isSidebarExpanded, setIsSidebarExpanded] = useState(false);

  // const mainnetProvider = scaffoldEthProvider && scaffoldEthProvider._network ? scaffoldEthProvider : mainnetInfura;
  const mainnetProvider = mainnetInfura;

  const [injectedProvider, setInjectedProvider] = useState();

  // Use your injected provider from 🦊 Metamask or if you don't have it then instantly generate a 🔥 burner wallet.
  const userProvider = useUserProvider(injectedProvider, null);
  const address = useUserAddress(userProvider);

  // You can warn the user if you would like them to be on a specific network
  // const selectedChainId = userProvider && userProvider._network && userProvider._network.chainId;

  // For more hooks, check out 🔗eth-hooks at: https://www.npmjs.com/package/eth-hooks

  // Just plug in different 🛰 providers to get your balance on different chains:
  // const yourMainnetBalance = useBalance(mainnetProvider, address);

  // If you want to make 🔐 write transactions to your contracts, use the userProvider:
  // const writeContracts = useContractLoader(userProvider);

  // EXTERNAL CONTRACT EXAMPLE:
  // If you want to bring in the mainnet DAI contract it would look like:
  // const mainnetDAIContract = useExternalContractLoader(mainnetProvider, DAI_ADDRESS, DAI_ABI);

  // If you want to call a function on a new block
  /* useOnBlock(mainnetProvider, () => {
    console.log(`⛓ A new mainnet block is here: ${mainnetProvider._lastBlockNumber}`);
  }); */

  async function loadDetails() {
    let loadProvider = mainnetProvider;
    if (injectedProvider) loadProvider = injectedProvider;

    await dispatch(loadAppDetails({ networkID: 1, provider: loadProvider }));
    await dispatch(getMarketPrice({ networkID: 1, provider: loadProvider }));
    await dispatch(getTokenSupply({ networkID: 1, provider: loadProvider }));

    if (address) await dispatch(loadAccountDetails({ networkID: 1, address, provider: loadProvider }));

    ["ohm_dai_lp", "dai"].map(async bond => {
      await dispatch(calcBondDetails({ bond, value: null, provider: loadProvider, networkID: 1 }));
    });
  }

  useEffect(() => {
    loadDetails();
  }, [injectedProvider, address]);

  const loadWeb3Modal = useCallback(async () => {
    const provider = await web3Modal.connect();
    setInjectedProvider(new Web3Provider(provider));
  }, [setInjectedProvider]);

  useEffect(() => {
    if (web3Modal.cachedProvider) {
      loadWeb3Modal();
    }
  }, [loadWeb3Modal]);

  const [route, setRoute] = useState();

  useEffect(() => {
    setRoute(window.location.pathname);
  }, [setRoute]);
  

<<<<<<< HEAD
  return (
    <div className="app">
      <div id="dapp" className="dapp min-vh-100">
        <div className="container-fluid">
          <div className="row">
            {false && (
              <Header
                address={address}
                loadWeb3Modal={loadWeb3Modal}
                logoutOfWeb3Modal={logoutOfWeb3Modal}
                web3Modal={web3Modal}
              />
            )}

            <nav className="navbar navbar-expand-lg navbar-light justify-content-end d-md-none">
              <button
                className="navbar-toggler"
                type="button"
                onClick={() => setIsSidebarExpanded(!isSidebarExpanded)}
                aria-controls="navbarSupportedContent"
                aria-expanded="false"
                aria-label="Toggle navigation"
              >
                <span className="navbar-toggler-icon" />
              </button>
            </nav>

            <Sidebar
              web3Modal={web3Modal}
              loadWeb3Modal={loadWeb3Modal}
              logoutOfWeb3Modal={logoutOfWeb3Modal}
              mainnetProvider={mainnetProvider}
              blockExplorer={blockExplorer}
              address={address}
              route={route}
              isExpanded={isSidebarExpanded}
              setRoute={setRoute}
            />

            <div
              className={`ohm-backdrop ${isSidebarExpanded ? "ohm-backdrop-show" : "ohm-backdrop-close"}`}
              onClick={() => setIsSidebarExpanded(!isSidebarExpanded)}
            />

            <div className="col-lg-10 col-12 mt-4 mt-md-0">
=======
  let themeMode = theme === "light" ? lightTheme : theme === "dark" ? darkTheme : gTheme;

  useEffect(() => {
    console.log('theme effect', theme);
    themeMode = theme === "light" ? lightTheme : darkTheme;
  })

  if (!mounted) {
    return <div />
  };


  return (
    <ThemeProvider theme={themeMode}>
      <CssBaseline />
      <GlobalStyles />
      <div className="app">
        <Flex id="dapp" className="dapp">

          <nav className="navbar navbar-expand-lg navbar-light justify-content-end d-md-none">
            <button
              className="navbar-toggler"
              type="button"
              onClick={() => setIsSidebarExpanded(!isSidebarExpanded)}
              aria-controls="navbarSupportedContent"
              aria-expanded="false"
              aria-label="Toggle navigation"
            >
              <span className="navbar-toggler-icon"></span>
            </button>
          </nav>

          <Sidebar 
            web3Modal={web3Modal} 
            loadWeb3Modal={loadWeb3Modal} 
            logoutOfWeb3Modal={logoutOfWeb3Modal} 
            mainnetProvider={mainnetProvider} 
            blockExplorer={blockExplorer} 
            address={address} 
            route={route} 
            isExpanded={isSidebarExpanded} 
            setRoute={setRoute}
            theme={theme}
          />
  
          <Container maxWidth="xl">
            <TopBar 
              web3Modal={web3Modal} 
              loadWeb3Modal={loadWeb3Modal} 
              logoutOfWeb3Modal={logoutOfWeb3Modal} 
              mainnetProvider={mainnetProvider} 
              blockExplorer={blockExplorer} 
              address={address} 
              route={route} 
              theme={theme}
              toggleTheme={toggleTheme}
            />

            {/* <Box className="dapp-view">  */}
>>>>>>> 38d57304
              <Switch>
                <Route exact path="/dashboard">
                  <Dashboard address={address} provider={injectedProvider} />
                </Route>

                <Route exact path="/">
                  <Stake address={address} provider={injectedProvider} web3Modal={web3Modal} loadWeb3Modal={loadWeb3Modal} />
                </Route>

                <Route exact path="/bonds">
                  <ChooseBond address={address} provider={injectedProvider} />
                </Route>

                {Object.values(BONDS).map(bond => {
                  return (
                    <Route exact key={bond} path={`/bonds/${bond}`}>
                      <Bond bond={bond} address={address} provider={injectedProvider} />
                    </Route>
                  );
                })}
              </Switch>
<<<<<<< HEAD
            </div>
          </div>
        </div>
      </div>
    </div>
=======
            {/* </Box> */}
          </Container>
              
          <div className={`ohm-backdrop ${isSidebarExpanded ? 'ohm-backdrop-show' : 'ohm-backdrop-close'}`} onClick={() => setIsSidebarExpanded(!isSidebarExpanded)}></div>
          
        </Flex>
      </div>      
    </ThemeProvider>
>>>>>>> 38d57304
  );
}

/* eslint-disable */
window.ethereum &&
  window.ethereum.on("chainChanged", (chainId ) => {
    web3Modal.cachedProvider &&
      setTimeout(() => {
        window.location.reload();
      }, 1);
  });

window.ethereum &&
  window.ethereum.on("accountsChanged", (accounts ) => {
    web3Modal.cachedProvider &&
      setTimeout(() => {
        window.location.reload();
      }, 1);
  });
/* eslint-enable */

export default App;<|MERGE_RESOLUTION|>--- conflicted
+++ resolved
@@ -7,29 +7,17 @@
 import React, { useCallback, useEffect, useState } from "react";
 import { BrowserRouter, Link, Route, Switch } from "react-router-dom";
 import Web3Modal from "web3modal";
-<<<<<<< HEAD
 import "bootstrap";
 import "bootstrap/dist/css/bootstrap.min.css";
 import "@fortawesome/fontawesome-free/js/all.js";
 import { useSelector, useDispatch } from "react-redux";
-import { calcBondDetails } from "./actions/Bond.actions.js";
-
+import { Box, Flex } from "rimble-ui";
+import { Container, Grid } from "@material-ui/core";
+import CssBaseline from "@material-ui/core/CssBaseline";
+
+import { calcBondDetails, } from "./actions/Bond.actions.js";
 import { loadAppDetails, getMarketPrice, getTokenSupply } from "./actions/App.actions.js";
 import { loadAccountDetails } from "./actions/Account.actions.js";
-
-import { Stake, ChooseBond, Bond, Dashboard } from "./views";
-=======
-import 'bootstrap';
-import 'bootstrap/dist/css/bootstrap.min.css';
-import '@fortawesome/fontawesome-free/js/all.js';
-import { useSelector, useDispatch } from 'react-redux';
-import { Box, Flex } from 'rimble-ui';
-import { Container, Grid } from "@material-ui/core";
-import CssBaseline from "@material-ui/core/CssBaseline";
-
-import { calcBondDetails, } from './actions/Bond.actions.js';
-import { loadAppDetails, getMarketPrice, getTokenSupply } from './actions/App.actions.js';
-import { loadAccountDetails } from './actions/Account.actions.js';
 
 import { Stake, ChooseBond, Bond, Dashboard } from './views'
 import Sidebar from "./components/Sidebar/Sidebar.jsx";
@@ -41,7 +29,6 @@
 
 import { lightTheme, darkTheme, gTheme } from "./theme";
 import { GlobalStyles } from "./global";
->>>>>>> 38d57304
 
 
 import { DAI_ABI, DAI_ADDRESS, INFURA_ID, NETWORK, NETWORKS, BONDS } from "./constants";
@@ -185,53 +172,6 @@
   }, [setRoute]);
   
 
-<<<<<<< HEAD
-  return (
-    <div className="app">
-      <div id="dapp" className="dapp min-vh-100">
-        <div className="container-fluid">
-          <div className="row">
-            {false && (
-              <Header
-                address={address}
-                loadWeb3Modal={loadWeb3Modal}
-                logoutOfWeb3Modal={logoutOfWeb3Modal}
-                web3Modal={web3Modal}
-              />
-            )}
-
-            <nav className="navbar navbar-expand-lg navbar-light justify-content-end d-md-none">
-              <button
-                className="navbar-toggler"
-                type="button"
-                onClick={() => setIsSidebarExpanded(!isSidebarExpanded)}
-                aria-controls="navbarSupportedContent"
-                aria-expanded="false"
-                aria-label="Toggle navigation"
-              >
-                <span className="navbar-toggler-icon" />
-              </button>
-            </nav>
-
-            <Sidebar
-              web3Modal={web3Modal}
-              loadWeb3Modal={loadWeb3Modal}
-              logoutOfWeb3Modal={logoutOfWeb3Modal}
-              mainnetProvider={mainnetProvider}
-              blockExplorer={blockExplorer}
-              address={address}
-              route={route}
-              isExpanded={isSidebarExpanded}
-              setRoute={setRoute}
-            />
-
-            <div
-              className={`ohm-backdrop ${isSidebarExpanded ? "ohm-backdrop-show" : "ohm-backdrop-close"}`}
-              onClick={() => setIsSidebarExpanded(!isSidebarExpanded)}
-            />
-
-            <div className="col-lg-10 col-12 mt-4 mt-md-0">
-=======
   let themeMode = theme === "light" ? lightTheme : theme === "dark" ? darkTheme : gTheme;
 
   useEffect(() => {
@@ -291,7 +231,6 @@
             />
 
             {/* <Box className="dapp-view">  */}
->>>>>>> 38d57304
               <Switch>
                 <Route exact path="/dashboard">
                   <Dashboard address={address} provider={injectedProvider} />
@@ -313,22 +252,14 @@
                   );
                 })}
               </Switch>
-<<<<<<< HEAD
-            </div>
-          </div>
-        </div>
-      </div>
-    </div>
-=======
             {/* </Box> */}
           </Container>
               
-          <div className={`ohm-backdrop ${isSidebarExpanded ? 'ohm-backdrop-show' : 'ohm-backdrop-close'}`} onClick={() => setIsSidebarExpanded(!isSidebarExpanded)}></div>
+          <div className={`ohm-backdrop ${isSidebarExpanded ? 'ohm-backdrop-show' : 'ohm-backdrop-close'}`} onClick={() => setIsSidebarExpanded(!isSidebarExpanded)} />
           
         </Flex>
       </div>      
     </ThemeProvider>
->>>>>>> 38d57304
   );
 }
 
