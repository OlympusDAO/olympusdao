import { ThemeProvider } from "@material-ui/core/styles";
import { useEffect, useState, useCallback } from "react";
import { Route, Redirect, Switch, useLocation } from "react-router-dom";
import { useDispatch, useSelector } from "react-redux";
import { useMediaQuery } from "@material-ui/core";
import { makeStyles } from "@material-ui/core/styles";
import CssBaseline from "@material-ui/core/CssBaseline";
import useTheme from "./hooks/useTheme";
import useBonds from "./hooks/Bonds";
import { useAddress, useWeb3Context } from "./hooks/web3Context";
import useSegmentAnalytics from "./hooks/useSegmentAnalytics";
import { segmentUA } from "./helpers/userAnalyticHelpers";
import { shouldTriggerSafetyCheck } from "./helpers";

import { calcBondDetails } from "./slices/BondSlice";
import { loadAppDetails } from "./slices/AppSlice";
import { loadAccountDetails, calculateUserBondDetails } from "./slices/AccountSlice";
import { info } from "./slices/MessagesSlice";

import { Stake, ChooseBond, Bond, Dashboard, TreasuryDashboard, PoolTogether, V1Stake, Wrap } from "./views";
import Sidebar from "./components/Sidebar/Sidebar.jsx";
import TopBar from "./components/TopBar/TopBar.jsx";
import CallToAction from "./components/CallToAction/CallToAction";
import NavDrawer from "./components/Sidebar/NavDrawer.jsx";
import LoadingSplash from "./components/Loading/LoadingSplash";
import Messages from "./components/Messages/Messages";
import NotFound from "./views/404/NotFound";
import MigrationModal from "src/components/Migration/MigrationModal";
import { dark as darkTheme } from "./themes/dark.js";
import { light as lightTheme } from "./themes/light.js";
import { girth as gTheme } from "./themes/girth.js";
import { v4 as uuidv4 } from "uuid";
import "./style.scss";

// 😬 Sorry for all the console logging
const DEBUG = false;

// 🛰 providers
if (DEBUG) console.log("📡 Connecting to Mainnet Ethereum");
// 🔭 block explorer URL
// const blockExplorer = targetNetwork.blockExplorer;

const drawerWidth = 280;
const transitionDuration = 969;

const useStyles = makeStyles(theme => ({
  drawer: {
    [theme.breakpoints.up("md")]: {
      width: drawerWidth,
      flexShrink: 0,
    },
  },
  content: {
    flexGrow: 1,
    padding: theme.spacing(1),
    transition: theme.transitions.create("margin", {
      easing: theme.transitions.easing.sharp,
      duration: transitionDuration,
    }),
    height: "100%",
    overflow: "auto",
    marginLeft: drawerWidth,
  },
  contentShift: {
    transition: theme.transitions.create("margin", {
      easing: theme.transitions.easing.easeOut,
      duration: transitionDuration,
    }),
    marginLeft: 0,
  },
  // necessary for content to be below app bar
  toolbar: theme.mixins.toolbar,
  drawerPaper: {
    width: drawerWidth,
  },
}));

function App() {
  useSegmentAnalytics();
  const dispatch = useDispatch();
  const [theme, toggleTheme, mounted] = useTheme();
  const location = useLocation();
  const currentPath = location.pathname + location.search + location.hash;
  const classes = useStyles();
  const [isSidebarExpanded, setIsSidebarExpanded] = useState(false);
  const [mobileOpen, setMobileOpen] = useState(false);
  const [migrationModalOpen, setMigrationModalOpen] = useState(false);
  const migModalOpen = () => {
    setMigrationModalOpen(true);
  };
  const migModalClose = () => {
    setMigrationModalOpen(false);
  };
  const isSmallerScreen = useMediaQuery("(max-width: 980px)");
  const isSmallScreen = useMediaQuery("(max-width: 600px)");

  const { connect, hasCachedProvider, provider, chainID, connected, uri } = useWeb3Context();
  const address = useAddress();

  const [walletChecked, setWalletChecked] = useState(false);

  const isAppLoading = useSelector(state => state.app.loading);
  const isAppLoaded = useSelector(state => typeof state.app.marketPrice != "undefined"); // Hacky way of determining if we were able to load app Details.
  const { bonds } = useBonds();
  async function loadDetails(whichDetails) {
    // NOTE (unbanksy): If you encounter the following error:
    // Unhandled Rejection (Error): call revert exception (method="balanceOf(address)", errorArgs=null, errorName=null, errorSignature=null, reason=null, code=CALL_EXCEPTION, version=abi/5.4.0)
    // it's because the initial provider loaded always starts with chainID=1. This causes
    // address lookup on the wrong chain which then throws the error. To properly resolve this,
    // we shouldn't be initializing to chainID=1 in web3Context without first listening for the
    // network. To actually test rinkeby, change setChainID equal to 4 before testing.
    let loadProvider = provider;

    if (whichDetails === "app") {
      loadApp(loadProvider);
    }

    // don't run unless provider is a Wallet...
    if (whichDetails === "account" && address && connected) {
      loadAccount(loadProvider);
    }
  }

  const loadApp = useCallback(
    loadProvider => {
      dispatch(loadAppDetails({ networkID: chainID, provider: loadProvider }));
      bonds.map(bond => {
        dispatch(calcBondDetails({ bond, value: null, provider: loadProvider, networkID: chainID }));
      });
    },
    [connected],
  );

  const loadAccount = useCallback(
    loadProvider => {
      dispatch(loadAccountDetails({ networkID: chainID, address, provider: loadProvider }));
      bonds.map(bond => {
        dispatch(calculateUserBondDetails({ address, bond, provider, networkID: chainID }));
      });
    },
    [connected],
  );

  const oldAssetsDetected = useSelector(state => {
    return (
      state.account.balances &&
      (Number(state.account.balances.sohm) || Number(state.account.balances.ohm) || Number(state.account.balances.wsohm)
        ? true
        : false)
    );
  });

  // The next 3 useEffects handle initializing API Loads AFTER wallet is checked
  //
  // this useEffect checks Wallet Connection & then sets State for reload...
  // ... we don't try to fire Api Calls on initial load because web3Context is not set yet
  // ... if we don't wait we'll ALWAYS fire API calls via JsonRpc because provider has not
  // ... been reloaded within App.
  useEffect(() => {
    if (hasCachedProvider()) {
      // then user DOES have a wallet
      connect().then(() => {
        setWalletChecked(true);
        segmentUA({
          type: "connect",
          provider: provider,
          context: currentPath,
        });
      });
    } else {
      // then user DOES NOT have a wallet
      setWalletChecked(true);
    }
    if (shouldTriggerSafetyCheck()) {
      dispatch(info("Safety Check: Always verify you're on app.olympusdao.finance!"));
    }
  }, []);

  // this useEffect fires on state change from above. It will ALWAYS fire AFTER
  useEffect(() => {
    // don't load ANY details until wallet is Checked
    if (walletChecked) {
      loadDetails("app");
    }
  }, [walletChecked]);

  // this useEffect picks up any time a user Connects via the button
  useEffect(() => {
    // don't load ANY details until wallet is Connected
    if (connected) {
      loadDetails("account");
    }
  }, [connected]);

  const handleDrawerToggle = () => {
    setMobileOpen(!mobileOpen);
  };

  const handleSidebarClose = () => {
    setIsSidebarExpanded(false);
  };

  let themeMode = theme === "light" ? lightTheme : theme === "dark" ? darkTheme : gTheme;

  useEffect(() => {
    themeMode = theme === "light" ? lightTheme : darkTheme;
  }, [theme]);

  useEffect(() => {
    if (isSidebarExpanded) handleSidebarClose();
  }, [location]);

  return (
    <ThemeProvider theme={themeMode}>
      <CssBaseline />
      {/* {isAppLoading && <LoadingSplash />} */}
      <div className={`app ${isSmallerScreen && "tablet"} ${isSmallScreen && "mobile"} ${theme}`}>
        <Messages />
        <TopBar theme={theme} toggleTheme={toggleTheme} handleDrawerToggle={handleDrawerToggle} />
        <nav className={classes.drawer}>
          {isSmallerScreen ? (
            <NavDrawer mobileOpen={mobileOpen} handleDrawerToggle={handleDrawerToggle} />
          ) : (
            <Sidebar />
          )}
        </nav>

        <div className={`${classes.content} ${isSmallerScreen && classes.contentShift}`}>
          {oldAssetsDetected && <CallToAction setMigrationModalOpen={setMigrationModalOpen} />}

          <Switch>
            <Route exact path="/dashboard">
              <TreasuryDashboard />
            </Route>

            <Route exact path="/">
              <Redirect to="/stake" />
            </Route>

            <Route path="/stake">
              {oldAssetsDetected ? <V1Stake oldAssetsDetected={oldAssetsDetected} /> : <Stake />}
            </Route>

<<<<<<< HEAD
=======
            <Route path="/stakey-stake">
              <Stake />
            </Route>

>>>>>>> b44ab74d
            <Route path="/wrap">
              <Wrap />
            </Route>

            <Route path="/33-together">
              <PoolTogether />
            </Route>

            <Route path="/bonds">
              {bonds.map(bond => {
                return (
                  <Route exact key={bond.name} path={`/bonds/${bond.name}`}>
                    <Bond bond={bond} />
                  </Route>
                );
              })}
              <ChooseBond />
            </Route>

            <Route component={NotFound} />
          </Switch>
        </div>
        {migrationModalOpen && (
          <MigrationModal open={migrationModalOpen} handleOpen={migModalOpen} handleClose={migModalClose} />
        )}
      </div>
    </ThemeProvider>
  );
}

export default App;<|MERGE_RESOLUTION|>--- conflicted
+++ resolved
@@ -17,7 +17,7 @@
 import { loadAccountDetails, calculateUserBondDetails } from "./slices/AccountSlice";
 import { info } from "./slices/MessagesSlice";
 
-import { Stake, ChooseBond, Bond, Dashboard, TreasuryDashboard, PoolTogether, V1Stake, Wrap } from "./views";
+import { Stake, ChooseBond, Bond, Dashboard, TreasuryDashboard, PoolTogether, V1Stake } from "./views";
 import Sidebar from "./components/Sidebar/Sidebar.jsx";
 import TopBar from "./components/TopBar/TopBar.jsx";
 import CallToAction from "./components/CallToAction/CallToAction";
@@ -241,13 +241,10 @@
               {oldAssetsDetected ? <V1Stake oldAssetsDetected={oldAssetsDetected} /> : <Stake />}
             </Route>
 
-<<<<<<< HEAD
-=======
             <Route path="/stakey-stake">
               <Stake />
             </Route>
 
->>>>>>> b44ab74d
             <Route path="/wrap">
               <Wrap />
             </Route>
