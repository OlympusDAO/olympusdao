import { ThemeProvider } from "@material-ui/core/styles";
import { useEffect, useState } from "react";
import { Route, Redirect, Switch, useLocation } from "react-router-dom";
import { useDispatch, useSelector } from "react-redux";
import { Hidden, useMediaQuery } from "@material-ui/core";
import { makeStyles } from "@material-ui/core/styles";
import CssBaseline from "@material-ui/core/CssBaseline";
import useTheme from "./hooks/useTheme";
import { useAddress, useWeb3Context } from "./hooks/web3Context";

import { calcBondDetails } from "./slices/BondSlice";
import { loadAppDetails } from "./slices/AppSlice";
import { loadAccountDetails } from "./slices/AccountSlice";

import { Stake, ChooseBond, Bond, Dashboard, TreasuryDashboard, PoolTogether } from "./views";
import Sidebar from "./components/Sidebar/Sidebar.jsx";
import TopBar from "./components/TopBar/TopBar.jsx";
import Migrate from "./views/Stake/Migrate";
import NavDrawer from "./components/Sidebar/NavDrawer.jsx";
import LoadingSplash from "./components/Loading/LoadingSplash";
import NotFound from "./views/404/NotFound";

import { dark as darkTheme } from "./themes/dark.js";
import { light as lightTheme } from "./themes/light.js";
import { girth as gTheme } from "./themes/girth.js";

import { BONDS } from "./constants";
import "./style.scss";

// 😬 Sorry for all the console logging
const DEBUG = false;

// 🛰 providers
if (DEBUG) console.log("📡 Connecting to Mainnet Ethereum");

// 🔭 block explorer URL
// const blockExplorer = targetNetwork.blockExplorer;

const drawerWidth = 280;
const transitionDuration = 969;

const useStyles = makeStyles(theme => ({
  drawer: {
    [theme.breakpoints.up("md")]: {
      width: drawerWidth,
      flexShrink: 0,
    },
  },
  content: {
    flexGrow: 1,
    padding: theme.spacing(1),
    transition: theme.transitions.create("margin", {
      easing: theme.transitions.easing.sharp,
      duration: transitionDuration,
    }),
    height: "100%",
    overflow: "auto",
    marginLeft: drawerWidth,
  },
  contentShift: {
    transition: theme.transitions.create("margin", {
      easing: theme.transitions.easing.easeOut,
      duration: transitionDuration,
    }),
    marginLeft: 0,
  },
  // necessary for content to be below app bar
  toolbar: theme.mixins.toolbar,
  drawerPaper: {
    width: drawerWidth,
  },
}));

function App() {
  const dispatch = useDispatch();
  const [theme, toggleTheme, mounted] = useTheme();
  const location = useLocation();
  const classes = useStyles();
  const [isSidebarExpanded, setIsSidebarExpanded] = useState(false);
  const [mobileOpen, setMobileOpen] = useState(false);
  const isSmallerScreen = useMediaQuery("(max-width: 900px)");
  const isSmallScreen = useMediaQuery("(max-width: 620px)");

  const { provider, chainID, connected } = useWeb3Context();
  // TODO (zx): this should go into web3Context.tsx
  provider.on("network", (_newNetwork, oldNetwork) => {
    if (!oldNetwork) return;
    window.location.reload();
  });

  const address = useAddress();

  const isAppLoading = useSelector(state => state.app.loading);

  async function loadDetails(whichDetails) {
    // NOTE (unbanksy): If you encounter the following error:
    // Unhandled Rejection (Error): call revert exception (method="balanceOf(address)", errorArgs=null, errorName=null, errorSignature=null, reason=null, code=CALL_EXCEPTION, version=abi/5.4.0)
    // it's because the initial provider loaded always starts with chainID=1. This causes
    // address lookup on the wrong chain which then throws the error. To properly resolve this,
    // we shouldn't be initializing to chainID=1 in web3Context without first listening for the
    // network. To actually test rinkeby, change setChainID equal to 4 before testing.
    let loadProvider = provider;

<<<<<<< HEAD
    await dispatch(loadAppDetails({ networkID: chainID, provider: loadProvider }));
    if (address) await dispatch(loadAccountDetails({ networkID: chainID, provider: loadProvider, address }));

    Object.values(BONDS).map(async bond => {
      await dispatch(calcBondDetails({ address, bond, networkID: chainID, provider: loadProvider }));
    });
  }

  useEffect(() => {
    loadDetails();
  }, [provider, address, chainID]);
=======
    // NOTE (appleseed): loadDetails() runs three times on every app refresh...
    // ... once with address === "" && loadProvider === StaticJsonRpcProvider (set inside of Web3ContextProvider)
    // ... once with address === "[wallet address]" && loadProvider === StaticJsonRpcProvider (set inside of Web3Context.connect())
    // ... once with address === "[wallet address]" && loadProvider === Web3Provider (set inside of Web3Context.connect() right after the above line)
    // So we need to make sure we don't run `loadAccountDetails`, `loadAppDetails` & `calcBondDetails`...
    // ... below each of the three times state is changed
    // The below if statements are one way to prevent the 3x runs
    //
    // don't run except when address === "" && provider is a API Provider (not Metamask)
    // `loadDetails()` always runs once with address === "" even when the user has a connected wallet.
    if (whichDetails === "app") {
      await dispatch(loadAppDetails({ networkID: chainID, provider: loadProvider }));
    }
    // don't run unless provider is a Wallet...
    // NOTE (appleseed): Is there a smarter way to verify that Provider is a Wallet (not just metamask)?
    if (whichDetails === "account" && address && connected) {
      await dispatch(loadAccountDetails({ networkID: chainID, address, provider: loadProvider }));
    }

    // don't run except when address === "" && provider is a API Provider (not Metamask)
    // `loadDetails()` always runs once with address === "" even when the user has a connected wallet.
    if (whichDetails === "app") {
      Object.values(BONDS).map(async bond => {
        await dispatch(calcBondDetails({ bond, value: null, provider: loadProvider, networkID: chainID }));
      });
    }
  }

  useEffect(() => {
    // runs only on initial paint
    loadDetails("app");
  }, []);

  useEffect(() => {
    // runs only when connected is changed
    loadDetails("account");
  }, [connected]);
>>>>>>> origin/develop

  const handleDrawerToggle = () => {
    setMobileOpen(!mobileOpen);
  };

  const handleSidebarClose = () => {
    setIsSidebarExpanded(false);
  };

  let themeMode = theme === "light" ? lightTheme : theme === "dark" ? darkTheme : gTheme;

  useEffect(() => {
    themeMode = theme === "light" ? lightTheme : darkTheme;
  }, [theme]);

  useEffect(() => {
    if (isSidebarExpanded) handleSidebarClose();
  }, [location]);

  return (
    <ThemeProvider theme={themeMode}>
      <CssBaseline />
      {/* {isAppLoading && <LoadingSplash />} */}
      <div className={`app ${isSmallerScreen && "tablet"} ${isSmallScreen && "mobile"}`}>
        <TopBar theme={theme} toggleTheme={toggleTheme} handleDrawerToggle={handleDrawerToggle} />
        <nav className={classes.drawer}>
          <Hidden mdUp>
            <NavDrawer mobileOpen={mobileOpen} handleDrawerToggle={handleDrawerToggle} />
          </Hidden>
          <Hidden smDown>
            <Sidebar />
          </Hidden>
        </nav>

        <div className={`${classes.content} ${isSmallerScreen && classes.contentShift}`}>
          <Switch>
            <Route exact path="/dashboard">
              <TreasuryDashboard />
            </Route>

            <Route exact path="/">
              <Redirect to="/stake" />
            </Route>

            <Route path="/stake">
              <Stake />
              <Route exact path="/stake/migrate">
                <Migrate />
              </Route>
            </Route>

            <Route path="/33-together">
              <PoolTogether />
            </Route>

            <Route path="/bonds">
              {Object.values(BONDS).map(bond => {
                return (
                  <Route exact key={bond} path={`/bonds/${bond}`}>
                    <Bond bond={bond} />
                  </Route>
                );
              })}
              <ChooseBond />
            </Route>

            <Route component={NotFound} />
          </Switch>
        </div>
      </div>
    </ThemeProvider>
  );
}

export default App;<|MERGE_RESOLUTION|>--- conflicted
+++ resolved
@@ -12,7 +12,7 @@
 import { loadAppDetails } from "./slices/AppSlice";
 import { loadAccountDetails } from "./slices/AccountSlice";
 
-import { Stake, ChooseBond, Bond, Dashboard, TreasuryDashboard, PoolTogether } from "./views";
+import { Stake, ChooseBond, Bond, TreasuryDashboard, PoolTogether } from "./views";
 import Sidebar from "./components/Sidebar/Sidebar.jsx";
 import TopBar from "./components/TopBar/TopBar.jsx";
 import Migrate from "./views/Stake/Migrate";
@@ -101,19 +101,6 @@
     // network. To actually test rinkeby, change setChainID equal to 4 before testing.
     let loadProvider = provider;
 
-<<<<<<< HEAD
-    await dispatch(loadAppDetails({ networkID: chainID, provider: loadProvider }));
-    if (address) await dispatch(loadAccountDetails({ networkID: chainID, provider: loadProvider, address }));
-
-    Object.values(BONDS).map(async bond => {
-      await dispatch(calcBondDetails({ address, bond, networkID: chainID, provider: loadProvider }));
-    });
-  }
-
-  useEffect(() => {
-    loadDetails();
-  }, [provider, address, chainID]);
-=======
     // NOTE (appleseed): loadDetails() runs three times on every app refresh...
     // ... once with address === "" && loadProvider === StaticJsonRpcProvider (set inside of Web3ContextProvider)
     // ... once with address === "[wallet address]" && loadProvider === StaticJsonRpcProvider (set inside of Web3Context.connect())
@@ -151,7 +138,6 @@
     // runs only when connected is changed
     loadDetails("account");
   }, [connected]);
->>>>>>> origin/develop
 
   const handleDrawerToggle = () => {
     setMobileOpen(!mobileOpen);
