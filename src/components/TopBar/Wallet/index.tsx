import { t, Trans } from "@lingui/macro";
import { Box, SwipeableDrawer, Typography } from "@mui/material";
import { styled } from "@mui/material/styles";
import { Icon, OHMTokenProps, PrimaryButton, SecondaryButton, TabBar, Token } from "@olympusdao/component-library";
import { useEffect, useState } from "react";
import { useLocation, useNavigate, useParams } from "react-router-dom";
import { shorten } from "src/helpers";
import { useWeb3Context } from "src/hooks";
import { NetworkId } from "src/networkDetails";

import Assets from "./Assets";
import GetOhm from "./GetOhm";
import { Info } from "./Info";

const PREFIX = "Wallet";

const classes = {
  root: `${PREFIX}-root`,
  paper: `${PREFIX}-paper`,
  networkSelector: `${PREFIX}-networkSelector`,
  connectButton: `${PREFIX}-connectButton`,
};

// TODO jss-to-styled codemod: The Fragment root was replaced by div. Change the tag if needed.
const StyledSwipeableDrawer = styled(SwipeableDrawer)(({ theme }) => ({
  [`& .${classes.networkSelector}`]: {
    background: theme.colors.paper.card,
    minHeight: "39px",
    borderRadius: "6px",
    padding: "9px 18px",
    alignItems: "center",
  },

  [`& .${classes.connectButton}`]: {
    background: theme.colors.paper.card,
    "&:hover": {
      background: theme.colors.paper.cardHover,
    },
  },

  [`&.${classes.root}`]: {
    width: "460px",
    maxWidth: "100%",
  },

  [`& .${classes.paper}`]: {
    maxWidth: "100%",
    background: theme.colors.paper.background,
  },
}));

export function Wallet(props: { open?: boolean; component?: string }) {
  interface LocationState {
    state: { prevPath: string };
  }
  const { state: closeRedirect } = useLocation() as LocationState;
  const [closeLocation, setCloseLocation] = useState("/");

  //Watch for PrevPath passed in and set it as path to close.
  useEffect(() => {
    if (closeRedirect && closeRedirect.prevPath) {
      setCloseLocation(closeRedirect.prevPath);
    }
  }, [closeRedirect]);

  const navigate = useNavigate();

  const { address, connect, connected, networkId } = useWeb3Context();
  const { id } = useParams<{ id: string }>();

  // only enable backdrop transition on ios devices,
  // because we can assume IOS is hosted on hight-end devices and will not drop frames
  // also disable discovery on IOS, because of it's 'swipe to go back' feat
  const isIOS = /iPad|iPhone|iPod/.test(navigator.userAgent);

  const WalletButtonTop = () => {
    const onClick = !connected ? connect : undefined;
    const label = connected ? t`Wallet` : t`Connect Wallet`;
    return (
      <PrimaryButton className={classes.connectButton} color="secondary" onClick={onClick}>
        <Icon name="wallet" style={{ marginRight: "9px" }} />
        <Typography>{label}</Typography>
      </PrimaryButton>
    );
  };
  const WalletButtonBottom = () => {
    const onClick = !connected ? connect : undefined;
    const label = connected ? t`Wallet` : t`Connect Wallet`;
    return (
      <PrimaryButton onClick={onClick}>
        <Typography>{label}</Typography>
      </PrimaryButton>
    );
  };

  const DisconnectButton = () => {
    const { disconnect } = useWeb3Context();
    return (
      <SecondaryButton onClick={disconnect}>
        <Trans>Disconnect</Trans>
      </SecondaryButton>
    );
  };

  const ConnectMessage = () => (
    <Box display="flex" justifyContent="center" mt={"32px"}>
      <Typography variant={"h6"}> Please Connect Your Wallet </Typography>
    </Box>
  );

  return (
    <StyledSwipeableDrawer
      disableBackdropTransition={!isIOS}
      disableDiscovery={isIOS}
      anchor="right"
      open={props.open ? true : false}
      onOpen={() => null}
      onClose={() => navigate(closeLocation)}
      classes={{
        root: classes.root,
        paper: classes.paper,
      }}
    >
      <Box p="30px 15px" style={{ overflow: "hidden" }}>
        <Box style={{ top: 0, position: "sticky" }}>
          <Box display="flex" justifyContent="space-between" mb={"18px"}>
            <Box>
              {!connected && <WalletButtonTop />}
              {connected && (
                <Box display="flex" className={classes.networkSelector}>
                  {NetworkId[networkId] && (
                    <Token name={NetworkId[networkId] as OHMTokenProps["name"]} style={{ fontSize: "21px" }} />
                  )}
                  <Typography style={{ marginLeft: "6px" }}> {shorten(address)}</Typography>
                </Box>
              )}
            </Box>
            <Box display="flex" flexDirection="row" justifyContent="flex-end" alignItems="center" textAlign="right">
              <Icon
                onClick={() => {
                  navigate(closeLocation);
                }}
                style={{ cursor: "pointer" }}
                name="x"
              />
            </Box>
<<<<<<< HEAD
            <TabBar
              items={[
                { label: "Wallet", to: "/wallet" },
                { label: "Utility", to: "/utility" },
                { label: "Calculator", to: "/calculator" },
                { label: "Info", to: "/info" },
              ]}
              mb={"18px"}
            />
          </Box>
          <Box
            style={{
              height: "100vh",
              display: "block",
              overflowY: "scroll",
              overflowX: "hidden",
              paddingBottom: "calc(85%)",
            }}
          >
            {(() => {
              switch (props.component) {
                case "calculator":
                  return <Calculator />;
                case "info":
                  return <Info />;
                case "utility":
                  return <GetOhm />;
                case "wallet":
                  return <>{!connected ? <ConnectMessage /> : <Assets />}</>;
                case "wallet/history":
                  return <Assets path="history" />;
                default:
                  <></>;
              }
            })()}
=======
>>>>>>> f7704907
          </Box>
          <TabBar
            items={[
              { label: "Wallet", to: "/wallet" },
              { label: "Utility", to: "/utility" },
              { label: "Info", to: "/info" },
            ]}
            mb={"18px"}
          />
        </Box>
        <Box
          style={{
            height: "100vh",
            display: "block",
            overflowY: "scroll",
            overflowX: "hidden",
            paddingBottom: "calc(85%)",
          }}
        >
          {(() => {
            switch (props.component) {
              case "info":
                return <Info path={id} />;
              case "utility":
                return <GetOhm />;
              case "wallet":
                return <>{!connected ? <ConnectMessage /> : <Assets />}</>;
              case "wallet/history":
                return <Assets path="history" />;
              default:
                <></>;
            }
          })()}
        </Box>
      </Box>
      <Box
        display="flex"
        flexDirection="row"
        justifyContent="center"
        style={{ position: "sticky", bottom: 0, boxShadow: "0px -3px 3px rgba(0, 0, 0, 0.1)" }}
        pt={"21px"}
        pb={"21px"}
      >
        {connected ? <DisconnectButton /> : <WalletButtonBottom />}
      </Box>
    </StyledSwipeableDrawer>
  );
}

export default Wallet;<|MERGE_RESOLUTION|>--- conflicted
+++ resolved
@@ -144,44 +144,6 @@
                 name="x"
               />
             </Box>
-<<<<<<< HEAD
-            <TabBar
-              items={[
-                { label: "Wallet", to: "/wallet" },
-                { label: "Utility", to: "/utility" },
-                { label: "Calculator", to: "/calculator" },
-                { label: "Info", to: "/info" },
-              ]}
-              mb={"18px"}
-            />
-          </Box>
-          <Box
-            style={{
-              height: "100vh",
-              display: "block",
-              overflowY: "scroll",
-              overflowX: "hidden",
-              paddingBottom: "calc(85%)",
-            }}
-          >
-            {(() => {
-              switch (props.component) {
-                case "calculator":
-                  return <Calculator />;
-                case "info":
-                  return <Info />;
-                case "utility":
-                  return <GetOhm />;
-                case "wallet":
-                  return <>{!connected ? <ConnectMessage /> : <Assets />}</>;
-                case "wallet/history":
-                  return <Assets path="history" />;
-                default:
-                  <></>;
-              }
-            })()}
-=======
->>>>>>> f7704907
           </Box>
           <TabBar
             items={[
@@ -204,7 +166,7 @@
           {(() => {
             switch (props.component) {
               case "info":
-                return <Info path={id} />;
+                return <Info />;
               case "utility":
                 return <GetOhm />;
               case "wallet":
