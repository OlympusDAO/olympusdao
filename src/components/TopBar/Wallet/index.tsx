--- conflicted
+++ resolved
@@ -2,13 +2,8 @@
 import { Box, makeStyles, SwipeableDrawer, Theme, Typography, withStyles } from "@material-ui/core";
 import { Icon, OHMTokenProps, PrimaryButton, SecondaryButton, TabBar, Token } from "@olympusdao/component-library";
 import { useEffect, useState } from "react";
-<<<<<<< HEAD
-import { useLocation, useParams } from "react-router-dom";
-import { useHistory } from "react-router-dom";
+import { useLocation, useNavigate, useParams } from "react-router-dom";
 import { NetworkId } from "src/constants/networks";
-=======
-import { useLocation, useNavigate, useParams } from "react-router-dom";
->>>>>>> eb4a6711
 import { shorten } from "src/helpers";
 import { useWeb3Context } from "src/hooks";
 
