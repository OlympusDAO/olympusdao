--- conflicted
+++ resolved
@@ -64,12 +64,8 @@
     }
   }, [closeRedirect]);
 
-<<<<<<< HEAD
-  const history = useHistory();
-=======
-  const classes = useStyles();
   const navigate = useNavigate();
->>>>>>> 726291f9
+
   const { address, connect, connected, networkId } = useWeb3Context();
   const { id } = useParams<{ id: string }>();
 
@@ -114,14 +110,13 @@
   );
 
   return (
-<<<<<<< HEAD
     <StyledSwipeableDrawer
       disableBackdropTransition={!isIOS}
       disableDiscovery={isIOS}
       anchor="right"
       open={props.open ? true : false}
       onOpen={() => null}
-      onClose={() => history.push(closeLocation)}
+      onClose={() => navigate(closeLocation)}
       classes={{
         root: classes.root,
         paper: classes.paper,
@@ -144,82 +139,12 @@
             <Box display="flex" flexDirection="row" justifyContent="flex-end" alignItems="center" textAlign="right">
               <Icon
                 onClick={() => {
-                  history.push(closeLocation);
+                  navigate(closeLocation);
                 }}
                 style={{ cursor: "pointer" }}
                 name="x"
               />
             </Box>
-=======
-    <>
-      <StyledSwipeableDrawer
-        disableBackdropTransition={!isIOS}
-        disableDiscovery={isIOS}
-        anchor="right"
-        open={props.open ? true : false}
-        onOpen={() => null}
-        onClose={() => navigate(closeLocation)}
-      >
-        <Box p="30px 15px" style={{ overflow: "hidden" }}>
-          <Box style={{ top: 0, position: "sticky" }}>
-            <Box display="flex" justifyContent="space-between" mb={"18px"}>
-              <Box>
-                {!connected && <WalletButtonTop />}
-                {connected && (
-                  <Box display="flex" className={classes.networkSelector}>
-                    {NetworkId[networkId] && (
-                      <Token name={NetworkId[networkId] as OHMTokenProps["name"]} style={{ fontSize: "21px" }} />
-                    )}
-                    <Typography style={{ marginLeft: "6px" }}> {shorten(address)}</Typography>
-                  </Box>
-                )}
-              </Box>
-              <Box display="flex" flexDirection="row" justifyContent="flex-end" alignItems="center" textAlign="right">
-                <Icon
-                  onClick={() => {
-                    navigate(closeLocation);
-                  }}
-                  style={{ cursor: "pointer" }}
-                  name="x"
-                />
-              </Box>
-            </Box>
-            <TabBar
-              items={[
-                { label: "Wallet", to: "/wallet" },
-                { label: "Utility", to: "/utility" },
-                { label: "Calculator", to: "/calculator" },
-                { label: "Info", to: "/info" },
-              ]}
-              mb={"18px"}
-            />
-          </Box>
-          <Box
-            style={{
-              height: "100vh",
-              display: "block",
-              overflowY: "scroll",
-              overflowX: "hidden",
-              paddingBottom: "calc(85%)",
-            }}
-          >
-            {(() => {
-              switch (props.component) {
-                case "calculator":
-                  return <Calculator />;
-                case "info":
-                  return <Info path={id} />;
-                case "utility":
-                  return <GetOhm />;
-                case "wallet":
-                  return <>{!connected ? <ConnectMessage /> : <Assets />}</>;
-                case "wallet/history":
-                  return <Assets path="history" />;
-                default:
-                  <></>;
-              }
-            })()}
->>>>>>> 726291f9
           </Box>
           <TabBar
             items={[
