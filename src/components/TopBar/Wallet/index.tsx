--- conflicted
+++ resolved
@@ -144,48 +144,12 @@
                 name="x"
               />
             </Box>
-<<<<<<< HEAD
-=======
-            <TabBar
-              items={[
-                { label: "Wallet", to: "/wallet" },
-                { label: "Utility", to: "/utility" },
-                { label: "Info", to: "/info" },
-              ]}
-              mb={"18px"}
-            />
-          </Box>
-          <Box
-            style={{
-              height: "100vh",
-              display: "block",
-              overflowY: "scroll",
-              overflowX: "hidden",
-              paddingBottom: "calc(85%)",
-            }}
-          >
-            {(() => {
-              switch (props.component) {
-                case "info":
-                  return <Info path={id} />;
-                case "utility":
-                  return <GetOhm />;
-                case "wallet":
-                  return <>{!connected ? <ConnectMessage /> : <Assets />}</>;
-                case "wallet/history":
-                  return <Assets path="history" />;
-                default:
-                  <></>;
-              }
-            })()}
->>>>>>> 850a4a23
           </Box>
           <TabBar
             items={[
               { label: "Wallet", to: "/wallet" },
               { label: "Utility", to: "/utility" },
-              { label: "Calculator", to: "/calculator" },
-              { label: "Info", to: `${process.env.REACT_APP_DISABLE_NEWS ? "/info/proposals" : "/info"}` },
+              { label: "Info", to: "/info" },
             ]}
             mb={"18px"}
           />
@@ -201,8 +165,6 @@
         >
           {(() => {
             switch (props.component) {
-              case "calculator":
-                return <Calculator />;
               case "info":
                 return <Info path={id} />;
               case "utility":
