--- conflicted
+++ resolved
@@ -3,12 +3,8 @@
 import { OHMTokenStackProps, WalletBalance } from "@olympusdao/component-library";
 import { FC } from "react";
 import { NavLink } from "react-router-dom";
-<<<<<<< HEAD
-import { useHistory } from "react-router-dom";
+import { useNavigate } from "react-router-dom";
 import { NetworkId } from "src/constants/networks";
-=======
-import { useNavigate } from "react-router-dom";
->>>>>>> eb4a6711
 import { formatCurrency, formatNumber, trim } from "src/helpers";
 import { DecimalBigNumber } from "src/helpers/DecimalBigNumber/DecimalBigNumber";
 import { prettifySeconds, prettifySecondsInDays } from "src/helpers/timeUtil";
