--- conflicted
+++ resolved
@@ -1,15 +1,8 @@
-<<<<<<< HEAD
-import { useEns } from "src/hooks/useENS";
-import { shorten } from "src/helpers";
-import { Link } from "@material-ui/core";
-import { useAddress } from "src/hooks/useAddress";
-
-=======
 import { Link } from "@material-ui/core";
 import { shorten } from "src/helpers";
-import useENS from "src/hooks/useENS";
-import { useWeb3Context } from "src/hooks/web3Context";
->>>>>>> 2b69877c
+import { useAddress } from "src/hooks/useAddress";
+import { useEns } from "src/hooks/useENS";
+
 export default function WalletAddressEns() {
   const { data: ens } = useEns();
   const { data: address } = useAddress();
