import { t } from "@lingui/macro";
import { useMutation } from "@tanstack/react-query";
import { ContractReceipt } from "ethers";
import { useDispatch } from "react-redux";
import { DEV_FAUCET } from "src/constants/addresses";
import { useDynamicFaucetContract } from "src/hooks/useContract";
import { EthersError } from "src/lib/EthersTypes";
import { error as createErrorToast, info as createInfoToast } from "src/slices/MessagesSlice";

export const useFaucet = () => {
  const dispatch = useDispatch();
  const contract = useDynamicFaucetContract(DEV_FAUCET, true);

<<<<<<< HEAD
  return useMutation<ContractReceipt, Error>(
    async () => {
=======
  return useMutation<ContractReceipt, EthersError, string>(
    async token_ => {
>>>>>>> 7f1a005f
      if (!contract)
        throw new Error(t`Faucet is not supported on this network. Please switch to Goerli Testnet to use the faucet`);

      const transaction = await contract.dripTestAmounts();
      // if (token_ === "OHM V1") {
      //   transaction = await contract.mintOHM(0);
      // } else if (token_ === "OHM V2") {
      //   transaction = await contract.mintOHM(1);
      // } else if (token_ === "sOHM V1") {
      //   transaction = await contract.mintSOHM(0);
      // } else if (token_ === "sOHM V2") {
      //   transaction = await contract.mintSOHM(1);
      // } else if (token_ === "wsOHM") {
      //   transaction = await contract.mintWSOHM();
      // } else if (token_ === "gOHM") {
      //   transaction = await contract.mintGOHM();
      // } else if (token_ === "DAI") {
      //   transaction = await contract.mintDAI();
      // } else if (token_ === "ETH") {
      //   transaction = await contract.mintETH("150000000000000000");
      // } else {
      //   throw new Error(t`Invalid token`);
      // }

      return transaction.wait();
    },
    {
      onError: error => {
        dispatch(createErrorToast("error" in error ? error.error.message : error.message));
      },
      onSuccess: async () => {
        dispatch(createInfoToast(t`Successfully requested tokens from Faucet`));
      },
    },
  );
};<|MERGE_RESOLUTION|>--- conflicted
+++ resolved
@@ -11,36 +11,31 @@
   const dispatch = useDispatch();
   const contract = useDynamicFaucetContract(DEV_FAUCET, true);
 
-<<<<<<< HEAD
-  return useMutation<ContractReceipt, Error>(
-    async () => {
-=======
   return useMutation<ContractReceipt, EthersError, string>(
     async token_ => {
->>>>>>> 7f1a005f
       if (!contract)
         throw new Error(t`Faucet is not supported on this network. Please switch to Goerli Testnet to use the faucet`);
 
-      const transaction = await contract.dripTestAmounts();
-      // if (token_ === "OHM V1") {
-      //   transaction = await contract.mintOHM(0);
-      // } else if (token_ === "OHM V2") {
-      //   transaction = await contract.mintOHM(1);
-      // } else if (token_ === "sOHM V1") {
-      //   transaction = await contract.mintSOHM(0);
-      // } else if (token_ === "sOHM V2") {
-      //   transaction = await contract.mintSOHM(1);
-      // } else if (token_ === "wsOHM") {
-      //   transaction = await contract.mintWSOHM();
-      // } else if (token_ === "gOHM") {
-      //   transaction = await contract.mintGOHM();
-      // } else if (token_ === "DAI") {
-      //   transaction = await contract.mintDAI();
-      // } else if (token_ === "ETH") {
-      //   transaction = await contract.mintETH("150000000000000000");
-      // } else {
-      //   throw new Error(t`Invalid token`);
-      // }
+      let transaction;
+      if (token_ === "OHM V1") {
+        transaction = await contract.mintOHM(0);
+      } else if (token_ === "OHM V2") {
+        transaction = await contract.mintOHM(1);
+      } else if (token_ === "sOHM V1") {
+        transaction = await contract.mintSOHM(0);
+      } else if (token_ === "sOHM V2") {
+        transaction = await contract.mintSOHM(1);
+      } else if (token_ === "wsOHM") {
+        transaction = await contract.mintWSOHM();
+      } else if (token_ === "gOHM") {
+        transaction = await contract.mintGOHM();
+      } else if (token_ === "DAI") {
+        transaction = await contract.mintDAI();
+      } else if (token_ === "ETH") {
+        transaction = await contract.mintETH("150000000000000000");
+      } else {
+        throw new Error(t`Invalid token`);
+      }
 
       return transaction.wait();
     },
