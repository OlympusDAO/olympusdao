import { t } from "@lingui/macro";
import { Box, Fade, Grid, Theme, Typography } from "@material-ui/core";
import { makeStyles } from "@material-ui/core/styles";
import { GetOnButton, ItemCard, OHMItemCardProps } from "@olympusdao/component-library";
import { FC } from "react";
import sushiswapImg from "src/assets/sushiswap.png";
import uniswapImg from "src/assets/uniswap.png";
import { OHM_ADDRESSES } from "src/constants/addresses";
import { formatCurrency, formatNumber, parseBigNumber, trim } from "src/helpers";
<<<<<<< HEAD
import { beetsPools, joePools, jonesPools, spiritPools, sushiPools, zipPools } from "src/helpers/AllExternalPools";
import { sortByDiscount } from "src/helpers/bonds/sortByDiscount";
import { DecimalBigNumber } from "src/helpers/DecimalBigNumber/DecimalBigNumber";
import { prettifySecondsInDays } from "src/helpers/timeUtil";
import { useWeb3Context } from "src/hooks";
=======
import {
  balancerPools,
  beetsPools,
  joePools,
  jonesPools,
  spiritPools,
  sushiPools,
  zipPools,
} from "src/helpers/AllExternalPools";
import { useAppSelector, useWeb3Context } from "src/hooks";
>>>>>>> bd82473c
import { useStakingRebaseRate } from "src/hooks/useStakingRebaseRate";
import { ExternalPool } from "src/lib/ExternalPool";
import { NetworkId } from "src/networkDetails";
import { useLiveBonds } from "src/views/Bond/hooks/useLiveBonds";
import {
  BalancerPoolAPY,
  BalancerSwapFees,
  BeetsPoolAPY,
  JoePoolAPY,
  JonesPoolAPY,
  SpiritPoolAPY,
  SushiPoolAPY,
  ZipPoolAPY,
} from "src/views/Stake/components/ExternalStakePools/hooks/useStakePoolAPY";
import { BalancerPoolTVL, useStakePoolTVL } from "src/views/Stake/components/ExternalStakePools/hooks/useStakePoolTVL";

import { SupplyRatePerBlock } from "./queries";

const useStyles = makeStyles<Theme>(() => ({
  title: {
    lineHeight: "24px",
    fontWeight: 600,
    marginBottom: "12px",
    marginTop: "30px",
  },
}));

/**
 * Component for Displaying GetOhm
 */
const GetOhm: FC = () => {
  const { networkId } = useWeb3Context();
  const { data: supplyRate } = SupplyRatePerBlock();
  const { data: rebaseRate = 0 } = useStakingRebaseRate();
  const ethMantissa = 1e18;
  const blocksPerDay = 6500;
  const daysPerYear = 365;
  const fuseSupplyApy =
    supplyRate && (Math.pow((parseBigNumber(supplyRate) / ethMantissa) * blocksPerDay + 1, daysPerYear) - 1) * 100;

  const classes = useStyles();
  const bonds = useLiveBonds().data;
  const fiveDayRate = Math.pow(1 + rebaseRate, 5 * 3) - 1;

  return (
    <Fade in={true}>
      <Box>
        <Typography variant="h6" className={classes.title}>
          Exchanges
        </Typography>
        <Grid container spacing={1}>
          <Grid item xs={6}>
            <GetOnButton
              href={`https://app.sushi.com/swap/?outputCurrency=${OHM_ADDRESSES[NetworkId.MAINNET]}`}
              logo={<img src={sushiswapImg}></img>}
              exchangeName="Sushiswap"
            />
          </Grid>
          <Grid item xs={6}>
            <GetOnButton
              href={`https://app.uniswap.org/#/swap?outputCurrency=${OHM_ADDRESSES[NetworkId.MAINNET]}`}
              logo={<img src={uniswapImg}></img>}
              exchangeName="Uniswap"
            />
          </Grid>
        </Grid>
        {NetworkId.MAINNET === networkId && (
          <>
            <Typography variant="h6" className={classes.title}>
              Zap
            </Typography>
            <ItemCard
              tokens={["wETH", "wBTC", "USDC", "DAI"]}
              title={t`Zap with more assets`}
              href={`/zap`}
              disableFlip
            />
            <Typography variant="h6" className={classes.title}>
              Bonds
            </Typography>
            {bonds &&
              sortByDiscount(bonds).map(bond => (
                <ItemCard
                  key={bond.id}
                  tokens={bond.quoteToken.icons}
                  value={`$${bond.price.inUsd.toString({ decimals: 2, trim: false })}`}
                  roi={`${bond.discount.mul(new DecimalBigNumber("100")).toString({ decimals: 2, trim: false })}%`}
                  days={prettifySecondsInDays(bond.duration)}
                  href={`/bonds/${bond.id}`}
                  hrefText={t`Bond ${bond.quoteToken.name}`}
                />
              ))}
            <Typography variant="h6" className={classes.title}>
              Stake
            </Typography>
            <ItemCard
              tokens={["sOHM", "wsOHM"]}
              title={t`Stake Now`}
              roi={`${trim(Number(fiveDayRate) * 100, 2)}%`}
              days={t`5 Days`}
              href={`/stake`}
              disableFlip
            />
          </>
        )}
        <Typography variant="h6" className={classes.title}>
          Farm Pool
        </Typography>
        {sushiPools.map((pool, index) => (
          <SushiPools key={index} pool={pool} />
        ))}
        {joePools.map((pool, index) => (
          <JoePools key={index} pool={pool} />
        ))}
        {spiritPools.map((pool, index) => (
          <SpiritPools key={index} pool={pool} />
        ))}
        {beetsPools.map((pool, index) => (
          <BeetsPools key={index} pool={pool} />
        ))}
        {zipPools.map((pool, index) => (
          <ZipPools key={index} pool={pool} />
        ))}
        {jonesPools.map((pool, index) => (
          <JonesPools key={index} pool={pool} />
        ))}
        {balancerPools.map((pool, index) => (
          <BalancerPools key={index} pool={pool} />
        ))}

        <Typography variant="h6" className={classes.title}>
          Vaults
        </Typography>
        <ItemCard
          tokens={["DOPEX"]}
          title={t`Deposit on Dopex`}
          href={`https://app.dopex.io/ssov`}
          networkName="ARBITRUM"
          external
          disableFlip
        />
        <ItemCard
          tokens={["JONES"]}
          title={t`Deposit on Jones DAO`}
          href={`https://jonesdao.io/vaults/gOHM`}
          networkName="ARBITRUM"
          external
          disableFlip
        />
        <ItemCard
          tokens={["TOKEMAK"]}
          title={t`Deposit on Tokemak`}
          href={`https://www.tokemak.xyz/`}
          external
          disableFlip
        />

        <Typography variant="h6" className={classes.title}>
          Borrow
        </Typography>
        <ItemCard
          tokens={["RARI"]}
          title={t`Borrow on Rari`}
          href={`https://app.rari.capital/fuse/pool/18`}
          external
          roi={`${fuseSupplyApy}%`}
          days="APY"
          disableFlip
        />
        <ItemCard
          tokens={["MARKET"]}
          title={t`Borrow on Market.xyz`}
          networkName={"POLYGON"}
          href={`https://polygon.market.xyz/pool/8`}
          external
          disableFlip
        />
        <ItemCard
          tokens={["MARKET"]}
          title={t`Borrow on Market.xyz`}
          networkName={"AVAX"}
          href={`https://avax.market.xyz/pool/3`}
          external
          disableFlip
        />
        <ItemCard
          tokens={["VST"]}
          title={t`Borrow on Vesta Finance`}
          networkName="ARBITRUM"
          href={`https://vestafinance.xyz/products/gohm`}
          external
          disableFlip
        />
        <ItemCard
          tokens={["IMPERMAX"]}
          title={t`Borrow on Impermax`}
          networkName="ARBITRUM"
          href={`https://arbitrum.impermax.finance/lending-pool/0x6d94f7e67c6ae0b0257c35754e059fdfb249d998`}
          external
          disableFlip
        />
      </Box>
    </Fade>
  );
};

export default GetOhm;

const SushiPools: React.FC<{ pool: ExternalPool }> = props => {
  const { data: totalValueLocked } = useStakePoolTVL(props.pool);
  const { apy } = SushiPoolAPY(props.pool);
  return <PoolCard {...props} value={totalValueLocked && formatCurrency(totalValueLocked)} roi={apy} />;
};

const JoePools: React.FC<{ pool: ExternalPool }> = props => {
  const { data: totalValueLocked } = useStakePoolTVL(props.pool);
  const { apy } = JoePoolAPY(props.pool);
  return <PoolCard {...props} value={totalValueLocked && formatCurrency(totalValueLocked)} roi={apy} />;
};
const SpiritPools: React.FC<{ pool: ExternalPool }> = props => {
  const { data: totalValueLocked } = useStakePoolTVL(props.pool);
  const { apy } = SpiritPoolAPY(props.pool);
  return <PoolCard {...props} value={totalValueLocked && formatCurrency(totalValueLocked)} roi={apy} />;
};
const BeetsPools: React.FC<{ pool: ExternalPool }> = props => {
  const { data: totalValueLocked } = BalancerPoolTVL(props.pool);
  const { apy } = BeetsPoolAPY(props.pool);
  return <PoolCard {...props} value={totalValueLocked && formatCurrency(totalValueLocked)} roi={apy} />;
};

const ZipPools: React.FC<{ pool: ExternalPool }> = props => {
  const { data: totalValueLocked } = useStakePoolTVL(props.pool);
  const { apy } = ZipPoolAPY(props.pool);
  return <PoolCard {...props} value={totalValueLocked && formatCurrency(totalValueLocked)} roi={apy} />;
};

const JonesPools: React.FC<{ pool: ExternalPool }> = props => {
  const { data: totalValueLocked } = useStakePoolTVL(props.pool);
  const { apy } = JonesPoolAPY(props.pool);
  return <PoolCard {...props} value={totalValueLocked && formatCurrency(totalValueLocked)} roi={apy} />;
};
const BalancerPools: React.FC<{ pool: ExternalPool }> = props => {
  const { data } = BalancerSwapFees(props.pool.address);
  const { apy } = BalancerPoolAPY(props.pool);
  return <PoolCard {...props} value={data.totalLiquidity && formatCurrency(data.totalLiquidity)} roi={apy} />;
};

const PoolCard = (props: { pool: ExternalPool; value: OHMItemCardProps["value"]; roi: OHMItemCardProps["roi"] }) => {
  const networkName = NetworkId[props.pool.networkID] as OHMItemCardProps["networkName"];
  return (
    <ItemCard
      tokens={props.pool.icons}
      title={props.pool.poolName}
      href={props.pool.href}
      external
      disableFlip
      value={props.value}
      roi={`${props.roi && formatNumber(Number(props.roi) * 100, 2)} %`}
      networkName={networkName}
    />
  );
};<|MERGE_RESOLUTION|>--- conflicted
+++ resolved
@@ -7,13 +7,6 @@
 import uniswapImg from "src/assets/uniswap.png";
 import { OHM_ADDRESSES } from "src/constants/addresses";
 import { formatCurrency, formatNumber, parseBigNumber, trim } from "src/helpers";
-<<<<<<< HEAD
-import { beetsPools, joePools, jonesPools, spiritPools, sushiPools, zipPools } from "src/helpers/AllExternalPools";
-import { sortByDiscount } from "src/helpers/bonds/sortByDiscount";
-import { DecimalBigNumber } from "src/helpers/DecimalBigNumber/DecimalBigNumber";
-import { prettifySecondsInDays } from "src/helpers/timeUtil";
-import { useWeb3Context } from "src/hooks";
-=======
 import {
   balancerPools,
   beetsPools,
@@ -23,8 +16,10 @@
   sushiPools,
   zipPools,
 } from "src/helpers/AllExternalPools";
-import { useAppSelector, useWeb3Context } from "src/hooks";
->>>>>>> bd82473c
+import { sortByDiscount } from "src/helpers/bonds/sortByDiscount";
+import { DecimalBigNumber } from "src/helpers/DecimalBigNumber/DecimalBigNumber";
+import { prettifySecondsInDays } from "src/helpers/timeUtil";
+import { useWeb3Context } from "src/hooks";
 import { useStakingRebaseRate } from "src/hooks/useStakingRebaseRate";
 import { ExternalPool } from "src/lib/ExternalPool";
 import { NetworkId } from "src/networkDetails";
