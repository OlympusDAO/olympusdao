import { t } from "@lingui/macro";
import { Box, Fade, Grid, Theme, Typography } from "@material-ui/core";
import { makeStyles } from "@material-ui/core/styles";
import { GetOnButton, ItemCard, OHMItemCardProps } from "@olympusdao/component-library";
import { FC } from "react";
import sushiswapImg from "src/assets/sushiswap.png";
import uniswapImg from "src/assets/uniswap.png";
import { OHM_ADDRESSES } from "src/constants/addresses";
import { formatCurrency, formatNumber, parseBigNumber, trim } from "src/helpers";
import {
  astroportPools,
  balancerPools,
  beetsPools,
  bobaPools,
  joePools,
  jonesPools,
  spiritPools,
  sushiPools,
  zipPools,
} from "src/helpers/AllExternalPools";
import { sortByDiscount } from "src/helpers/bonds/sortByDiscount";
import { DecimalBigNumber } from "src/helpers/DecimalBigNumber/DecimalBigNumber";
import { prettifySecondsInDays } from "src/helpers/timeUtil";
import { useWeb3Context } from "src/hooks";
import { useStakingRebaseRate } from "src/hooks/useStakingRebaseRate";
import { ExternalPool } from "src/lib/ExternalPool";
import { NetworkId } from "src/networkDetails";
import { useLiveBonds } from "src/views/Bond/hooks/useLiveBonds";
import {
  AstroportPoolAPY,
  BalancerPoolAPY,
  BalancerSwapFees,
  BeetsPoolAPY,
  BobaPoolAPY,
  JoePoolAPY,
  JonesPoolAPY,
  SpiritPoolAPY,
  SushiPoolAPY,
  ZipPoolAPY,
} from "src/views/Stake/components/ExternalStakePools/hooks/useStakePoolAPY";
import { BalancerPoolTVL, useStakePoolTVL } from "src/views/Stake/components/ExternalStakePools/hooks/useStakePoolTVL";

import { SupplyRatePerBlock } from "./queries";

const useStyles = makeStyles<Theme>(() => ({
  title: {
    lineHeight: "24px",
    fontWeight: 600,
    marginBottom: "12px",
    marginTop: "30px",
  },
}));

/**
 * Component for Displaying GetOhm
 */
const GetOhm: FC = () => {
  const { networkId } = useWeb3Context();
  const { data: supplyRate } = SupplyRatePerBlock();
  const { data: rebaseRate = 0 } = useStakingRebaseRate();
  const ethMantissa = 1e18;
  const blocksPerDay = 6500;
  const daysPerYear = 365;
  const fuseSupplyApy =
    supplyRate && (Math.pow((parseBigNumber(supplyRate) / ethMantissa) * blocksPerDay + 1, daysPerYear) - 1) * 100;

  const classes = useStyles();
  const bonds = useLiveBonds().data;
  const fiveDayRate = Math.pow(1 + rebaseRate, 5 * 3) - 1;

  return (
    <Fade in={true}>
      <Box>
        <Typography variant="h6" className={classes.title}>
          Exchanges
        </Typography>
        <Grid container spacing={1}>
          <Grid item xs={6}>
            <GetOnButton
              href={`https://app.sushi.com/swap/?outputCurrency=${OHM_ADDRESSES[NetworkId.MAINNET]}`}
              logo={<img src={sushiswapImg}></img>}
              exchangeName="Sushiswap"
            />
          </Grid>
          <Grid item xs={6}>
            <GetOnButton
              href={`https://app.uniswap.org/#/swap?outputCurrency=${OHM_ADDRESSES[NetworkId.MAINNET]}`}
              logo={<img src={uniswapImg}></img>}
              exchangeName="Uniswap"
            />
          </Grid>
        </Grid>
        {NetworkId.MAINNET === networkId && (
          <>
            <Typography variant="h6" className={classes.title}>
              Zap
            </Typography>
            <ItemCard
              tokens={["wETH", "wBTC", "USDC", "DAI"]}
              title={t`Zap with more assets`}
              href={`/zap`}
              disableFlip
            />
            <Typography variant="h6" className={classes.title}>
              Bonds
            </Typography>
            {bonds &&
              sortByDiscount(bonds).map(bond => (
                <ItemCard
                  key={bond.id}
                  tokens={bond.quoteToken.icons}
                  value={`$${bond.price.inUsd.toString({ decimals: 2, trim: false })}`}
                  roi={`${bond.discount.mul(new DecimalBigNumber("100")).toString({ decimals: 2, trim: false })}%`}
                  days={prettifySecondsInDays(bond.duration)}
                  href={`/bonds/${bond.id}`}
                  hrefText={t`Bond ${bond.quoteToken.name}`}
                />
              ))}
            <Typography variant="h6" className={classes.title}>
              Stake
            </Typography>
            <ItemCard
              tokens={["sOHM", "wsOHM"]}
              title={t`Stake Now`}
              roi={`${trim(Number(fiveDayRate) * 100, 2)}%`}
              days={t`5 Days`}
              href={`/stake`}
              disableFlip
            />
          </>
        )}
        <Typography variant="h6" className={classes.title}>
          Farm Pool
        </Typography>
        {sushiPools.map((pool, index) => (
          <SushiPools key={index} pool={pool} />
        ))}
        {joePools.map((pool, index) => (
          <JoePools key={index} pool={pool} />
        ))}
        {spiritPools.map((pool, index) => (
          <SpiritPools key={index} pool={pool} />
        ))}
        {beetsPools.map((pool, index) => (
          <BeetsPools key={index} pool={pool} />
        ))}
        {zipPools.map((pool, index) => (
          <ZipPools key={index} pool={pool} />
        ))}
        {jonesPools.map((pool, index) => (
          <JonesPools key={index} pool={pool} />
        ))}
        {balancerPools.map((pool, index) => (
          <BalancerPools key={index} pool={pool} />
        ))}
<<<<<<< HEAD
        {astroportPools.map((pool, index) => (
          <AstroportPools key={index} pool={pool} />
=======
        {bobaPools.map((pool, index) => (
          <BobaPools key={index} pool={pool} />
>>>>>>> c81d6b2b
        ))}

        <Typography variant="h6" className={classes.title}>
          Vaults
        </Typography>
        <ItemCard
          tokens={["DOPEX"]}
          title={t`Deposit on Dopex`}
          href={`https://app.dopex.io/ssov`}
          networkName="ARBITRUM"
          external
          disableFlip
        />
        <ItemCard
          tokens={["JONES"]}
          title={t`Deposit on Jones DAO`}
          href={`https://jonesdao.io/vaults/gOHM`}
          networkName="ARBITRUM"
          external
          disableFlip
        />
        <ItemCard
          tokens={["TOKEMAK"]}
          title={t`Deposit on Tokemak`}
          href={`https://www.tokemak.xyz/`}
          external
          disableFlip
        />

        <Typography variant="h6" className={classes.title}>
          Borrow
        </Typography>
        <ItemCard
          tokens={["RARI"]}
          title={t`Borrow on Rari`}
          href={`https://app.rari.capital/fuse/pool/18`}
          external
          roi={`${fuseSupplyApy}%`}
          days="APY"
          disableFlip
        />
        <ItemCard
          tokens={["MARKET"]}
          title={t`Borrow on Market.xyz`}
          networkName={"POLYGON"}
          href={`https://polygon.market.xyz/pool/8`}
          external
          disableFlip
        />
        <ItemCard
          tokens={["MARKET"]}
          title={t`Borrow on Market.xyz`}
          networkName={"AVAX"}
          href={`https://avax.market.xyz/pool/3`}
          external
          disableFlip
        />
        <ItemCard
          tokens={["VST"]}
          title={t`Borrow on Vesta Finance`}
          networkName="ARBITRUM"
          href={`https://vestafinance.xyz/products/gohm`}
          external
          disableFlip
        />
        <ItemCard
          tokens={["IMPERMAX"]}
          title={t`Borrow on Impermax`}
          networkName="ARBITRUM"
          href={`https://arbitrum.impermax.finance/lending-pool/0x6d94f7e67c6ae0b0257c35754e059fdfb249d998`}
          external
          disableFlip
        />
      </Box>
    </Fade>
  );
};

export default GetOhm;

const SushiPools: React.FC<{ pool: ExternalPool }> = props => {
  const { data: totalValueLocked } = useStakePoolTVL(props.pool);
  const { apy } = SushiPoolAPY(props.pool);
  return <PoolCard {...props} value={totalValueLocked && formatCurrency(totalValueLocked)} roi={apy} />;
};

const JoePools: React.FC<{ pool: ExternalPool }> = props => {
  const { data: totalValueLocked } = useStakePoolTVL(props.pool);
  const { apy } = JoePoolAPY(props.pool);
  return <PoolCard {...props} value={totalValueLocked && formatCurrency(totalValueLocked)} roi={apy} />;
};
const SpiritPools: React.FC<{ pool: ExternalPool }> = props => {
  const { data: totalValueLocked } = useStakePoolTVL(props.pool);
  const { apy } = SpiritPoolAPY(props.pool);
  return <PoolCard {...props} value={totalValueLocked && formatCurrency(totalValueLocked)} roi={apy} />;
};
const BeetsPools: React.FC<{ pool: ExternalPool }> = props => {
  const { data: totalValueLocked } = BalancerPoolTVL(props.pool);
  const { apy } = BeetsPoolAPY(props.pool);
  return <PoolCard {...props} value={totalValueLocked && formatCurrency(totalValueLocked)} roi={apy} />;
};

const ZipPools: React.FC<{ pool: ExternalPool }> = props => {
  const { data: totalValueLocked } = useStakePoolTVL(props.pool);
  const { apy } = ZipPoolAPY(props.pool);
  return <PoolCard {...props} value={totalValueLocked && formatCurrency(totalValueLocked)} roi={apy} />;
};

const JonesPools: React.FC<{ pool: ExternalPool }> = props => {
  const { data: totalValueLocked } = useStakePoolTVL(props.pool);
  const { apy } = JonesPoolAPY(props.pool);
  return <PoolCard {...props} value={totalValueLocked && formatCurrency(totalValueLocked)} roi={apy} />;
};
const BalancerPools: React.FC<{ pool: ExternalPool }> = props => {
  const { data } = BalancerSwapFees(props.pool.address);
  const { apy } = BalancerPoolAPY(props.pool);
  return <PoolCard {...props} value={data.totalLiquidity && formatCurrency(data.totalLiquidity)} roi={apy} />;
};
const BobaPools: React.FC<{ pool: ExternalPool }> = props => {
  const { data: totalValueLocked } = useStakePoolTVL(props.pool);
  const { apy } = BobaPoolAPY(props.pool);
  return <PoolCard {...props} value={totalValueLocked && formatCurrency(totalValueLocked)} roi={apy} />;
};

const AstroportPools: React.FC<{ pool: ExternalPool }> = props => {
  const { data } = AstroportPoolAPY(props.pool);
  return (
    <PoolCard
      pool={props.pool}
      value={data.pool_liquidity && formatCurrency(data.pool_liquidity)}
      roi={data.total_rewards.apr}
    />
  );
};

const PoolCard = (props: { pool: ExternalPool; value: OHMItemCardProps["value"]; roi: OHMItemCardProps["roi"] }) => {
  //Handles non EVM networkIds by using networkName instead
  const networkName = props.pool.networkName
    ? (props.pool.networkName as OHMItemCardProps["networkName"])
    : (NetworkId[props.pool.networkID] as OHMItemCardProps["networkName"]);
  return (
    <ItemCard
      tokens={props.pool.icons}
      title={props.pool.poolName}
      href={props.pool.href}
      external
      disableFlip
      value={props.value}
      roi={`${props.roi && formatNumber(Number(props.roi) * 100, 2)} %`}
      networkName={networkName}
    />
  );
};<|MERGE_RESOLUTION|>--- conflicted
+++ resolved
@@ -153,13 +153,11 @@
         {balancerPools.map((pool, index) => (
           <BalancerPools key={index} pool={pool} />
         ))}
-<<<<<<< HEAD
         {astroportPools.map((pool, index) => (
           <AstroportPools key={index} pool={pool} />
-=======
+        ))}
         {bobaPools.map((pool, index) => (
           <BobaPools key={index} pool={pool} />
->>>>>>> c81d6b2b
         ))}
 
         <Typography variant="h6" className={classes.title}>
