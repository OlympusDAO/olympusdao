--- conflicted
+++ resolved
@@ -44,27 +44,12 @@
   },
 }));
 
-<<<<<<< HEAD
 const InfoContainer = () => {
-  const classes = useStyles();
   const { pathname } = useLocation();
 
   return (
-    <>
+    <Root>
       <Fade in>
-=======
-export interface OHMInfoProps {
-  path?: string;
-}
-
-/**
- * Component for Displaying Info
- */
-const Info: FC<OHMInfoProps> = () => {
-  const Container = () => (
-    <Root>
-      <Fade in={true}>
->>>>>>> f7704907
         <Box display="flex" flexDirection="row" className={classes.tabNav} pt="18px" mb="18px">
           {Environment.isWalletNewsEnabled() && (
             <Link component={NavLink} to="/info/news">
