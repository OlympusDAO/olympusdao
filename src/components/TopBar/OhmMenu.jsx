import { useState } from "react";
import { addresses, TOKEN_DECIMALS } from "../../constants";
<<<<<<< HEAD
import { Box, Button, Divider, Fade, Link, Paper, Popper, SvgIcon, Typography } from "@material-ui/core";
import { NavLink } from "react-router-dom";
=======
import { NavLink } from "react-router-dom";
import { Link, SvgIcon, Popper, Button, Paper, Typography, Divider, Box, Fade, Slide } from "@material-ui/core";
>>>>>>> 7ffb4432
import { ReactComponent as InfoIcon } from "../../assets/icons/info-fill.svg";
import { ReactComponent as ArrowUpIcon } from "../../assets/icons/arrow-up.svg";
import { ReactComponent as sOhmTokenImg } from "../../assets/tokens/token_sOHM.svg";
import { ReactComponent as wsOhmTokenImg } from "../../assets/tokens/token_wsOHM.svg";
import { ReactComponent as ohmTokenImg } from "../../assets/tokens/token_OHM.svg";
import { ReactComponent as t33TokenImg } from "../../assets/tokens/token_33T.svg";

import "./ohmmenu.scss";
import { dai, frax } from "src/helpers/AllBonds";
import { Trans } from "@lingui/macro";
<<<<<<< HEAD
import Grid from "@material-ui/core/Grid";
=======
>>>>>>> 7ffb4432
import { useWeb3Context } from "../../hooks/web3Context";

import OhmImg from "src/assets/tokens/token_OHM.svg";
import SOhmImg from "src/assets/tokens/token_sOHM.svg";
import WsOhmImg from "src/assets/tokens/token_wsOHM.svg";
import token33tImg from "src/assets/tokens/token_33T.svg";

import { segmentUA } from "../../helpers/userAnalyticHelpers";
<<<<<<< HEAD
import { useSelector } from "react-redux";
=======
>>>>>>> 7ffb4432

const addTokenToWallet = (tokenSymbol, tokenAddress, address) => async () => {
  if (window.ethereum) {
    const host = window.location.origin;
    let tokenPath;
    let tokenDecimals = TOKEN_DECIMALS;
    switch (tokenSymbol) {
      case "OHM":
        tokenPath = OhmImg;
        break;
      case "33T":
        tokenPath = token33tImg;
        break;
<<<<<<< HEAD
      case "wsOHM":
=======
      case "gOHM":
>>>>>>> 7ffb4432
        tokenPath = WsOhmImg;
        tokenDecimals = 18;
        break;
      default:
        tokenPath = SOhmImg;
    }
    const imageURL = `${host}/${tokenPath}`;

    try {
      await window.ethereum.request({
        method: "wallet_watchAsset",
        params: {
          type: "ERC20",
          options: {
            address: tokenAddress,
            symbol: tokenSymbol,
            decimals: tokenDecimals,
            image: imageURL,
          },
        },
      });
      let uaData = {
        address: address,
        type: "Add Token",
        tokenName: tokenSymbol,
      };
      segmentUA(uaData);
    } catch (error) {
      console.log(error);
    }
  }
};

function OhmMenu() {
  const [anchorEl, setAnchorEl] = useState(null);
  const isEthereumAPIAvailable = window.ethereum;
<<<<<<< HEAD
  const { address } = useWeb3Context();
  const networkId = useSelector(state => state.network.networkId);

  const SOHM_ADDRESS = addresses[networkId] && addresses[networkId].SOHM_ADDRESS;
  const OHM_ADDRESS = addresses[networkId] && addresses[networkId].OHM_ADDRESS;
  const PT_TOKEN_ADDRESS = addresses[networkId] && addresses[networkId].PT_TOKEN_ADDRESS;
  const WSOHM_ADDRESS = addresses[networkId] && addresses[networkId].WSOHM_ADDRESS;

=======
  const { chainID, address } = useWeb3Context();

  const networkID = chainID;

  const SOHM_ADDRESS = addresses[networkID].SOHM_ADDRESS;
  const OHM_ADDRESS = addresses[networkID].OHM_ADDRESS;
  const PT_TOKEN_ADDRESS = addresses[networkID].PT_TOKEN_ADDRESS;
  const GOHM_ADDRESS = addresses[networkID].GOHM_ADDRESS;
>>>>>>> 7ffb4432
  const handleClick = event => {
    setAnchorEl(anchorEl ? null : event.currentTarget);
  };

  const open = Boolean(anchorEl);
  const id = "ohm-popper";
  const daiAddress = dai.getAddressForReserve(networkId);
  const fraxAddress = frax.getAddressForReserve(networkId);
  return (
    <Grid
      container
      component="div"
      onMouseEnter={e => handleClick(e)}
      onMouseLeave={e => handleClick(e)}
      id="ohm-menu-button-hover"
    >
      <Button id="ohm-menu-button" size="large" variant="contained" color="secondary" title="OHM" aria-describedby={id}>
        <SvgIcon component={InfoIcon} color="primary" />
        <Typography className="ohm-menu-button-text">OHM</Typography>
      </Button>

      <Popper id={id} open={open} anchorEl={anchorEl} placement="bottom-start" transition>
        {({ TransitionProps }) => {
          return (
            <Fade {...TransitionProps} timeout={100}>
              <Paper className="ohm-menu" elevation={1}>
                <Box component="div" className="buy-tokens">
                  <Link
                    href={`https://app.sushi.com/swap?inputCurrency=${daiAddress}&outputCurrency=${OHM_ADDRESS}`}
                    target="_blank"
                    rel="noreferrer"
                  >
                    <Button size="large" variant="contained" color="secondary" fullWidth>
                      <Typography align="left">
                        <Trans>Buy on {new String("Sushiswap")}</Trans>
                        <SvgIcon component={ArrowUpIcon} htmlColor="#A3A3A3" />
                      </Typography>
                    </Button>
                  </Link>

                  <Link
                    href={`https://app.uniswap.org/#/swap?inputCurrency=${fraxAddress}&outputCurrency=${OHM_ADDRESS}`}
                    target="_blank"
                    rel="noreferrer"
                  >
                    <Button size="large" variant="contained" color="secondary" fullWidth>
                      <Typography align="left">
                        <Trans>Buy on {new String("Uniswap")}</Trans>
                        <SvgIcon component={ArrowUpIcon} htmlColor="#A3A3A3" />
                      </Typography>
                    </Button>
                  </Link>

                  <Link component={NavLink} to="/wrap" style={{ textDecoration: "none" }}>
                    <Button size="large" variant="contained" color="secondary" fullWidth>
                      <Typography align="left">Wrap sOHM</Typography>
                    </Button>
                  </Link>
                </Box>

                <Box component="div" className="data-links">
                  <Divider color="secondary" className="less-margin" />
                  <Link href={`https://dune.xyz/shadow/Olympus-(OHM)`} target="_blank" rel="noreferrer">
                    <Button size="large" variant="contained" color="secondary" fullWidth>
                      <Typography align="left">
                        Shadow's Dune Dashboard <SvgIcon component={ArrowUpIcon} htmlColor="#A3A3A3" />
                      </Typography>
                    </Button>
                  </Link>
                </Box>

                {isEthereumAPIAvailable ? (
                  <Box className="add-tokens">
                    <Divider color="secondary" />
                    <p>
                      <Trans>ADD TOKEN TO WALLET</Trans>
                    </p>
                    <Box display="flex" flexDirection="row" justifyContent="space-between">
                      {OHM_ADDRESS && (
                        <Button
                          variant="contained"
                          color="secondary"
                          onClick={addTokenToWallet("OHM", OHM_ADDRESS, address)}
                        >
                          <SvgIcon
                            component={ohmTokenImg}
                            viewBox="0 0 32 32"
                            style={{ height: "25px", width: "25px" }}
                          />
                          <Typography variant="body1">OHM</Typography>
                        </Button>
                      )}
                      {SOHM_ADDRESS && (
                        <Button
                          variant="contained"
                          color="secondary"
                          onClick={addTokenToWallet("sOHM", SOHM_ADDRESS, address)}
                        >
                          <SvgIcon
                            component={sOhmTokenImg}
                            viewBox="0 0 100 100"
                            style={{ height: "25px", width: "25px" }}
                          />
                          <Typography variant="body1">sOHM</Typography>
                        </Button>
                      )}
<<<<<<< HEAD
                      {WSOHM_ADDRESS && (
                        <Button
                          variant="contained"
                          color="secondary"
                          onClick={addTokenToWallet("wsOHM", WSOHM_ADDRESS, address)}
=======
                      {GOHM_ADDRESS && (
                        <Button
                          variant="contained"
                          color="secondary"
                          onClick={addTokenToWallet("gOHM", GOHM_ADDRESS, address)}
>>>>>>> 7ffb4432
                        >
                          <SvgIcon
                            component={wsOhmTokenImg}
                            viewBox="0 0 180 180"
                            style={{ height: "25px", width: "25px" }}
                          />
<<<<<<< HEAD
                          <Typography variant="body1">wsOHM</Typography>
=======
                          <Typography variant="body1">gOHM</Typography>
>>>>>>> 7ffb4432
                        </Button>
                      )}
                      {PT_TOKEN_ADDRESS && (
                        <Button
                          variant="contained"
                          color="secondary"
                          onClick={addTokenToWallet("33T", PT_TOKEN_ADDRESS, address)}
                        >
                          <SvgIcon
                            component={t33TokenImg}
                            viewBox="0 0 1000 1000"
                            style={{ height: "25px", width: "25px" }}
                          />
                          <Typography variant="body1">33T</Typography>
                        </Button>
                      )}
                    </Box>
                  </Box>
                ) : null}

                <Divider color="secondary" />
                <Link
                  href="https://docs.olympusdao.finance/using-the-website/unstaking_lp"
                  target="_blank"
                  rel="noreferrer"
                >
                  <Button size="large" variant="contained" color="secondary" fullWidth>
                    <Typography align="left">
                      <Trans>Unstake Legacy LP Token</Trans>
                    </Typography>
<<<<<<< HEAD
=======
                  </Button>
                </Link>
                <Link
                  href="https://synapseprotocol.com/?inputCurrency=gOHM&outputCurrency=gOHM&outputChain=43114"
                  target="_blank"
                  rel="noreferrer"
                >
                  <Button size="large" variant="contained" color="secondary" fullWidth>
                    <Typography align="left">
                      <Trans>Bridge Tokens</Trans>
                    </Typography>
>>>>>>> 7ffb4432
                  </Button>
                </Link>
              </Paper>
            </Fade>
          );
        }}
      </Popper>
    </Grid>
  );
}

export default OhmMenu;<|MERGE_RESOLUTION|>--- conflicted
+++ resolved
@@ -1,38 +1,23 @@
 import { useState } from "react";
 import { addresses, TOKEN_DECIMALS } from "../../constants";
-<<<<<<< HEAD
-import { Box, Button, Divider, Fade, Link, Paper, Popper, SvgIcon, Typography } from "@material-ui/core";
-import { NavLink } from "react-router-dom";
-=======
 import { NavLink } from "react-router-dom";
 import { Link, SvgIcon, Popper, Button, Paper, Typography, Divider, Box, Fade, Slide } from "@material-ui/core";
->>>>>>> 7ffb4432
 import { ReactComponent as InfoIcon } from "../../assets/icons/info-fill.svg";
 import { ReactComponent as ArrowUpIcon } from "../../assets/icons/arrow-up.svg";
 import { ReactComponent as sOhmTokenImg } from "../../assets/tokens/token_sOHM.svg";
 import { ReactComponent as wsOhmTokenImg } from "../../assets/tokens/token_wsOHM.svg";
 import { ReactComponent as ohmTokenImg } from "../../assets/tokens/token_OHM.svg";
 import { ReactComponent as t33TokenImg } from "../../assets/tokens/token_33T.svg";
-
 import "./ohmmenu.scss";
 import { dai, frax } from "src/helpers/AllBonds";
 import { Trans } from "@lingui/macro";
-<<<<<<< HEAD
 import Grid from "@material-ui/core/Grid";
-=======
->>>>>>> 7ffb4432
-import { useWeb3Context } from "../../hooks/web3Context";
-
 import OhmImg from "src/assets/tokens/token_OHM.svg";
 import SOhmImg from "src/assets/tokens/token_sOHM.svg";
 import WsOhmImg from "src/assets/tokens/token_wsOHM.svg";
 import token33tImg from "src/assets/tokens/token_33T.svg";
-
 import { segmentUA } from "../../helpers/userAnalyticHelpers";
-<<<<<<< HEAD
 import { useSelector } from "react-redux";
-=======
->>>>>>> 7ffb4432
 
 const addTokenToWallet = (tokenSymbol, tokenAddress, address) => async () => {
   if (window.ethereum) {
@@ -46,11 +31,7 @@
       case "33T":
         tokenPath = token33tImg;
         break;
-<<<<<<< HEAD
-      case "wsOHM":
-=======
       case "gOHM":
->>>>>>> 7ffb4432
         tokenPath = WsOhmImg;
         tokenDecimals = 18;
         break;
@@ -87,25 +68,13 @@
 function OhmMenu() {
   const [anchorEl, setAnchorEl] = useState(null);
   const isEthereumAPIAvailable = window.ethereum;
-<<<<<<< HEAD
-  const { address } = useWeb3Context();
   const networkId = useSelector(state => state.network.networkId);
 
   const SOHM_ADDRESS = addresses[networkId] && addresses[networkId].SOHM_ADDRESS;
   const OHM_ADDRESS = addresses[networkId] && addresses[networkId].OHM_ADDRESS;
   const PT_TOKEN_ADDRESS = addresses[networkId] && addresses[networkId].PT_TOKEN_ADDRESS;
-  const WSOHM_ADDRESS = addresses[networkId] && addresses[networkId].WSOHM_ADDRESS;
-
-=======
-  const { chainID, address } = useWeb3Context();
-
-  const networkID = chainID;
-
-  const SOHM_ADDRESS = addresses[networkID].SOHM_ADDRESS;
-  const OHM_ADDRESS = addresses[networkID].OHM_ADDRESS;
-  const PT_TOKEN_ADDRESS = addresses[networkID].PT_TOKEN_ADDRESS;
-  const GOHM_ADDRESS = addresses[networkID].GOHM_ADDRESS;
->>>>>>> 7ffb4432
+  const GOHM_ADDRESS = addresses[networkId] && addresses[networkId].GOHM_ADDRESS;
+
   const handleClick = event => {
     setAnchorEl(anchorEl ? null : event.currentTarget);
   };
@@ -212,30 +181,18 @@
                           <Typography variant="body1">sOHM</Typography>
                         </Button>
                       )}
-<<<<<<< HEAD
-                      {WSOHM_ADDRESS && (
-                        <Button
-                          variant="contained"
-                          color="secondary"
-                          onClick={addTokenToWallet("wsOHM", WSOHM_ADDRESS, address)}
-=======
                       {GOHM_ADDRESS && (
                         <Button
                           variant="contained"
                           color="secondary"
                           onClick={addTokenToWallet("gOHM", GOHM_ADDRESS, address)}
->>>>>>> 7ffb4432
                         >
                           <SvgIcon
                             component={wsOhmTokenImg}
                             viewBox="0 0 180 180"
                             style={{ height: "25px", width: "25px" }}
                           />
-<<<<<<< HEAD
-                          <Typography variant="body1">wsOHM</Typography>
-=======
                           <Typography variant="body1">gOHM</Typography>
->>>>>>> 7ffb4432
                         </Button>
                       )}
                       {PT_TOKEN_ADDRESS && (
@@ -266,8 +223,6 @@
                     <Typography align="left">
                       <Trans>Unstake Legacy LP Token</Trans>
                     </Typography>
-<<<<<<< HEAD
-=======
                   </Button>
                 </Link>
                 <Link
@@ -279,7 +234,6 @@
                     <Typography align="left">
                       <Trans>Bridge Tokens</Trans>
                     </Typography>
->>>>>>> 7ffb4432
                   </Button>
                 </Link>
               </Paper>
