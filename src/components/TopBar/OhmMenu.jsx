import { useState, useEffect } from "react";
import { addresses, TOKEN_DECIMALS } from "../../constants";
import { NavLink } from "react-router-dom";
import { Link, SvgIcon, Popper, Button, Paper, Typography, Divider, Box, Fade, Slide } from "@material-ui/core";
import { ReactComponent as InfoIcon } from "../../assets/icons/info-fill.svg";
import { ReactComponent as ArrowUpIcon } from "../../assets/icons/arrow-up.svg";
import { ReactComponent as sOhmTokenImg } from "../../assets/tokens/token_sOHM.svg";
import { ReactComponent as wsOhmTokenImg } from "../../assets/tokens/token_wsOHM.svg";
import { ReactComponent as ohmTokenImg } from "../../assets/tokens/token_OHM.svg";
import { ReactComponent as t33TokenImg } from "../../assets/tokens/token_33T.svg";
import { getTestTokens } from "../../slices/GiveThunk";
import { useDispatch } from "react-redux";

import "./ohmmenu.scss";
import { dai, frax } from "src/helpers/AllBonds";
import { Trans } from "@lingui/macro";
import { useWeb3Context } from "../../hooks/web3Context";

import OhmImg from "src/assets/tokens/token_OHM.svg";
import SOhmImg from "src/assets/tokens/token_sOHM.svg";
import WsOhmImg from "src/assets/tokens/token_wsOHM.svg";
import token33tImg from "src/assets/tokens/token_33T.svg";

import { segmentUA } from "../../helpers/userAnalyticHelpers";

const addTokenToWallet = (tokenSymbol, tokenAddress, address) => async () => {
  if (window.ethereum) {
    const host = window.location.origin;
    let tokenPath;
    let tokenDecimals = TOKEN_DECIMALS;
    switch (tokenSymbol) {
      case "OHM":
        tokenPath = OhmImg;
        break;
      case "33T":
        tokenPath = token33tImg;
        break;
      case "gOHM":
        tokenPath = WsOhmImg;
        tokenDecimals = 18;
        break;
      default:
        tokenPath = SOhmImg;
    }
    const imageURL = `${host}/${tokenPath}`;

    try {
      await window.ethereum.request({
        method: "wallet_watchAsset",
        params: {
          type: "ERC20",
          options: {
            address: tokenAddress,
            symbol: tokenSymbol,
            decimals: tokenDecimals,
            image: imageURL,
          },
        },
      });
      let uaData = {
        address: address,
        type: "Add Token",
        tokenName: tokenSymbol,
      };
      segmentUA(uaData);
    } catch (error) {
      console.log(error);
    }
  }
};

function OhmMenu() {
  const [anchorEl, setAnchorEl] = useState(null);
  const isEthereumAPIAvailable = window.ethereum;
  const { chainID, address, provider } = useWeb3Context();

  const networkID = chainID;

  const SOHM_ADDRESS = addresses[networkID].SOHM_ADDRESS;
  const OHM_ADDRESS = addresses[networkID].OHM_ADDRESS;
  const PT_TOKEN_ADDRESS = addresses[networkID].PT_TOKEN_ADDRESS;
  const GOHM_ADDRESS = addresses[networkID].GOHM_ADDRESS;
  const handleClick = event => {
    setAnchorEl(anchorEl ? null : event.currentTarget);
  };

  const open = Boolean(anchorEl);
  const id = "ohm-popper";
  const daiAddress = dai.getAddressForReserve(networkID);
  const fraxAddress = frax.getAddressForReserve(networkID);

  const dispatch = useDispatch();

  const handleGetTestTokens = async () => {
    console.log("foo");
    await dispatch(
      getTestTokens({
        provider,
        address,
        networkID: chainID,
      }),
    );
  };

  return (
    <Box
      component="div"
      onMouseEnter={e => handleClick(e)}
      onMouseLeave={e => handleClick(e)}
      id="ohm-menu-button-hover"
    >
      <Button id="ohm-menu-button" size="large" variant="contained" color="secondary" title="OHM" aria-describedby={id}>
        <SvgIcon component={InfoIcon} color="primary" />
        <Typography>OHM</Typography>
      </Button>

      <Popper id={id} open={open} anchorEl={anchorEl} placement="bottom-start" transition>
        {({ TransitionProps }) => {
          return (
            <Fade {...TransitionProps} timeout={100}>
              <Paper className="ohm-menu" elevation={1}>
                <Box component="div" className="buy-tokens">
                  <Link
                    href={`https://app.sushi.com/swap?inputCurrency=${daiAddress}&outputCurrency=${OHM_ADDRESS}`}
                    target="_blank"
                    rel="noreferrer"
                  >
                    <Button size="large" variant="contained" color="secondary" fullWidth>
                      <Typography align="left">
                        <Trans>Buy on {new String("Sushiswap")}</Trans>
                        <SvgIcon component={ArrowUpIcon} htmlColor="#A3A3A3" />
                      </Typography>
                    </Button>
                  </Link>

                  <Link
                    href={`https://app.uniswap.org/#/swap?inputCurrency=${fraxAddress}&outputCurrency=${OHM_ADDRESS}`}
                    target="_blank"
                    rel="noreferrer"
                  >
                    <Button size="large" variant="contained" color="secondary" fullWidth>
                      <Typography align="left">
                        <Trans>Buy on {new String("Uniswap")}</Trans>
                        <SvgIcon component={ArrowUpIcon} htmlColor="#A3A3A3" />
                      </Typography>
                    </Button>
                  </Link>

                  <Link component={NavLink} to="/wrap" style={{ textDecoration: "none" }}>
                    <Button size="large" variant="contained" color="secondary" fullWidth>
                      <Typography align="left">Wrap sOHM</Typography>
                    </Button>
                  </Link>
                </Box>

                <Box component="div" className="data-links">
                  <Divider color="secondary" className="less-margin" />
                  <Link href={`https://dune.xyz/shadow/Olympus-(OHM)`} target="_blank" rel="noreferrer">
                    <Button size="large" variant="contained" color="secondary" fullWidth>
                      <Typography align="left">
                        Shadow's Dune Dashboard <SvgIcon component={ArrowUpIcon} htmlColor="#A3A3A3" />
                      </Typography>
                    </Button>
                  </Link>
                </Box>

                {isEthereumAPIAvailable ? (
                  <Box className="add-tokens">
                    <Divider color="secondary" />
                    <p>
                      <Trans>ADD TOKEN TO WALLET</Trans>
                    </p>
                    <Box display="flex" flexDirection="row" justifyContent="space-between">
                      {OHM_ADDRESS && (
                        <Button
                          variant="contained"
                          color="secondary"
                          onClick={addTokenToWallet("OHM", OHM_ADDRESS, address)}
                        >
                          <SvgIcon
                            component={ohmTokenImg}
                            viewBox="0 0 32 32"
                            style={{ height: "25px", width: "25px" }}
                          />
                          <Typography variant="body1">OHM</Typography>
                        </Button>
                      )}
                      {SOHM_ADDRESS && (
                        <Button
                          variant="contained"
                          color="secondary"
                          onClick={addTokenToWallet("sOHM", SOHM_ADDRESS, address)}
                        >
                          <SvgIcon
                            component={sOhmTokenImg}
                            viewBox="0 0 100 100"
                            style={{ height: "25px", width: "25px" }}
                          />
                          <Typography variant="body1">sOHM</Typography>
                        </Button>
                      )}
                      {GOHM_ADDRESS && (
                        <Button
                          variant="contained"
                          color="secondary"
                          onClick={addTokenToWallet("gOHM", GOHM_ADDRESS, address)}
                        >
                          <SvgIcon
                            component={wsOhmTokenImg}
                            viewBox="0 0 180 180"
                            style={{ height: "25px", width: "25px" }}
                          />
                          <Typography variant="body1">gOHM</Typography>
                        </Button>
                      )}
                      {PT_TOKEN_ADDRESS && (
                        <Button
                          variant="contained"
                          color="secondary"
                          onClick={addTokenToWallet("33T", PT_TOKEN_ADDRESS, address)}
                        >
                          <SvgIcon
                            component={t33TokenImg}
                            viewBox="0 0 1000 1000"
                            style={{ height: "25px", width: "25px" }}
                          />
                          <Typography variant="body1">33T</Typography>
                        </Button>
                      )}
                    </Box>
                  </Box>
                ) : null}

                <Divider color="secondary" />
                <Link
                  href="https://docs.olympusdao.finance/using-the-website/unstaking_lp"
                  target="_blank"
                  rel="noreferrer"
                >
                  <Button size="large" variant="contained" color="secondary" fullWidth>
                    <Typography align="left">
                      <Trans>Unstake Legacy LP Token</Trans>
                    </Typography>
                  </Button>
                </Link>
<<<<<<< HEAD
                {chainID !== 1 && (
                  <Button size="large" variant="contained" color="secondary" onClick={handleGetTestTokens} fullWidth>
                    <Typography align="left">
                      <Trans>Get Test Tokens</Trans>
                    </Typography>
                  </Button>
                )}
=======
                <Link
                  href="https://synapseprotocol.com/?inputCurrency=gOHM&outputCurrency=gOHM&outputChain=43114"
                  target="_blank"
                  rel="noreferrer"
                >
                  <Button size="large" variant="contained" color="secondary" fullWidth>
                    <Typography align="left">
                      <Trans>Bridge Tokens</Trans>
                    </Typography>
                  </Button>
                </Link>
>>>>>>> 31f89d29
              </Paper>
            </Fade>
          );
        }}
      </Popper>
    </Box>
  );
}

export default OhmMenu;<|MERGE_RESOLUTION|>--- conflicted
+++ resolved
@@ -243,7 +243,6 @@
                     </Typography>
                   </Button>
                 </Link>
-<<<<<<< HEAD
                 {chainID !== 1 && (
                   <Button size="large" variant="contained" color="secondary" onClick={handleGetTestTokens} fullWidth>
                     <Typography align="left">
@@ -251,7 +250,6 @@
                     </Typography>
                   </Button>
                 )}
-=======
                 <Link
                   href="https://synapseprotocol.com/?inputCurrency=gOHM&outputCurrency=gOHM&outputChain=43114"
                   target="_blank"
@@ -263,7 +261,6 @@
                     </Typography>
                   </Button>
                 </Link>
->>>>>>> 31f89d29
               </Paper>
             </Fade>
           );
