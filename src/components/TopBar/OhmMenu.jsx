--- conflicted
+++ resolved
@@ -7,11 +7,8 @@
 import { ReactComponent as ArrowUpIcon } from "../../assets/icons/arrow-up.svg";
 import "./ohmmenu.scss";
 import { dai, frax } from "src/helpers/AllBonds";
-<<<<<<< HEAD
 import { Trans } from "@lingui/macro";
-=======
 import { useWeb3Context } from "../../hooks/web3Context";
->>>>>>> aab53d08
 
 import OhmImg from "src/assets/tokens/token_OHM.svg";
 import SOhmImg from "src/assets/tokens/token_sOHM.svg";
