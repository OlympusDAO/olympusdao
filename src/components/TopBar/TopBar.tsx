--- conflicted
+++ resolved
@@ -61,16 +61,7 @@
           <SvgIcon component={MenuIcon} />
         </Button>
         <Box display="flex" alignItems="center">
-<<<<<<< HEAD
-          <Link to={"/wallet"} state={{ prevPath: location.pathname }} style={{ marginRight: "0px" }}>
-            <Button variant="contained" color="secondary">
-              <SvgIcon component={WalletIcon} style={{ marginRight: "2.88px" }} />
-              <Typography fontWeight={700}>{connected ? t`Wallet` : t`Connect`}</Typography>
-            </Button>
-          </Link>
-=======
           <ConnectButton />
->>>>>>> 36be7750
           <ThemeSwitcher theme={theme} toggleTheme={toggleTheme} />
           <LocaleSwitcher
             initialLocale={i18n.locale}
