--- conflicted
+++ resolved
@@ -6,7 +6,7 @@
 
 import { ReactComponent as ArrowUp } from "../../assets/icons/arrow-up.svg";
 
-<<<<<<< HEAD
+
 export const LearnMoreButton = () => {
   return (
     <SecondaryButton
@@ -19,30 +19,11 @@
     </SecondaryButton>
   );
 };
-=======
-export const LearnMoreButton = () => (
-  <Button
-    variant="outlined"
-    color="secondary"
-    href="https://docs.olympusdao.finance/main/basics/migration"
-    target="_blank"
-    className="learn-more-button"
-  >
-    <Typography variant="body1">
-      <Trans>Learn More</Trans>
-    </Typography>
-
-    <SvgIcon component={ArrowUp} color="primary" />
-  </Button>
-);
->>>>>>> b475f220
-
 export interface MigrationButtonProps {
   setMigrationModalOpen: (state: boolean) => void;
   btnText: string;
 }
 
-<<<<<<< HEAD
 export const MigrateButton = ({ setMigrationModalOpen, btnText }: MigrationButtonProps) => {
   return (
     <PrimaryButton
@@ -55,20 +36,6 @@
     </PrimaryButton>
   );
 };
-=======
-export const MigrateButton = ({ setMigrationModalOpen, btnText }: MigrationButtonProps) => (
-  <Button
-    className="migrate-button"
-    variant="contained"
-    color="primary"
-    onClick={() => {
-      setMigrationModalOpen(true);
-    }}
-  >
-    {btnText}
-  </Button>
-);
->>>>>>> b475f220
 
 export interface CallToActionProps {
   setMigrationModalOpen: (state: boolean) => void;
