import "src/components/CallToAction/CallToAction.scss";

import { t, Trans } from "@lingui/macro";
<<<<<<< HEAD
import { Box, Typography } from "@mui/material";
import { Paper, PrimaryButton, TertiaryButton } from "@olympusdao/component-library";
=======
import { Box, Button, SvgIcon, Typography } from "@mui/material";
import { ReactComponent as ArrowUp } from "src/assets/icons/arrow-up.svg";
>>>>>>> 5c5b7971

export const LearnMoreButton = () => (
  <TertiaryButton href="https://docs.olympusdao.finance/main/basics/migration" style={{ marginRight: "10.5px" }}>
    <Trans>Learn More</Trans>
  </TertiaryButton>
);

export interface MigrationButtonProps {
  setMigrationModalOpen: (state: boolean) => void;
  btnText: string;
}

export const MigrateButton = ({ setMigrationModalOpen, btnText }: MigrationButtonProps) => (
  <PrimaryButton
    onClick={() => {
      setMigrationModalOpen(true);
    }}
  >
    {btnText}
  </PrimaryButton>
);

export interface CallToActionProps {
  setMigrationModalOpen: (state: boolean) => void;
}

const CallToAction = ({ setMigrationModalOpen }: CallToActionProps) => (
  <Box className="call-to-action ohm-card">
    <Paper enableBackground>
      <Box display="flex" alignItems="center" justifyContent="space-between">
        <Typography style={{ fontSize: "21px", fontWeight: "700" }} variant="h5">
          <Trans>You have assets ready to migrate to v2</Trans>
        </Typography>
        <div className="actionable">
          <LearnMoreButton />
          <MigrateButton setMigrationModalOpen={setMigrationModalOpen} btnText={t`Get Started`} />
        </div>
      </Box>
    </Paper>
  </Box>
);

export default CallToAction;<|MERGE_RESOLUTION|>--- conflicted
+++ resolved
@@ -1,13 +1,8 @@
 import "src/components/CallToAction/CallToAction.scss";
 
 import { t, Trans } from "@lingui/macro";
-<<<<<<< HEAD
 import { Box, Typography } from "@mui/material";
 import { Paper, PrimaryButton, TertiaryButton } from "@olympusdao/component-library";
-=======
-import { Box, Button, SvgIcon, Typography } from "@mui/material";
-import { ReactComponent as ArrowUp } from "src/assets/icons/arrow-up.svg";
->>>>>>> 5c5b7971
 
 export const LearnMoreButton = () => (
   <TertiaryButton href="https://docs.olympusdao.finance/main/basics/migration" style={{ marginRight: "10.5px" }}>
