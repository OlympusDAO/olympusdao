<<<<<<< HEAD
import { SvgIcon, Link } from "@material-ui/core";
import { ReactComponent as GitHub } from "../assets/icons/v1.2/github.svg";
import { ReactComponent as Medium } from "../assets/icons/v1.2/medium.svg";
import { ReactComponent as Twitter } from "../assets/icons/v1.2/twitter.svg";
import { ReactComponent as Discord } from "../assets/icons/v1.2/discord.svg";

function Social() {
  return (
    <div className="social-row">
      <Link href="https://github.com/OlympusDAO">
        <SvgIcon color="primary" component={GitHub} />
      </Link>

      <Link href="https://olympusdao.medium.com/">
        <SvgIcon color="primary" component={Medium} />
      </Link>

      <Link href="https://twitter.com/OlympusDAO">
        <SvgIcon color="primary" component={Twitter} />
      </Link>

      <Link href="https://discord.gg/6QjjtUcfM4">
        <SvgIcon color="primary" component={Discord} />
      </Link>
=======
import GitHubImg from "../assets/github.svg";
import MediumImg from "../assets/medium.svg";
import TwitterImg from "../assets/twitter.svg";
import DiscordImg from "../assets/discord.svg";

export default function Social() {
  return (
    <div className="social-row">
      <a href="https://github.com/OlympusDAO" target="_blank">
        <img src={GitHubImg} alt="github" className="social-icon-small" />
      </a>
      <a href="https://olympusdao.medium.com" target="_blank">
        <img src={MediumImg} alt="medium" className="social-icon-small" />
      </a>
      <a href="https://twitter.com/OlympusDAO" target="_blank">
        <img src={TwitterImg} alt="twitter" className="social-icon-small" />
      </a>
      <a href="https://discord.gg/6QjjtUcfM4" target="_blank">
        <img src={DiscordImg} alt="discord" className="social-icon-small" />
      </a>
>>>>>>> 5761ef1d
    </div>
  );
}<|MERGE_RESOLUTION|>--- conflicted
+++ resolved
@@ -1,4 +1,3 @@
-<<<<<<< HEAD
 import { SvgIcon, Link } from "@material-ui/core";
 import { ReactComponent as GitHub } from "../assets/icons/v1.2/github.svg";
 import { ReactComponent as Medium } from "../assets/icons/v1.2/medium.svg";
@@ -23,28 +22,6 @@
       <Link href="https://discord.gg/6QjjtUcfM4">
         <SvgIcon color="primary" component={Discord} />
       </Link>
-=======
-import GitHubImg from "../assets/github.svg";
-import MediumImg from "../assets/medium.svg";
-import TwitterImg from "../assets/twitter.svg";
-import DiscordImg from "../assets/discord.svg";
-
-export default function Social() {
-  return (
-    <div className="social-row">
-      <a href="https://github.com/OlympusDAO" target="_blank">
-        <img src={GitHubImg} alt="github" className="social-icon-small" />
-      </a>
-      <a href="https://olympusdao.medium.com" target="_blank">
-        <img src={MediumImg} alt="medium" className="social-icon-small" />
-      </a>
-      <a href="https://twitter.com/OlympusDAO" target="_blank">
-        <img src={TwitterImg} alt="twitter" className="social-icon-small" />
-      </a>
-      <a href="https://discord.gg/6QjjtUcfM4" target="_blank">
-        <img src={DiscordImg} alt="discord" className="social-icon-small" />
-      </a>
->>>>>>> 5761ef1d
     </div>
   );
 }