--- conflicted
+++ resolved
@@ -1,12 +1,8 @@
 import { Grid, Link, SvgIcon, Typography, useMediaQuery, useTheme } from "@mui/material";
 import React, { useEffect } from "react";
 import { ResponsiveContainer } from "recharts";
-<<<<<<< HEAD
-import { ReactComponent as GraphLogo } from "src/assets/icons/graph-grt-logo.svg";
+import GraphLogo from "src/assets/icons/graph-grt-logo.svg?react";
 import { Modal, Tooltip } from "src/components/library";
-=======
-import GraphLogo from "src/assets/icons/graph-grt-logo.svg?react";
->>>>>>> 6a98f9b7
 
 const ExpandedChart = ({
   open,
