import InfoTooltip from "../InfoTooltip/InfoTooltip";
import { Box, Backdrop, Modal, Paper, SvgIcon, Typography, Fade } from "@material-ui/core";
import { ReactComponent as XIcon } from "../../assets/icons/v1.2/x.svg";
import { ResponsiveContainer } from "recharts";

function ExpandedChart({
  open,
  handleClose,
  renderChart,
  data,
  infoTooltipMessage,
  headerText,
  headerSubText,
  runwayExtraInfo,
}) {
  return (
    <Modal open={open} onClose={handleClose}>
      <Backdrop open={true}>
<<<<<<< HEAD
        <Paper className="ohm-card ohm-popover">
          <div className="chart-card-header">
            <Box display="flex">
              <Box display="flex" alignItems="center" style={{ width: "max-content", whiteSpace: "nowrap" }}>
                <Typography variant="h6" color="textSecondary" style={{ fontWeight: 400 }}>
                  {headerText}
                </Typography>
=======
        <Fade in={true}>
          <Paper className="ohm-card ohm-popover">
            <div className="chart-card-header">
              <Box display="flex">
                <Box display="flex" alignItems="center" style={{ width: "max-content", whiteSpace: "nowrap" }}>
                  <Typography variant="h6" color="textSecondary" style={{ fontWeight: 400 }}>
                    {headerText}
                  </Typography>
                </Box>

                <Box
                  display="flex"
                  justifyContent="space-between"
                  alignItems="center"
                  style={{ width: "100%", marginLeft: "5px" }}
                >
                  <Typography variant="h6" style={{ cursor: "pointer" }}>
                    <InfoTooltip message={infoTooltipMessage} />
                  </Typography>
                  <Typography variant="h6" style={{ cursor: "pointer" }}>
                    <SvgIcon component={XIcon} color="primary" onClick={handleClose} />
                  </Typography>
                </Box>
>>>>>>> ab120b66
              </Box>

              <Box display="flex">
                <Typography variant="h4" style={{ fontWeight: 600, marginRight: 5 }}>
                  {headerSubText}
                </Typography>
                {runwayExtraInfo}
                <Typography variant="h4" color="textSecondary" style={{ fontWeight: 400 }}>
                  Today
                </Typography>
              </Box>
            </div>

            <Box minWidth={300} width="100%">
              {data && data.length > 0 && (
                <ResponsiveContainer minHeight={260} minWidth={300}>
                  {renderChart}
                </ResponsiveContainer>
              )}
            </Box>
          </Paper>
        </Fade>
      </Backdrop>
    </Modal>
  );
}

export default ExpandedChart;<|MERGE_RESOLUTION|>--- conflicted
+++ resolved
@@ -16,15 +16,6 @@
   return (
     <Modal open={open} onClose={handleClose}>
       <Backdrop open={true}>
-<<<<<<< HEAD
-        <Paper className="ohm-card ohm-popover">
-          <div className="chart-card-header">
-            <Box display="flex">
-              <Box display="flex" alignItems="center" style={{ width: "max-content", whiteSpace: "nowrap" }}>
-                <Typography variant="h6" color="textSecondary" style={{ fontWeight: 400 }}>
-                  {headerText}
-                </Typography>
-=======
         <Fade in={true}>
           <Paper className="ohm-card ohm-popover">
             <div className="chart-card-header">
@@ -48,7 +39,6 @@
                     <SvgIcon component={XIcon} color="primary" onClick={handleClose} />
                   </Typography>
                 </Box>
->>>>>>> ab120b66
               </Box>
 
               <Box display="flex">
