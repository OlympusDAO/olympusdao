--- conflicted
+++ resolved
@@ -831,81 +831,6 @@
     }
   };
 
-<<<<<<< HEAD
-  useEffect(() => {
-    if (data) {
-      setLoading(false);
-    }
-  }, [data]);
-
-  return loading ? (
-    <Box style={{ display: "flex", alignItems: "center", justifyContent: "center" }}>
-      <CircularProgress />
-    </Box>
-  ) : (
-    <Box style={{ width: "100%", height: "100%" }}>
-      <div className="chart-card-header">
-        <Box
-          display="flex"
-          justifyContent="space-between"
-          alignItems="center"
-          style={{ width: "100%", overflow: "hidden" }}
-        >
-          <Box display="flex" width="90%" alignItems="center">
-            <Typography
-              variant="h6"
-              color="textSecondary"
-              className="card-title-text"
-              style={{ fontWeight: 400, overflow: "hidden" }}
-            >
-              {headerText}
-            </Typography>
-            <Typography display="flex" variant={"h6"} color="textSecondary" alignItems="center">
-              <InfoTooltip message={infoTooltipMessage} />
-            </Typography>
-          </Box>
-          {/* could make this svgbutton */}
-
-          <SvgIcon
-            component={Fullscreen}
-            color="primary"
-            onClick={handleOpen}
-            style={{ fontSize: "1rem", cursor: "pointer" }}
-          />
-          <ExpandedChart
-            open={open}
-            handleClose={handleClose}
-            renderChart={renderChart(type, true)}
-            data={data}
-            infoTooltipMessage={infoTooltipMessage}
-            headerText={headerText}
-            headerSubText={headerSubText}
-          />
-        </Box>
-        {loading ? (
-          <Skeleton variant="text" width={100} />
-        ) : (
-          <Box display="flex">
-            <Typography variant="h4" style={{ fontWeight: 600, marginRight: 5 }}>
-              {headerSubText}
-            </Typography>
-            <Typography variant="h4" color="textSecondary" style={{ fontWeight: 400 }}>
-              {type !== "multi" && t`Today`}
-            </Typography>
-          </Box>
-        )}
-      </div>
-      <Box width="100%" minHeight={260} minWidth={310} className="ohm-chart">
-        {loading || (data && data.length > 0) ? (
-          <ResponsiveContainer minHeight={260} width="100%">
-            {renderChart(type, false)}
-          </ResponsiveContainer>
-        ) : (
-          <Skeleton variant="rectangular" width="100%" height={260} />
-        )}
-      </Box>
-    </Box>
-=======
   const expandedChart = (
     <ExpandedChart
       open={open}
@@ -938,7 +863,6 @@
         {renderChart(type, false)}
       </ResponsiveContainer>
     </ChartCard>
->>>>>>> c37974df
   );
 }
 
