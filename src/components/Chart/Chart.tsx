import { format } from "date-fns";
import { CSSProperties, useMemo, useState } from "react";
import {
  Area,
  AreaChart,
  Bar,
  BarChart,
  ComposedChart,
  Line,
  LineChart,
  ResponsiveContainer,
  Tooltip,
  XAxis,
  YAxis,
} from "recharts";
import { CategoricalChartFunc, CategoricalChartProps } from "recharts/types/chart/generateCategoricalChart";
import { ChartType, DataFormat } from "src/components/Chart/Constants";
import CustomTooltip from "src/components/Chart/CustomTooltip";
import ExpandedChart from "src/components/Chart/ExpandedChart";
import {
  getAreaColor,
  getDataIntersections,
  getDataWithRange,
  getIntersectionColor,
  RANGE_KEY,
} from "src/components/Chart/IntersectionHelper";
import { formatCurrency, trim } from "src/helpers";
import { getFloat } from "src/helpers/NumberHelper";
import { getMaximumValue, objectHasProperty } from "src/helpers/ProtocolMetricsHelper";
import { ChartCard, DEFAULT_HEIGHT } from "src/views/TreasuryDashboard/components/Graph/ChartCard";

const TICK_COUNT = 5;
const TICK_COUNT_EXPANDED = 5;
const XAXIS_PADDING_RIGHT = 30;
const TICK_INTERVAL_XAXIS = 10;
const LINE_STROKE_WIDTH = 3;

export const formatCurrencyTick = (value: unknown): string => {
  const valueNum: number = getFloat(value);

  if (!valueNum) return "";

  if (valueNum > 1000000) {
    return `${formatCurrency(valueNum / 1000000)}M`;
  }

  if (valueNum > 1000) {
    return `${formatCurrency(valueNum / 1000)}k`;
  }

  return formatCurrency(valueNum, 2);
};

export const formatPercentTick = (value: unknown): string => {
  const valueNum: number = getFloat(value);

  if (!valueNum) return "";

  return trim(valueNum, 2) + "%";
};

export const formatDateMonthTick = (value: unknown): string => {
  const valueNum: number = getFloat(value);

  if (!valueNum) return "";

  return format(new Date(valueNum * 1000), "MMM dd");
};

const getTickFormatter = (dataFormat: DataFormat, value: unknown): string => {
  if (dataFormat == DataFormat.Currency) return formatCurrencyTick(value);

  if (dataFormat == DataFormat.Percentage) return formatPercentTick(value);

  if (dataFormat == DataFormat.DateMonth) return formatDateMonthTick(value);

  return "";
};

const renderAreaChart = (
  data: Record<string, unknown>[],
  dataKeys: string[],
  dataKeyColors: Map<string, string>,
  dataFormat: DataFormat,
  dataKeyBulletpointStyles: Map<string, CSSProperties>,
  dataKeyLabels: Map<string, string>,
  isExpanded: boolean,
  margin: CategoricalChartProps["margin"],
  tickStyle: Record<string, string | number>,
  maximumYValue: number,
  displayTooltipTotal?: boolean,
  onMouseMove?: CategoricalChartFunc,
) => {
  const dataKey = dataKeys[0];
  const dataKeyColor = dataKeyColors.get(dataKey);

  return (
    <AreaChart data={data} margin={margin} onMouseMove={onMouseMove}>
      <defs>
        <linearGradient id={`color-${dataKey}`} x1="0" y1="0" x2="0" y2="1">
          <stop offset="0%" stopColor={dataKeyColor} stopOpacity={1} />
          <stop offset="90%" stopColor={dataKeyColor} stopOpacity={0.9} />
        </linearGradient>
      </defs>
      <XAxis
        dataKey="timestamp"
        interval={30}
        axisLine={false}
        tickLine={false}
        tick={tickStyle}
        tickFormatter={str => getTickFormatter(DataFormat.DateMonth, str)}
        reversed={true}
        padding={{ right: XAXIS_PADDING_RIGHT }}
      />
      <YAxis
        tickCount={isExpanded ? TICK_COUNT_EXPANDED : TICK_COUNT}
        axisLine={false}
        tickLine={false}
        tick={tickStyle}
        width={dataFormat == DataFormat.Percentage ? 33 : 55}
        tickFormatter={number => getTickFormatter(dataFormat, number)}
        domain={[0, maximumYValue]}
        dx={3}
        allowDataOverflow={false}
      />
      <Tooltip
        content={
          <CustomTooltip
            dataKeyBulletpointStyles={dataKeyBulletpointStyles}
            dataKeyLabels={dataKeyLabels}
            dataFormat={dataFormat}
            dataKeys={dataKeys}
            displayTotal={displayTooltipTotal}
          />
        }
      />
      <Area dataKey={dataKey} stroke="none" fill={`url(#color-${dataKey})`} fillOpacity={1} />
    </AreaChart>
  );
};

/**
 * Converts a given string (usually a data key) into a valid CSS selector.
 *
 * Failing to do this would result in the defined CSS style not matching against the
 * data key.
 *
 * Invalid characters are: (space), (, )
<<<<<<< HEAD
 */
const getValidCSSSelector = (value: string): string => {
  return value.replaceAll(" ", "-").replaceAll("(", "").replaceAll(")", "");
=======
 *
 * OlympusDAO/olympus-frontend#2133:
 * We differentiate between the CSS styling for the expanded and standard charts,
 * as closing the expanded chart modal in iOS Safari results in the standard
 * chart being rendered in black. Most likely the CSS styles are unloaded and
 * not restored by the standard chart component.
 */
const getValidCSSSelector = (value: string, isExpanded: boolean): string => {
  return `color${isExpanded ? "-expanded" : ""}-${value.replaceAll(" ", "-").replaceAll("(", "").replaceAll(")", "")}`;
>>>>>>> 76cc84f9
};

const renderStackedAreaChart = (
  data: Record<string, unknown>[],
  dataKeys: string[],
  dataKeyColors: Map<string, string>,
  dataFormat: DataFormat,
  dataKeyBulletpointStyles: Map<string, CSSProperties>,
  dataKeyLabels: Map<string, string>,
  isExpanded: boolean,
  margin: CategoricalChartProps["margin"],
  tickStyle: Record<string, string | number>,
  maximumYValue: number,
  displayTooltipTotal?: boolean,
  onMouseMove?: CategoricalChartFunc,
) => (
  <AreaChart data={data} margin={margin} onMouseMove={onMouseMove}>
    <defs>
      {dataKeys.map((value: string) => {
        return (
          <linearGradient id={getValidCSSSelector(value, isExpanded)} x1="0" y1="0" x2="0" y2="1">
            <stop offset="0%" stopColor={dataKeyColors.get(value)} stopOpacity={1} />
            <stop offset="100%" stopColor={dataKeyColors.get(value)} stopOpacity={0.2} />
          </linearGradient>
        );
      })}
    </defs>
    <XAxis
      dataKey="timestamp"
      interval={TICK_INTERVAL_XAXIS}
      axisLine={false}
      tick={tickStyle}
      tickLine={false}
      tickFormatter={str => getTickFormatter(DataFormat.DateMonth, str)}
      reversed={true}
      padding={{ right: XAXIS_PADDING_RIGHT }}
    />
    <YAxis
      axisLine={false}
      width={dataFormat == DataFormat.Percentage ? 33 : 55}
      tick={tickStyle}
      tickCount={isExpanded ? TICK_COUNT_EXPANDED : TICK_COUNT}
      tickLine={false}
      tickFormatter={number => getTickFormatter(dataFormat, number)}
      domain={[0, maximumYValue]}
      allowDataOverflow={false}
    />
    <Tooltip
      formatter={(value: string) => trim(parseFloat(value), 2)}
      content={
        <CustomTooltip
          dataKeyBulletpointStyles={dataKeyBulletpointStyles}
          dataKeyLabels={dataKeyLabels}
          dataFormat={dataFormat}
          dataKeys={dataKeys}
          displayTotal={displayTooltipTotal}
        />
      }
    />
    {dataKeys.map((value: string) => {
      return (
        <Area
          dataKey={value}
          stroke={dataKeyColors.get(value)}
          fill={`url(#${getValidCSSSelector(value, isExpanded)})`}
          fillOpacity={1}
          stackId="1"
        />
      );
    })}
  </AreaChart>
);

/**
 * Renders a composed (area & line) chart.
 */
const renderComposedChart = (
  data: Record<string, unknown>[],
  dataKeys: string[],
  dataKeyColors: Map<string, string>,
  dataFormat: DataFormat,
  dataKeyBulletpointStyles: Map<string, CSSProperties>,
  dataKeyLabels: Map<string, string>,
  isExpanded: boolean,
  margin: CategoricalChartProps["margin"],
  tickStyle: Record<string, string | number>,
  maximumYValue: number,
  displayTooltipTotal?: boolean,
  composedLineDataKeys?: string[],
  onMouseMove?: CategoricalChartFunc,
) => (
  <ComposedChart data={data} margin={margin} onMouseMove={onMouseMove}>
    <defs>
      {dataKeys.map((value: string) => {
        return (
          <linearGradient id={getValidCSSSelector(value, isExpanded)} x1="0" y1="0" x2="0" y2="1">
            <stop offset="0%" stopColor={dataKeyColors.get(value)} stopOpacity={1} />
            <stop offset="100%" stopColor={dataKeyColors.get(value)} stopOpacity={0.2} />
          </linearGradient>
        );
      })}
    </defs>
    <XAxis
      dataKey="timestamp"
      interval={TICK_INTERVAL_XAXIS}
      axisLine={false}
      tick={tickStyle}
      tickLine={false}
      tickFormatter={str => getTickFormatter(DataFormat.DateMonth, str)}
      reversed={true}
      padding={{ right: XAXIS_PADDING_RIGHT }}
    />
    <YAxis
      axisLine={false}
      width={dataFormat == DataFormat.Percentage ? 33 : 55}
      tick={tickStyle}
      tickCount={isExpanded ? TICK_COUNT_EXPANDED : TICK_COUNT}
      tickLine={false}
      tickFormatter={number => getTickFormatter(dataFormat, number)}
      domain={[0, maximumYValue]}
      allowDataOverflow={false}
    />
    <Tooltip
      formatter={(value: string) => trim(parseFloat(value), 2)}
      content={
        <CustomTooltip
          dataKeyBulletpointStyles={dataKeyBulletpointStyles}
          dataKeyLabels={dataKeyLabels}
          dataFormat={dataFormat}
          dataKeys={dataKeys}
          dataKeysExcludedFromTotal={composedLineDataKeys}
          displayTotal={displayTooltipTotal}
        />
      }
    />
    {dataKeys.map((value: string) => {
      /**
       * Any elements in the composed data keys are rendered as values
       * on a dashed, thick line.
       */
      if (composedLineDataKeys && composedLineDataKeys.includes(value)) {
        return (
          <Line
            dataKey={value}
            stroke={dataKeyColors.get(value)}
            fill={`url(#${getValidCSSSelector(value, isExpanded)})`}
            dot={false}
            strokeWidth={LINE_STROKE_WIDTH}
            strokeDasharray={"4 1"}
          />
        );
      }

      return (
        <Area
          dataKey={value}
          stroke={dataKeyColors.get(value)}
          fill={`url(#${getValidCSSSelector(value, isExpanded)})`}
          fillOpacity={1}
          stackId="1"
        />
      );
    })}
  </ComposedChart>
);

const renderLineChart = (
  data: Record<string, unknown>[],
  dataKeys: string[],
  dataKeyColors: Map<string, string>,
  dataFormat: DataFormat,
  dataKeyBulletpointStyles: Map<string, CSSProperties>,
  dataKeyLabels: Map<string, string>,
  isExpanded: boolean,
  margin: CategoricalChartProps["margin"],
  tickStyle: Record<string, string | number>,
  maximumYValue: number,
  scale?: string,
  displayTooltipTotal?: boolean,
  onMouseMove?: CategoricalChartFunc,
) => {
  const dataKey = dataKeys[0];
  const dataKeyColor = dataKeyColors.get(dataKey);

  return (
    <LineChart data={data} margin={margin} onMouseMove={onMouseMove}>
      <XAxis
        dataKey="timestamp"
        interval={100}
        axisLine={false}
        tick={tickStyle}
        tickCount={3}
        tickLine={false}
        reversed={true}
        tickFormatter={str => getTickFormatter(DataFormat.DateMonth, str)}
        padding={{ right: XAXIS_PADDING_RIGHT }}
      />
      <YAxis
        tickCount={scale == "log" ? 1 : isExpanded ? TICK_COUNT_EXPANDED : TICK_COUNT}
        axisLine={false}
        tick={tickStyle}
        tickLine={false}
        width={32}
        scale={() => scale}
        tickFormatter={number => getTickFormatter(dataFormat, number)}
        domain={[scale == "log" ? "dataMin" : 0, maximumYValue]}
        allowDataOverflow={false}
      />
      <Tooltip
        content={
          <CustomTooltip
            dataKeyBulletpointStyles={dataKeyBulletpointStyles}
            dataKeyLabels={dataKeyLabels}
            dataFormat={dataFormat}
            dataKeys={dataKeys}
            displayTotal={displayTooltipTotal}
          />
        }
      />
      <Line type="monotone" dataKey={dataKey} stroke={dataKeyColor} color={dataKeyColor} dot={false} />
    </LineChart>
  );
};

/**
 * Returns true if the value corresponding to keys[0] is greater than keys[1].
 *
 * @param data
 * @param keys
 * @returns
 */
const isLineOneHigher = (data: Record<string, unknown>[], keys: string[]): boolean => {
  if (!data.length) return false;
  if (keys.length < 2) return false;

  if (!objectHasProperty(data[0], keys[0])) {
    throw new Error(`isLineOneHigher: Unable to access ${keys[0]} property in object`);
  }

  if (!objectHasProperty(data[0], keys[1])) {
    throw new Error(`isLineOneHigher: Unable to access ${keys[1]} property in object`);
  }

  const value1 = getFloat(data[0][keys[0]]);
  const value2 = getFloat(data[0][keys[1]]);

  return value1 > value2;
};

const renderAreaDifferenceChart = (
  data: Record<string, unknown>[],
  dataKeys: string[],
  dataKeyColors: Map<string, string>,
  dataFormat: DataFormat,
  dataKeyBulletpointStyles: Map<string, CSSProperties>,
  dataKeyLabels: Map<string, string>,
  isExpanded: boolean,
  margin: CategoricalChartProps["margin"],
  tickStyle: Record<string, string | number>,
  maximumYValue: number,
  itemDecimals?: number,
  displayTooltipTotal?: boolean,
  onMouseMove?: CategoricalChartFunc,
) => {
  // Intersections code from: https://codesandbox.io/s/qdlyi?file=/src/tests/ComparisonChart.js
  /**
   * We add the "range" key to the incoming data.
   * This contains the lower and higher values for the contents of {dataKey}.
   */
  const dataWithRange = getDataWithRange(data, dataKeys);
  /**
   * This obtains the points where any line intersects with the other,
   * which is used to fill an Area element.
   *
   * The data we receive from the subgraph is in reverse-chronological order.
   * The intersections code relies on the data being in chronological order,
   * so we need to reverse the order of the array without mutating the original
   * one.
   */
  const intersections = getDataIntersections(data.slice().reverse(), dataKeys);
  const nonIntersectingAreaColor = getAreaColor(isLineOneHigher(data, dataKeys));

  /**
   * OlympusDAO/olympus-frontend#2133:
   * We differentiate between the CSS styling for the expanded and standard charts,
   * as closing the expanded chart modal in iOS Safari results in the standard
   * chart being rendered in black. Most likely the CSS styles are unloaded and
   * not restored by the standard chart component.
   */
  const getRangeCssSelector = () => {
    return `color${isExpanded ? "-expanded" : ""}-${RANGE_KEY}`;
  };

  return (
    <ComposedChart data={dataWithRange} margin={margin} onMouseMove={onMouseMove}>
      <defs>
        <linearGradient id={getRangeCssSelector()}>
          {intersections.length ? (
            intersections.map((intersection, index) => {
              const nextIntersection = intersections[index + 1];

              const isLast = index === intersections.length - 1;
              const closeColor = getIntersectionColor(intersection, false);
              const startColor = isLast
                ? getIntersectionColor(intersection, true)
                : getIntersectionColor(nextIntersection, false);

              // Determine the offset from the start of the x-axis
              const offset =
                (intersection.x || 0) /
                (data.filter(value => value[dataKeys[0]] !== undefined && value[dataKeys[1]] != undefined).length - 1);

              return (
                <>
                  <stop offset={offset} stopColor={closeColor} stopOpacity={0.8} />
                  <stop offset={offset} stopColor={startColor} stopOpacity={0.8} />
                </>
              );
            })
          ) : (
            <>
              {/* If there are no intersections in the line, we still want to highlight the area */}
              <stop offset="0%" stopColor={nonIntersectingAreaColor} stopOpacity={0.8} />
              <stop offset="100%" stopColor={nonIntersectingAreaColor} stopOpacity={0.8} />
            </>
          )}
        </linearGradient>
      </defs>
      <XAxis
        dataKey="timestamp"
        interval={TICK_INTERVAL_XAXIS}
        axisLine={false}
        reversed={true}
        tick={tickStyle}
        tickCount={TICK_COUNT}
        tickLine={false}
        tickFormatter={str => getTickFormatter(DataFormat.DateMonth, str)}
        padding={{ right: XAXIS_PADDING_RIGHT }}
      />
      <YAxis
        tickCount={isExpanded ? TICK_COUNT_EXPANDED : TICK_COUNT}
        axisLine={false}
        tick={tickStyle}
        tickLine={false}
        width={25}
        tickFormatter={number => getTickFormatter(dataFormat, number)}
        domain={[0, maximumYValue]}
        allowDataOverflow={false}
      />
      <Tooltip
        content={
          <CustomTooltip
            dataKeyBulletpointStyles={dataKeyBulletpointStyles}
            dataKeyLabels={dataKeyLabels}
            dataFormat={dataFormat}
            itemDecimals={itemDecimals}
            dataKeys={dataKeys}
            displayTotal={displayTooltipTotal}
          />
        }
      />
      <Area dataKey={RANGE_KEY} stroke={dataKeyColors.get(RANGE_KEY)} fill={`url(#${getRangeCssSelector()})`} />
      {dataKeys.map((value: string) => {
        return <Line dataKey={value} stroke={dataKeyColors.get(value)} dot={false} strokeWidth={LINE_STROKE_WIDTH} />;
      })}
    </ComposedChart>
  );
};

const renderMultiLineChart = (
  data: Record<string, unknown>[],
  dataKeys: string[],
  dataKeyColors: Map<string, string>,
  dataFormat: DataFormat,
  dataKeyBulletpointStyles: Map<string, CSSProperties>,
  dataKeyLabels: Map<string, string>,
  isExpanded: boolean,
  margin: CategoricalChartProps["margin"],
  tickStyle: Record<string, string | number>,
  maximumYValue: number,
  itemDecimals?: number,
  displayTooltipTotal?: boolean,
  onMouseMove?: CategoricalChartFunc,
) => (
  <LineChart data={data} margin={margin} onMouseMove={onMouseMove}>
    <XAxis
      dataKey="timestamp"
      interval={TICK_INTERVAL_XAXIS}
      axisLine={false}
      reversed={true}
      tick={tickStyle}
      tickCount={TICK_COUNT}
      tickLine={false}
      tickFormatter={str => getTickFormatter(DataFormat.DateMonth, str)}
      padding={{ right: XAXIS_PADDING_RIGHT }}
    />
    <YAxis
      tickCount={isExpanded ? TICK_COUNT_EXPANDED : TICK_COUNT}
      axisLine={false}
      tickLine={false}
      tick={tickStyle}
      width={25}
      tickFormatter={number => getTickFormatter(dataFormat, number)}
      domain={[0, maximumYValue]}
      allowDataOverflow={false}
    />
    <Tooltip
      content={
        <CustomTooltip
          dataKeyBulletpointStyles={dataKeyBulletpointStyles}
          dataKeyLabels={dataKeyLabels}
          dataFormat={dataFormat}
          itemDecimals={itemDecimals}
          dataKeys={dataKeys}
          displayTotal={displayTooltipTotal}
        />
      }
    />
    {dataKeys.map((value: string) => {
      return <Line dataKey={value} stroke={dataKeyColors.get(value)} dot={false} strokeWidth={LINE_STROKE_WIDTH} />;
    })}
  </LineChart>
);

// JTBD: Bar chart for Holders
const renderBarChart = (
  data: Record<string, unknown>[],
  dataKeys: string[],
  dataKeyColors: Map<string, string>,
  dataFormat: DataFormat,
  dataKeyBulletpointStyles: Map<string, CSSProperties>,
  dataKeyLabels: Map<string, string>,
  isExpanded: boolean,
  margin: CategoricalChartProps["margin"],
  tickStyle: Record<string, string | number>,
  maximumYValue: number,
  displayTooltipTotal?: boolean,
  onMouseMove?: CategoricalChartFunc,
) => {
  const dataKey = dataKeys[0];
  const dataKeyColor = dataKeyColors.get(dataKey);

  return (
    <BarChart data={data} margin={margin} onMouseMove={onMouseMove}>
      <XAxis
        dataKey="timestamp"
        interval={30}
        axisLine={false}
        tickCount={TICK_COUNT}
        tick={tickStyle}
        tickLine={false}
        reversed={true}
        tickFormatter={str => getTickFormatter(DataFormat.DateMonth, str)}
        padding={{ right: XAXIS_PADDING_RIGHT }}
      />
      <YAxis
        axisLine={false}
        tick={tickStyle}
        tickLine={false}
        tickCount={isExpanded ? TICK_COUNT_EXPANDED : TICK_COUNT}
        width={33}
        domain={[0, maximumYValue]}
        allowDataOverflow={false}
        tickFormatter={number => (number !== 0 ? number : "")}
      />
      <Tooltip
        content={
          <CustomTooltip
            dataKeyBulletpointStyles={dataKeyBulletpointStyles}
            dataKeyLabels={dataKeyLabels}
            dataFormat={dataFormat}
            dataKeys={dataKeys}
            displayTotal={displayTooltipTotal}
          />
        }
      />
      <Bar dataKey={dataKey} fill={dataKeyColor} />
    </BarChart>
  );
};

/**
 * Functional React component that renders a chart with tooltips.
 *
 * @param param0
 * @returns
 */
function Chart({
  type,
  data,
  scale,
  dataKeys,
  dataKeyColors,
  headerText,
  dataFormat,
  headerSubText,
  dataKeyBulletpointStyles,
  dataKeyLabels,
  infoTooltipMessage,
  isLoading,
  tickStyle,
  margin = {
    top: 0,
    right: 0,
    bottom: 0,
    left: 0,
  },
  itemDecimals,
  subgraphQueryUrl,
  displayTooltipTotal,
  composedLineDataKeys,
  onMouseMove,
}: {
  type: ChartType;
  data: Record<string, unknown>[];
  scale?: string;
  /** string array with all of the dataKeys that should be rendered */
  dataKeys: string[];
  /** mapping of data keys to colors used for stroke/fill */
  dataKeyColors: Map<string, string>;
  headerText: string;
  dataFormat: DataFormat;
  headerSubText: string;
  /** map between data keys and the color of the bulletpoint */
  dataKeyBulletpointStyles: Map<string, CSSProperties>;
  /** map between data keys and their labels */
  dataKeyLabels: Map<string, string>;
  infoTooltipMessage: string;
  isLoading: boolean;
  tickStyle: Record<string, string | number>;
  margin?: CategoricalChartProps["margin"];
  itemDecimals?: number;
  subgraphQueryUrl?: string;
  displayTooltipTotal?: boolean;
  /** optional string array with the dataKeys that should be rendered as lines */
  composedLineDataKeys?: string[];
  onMouseMove?: CategoricalChartFunc;
}) {
  const [open, setOpen] = useState(false);
  const [maximumYValue, setMaximumYValue] = useState(0.0);

  /**
   * Recharts has a bug where using "auto" or "dataMax" as the
   * higher value in the domain does not always result
   * in rendering all of the data. So we calculate the
   * maximum value in the y-axis manually.
   *
   * It is inclosed in useMemo, as it will only need to be recalculated when
   * the dependencies change.
   */
  useMemo(() => {
    if (!data || !data.length) {
      setMaximumYValue(0.0);
      return;
    }

    const tempMaxValue = getMaximumValue(data, dataKeys, type, composedLineDataKeys);
    // Give a bit of a buffer
    setMaximumYValue(tempMaxValue * 1.1);
  }, [data, dataKeys, type, composedLineDataKeys]);

  const handleOpen = () => {
    setOpen(true);
  };

  const handleClose = () => {
    setOpen(false);
  };

  const renderChart = (type: ChartType, isExpanded: boolean) => {
    switch (type) {
      case ChartType.Line: {
        return renderLineChart(
          data,
          dataKeys,
          dataKeyColors,
          dataFormat,
          dataKeyBulletpointStyles,
          dataKeyLabels,
          isExpanded,
          margin,
          tickStyle,
          maximumYValue,
          scale,
          displayTooltipTotal,
          onMouseMove,
        );
      }
      case ChartType.Area: {
        return renderAreaChart(
          data,
          dataKeys,
          dataKeyColors,
          dataFormat,
          dataKeyBulletpointStyles,
          dataKeyLabels,
          isExpanded,
          margin,
          tickStyle,
          maximumYValue,
          displayTooltipTotal,
          onMouseMove,
        );
      }
      case ChartType.StackedArea: {
        return renderStackedAreaChart(
          data,
          dataKeys,
          dataKeyColors,
          dataFormat,
          dataKeyBulletpointStyles,
          dataKeyLabels,
          isExpanded,
          margin,
          tickStyle,
          maximumYValue,
          displayTooltipTotal,
          onMouseMove,
        );
      }
      case ChartType.MultiLine: {
        return renderMultiLineChart(
          data,
          dataKeys,
          dataKeyColors,
          dataFormat,
          dataKeyBulletpointStyles,
          dataKeyLabels,
          isExpanded,
          margin,
          tickStyle,
          maximumYValue,
          itemDecimals,
          displayTooltipTotal,
          onMouseMove,
        );
      }
      case ChartType.AreaDifference: {
        return renderAreaDifferenceChart(
          data,
          dataKeys,
          dataKeyColors,
          dataFormat,
          dataKeyBulletpointStyles,
          dataKeyLabels,
          isExpanded,
          margin,
          tickStyle,
          maximumYValue,
          itemDecimals,
          displayTooltipTotal,
          onMouseMove,
        );
      }
      case ChartType.Bar: {
        return renderBarChart(
          data,
          dataKeys,
          dataKeyColors,
          dataFormat,
          dataKeyBulletpointStyles,
          dataKeyLabels,
          isExpanded,
          margin,
          tickStyle,
          maximumYValue,
          displayTooltipTotal,
          onMouseMove,
        );
      }
      case ChartType.Composed: {
        return renderComposedChart(
          data,
          dataKeys,
          dataKeyColors,
          dataFormat,
          dataKeyBulletpointStyles,
          dataKeyLabels,
          isExpanded,
          margin,
          tickStyle,
          maximumYValue,
          displayTooltipTotal,
          composedLineDataKeys,
          onMouseMove,
        );
      }
      default: {
        return <></>;
      }
    }
  };

  const expandedChart = (
    <ExpandedChart
      open={open}
      handleClose={handleClose}
      renderChart={renderChart(type, true)}
      data={data}
      infoTooltipMessage={infoTooltipMessage}
      headerText={headerText}
      headerSubText={headerSubText}
      subgraphQueryUrl={subgraphQueryUrl}
    />
  );

  /**
   * Setting the width to 99% ensures that the chart resizes correctly.
   *
   * Source: https://stackoverflow.com/a/53205850
   */
  return (
    <ChartCard
      headerText={headerText}
      headerTooltip={infoTooltipMessage}
      headerSubtext={headerSubText}
      subgraphQueryUrl={subgraphQueryUrl}
      expandedChart={expandedChart}
      handleOpenExpandedChart={handleOpen}
      isLoading={isLoading}
    >
      <ResponsiveContainer height={DEFAULT_HEIGHT} width="99%">
        {renderChart(type, false)}
      </ResponsiveContainer>
    </ChartCard>
  );
}

export default Chart;<|MERGE_RESOLUTION|>--- conflicted
+++ resolved
@@ -146,11 +146,6 @@
  * data key.
  *
  * Invalid characters are: (space), (, )
-<<<<<<< HEAD
- */
-const getValidCSSSelector = (value: string): string => {
-  return value.replaceAll(" ", "-").replaceAll("(", "").replaceAll(")", "");
-=======
  *
  * OlympusDAO/olympus-frontend#2133:
  * We differentiate between the CSS styling for the expanded and standard charts,
@@ -160,7 +155,6 @@
  */
 const getValidCSSSelector = (value: string, isExpanded: boolean): string => {
   return `color${isExpanded ? "-expanded" : ""}-${value.replaceAll(" ", "-").replaceAll("(", "").replaceAll(")", "")}`;
->>>>>>> 76cc84f9
 };
 
 const renderStackedAreaChart = (
