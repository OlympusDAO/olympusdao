import { Grid, Paper, Typography } from "@mui/material";
import { useTheme } from "@mui/material/styles";
import { CSSProperties } from "react";
<<<<<<< HEAD
import { formatCurrency } from "src/helpers";
import { getFloat } from "src/helpers/NumberHelper";

import { DataFormat } from "./Constants";
=======
import { DataFormat } from "src/components/Chart/Constants";
import { formatCurrency } from "src/helpers";
import { getFloat } from "src/helpers/NumberHelper";
>>>>>>> 4d1a0ed0

interface TooltipPayloadItem {
  dataKey: string;
  value: number;
  payload: {
    timestamp: number;
  };
}

/**
 * Renders the date in the format: "May 30, 2022"
 *
 * @param item
 * @returns
 */
const renderDate = (item: TooltipPayloadItem) => {
  const date = new Date(item.payload.timestamp * 1000);

  return (
    <Grid item xs={12} marginBottom="20px">
      {date.toLocaleString("default", { month: "long" }).charAt(0).toUpperCase()}
      {date.toLocaleString("default", { month: "long" }).slice(1)}
      &nbsp;
      {date.getDate()}, {date.getFullYear()}
    </Grid>
<<<<<<< HEAD
  );
};

/**
 * Format number as a string based on the data format specified by {type}.
 *
 * @param type
 * @param item
 * @param decimals
 * @returns
 */
const formatNumber = (type: DataFormat, item: number, decimals: number) => {
  return type === DataFormat.Currency
    ? formatCurrency(item, decimals)
    : `${Math.round(item).toLocaleString("en-US")}${type}`;
};

const renderItem = (type: DataFormat, item: number, decimals = 0) => {
  return <Typography variant="body2">{formatNumber(type, item, decimals)}</Typography>;
};

/**
 * Render the total for a given array of payloads.
 *
 * @param type
 * @param payloadItems
 * @param dataKeysExcludedFromTotal optional array of data keys that will be excluded from the total
 * @returns
 */
const renderTotal = (
  type: DataFormat,
  payloadItems: TooltipPayloadItem[],
  dataKeysExcludedFromTotal: string[] | undefined,
) => {
  const total = payloadItems.reduce((prev, current) => {
    // Skip ignored data keys
    if (dataKeysExcludedFromTotal && dataKeysExcludedFromTotal.includes(current.dataKey)) {
      return prev;
    }

    return prev + getFloat(current.value);
  }, 0);

  return (
    <Grid item xs={12}>
      <Typography variant="body2" align="right" fontWeight={500}>
        Total: {formatNumber(type, total, 0)}
      </Typography>
    </Grid>
  );
};

/**
=======
  );
};

/**
 * Format number as a string based on the data format specified by {type}.
 *
 * @param type
 * @param item
 * @param decimals
 * @returns
 */
const formatNumber = (type: DataFormat, item: number, decimals: number) => {
  return type === DataFormat.Currency
    ? formatCurrency(item, decimals)
    : `${Math.round(item).toLocaleString("en-US")}${type}`;
};

const renderItem = (type: DataFormat, item: number, decimals = 0) => {
  return <Typography variant="body2">{formatNumber(type, item, decimals)}</Typography>;
};

/**
 * Render the total for a given array of payloads.
 *
 * @param type
 * @param payloadItems
 * @param dataKeysExcludedFromTotal optional array of data keys that will be excluded from the total
 * @returns
 */
const renderTotal = (
  type: DataFormat,
  payloadItems: TooltipPayloadItem[],
  dataKeysExcludedFromTotal: string[] | undefined,
) => {
  const total = payloadItems.reduce((prev, current) => {
    // Skip ignored data keys
    if (dataKeysExcludedFromTotal && dataKeysExcludedFromTotal.includes(current.dataKey)) {
      return prev;
    }

    return prev + getFloat(current.value);
  }, 0);

  return (
    <Grid item xs={12}>
      <Typography variant="body2" align="right" fontWeight={500}>
        Total: {formatNumber(type, total, 0)}
      </Typography>
    </Grid>
  );
};

/**
>>>>>>> 4d1a0ed0
 * Renders a row with a bulletpoint.
 *
 * @param dataKeyBulletpointStyles Mapping between data keys and the bulletpoint style
 * @param dataKeyLabels Mapping between data keys and the label
 * @param dataFormat Data type
 * @param itemDecimals Number of decimals to display
 * @param index Row index
 * @param item Payload item
 */
const renderBulletpointRow = (
  dataKeyBulletpointStyles: Map<string, CSSProperties>,
  dataKeyLabels: Map<string, string>,
  dataFormat: DataFormat,
  itemDecimals: number,
  index: number,
  item: TooltipPayloadItem,
) => {
  const bulletpointStyle = {
    display: "inline-block",
    width: "1em",
    height: "1em",
    borderRadius: "50%",
    marginRight: "5px",
    verticalAlign: "top",
    ...dataKeyBulletpointStyles.get(item.dataKey),
  };

  return (
    <Grid
      item
      container
      xs={12}
      alignContent="center"
      justifyContent="space-between"
      style={{ marginBottom: "10px" }}
      key={index}
    >
      <Grid item xs={8} alignContent="center">
        <span style={bulletpointStyle}></span>
        <Typography variant="body2" display="inline">
          {`${dataKeyLabels.get(item.dataKey)}`}
        </Typography>
      </Grid>
      <Grid item xs={4} textAlign="right">
        {renderItem(dataFormat, item.value, itemDecimals)}
      </Grid>
    </Grid>
  );
};

const renderTooltipItems = (
  payload: TooltipPayloadItem[],
  dataKeyBulletpointStyles: Map<string, CSSProperties>,
  dataKeyLabels: Map<string, string>,
  dataFormat: DataFormat,
  dataKey: string[],
  itemDecimals = 0,
  displayTotal = false,
  dataKeysExcludedFromTotal?: string[],
) => {
  let ignoredIndex = 0;

  return (
    <Grid container xs={12} padding={"20px"}>
      {renderDate(payload[0])}
      {payload.map((item, index) => {
        /**
         * The "range" area element triggers showing a tooltip. To avoid this,
         * we restrict the tooltips to those included in the {dataKey} array.
         */
        if (
          !dataKey.includes(item.dataKey) ||
          (dataKeysExcludedFromTotal && dataKeysExcludedFromTotal.includes(item.dataKey))
        ) {
          ignoredIndex++;
          return <></>;
        }

        const adjustedIndex = index - ignoredIndex;

        return renderBulletpointRow(
          dataKeyBulletpointStyles,
          dataKeyLabels,
          dataFormat,
          itemDecimals,
          adjustedIndex,
          item,
        );
      })}
      {displayTotal && renderTotal(dataFormat, payload, dataKeysExcludedFromTotal)}
      <Grid item xs={12} marginBottom="20px" />
      {
        // Display elements of totalExcludesDataKeys below the total
        payload.map((item, index) => {
          if (!dataKeysExcludedFromTotal || !dataKeysExcludedFromTotal.includes(item.dataKey)) {
            ignoredIndex++;
            return <></>;
          }

          const adjustedIndex = index - ignoredIndex;

          return renderBulletpointRow(
            dataKeyBulletpointStyles,
            dataKeyLabels,
            dataFormat,
            itemDecimals,
            adjustedIndex,
            item,
          );
        })
      }
    </Grid>
  );
};

/**
 * Function React component that renders a custom tooltip in a chart.
 *
 * As the presence of the data keys can differ, the {dataKeyLabels}
 * and {bulletpointColors} props are maps. This keeps the
 * bullpoint color consistent with the charts rendering.
 *
 * @returns
 */
function CustomTooltip({
  active,
  payload,
  dataKeyBulletpointStyles,
  dataKeyLabels,
  dataFormat,
  dataKeys,
  itemDecimals,
  displayTotal,
  dataKeysExcludedFromTotal,
}: {
  active?: boolean;
  payload?: TooltipPayloadItem[];
  dataKeyBulletpointStyles: Map<string, CSSProperties>;
  dataKeyLabels: Map<string, string>;
  dataFormat: DataFormat;
  dataKeys: string[];
  itemDecimals?: number;
  displayTotal?: boolean;
  dataKeysExcludedFromTotal?: string[];
}) {
  const theme = useTheme();

  if (active && payload && payload.length) {
    return (
      <Paper
        style={{
          border: "1px solid rgba(118, 130, 153, 0.2)",
          minWidth: "175px",
          width: "300px",
          background: theme.palette.background.paper,
        }}
      >
        {renderTooltipItems(
          payload,
          dataKeyBulletpointStyles,
          dataKeyLabels,
          dataFormat,
          dataKeys,
          itemDecimals,
          displayTotal,
          dataKeysExcludedFromTotal,
        )}
      </Paper>
    );
  }
  return null;
}

export default CustomTooltip;<|MERGE_RESOLUTION|>--- conflicted
+++ resolved
@@ -1,16 +1,9 @@
 import { Grid, Paper, Typography } from "@mui/material";
 import { useTheme } from "@mui/material/styles";
 import { CSSProperties } from "react";
-<<<<<<< HEAD
-import { formatCurrency } from "src/helpers";
-import { getFloat } from "src/helpers/NumberHelper";
-
-import { DataFormat } from "./Constants";
-=======
 import { DataFormat } from "src/components/Chart/Constants";
 import { formatCurrency } from "src/helpers";
 import { getFloat } from "src/helpers/NumberHelper";
->>>>>>> 4d1a0ed0
 
 interface TooltipPayloadItem {
   dataKey: string;
@@ -36,7 +29,6 @@
       &nbsp;
       {date.getDate()}, {date.getFullYear()}
     </Grid>
-<<<<<<< HEAD
   );
 };
 
@@ -90,61 +82,6 @@
 };
 
 /**
-=======
-  );
-};
-
-/**
- * Format number as a string based on the data format specified by {type}.
- *
- * @param type
- * @param item
- * @param decimals
- * @returns
- */
-const formatNumber = (type: DataFormat, item: number, decimals: number) => {
-  return type === DataFormat.Currency
-    ? formatCurrency(item, decimals)
-    : `${Math.round(item).toLocaleString("en-US")}${type}`;
-};
-
-const renderItem = (type: DataFormat, item: number, decimals = 0) => {
-  return <Typography variant="body2">{formatNumber(type, item, decimals)}</Typography>;
-};
-
-/**
- * Render the total for a given array of payloads.
- *
- * @param type
- * @param payloadItems
- * @param dataKeysExcludedFromTotal optional array of data keys that will be excluded from the total
- * @returns
- */
-const renderTotal = (
-  type: DataFormat,
-  payloadItems: TooltipPayloadItem[],
-  dataKeysExcludedFromTotal: string[] | undefined,
-) => {
-  const total = payloadItems.reduce((prev, current) => {
-    // Skip ignored data keys
-    if (dataKeysExcludedFromTotal && dataKeysExcludedFromTotal.includes(current.dataKey)) {
-      return prev;
-    }
-
-    return prev + getFloat(current.value);
-  }, 0);
-
-  return (
-    <Grid item xs={12}>
-      <Typography variant="body2" align="right" fontWeight={500}>
-        Total: {formatNumber(type, total, 0)}
-      </Typography>
-    </Grid>
-  );
-};
-
-/**
->>>>>>> 4d1a0ed0
  * Renders a row with a bulletpoint.
  *
  * @param dataKeyBulletpointStyles Mapping between data keys and the bulletpoint style
