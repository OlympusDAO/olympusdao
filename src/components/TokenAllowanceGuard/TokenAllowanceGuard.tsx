import { Box, Grid, Typography } from "@material-ui/core";
import { Skeleton } from "@material-ui/lab";
import { PrimaryButton } from "@olympusdao/component-library";
import React, { ReactNode } from "react";
import { AddressMap } from "src/constants/addresses";
import { useContractAllowance } from "src/hooks/useContractAllowance";

import { useApproveToken } from "./hooks/useApproveToken";

export const TokenAllowanceGuard: React.FC<{
  message: ReactNode;
  isVertical?: boolean;
  tokenAddressMap: AddressMap;
  spenderAddressMap: AddressMap;
}> = ({ message, isVertical = false, tokenAddressMap, spenderAddressMap, children }) => {
  const approveMutation = useApproveToken(tokenAddressMap, spenderAddressMap);
  const { data: allowance } = useContractAllowance(tokenAddressMap, spenderAddressMap);

  if (!allowance)
    return (
      <Box display="flex" alignItems="center" justifyContent="center" height={isVertical ? "84px" : "40px"}>
        <Skeleton width="150px" />
      </Box>
    );

  if (allowance.eq(0))
    return (
      <Grid container>
        <Grid item xs={12} sm={isVertical ? 12 : 8}>
          <Box display="flex" textAlign="center" alignItems="center" justifyContent="center">
            <Typography variant="body1" color="textSecondary">
              <em>{message}</em>
            </Typography>
          </Box>
        </Grid>

        <Grid item xs={12} sm={isVertical ? 12 : 4}>
          <Box display="flex" alignItems="center" justifyContent="center" mt={[2, isVertical ? 2 : 0]}>
            <PrimaryButton fullWidth className="" onClick={approveMutation.mutate} disabled={approveMutation.isLoading}>
              {approveMutation.isLoading ? "Approving..." : "Approve"}
            </PrimaryButton>
          </Box>
        </Grid>
      </Grid>
    );

<<<<<<< HEAD
  return <>{children}</>;
=======
  return <>{props.children}</>;
};

export const GiveTokenAllowanceGuard: React.FC<{
  message: ReactNode;
  tokenAddressMap: AddressMap;
  spenderAddressMap: AddressMap;
}> = props => {
  const classes = useStyles();
  const approveMutation = useApproveToken(props.tokenAddressMap, props.spenderAddressMap);
  const _useContractAllowance = useContractAllowance(props.tokenAddressMap, props.spenderAddressMap);

  if (_useContractAllowance.isLoading || _useContractAllowance.data === undefined)
    return (
      <Grid container className={classes.inputRow}>
        <Skeleton width="100%" />
      </Grid>
    );

  if (_useContractAllowance.data.eq(0))
    return (
      <Grid container className={classes.inputRow} direction="column" spacing={5}>
        <Grid item xs={12} sm={8} className={classes.gridItem}>
          <Typography variant="h6" align="center" className="stake-note" color="textSecondary">
            {props.message}
          </Typography>
        </Grid>
        <Grid item xs={12} sm={4} className={classes.gridItem}>
          <PrimaryButton
            fullWidth
            className={classes.button}
            onClick={approveMutation.mutate}
            disabled={approveMutation.isLoading}
          >
            {approveMutation.isLoading ? "Approving..." : "Approve"}
          </PrimaryButton>
        </Grid>
      </Grid>
    );

  return <>{props.children}</>;
>>>>>>> a36e9beb
};<|MERGE_RESOLUTION|>--- conflicted
+++ resolved
@@ -44,10 +44,7 @@
       </Grid>
     );
 
-<<<<<<< HEAD
   return <>{children}</>;
-=======
-  return <>{props.children}</>;
 };
 
 export const GiveTokenAllowanceGuard: React.FC<{
@@ -88,5 +85,4 @@
     );
 
   return <>{props.children}</>;
->>>>>>> a36e9beb
 };