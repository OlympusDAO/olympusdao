--- conflicted
+++ resolved
@@ -1,12 +1,7 @@
-<<<<<<< HEAD
 import { t } from "@lingui/macro";
-import { Box, Grid, makeStyles, Theme, Typography } from "@material-ui/core";
-import { Skeleton } from "@material-ui/lab";
-=======
 import { Box, Grid, Typography } from "@mui/material";
 import { Skeleton } from "@mui/material";
 import { styled } from "@mui/material/styles";
->>>>>>> f7704907
 import { PrimaryButton } from "@olympusdao/component-library";
 import React, { ReactNode } from "react";
 import { AddressMap } from "src/constants/addresses";
