--- conflicted
+++ resolved
@@ -1,14 +1,7 @@
-<<<<<<< HEAD
 import { useSelector } from "react-redux";
 import { getRebaseBlock, secondsUntilBlock, prettifySeconds } from "../../helpers";
 import { Box, Typography } from "@material-ui/core";
 import "./rebasetimer.scss";
-=======
-import React from "react";
-import { useSelector } from "react-redux";
-import "./rebasetimer.scss";
-import { getRebaseBlock, secondsUntilBlock, prettifySeconds } from "../../helpers";
->>>>>>> 402f057e
 
 function RebaseTimer() {
   const currentBlock = useSelector(state => {
@@ -19,32 +12,17 @@
     if (currentBlock) {
       console.log(currentBlock);
       const rebaseBlock = getRebaseBlock(currentBlock);
-<<<<<<< HEAD
-      console.log(rebaseBlock);
       const seconds = secondsUntilBlock(currentBlock, rebaseBlock);
-      console.log(seconds);
-      console.log(prettifySeconds(seconds));
-=======
-      const seconds = secondsUntilBlock(currentBlock, rebaseBlock);
->>>>>>> 402f057e
       return prettifySeconds(seconds);
     }
   };
 
   return (
-<<<<<<< HEAD
     <Box className="rebase-timer">
       <Typography variant="body2">
         <strong>{timeUntilRebase()}</strong> to next rebase
       </Typography>
     </Box>
-=======
-    <div className="rebase-timer">
-      <p>
-        <span style={{ fontWeight: "bold" }}>{timeUntilRebase()}</span> to next rebase
-      </p>
-    </div>
->>>>>>> 402f057e
   );
 }
 
