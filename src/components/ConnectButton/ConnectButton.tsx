--- conflicted
+++ resolved
@@ -1,7 +1,5 @@
-<<<<<<< HEAD
-=======
+
 import { Trans } from "@lingui/macro";
->>>>>>> df58efd0
 import { PrimaryButton } from "@olympusdao/component-library";
 import React from "react";
 import { useWeb3Context } from "src/hooks/web3Context";
@@ -9,13 +7,10 @@
 const ConnectButton: React.FC = () => {
   const { connect } = useWeb3Context();
   return (
-<<<<<<< HEAD
     <PrimaryButton className="connect-button" onClick={connect}>
       Connect Wallet
-=======
     <PrimaryButton size="large" style={{ fontSize: "1.2857rem" }} onClick={connect}>
       <Trans>Connect Wallet</Trans>
->>>>>>> df58efd0
     </PrimaryButton>
   );
 };
