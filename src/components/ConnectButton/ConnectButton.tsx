--- conflicted
+++ resolved
@@ -1,10 +1,6 @@
 import { t } from "@lingui/macro";
 import { Box, Button, Link, SvgIcon, Typography, useMediaQuery, useTheme } from "@mui/material";
-<<<<<<< HEAD
-import { Icon, PrimaryButton } from "@olympusdao/component-library";
-=======
 import { Icon, OHMButtonProps, PrimaryButton } from "@olympusdao/component-library";
->>>>>>> e6189a83
 import { ConnectButton as RainbowConnectButton } from "@rainbow-me/rainbowkit";
 import { Link as RouterLink, useLocation } from "react-router-dom";
 import { ReactComponent as WalletIcon } from "src/assets/icons/wallet.svg";
@@ -215,7 +211,6 @@
                       state={{ prevPath: location.pathname }}
                       style={{ marginRight: "0px" }}
                     >
-<<<<<<< HEAD
                       <Button
                         sx={{
                           marginLeft: "9px",
@@ -229,44 +224,6 @@
                         <SvgIcon component={WalletIcon} style={{ marginRight: "9px" }} />
                         {chain.unsupported ? "Unsupported Network" : account.displayName}
                       </Button>
-=======
-                      {mobile ? (
-                        <Button
-                          sx={{
-                            fontSize: "0.875rem",
-                            height: "39px",
-                            minWidth: "39px",
-                            borderRadius: "6px",
-                            background:
-                              theme.palette.mode === "dark" ? theme.colors.gray[500] : theme.colors.paper.card,
-                            color: theme.colors.gray[10],
-                            "&:hover": {
-                              background:
-                                theme.palette.mode === "dark" ? theme.colors.gray[90] : theme.colors.paper.cardHover,
-                              color: theme.colors.gray[10],
-                            },
-                          }}
-                        >
-                          <SvgIcon component={WalletIcon} />
-                        </Button>
-                      ) : (
-                        <Button
-                          sx={{
-                            borderRadius: "6px",
-                            padding: "9px 18px",
-                            marginLeft: "9px",
-                            fontSize: "0.875rem",
-                            height: "39px",
-                            background: theme.colors.gray[500],
-                            color: theme.colors.gray[10],
-                            "&:hover": { background: theme.colors.gray[90], color: theme.colors.gray[10] },
-                          }}
-                        >
-                          <SvgIcon component={WalletIcon} style={{ marginRight: "9px" }} />
-                          {chain.unsupported ? "Unsupported Network" : account.displayName}
-                        </Button>
-                      )}
->>>>>>> e6189a83
                     </Link>
                   )}
                 </Box>
