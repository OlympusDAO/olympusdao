<<<<<<< HEAD
import { Box, Link } from "@material-ui/core";
import { TextButton } from "@olympusdao/component-library";
=======
import { Trans } from "@lingui/macro";
import { Box, Button, Link, Typography } from "@material-ui/core";
>>>>>>> 6c9005ec
import { BigNumber } from "bignumber.js";
import { NavLink, useLocation } from "react-router-dom";
import { NetworkId } from "src/constants";
import { isSupportedChain } from "src/slices/GiveThunk";

type GiveHeaderProps = {
  isSmallScreen: boolean;
  isVerySmallScreen: boolean;
  totalDebt: BigNumber;
  networkId: NetworkId;
};

export function GiveHeader({ isSmallScreen, isVerySmallScreen, totalDebt, networkId }: GiveHeaderProps) {
  const location = useLocation();
  const isDonationsTabActive = location.pathname.replace("/", "") == "give/donations";
  const isGiveTabActive =
    location.pathname.replace("/", "") == "give" || location.pathname.replace("/", "").includes("give/projects");

  return (
    <Box className={`give-subnav ${isSmallScreen || isVerySmallScreen ? "smaller" : ""}`}>
      <Link
        component={NavLink}
        id="give-sub-dash"
        to="/give"
        className={`give-option ${isGiveTabActive ? "give-active" : ""}`}
      >
        <TextButton>Give</TextButton>
      </Link>
      <Link
        component={NavLink}
        id="give-sub-donations"
        to="/give/donations"
        className={`give-option ${isDonationsTabActive ? "give-active" : ""}`}
      >
        <TextButton>My Donations</TextButton>
      </Link>
      {new BigNumber(totalDebt).gt(new BigNumber(0)) && isSupportedChain(networkId) ? (
        <Link
          component={NavLink}
          id="give-sub-redeem"
          to="/give/redeem"
          className={`give-option ${location.pathname.replace("/", "") == "give/redeem" ? "give-active" : ""}`}
        >
          <TextButton>Redeem</TextButton>
        </Link>
      ) : (
        <></>
      )}
    </Box>
  );
}<|MERGE_RESOLUTION|>--- conflicted
+++ resolved
@@ -1,10 +1,8 @@
-<<<<<<< HEAD
+
 import { Box, Link } from "@material-ui/core";
 import { TextButton } from "@olympusdao/component-library";
-=======
 import { Trans } from "@lingui/macro";
 import { Box, Button, Link, Typography } from "@material-ui/core";
->>>>>>> 6c9005ec
 import { BigNumber } from "bignumber.js";
 import { NavLink, useLocation } from "react-router-dom";
 import { NetworkId } from "src/constants";
