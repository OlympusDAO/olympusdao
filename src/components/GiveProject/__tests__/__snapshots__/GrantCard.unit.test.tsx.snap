--- conflicted
+++ resolved
@@ -86,7 +86,7 @@
                 href="#/give/grants/grant-1"
               >
                 <button
-                  class="MuiButton-root MuiButton-contained MuiButton-containedPrimary MuiButton-sizeMedium MuiButton-containedSizeMedium MuiButton-disableElevation MuiButton-fullWidth MuiButtonBase-root Button-root undefined css-d8tw8x-MuiButtonBase-root-MuiButton-root"
+                  class="MuiButton-root MuiButton-contained MuiButton-containedPrimary MuiButton-sizeMedium MuiButton-containedSizeMedium MuiButton-disableElevation MuiButton-fullWidth MuiButtonBase-root custom-root  css-1i9s4yu-MuiButtonBase-root-MuiButton-root"
                   tabindex="0"
                   type="button"
                 >
@@ -183,7 +183,7 @@
                 href="#/give/grants/grant-1"
               >
                 <button
-                  class="MuiButton-root MuiButton-contained MuiButton-containedPrimary MuiButton-sizeMedium MuiButton-containedSizeMedium MuiButton-disableElevation MuiButton-fullWidth MuiButtonBase-root Button-root undefined css-d8tw8x-MuiButtonBase-root-MuiButton-root"
+                  class="MuiButton-root MuiButton-contained MuiButton-containedPrimary MuiButton-sizeMedium MuiButton-containedSizeMedium MuiButton-disableElevation MuiButton-fullWidth MuiButtonBase-root custom-root  css-1i9s4yu-MuiButtonBase-root-MuiButton-root"
                   tabindex="0"
                   type="button"
                 >
@@ -220,11 +220,7 @@
             class="MuiGrid-root MuiGrid-item MuiGrid-grid-xs-12 css-49904w-MuiGrid-root"
           >
             <div
-<<<<<<< HEAD
-              class="MuiPaper-root MuiPaper-elevation MuiPaper-rounded MuiPaper-elevation0 Paper-root  css-abpbjh-MuiPaper-root"
-=======
-              class="MuiPaper-root MuiPaper-elevation MuiPaper-rounded MuiPaper-elevation0 Paper-root  css-159nf9g-MuiPaper-root"
->>>>>>> eb26b543
+              class="MuiPaper-root MuiPaper-elevation MuiPaper-rounded MuiPaper-elevation0 Paper-root  css-1eie3tb-MuiPaper-root"
               style="transform: none; webkit-transition: transform 225ms cubic-bezier(0.4, 0, 0.2, 1) 0ms; transition: transform 225ms cubic-bezier(0.4, 0, 0.2, 1) 0ms;"
             >
               <div
@@ -500,7 +496,7 @@
                           style=""
                         >
                           <button
-                            class="MuiButton-root MuiButton-contained MuiButton-containedPrimary MuiButton-sizeMedium MuiButton-containedSizeMedium MuiButton-disableElevation MuiButtonBase-root Button-root undefined css-1t3upfu-MuiButtonBase-root-MuiButton-root"
+                            class="MuiButton-root MuiButton-contained MuiButton-containedPrimary MuiButton-sizeMedium MuiButton-containedSizeMedium MuiButton-disableElevation MuiButtonBase-root custom-root  css-1d0yu0y-MuiButtonBase-root-MuiButton-root"
                             tabindex="0"
                             type="button"
                           >
@@ -525,11 +521,7 @@
             class="MuiGrid-root MuiGrid-item MuiGrid-grid-xs-12 css-49904w-MuiGrid-root"
           >
             <div
-<<<<<<< HEAD
-              class="MuiPaper-root MuiPaper-elevation MuiPaper-rounded MuiPaper-elevation0 Paper-root  css-abpbjh-MuiPaper-root"
-=======
-              class="MuiPaper-root MuiPaper-elevation MuiPaper-rounded MuiPaper-elevation0 Paper-root  css-159nf9g-MuiPaper-root"
->>>>>>> eb26b543
+              class="MuiPaper-root MuiPaper-elevation MuiPaper-rounded MuiPaper-elevation0 Paper-root  css-1eie3tb-MuiPaper-root"
               style="transform: none; webkit-transition: transform 225ms cubic-bezier(0.4, 0, 0.2, 1) 0ms; transition: transform 225ms cubic-bezier(0.4, 0, 0.2, 1) 0ms;"
             >
               <div
@@ -542,13 +534,13 @@
                     class="MuiBox-root css-gg4vpm"
                   >
                     <div
-                      class="MuiBox-root css-1xhj18k"
-                    >
-                      <h5
-                        class="MuiTypography-root MuiTypography-h5 header-text css-grjkp8-MuiTypography-root"
+                      class="MuiBox-root css-u4p24i"
+                    >
+                      <p
+                        class="MuiTypography-root MuiTypography-body1 header-text css-1v1in9t-MuiTypography-root"
                       >
                         Milestones
-                      </h5>
+                      </p>
                     </div>
                     <div
                       class="top-right"
@@ -584,11 +576,7 @@
             class="MuiGrid-root MuiGrid-item MuiGrid-grid-xs-12 css-49904w-MuiGrid-root"
           >
             <div
-<<<<<<< HEAD
-              class="MuiPaper-root MuiPaper-elevation MuiPaper-rounded MuiPaper-elevation0 Paper-root  css-abpbjh-MuiPaper-root"
-=======
-              class="MuiPaper-root MuiPaper-elevation MuiPaper-rounded MuiPaper-elevation0 Paper-root  css-159nf9g-MuiPaper-root"
->>>>>>> eb26b543
+              class="MuiPaper-root MuiPaper-elevation MuiPaper-rounded MuiPaper-elevation0 Paper-root  css-1eie3tb-MuiPaper-root"
               style="transform: none; webkit-transition: transform 225ms cubic-bezier(0.4, 0, 0.2, 1) 0ms; transition: transform 225ms cubic-bezier(0.4, 0, 0.2, 1) 0ms;"
             >
               <div
@@ -601,13 +589,13 @@
                     class="MuiBox-root css-gg4vpm"
                   >
                     <div
-                      class="MuiBox-root css-1xhj18k"
-                    >
-                      <h5
-                        class="MuiTypography-root MuiTypography-h5 header-text css-grjkp8-MuiTypography-root"
+                      class="MuiBox-root css-u4p24i"
+                    >
+                      <p
+                        class="MuiTypography-root MuiTypography-body1 header-text css-1v1in9t-MuiTypography-root"
                       >
                         About
-                      </h5>
+                      </p>
                     </div>
                     <div
                       class="top-right"
@@ -676,11 +664,7 @@
             class="MuiGrid-root MuiGrid-item MuiGrid-grid-xs-12 css-49904w-MuiGrid-root"
           >
             <div
-<<<<<<< HEAD
-              class="MuiPaper-root MuiPaper-elevation MuiPaper-rounded MuiPaper-elevation0 Paper-root  css-abpbjh-MuiPaper-root"
-=======
-              class="MuiPaper-root MuiPaper-elevation MuiPaper-rounded MuiPaper-elevation0 Paper-root  css-159nf9g-MuiPaper-root"
->>>>>>> eb26b543
+              class="MuiPaper-root MuiPaper-elevation MuiPaper-rounded MuiPaper-elevation0 Paper-root  css-1eie3tb-MuiPaper-root"
               style="transform: none; webkit-transition: transform 225ms cubic-bezier(0.4, 0, 0.2, 1) 0ms; transition: transform 225ms cubic-bezier(0.4, 0, 0.2, 1) 0ms;"
             >
               <div
@@ -967,7 +951,7 @@
                           style=""
                         >
                           <button
-                            class="MuiButton-root MuiButton-contained MuiButton-containedPrimary MuiButton-sizeMedium MuiButton-containedSizeMedium MuiButton-disableElevation MuiButtonBase-root Button-root undefined css-1t3upfu-MuiButtonBase-root-MuiButton-root"
+                            class="MuiButton-root MuiButton-contained MuiButton-containedPrimary MuiButton-sizeMedium MuiButton-containedSizeMedium MuiButton-disableElevation MuiButtonBase-root custom-root  css-1d0yu0y-MuiButtonBase-root-MuiButton-root"
                             tabindex="0"
                             type="button"
                           >
@@ -992,11 +976,7 @@
             class="MuiGrid-root MuiGrid-item MuiGrid-grid-xs-12 css-49904w-MuiGrid-root"
           >
             <div
-<<<<<<< HEAD
-              class="MuiPaper-root MuiPaper-elevation MuiPaper-rounded MuiPaper-elevation0 Paper-root  css-abpbjh-MuiPaper-root"
-=======
-              class="MuiPaper-root MuiPaper-elevation MuiPaper-rounded MuiPaper-elevation0 Paper-root  css-159nf9g-MuiPaper-root"
->>>>>>> eb26b543
+              class="MuiPaper-root MuiPaper-elevation MuiPaper-rounded MuiPaper-elevation0 Paper-root  css-1eie3tb-MuiPaper-root"
               style="transform: none; webkit-transition: transform 225ms cubic-bezier(0.4, 0, 0.2, 1) 0ms; transition: transform 225ms cubic-bezier(0.4, 0, 0.2, 1) 0ms;"
             >
               <div
@@ -1009,13 +989,13 @@
                     class="MuiBox-root css-gg4vpm"
                   >
                     <div
-                      class="MuiBox-root css-1xhj18k"
-                    >
-                      <h5
-                        class="MuiTypography-root MuiTypography-h5 header-text css-grjkp8-MuiTypography-root"
+                      class="MuiBox-root css-u4p24i"
+                    >
+                      <p
+                        class="MuiTypography-root MuiTypography-body1 header-text css-1v1in9t-MuiTypography-root"
                       >
                         Milestones
-                      </h5>
+                      </p>
                     </div>
                     <div
                       class="top-right"
@@ -1065,11 +1045,7 @@
             class="MuiGrid-root MuiGrid-item MuiGrid-grid-xs-12 css-49904w-MuiGrid-root"
           >
             <div
-<<<<<<< HEAD
-              class="MuiPaper-root MuiPaper-elevation MuiPaper-rounded MuiPaper-elevation0 Paper-root  css-abpbjh-MuiPaper-root"
-=======
-              class="MuiPaper-root MuiPaper-elevation MuiPaper-rounded MuiPaper-elevation0 Paper-root  css-159nf9g-MuiPaper-root"
->>>>>>> eb26b543
+              class="MuiPaper-root MuiPaper-elevation MuiPaper-rounded MuiPaper-elevation0 Paper-root  css-1eie3tb-MuiPaper-root"
               style="transform: none; webkit-transition: transform 225ms cubic-bezier(0.4, 0, 0.2, 1) 0ms; transition: transform 225ms cubic-bezier(0.4, 0, 0.2, 1) 0ms;"
             >
               <div
@@ -1082,13 +1058,13 @@
                     class="MuiBox-root css-gg4vpm"
                   >
                     <div
-                      class="MuiBox-root css-1xhj18k"
-                    >
-                      <h5
-                        class="MuiTypography-root MuiTypography-h5 header-text css-grjkp8-MuiTypography-root"
+                      class="MuiBox-root css-u4p24i"
+                    >
+                      <p
+                        class="MuiTypography-root MuiTypography-body1 header-text css-1v1in9t-MuiTypography-root"
                       >
                         About
-                      </h5>
+                      </p>
                     </div>
                     <div
                       class="top-right"
@@ -1157,11 +1133,7 @@
             class="MuiGrid-root MuiGrid-item MuiGrid-grid-xs-12 css-49904w-MuiGrid-root"
           >
             <div
-<<<<<<< HEAD
-              class="MuiPaper-root MuiPaper-elevation MuiPaper-rounded MuiPaper-elevation0 Paper-root  css-abpbjh-MuiPaper-root"
-=======
-              class="MuiPaper-root MuiPaper-elevation MuiPaper-rounded MuiPaper-elevation0 Paper-root  css-159nf9g-MuiPaper-root"
->>>>>>> eb26b543
+              class="MuiPaper-root MuiPaper-elevation MuiPaper-rounded MuiPaper-elevation0 Paper-root  css-1eie3tb-MuiPaper-root"
               style="transform: none; webkit-transition: transform 225ms cubic-bezier(0.4, 0, 0.2, 1) 0ms; transition: transform 225ms cubic-bezier(0.4, 0, 0.2, 1) 0ms;"
             >
               <div
@@ -1432,7 +1404,7 @@
                           style=""
                         >
                           <button
-                            class="MuiButton-root MuiButton-contained MuiButton-containedPrimary MuiButton-sizeMedium MuiButton-containedSizeMedium MuiButton-disableElevation MuiButtonBase-root Button-root undefined css-1t3upfu-MuiButtonBase-root-MuiButton-root"
+                            class="MuiButton-root MuiButton-contained MuiButton-containedPrimary MuiButton-sizeMedium MuiButton-containedSizeMedium MuiButton-disableElevation MuiButtonBase-root custom-root  css-1d0yu0y-MuiButtonBase-root-MuiButton-root"
                             tabindex="0"
                             type="button"
                           >
@@ -1457,11 +1429,7 @@
             class="MuiGrid-root MuiGrid-item MuiGrid-grid-xs-12 css-49904w-MuiGrid-root"
           >
             <div
-<<<<<<< HEAD
-              class="MuiPaper-root MuiPaper-elevation MuiPaper-rounded MuiPaper-elevation0 Paper-root  css-abpbjh-MuiPaper-root"
-=======
-              class="MuiPaper-root MuiPaper-elevation MuiPaper-rounded MuiPaper-elevation0 Paper-root  css-159nf9g-MuiPaper-root"
->>>>>>> eb26b543
+              class="MuiPaper-root MuiPaper-elevation MuiPaper-rounded MuiPaper-elevation0 Paper-root  css-1eie3tb-MuiPaper-root"
               style="transform: none; webkit-transition: transform 225ms cubic-bezier(0.4, 0, 0.2, 1) 0ms; transition: transform 225ms cubic-bezier(0.4, 0, 0.2, 1) 0ms;"
             >
               <div
@@ -1474,13 +1442,13 @@
                     class="MuiBox-root css-gg4vpm"
                   >
                     <div
-                      class="MuiBox-root css-1xhj18k"
-                    >
-                      <h5
-                        class="MuiTypography-root MuiTypography-h5 header-text css-grjkp8-MuiTypography-root"
+                      class="MuiBox-root css-u4p24i"
+                    >
+                      <p
+                        class="MuiTypography-root MuiTypography-body1 header-text css-1v1in9t-MuiTypography-root"
                       >
                         Milestones
-                      </h5>
+                      </p>
                     </div>
                     <div
                       class="top-right"
@@ -1516,11 +1484,7 @@
             class="MuiGrid-root MuiGrid-item MuiGrid-grid-xs-12 css-49904w-MuiGrid-root"
           >
             <div
-<<<<<<< HEAD
-              class="MuiPaper-root MuiPaper-elevation MuiPaper-rounded MuiPaper-elevation0 Paper-root  css-abpbjh-MuiPaper-root"
-=======
-              class="MuiPaper-root MuiPaper-elevation MuiPaper-rounded MuiPaper-elevation0 Paper-root  css-159nf9g-MuiPaper-root"
->>>>>>> eb26b543
+              class="MuiPaper-root MuiPaper-elevation MuiPaper-rounded MuiPaper-elevation0 Paper-root  css-1eie3tb-MuiPaper-root"
               style="transform: none; webkit-transition: transform 225ms cubic-bezier(0.4, 0, 0.2, 1) 0ms; transition: transform 225ms cubic-bezier(0.4, 0, 0.2, 1) 0ms;"
             >
               <div
@@ -1533,13 +1497,13 @@
                     class="MuiBox-root css-gg4vpm"
                   >
                     <div
-                      class="MuiBox-root css-1xhj18k"
-                    >
-                      <h5
-                        class="MuiTypography-root MuiTypography-h5 header-text css-grjkp8-MuiTypography-root"
+                      class="MuiBox-root css-u4p24i"
+                    >
+                      <p
+                        class="MuiTypography-root MuiTypography-body1 header-text css-1v1in9t-MuiTypography-root"
                       >
                         About
-                      </h5>
+                      </p>
                     </div>
                     <div
                       class="top-right"
@@ -1608,11 +1572,7 @@
             class="MuiGrid-root MuiGrid-item MuiGrid-grid-xs-12 css-49904w-MuiGrid-root"
           >
             <div
-<<<<<<< HEAD
-              class="MuiPaper-root MuiPaper-elevation MuiPaper-rounded MuiPaper-elevation0 Paper-root  css-abpbjh-MuiPaper-root"
-=======
-              class="MuiPaper-root MuiPaper-elevation MuiPaper-rounded MuiPaper-elevation0 Paper-root  css-159nf9g-MuiPaper-root"
->>>>>>> eb26b543
+              class="MuiPaper-root MuiPaper-elevation MuiPaper-rounded MuiPaper-elevation0 Paper-root  css-1eie3tb-MuiPaper-root"
               style="transform: none; webkit-transition: transform 225ms cubic-bezier(0.4, 0, 0.2, 1) 0ms; transition: transform 225ms cubic-bezier(0.4, 0, 0.2, 1) 0ms;"
             >
               <div
@@ -1888,7 +1848,7 @@
                           style=""
                         >
                           <button
-                            class="MuiButton-root MuiButton-contained MuiButton-containedPrimary MuiButton-sizeMedium MuiButton-containedSizeMedium MuiButton-disableElevation MuiButtonBase-root Button-root undefined css-1t3upfu-MuiButtonBase-root-MuiButton-root"
+                            class="MuiButton-root MuiButton-contained MuiButton-containedPrimary MuiButton-sizeMedium MuiButton-containedSizeMedium MuiButton-disableElevation MuiButtonBase-root custom-root  css-1d0yu0y-MuiButtonBase-root-MuiButton-root"
                             tabindex="0"
                             type="button"
                           >
@@ -1913,11 +1873,7 @@
             class="MuiGrid-root MuiGrid-item MuiGrid-grid-xs-12 css-49904w-MuiGrid-root"
           >
             <div
-<<<<<<< HEAD
-              class="MuiPaper-root MuiPaper-elevation MuiPaper-rounded MuiPaper-elevation0 Paper-root  css-abpbjh-MuiPaper-root"
-=======
-              class="MuiPaper-root MuiPaper-elevation MuiPaper-rounded MuiPaper-elevation0 Paper-root  css-159nf9g-MuiPaper-root"
->>>>>>> eb26b543
+              class="MuiPaper-root MuiPaper-elevation MuiPaper-rounded MuiPaper-elevation0 Paper-root  css-1eie3tb-MuiPaper-root"
               style="transform: none; webkit-transition: transform 225ms cubic-bezier(0.4, 0, 0.2, 1) 0ms; transition: transform 225ms cubic-bezier(0.4, 0, 0.2, 1) 0ms;"
             >
               <div
@@ -1930,13 +1886,13 @@
                     class="MuiBox-root css-gg4vpm"
                   >
                     <div
-                      class="MuiBox-root css-1xhj18k"
-                    >
-                      <h5
-                        class="MuiTypography-root MuiTypography-h5 header-text css-grjkp8-MuiTypography-root"
+                      class="MuiBox-root css-u4p24i"
+                    >
+                      <p
+                        class="MuiTypography-root MuiTypography-body1 header-text css-1v1in9t-MuiTypography-root"
                       >
                         Milestones
-                      </h5>
+                      </p>
                     </div>
                     <div
                       class="top-right"
@@ -1972,11 +1928,7 @@
             class="MuiGrid-root MuiGrid-item MuiGrid-grid-xs-12 css-49904w-MuiGrid-root"
           >
             <div
-<<<<<<< HEAD
-              class="MuiPaper-root MuiPaper-elevation MuiPaper-rounded MuiPaper-elevation0 Paper-root  css-abpbjh-MuiPaper-root"
-=======
-              class="MuiPaper-root MuiPaper-elevation MuiPaper-rounded MuiPaper-elevation0 Paper-root  css-159nf9g-MuiPaper-root"
->>>>>>> eb26b543
+              class="MuiPaper-root MuiPaper-elevation MuiPaper-rounded MuiPaper-elevation0 Paper-root  css-1eie3tb-MuiPaper-root"
               style="transform: none; webkit-transition: transform 225ms cubic-bezier(0.4, 0, 0.2, 1) 0ms; transition: transform 225ms cubic-bezier(0.4, 0, 0.2, 1) 0ms;"
             >
               <div
@@ -1989,13 +1941,13 @@
                     class="MuiBox-root css-gg4vpm"
                   >
                     <div
-                      class="MuiBox-root css-1xhj18k"
-                    >
-                      <h5
-                        class="MuiTypography-root MuiTypography-h5 header-text css-grjkp8-MuiTypography-root"
+                      class="MuiBox-root css-u4p24i"
+                    >
+                      <p
+                        class="MuiTypography-root MuiTypography-body1 header-text css-1v1in9t-MuiTypography-root"
                       >
                         About
-                      </h5>
+                      </p>
                     </div>
                     <div
                       class="top-right"
@@ -2064,11 +2016,7 @@
             class="MuiGrid-root MuiGrid-item MuiGrid-grid-xs-12 css-49904w-MuiGrid-root"
           >
             <div
-<<<<<<< HEAD
-              class="MuiPaper-root MuiPaper-elevation MuiPaper-rounded MuiPaper-elevation0 Paper-root  css-abpbjh-MuiPaper-root"
-=======
-              class="MuiPaper-root MuiPaper-elevation MuiPaper-rounded MuiPaper-elevation0 Paper-root  css-159nf9g-MuiPaper-root"
->>>>>>> eb26b543
+              class="MuiPaper-root MuiPaper-elevation MuiPaper-rounded MuiPaper-elevation0 Paper-root  css-1eie3tb-MuiPaper-root"
               style="transform: none; webkit-transition: transform 225ms cubic-bezier(0.4, 0, 0.2, 1) 0ms; transition: transform 225ms cubic-bezier(0.4, 0, 0.2, 1) 0ms;"
             >
               <div
@@ -2321,7 +2269,7 @@
                           style=""
                         >
                           <button
-                            class="MuiButton-root MuiButton-contained MuiButton-containedPrimary MuiButton-sizeMedium MuiButton-containedSizeMedium MuiButton-disableElevation MuiButtonBase-root Button-root undefined css-1t3upfu-MuiButtonBase-root-MuiButton-root"
+                            class="MuiButton-root MuiButton-contained MuiButton-containedPrimary MuiButton-sizeMedium MuiButton-containedSizeMedium MuiButton-disableElevation MuiButtonBase-root custom-root  css-1d0yu0y-MuiButtonBase-root-MuiButton-root"
                             tabindex="0"
                             type="button"
                           >
@@ -2346,11 +2294,7 @@
             class="MuiGrid-root MuiGrid-item MuiGrid-grid-xs-12 css-49904w-MuiGrid-root"
           >
             <div
-<<<<<<< HEAD
-              class="MuiPaper-root MuiPaper-elevation MuiPaper-rounded MuiPaper-elevation0 Paper-root  css-abpbjh-MuiPaper-root"
-=======
-              class="MuiPaper-root MuiPaper-elevation MuiPaper-rounded MuiPaper-elevation0 Paper-root  css-159nf9g-MuiPaper-root"
->>>>>>> eb26b543
+              class="MuiPaper-root MuiPaper-elevation MuiPaper-rounded MuiPaper-elevation0 Paper-root  css-1eie3tb-MuiPaper-root"
               style="transform: none; webkit-transition: transform 225ms cubic-bezier(0.4, 0, 0.2, 1) 0ms; transition: transform 225ms cubic-bezier(0.4, 0, 0.2, 1) 0ms;"
             >
               <div
@@ -2363,13 +2307,13 @@
                     class="MuiBox-root css-gg4vpm"
                   >
                     <div
-                      class="MuiBox-root css-1xhj18k"
-                    >
-                      <h5
-                        class="MuiTypography-root MuiTypography-h5 header-text css-grjkp8-MuiTypography-root"
+                      class="MuiBox-root css-u4p24i"
+                    >
+                      <p
+                        class="MuiTypography-root MuiTypography-body1 header-text css-1v1in9t-MuiTypography-root"
                       >
                         Milestones
-                      </h5>
+                      </p>
                     </div>
                     <div
                       class="top-right"
@@ -2386,11 +2330,7 @@
             class="MuiGrid-root MuiGrid-item MuiGrid-grid-xs-12 css-49904w-MuiGrid-root"
           >
             <div
-<<<<<<< HEAD
-              class="MuiPaper-root MuiPaper-elevation MuiPaper-rounded MuiPaper-elevation0 Paper-root  css-abpbjh-MuiPaper-root"
-=======
-              class="MuiPaper-root MuiPaper-elevation MuiPaper-rounded MuiPaper-elevation0 Paper-root  css-159nf9g-MuiPaper-root"
->>>>>>> eb26b543
+              class="MuiPaper-root MuiPaper-elevation MuiPaper-rounded MuiPaper-elevation0 Paper-root  css-1eie3tb-MuiPaper-root"
               style="transform: none; webkit-transition: transform 225ms cubic-bezier(0.4, 0, 0.2, 1) 0ms; transition: transform 225ms cubic-bezier(0.4, 0, 0.2, 1) 0ms;"
             >
               <div
@@ -2403,13 +2343,13 @@
                     class="MuiBox-root css-gg4vpm"
                   >
                     <div
-                      class="MuiBox-root css-1xhj18k"
-                    >
-                      <h5
-                        class="MuiTypography-root MuiTypography-h5 header-text css-grjkp8-MuiTypography-root"
+                      class="MuiBox-root css-u4p24i"
+                    >
+                      <p
+                        class="MuiTypography-root MuiTypography-body1 header-text css-1v1in9t-MuiTypography-root"
                       >
                         About
-                      </h5>
+                      </p>
                     </div>
                     <div
                       class="top-right"
