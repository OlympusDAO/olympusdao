--- conflicted
+++ resolved
@@ -552,11 +552,7 @@
                               <div
                                 class="MuiGrid-root subtext MuiGrid-item"
                               >
-<<<<<<< HEAD
                                 Total Active
-=======
-                                sOHM Deposited
->>>>>>> 627c1198
                               </div>
                             </div>
                           </div>
@@ -620,11 +616,7 @@
                             <div
                               class="MuiGrid-root subtext MuiGrid-item"
                             >
-<<<<<<< HEAD
                               Yield
-=======
-                              sOHM Yield Sent
->>>>>>> 627c1198
                             </div>
                           </div>
                           <div
@@ -679,11 +671,7 @@
                               <div
                                 class="MuiGrid-root subtext MuiGrid-item"
                               >
-<<<<<<< HEAD
                                 Yield Goal
-=======
-                                sOHM Deposit Goal
->>>>>>> 627c1198
                               </div>
                             </div>
                           </div>
@@ -1042,11 +1030,7 @@
                               <div
                                 class="MuiGrid-root subtext MuiGrid-item"
                               >
-<<<<<<< HEAD
                                 Total Active
-=======
-                                sOHM Deposited
->>>>>>> 627c1198
                               </div>
                             </div>
                           </div>
@@ -1110,11 +1094,7 @@
                             <div
                               class="MuiGrid-root subtext MuiGrid-item"
                             >
-<<<<<<< HEAD
                               Yield
-=======
-                              sOHM Yield Sent
->>>>>>> 627c1198
                             </div>
                           </div>
                           <div
@@ -1169,11 +1149,7 @@
                               <div
                                 class="MuiGrid-root subtext MuiGrid-item"
                               >
-<<<<<<< HEAD
                                 Yield Goal
-=======
-                                sOHM Deposit Goal
->>>>>>> 627c1198
                               </div>
                             </div>
                           </div>
@@ -1527,11 +1503,7 @@
                               <div
                                 class="MuiGrid-root subtext MuiGrid-item"
                               >
-<<<<<<< HEAD
                                 Total Active
-=======
-                                sOHM Deposited
->>>>>>> 627c1198
                               </div>
                             </div>
                           </div>
@@ -1595,11 +1567,7 @@
                             <div
                               class="MuiGrid-root subtext MuiGrid-item"
                             >
-<<<<<<< HEAD
                               Yield
-=======
-                              sOHM Yield Sent
->>>>>>> 627c1198
                             </div>
                           </div>
                           <div
@@ -1654,11 +1622,7 @@
                               <div
                                 class="MuiGrid-root subtext MuiGrid-item"
                               >
-<<<<<<< HEAD
                                 Yield Goal
-=======
-                                sOHM Deposit Goal
->>>>>>> 627c1198
                               </div>
                             </div>
                           </div>
