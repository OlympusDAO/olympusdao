--- conflicted
+++ resolved
@@ -31,13 +31,8 @@
         class="MuiGrid-root MuiGrid-item MuiGrid-grid-xs-12 MuiGrid-grid-sm-5 MuiGrid-grid-lg-4 css-1o0l3y0-MuiGrid-root"
       >
         <div
-<<<<<<< HEAD
-          class="MuiGrid-root MuiGrid-container css-1enxi5i-MuiGrid-root"
+          class="MuiGrid-root MuiGrid-container css-fsvgkz-MuiGrid-root"
           style="max-height: 187px; overflow: hidden; border-radius: 16px;"
-=======
-          class="MuiGrid-root MuiGrid-container css-fsvgkz-MuiGrid-root"
-          style="max-height: 184px; overflow: hidden; border-radius: 16px;"
->>>>>>> 17db318c
         >
           <div
             class="MuiGrid-root MuiGrid-item MuiGrid-grid-xs-true css-k9ktx3-MuiGrid-root"
@@ -144,11 +139,7 @@
               href="#/projects/project-1"
             >
               <button
-<<<<<<< HEAD
-                class="MuiButton-root MuiButton-outlined MuiButton-outlinedPrimary MuiButton-sizeMedium MuiButton-outlinedSizeMedium MuiButton-disableElevation MuiButton-fullWidth MuiButtonBase-root Button-root undefined css-1k844by-MuiButtonBase-root-MuiButton-root"
-=======
-                class="MuiButtonBase-root MuiButton-root MuiButton-outlined MuiButton-outlinedPrimary MuiButton-sizeSmall MuiButton-outlinedSizeSmall MuiButton-disableElevation MuiButton-fullWidth Button-root undefined css-17qa7rh-MuiButtonBase-root-MuiButton-root"
->>>>>>> 17db318c
+                class="MuiButtonBase-root MuiButton-root MuiButton-outlined MuiButton-outlinedPrimary MuiButton-sizeMedium MuiButton-outlinedSizeMedium MuiButton-disableElevation MuiButton-fullWidth Button-root undefined css-1k844by-MuiButtonBase-root-MuiButton-root"
                 tabindex="0"
                 type="button"
               >
@@ -194,13 +185,8 @@
         class="MuiGrid-root MuiGrid-item MuiGrid-grid-xs-12 MuiGrid-grid-sm-5 MuiGrid-grid-lg-4 css-1o0l3y0-MuiGrid-root"
       >
         <div
-<<<<<<< HEAD
-          class="MuiGrid-root MuiGrid-container css-1enxi5i-MuiGrid-root"
+          class="MuiGrid-root MuiGrid-container css-fsvgkz-MuiGrid-root"
           style="max-height: 187px; overflow: hidden; border-radius: 16px;"
-=======
-          class="MuiGrid-root MuiGrid-container css-fsvgkz-MuiGrid-root"
-          style="max-height: 184px; overflow: hidden; border-radius: 16px;"
->>>>>>> 17db318c
         >
           <div
             class="MuiGrid-root MuiGrid-item MuiGrid-grid-xs-true css-k9ktx3-MuiGrid-root"
@@ -302,11 +288,7 @@
               href="#/projects/project-1"
             >
               <button
-<<<<<<< HEAD
-                class="MuiButton-root MuiButton-outlined MuiButton-outlinedPrimary MuiButton-sizeMedium MuiButton-outlinedSizeMedium MuiButton-disableElevation MuiButton-fullWidth MuiButtonBase-root Button-root undefined css-1k844by-MuiButtonBase-root-MuiButton-root"
-=======
-                class="MuiButtonBase-root MuiButton-root MuiButton-outlined MuiButton-outlinedPrimary MuiButton-sizeSmall MuiButton-outlinedSizeSmall MuiButton-disableElevation MuiButton-fullWidth Button-root undefined css-17qa7rh-MuiButtonBase-root-MuiButton-root"
->>>>>>> 17db318c
+                class="MuiButtonBase-root MuiButton-root MuiButton-outlined MuiButton-outlinedPrimary MuiButton-sizeMedium MuiButton-outlinedSizeMedium MuiButton-disableElevation MuiButton-fullWidth Button-root undefined css-1k844by-MuiButtonBase-root-MuiButton-root"
                 tabindex="0"
                 type="button"
               >
@@ -407,13 +389,8 @@
                       class="MuiGrid-root MuiGrid-item MuiGrid-grid-xs-12 MuiGrid-grid-sm-6 MuiGrid-grid-lg-12 css-10oraot-MuiGrid-root"
                     >
                       <div
-<<<<<<< HEAD
-                        class="MuiGrid-root MuiGrid-container css-1enxi5i-MuiGrid-root"
+                        class="MuiGrid-root MuiGrid-container css-fsvgkz-MuiGrid-root"
                         style="max-height: 187px; overflow: hidden; border-radius: 16px;"
-=======
-                        class="MuiGrid-root MuiGrid-container css-fsvgkz-MuiGrid-root"
-                        style="max-height: 184px; overflow: hidden; border-radius: 16px;"
->>>>>>> 17db318c
                       >
                         <div
                           class="MuiGrid-root MuiGrid-item MuiGrid-grid-xs-true css-k9ktx3-MuiGrid-root"
@@ -434,11 +411,7 @@
                       class="MuiGrid-root MuiGrid-item MuiGrid-grid-xs-true css-k9ktx3-MuiGrid-root"
                     >
                       <div
-<<<<<<< HEAD
-                        class="MuiGrid-root MuiGrid-container MuiGrid-spacing-xs-3 css-1wkillg-MuiGrid-root"
-=======
-                        class="MuiGrid-root MuiGrid-container MuiGrid-spacing-xs-2 css-v5mc7x-MuiGrid-root"
->>>>>>> 17db318c
+                        class="MuiGrid-root MuiGrid-container MuiGrid-spacing-xs-3 css-1ufyya-MuiGrid-root"
                       >
                         <div
                           class="MuiGrid-root MuiGrid-item MuiGrid-grid-xs-12 css-17ydv12-MuiGrid-root"
@@ -519,7 +492,11 @@
                                     </div>
                                     <div
                                       class="MuiGrid-root MuiGrid-item metric css-ieinjk-MuiGrid-root"
-                                    />
+                                    >
+                                      <span
+                                        class="MuiSkeleton-root MuiSkeleton-text MuiSkeleton-pulse css-1l7q9tc-MuiSkeleton-root"
+                                      />
+                                    </div>
                                   </div>
                                 </div>
                                 <div
@@ -725,12 +702,8 @@
                           </div>
                         </div>
                         <div
-<<<<<<< HEAD
-                          class="MuiGrid-root MuiGrid-item MuiGrid-grid-xs-12 css-bhsuuc-MuiGrid-root"
+                          class="MuiGrid-root MuiGrid-item MuiGrid-grid-xs-12 css-17ydv12-MuiGrid-root"
                           style="padding-top: 30px;"
-=======
-                          class="MuiGrid-root MuiGrid-item MuiGrid-grid-xs-12 css-17ydv12-MuiGrid-root"
->>>>>>> 17db318c
                         >
                           <button
                             class="MuiButtonBase-root MuiButton-root MuiButton-contained MuiButton-containedPrimary MuiButton-sizeMedium MuiButton-containedSizeMedium MuiButton-disableElevation MuiButton-fullWidth Button-root undefined css-8aw5i7-MuiButtonBase-root-MuiButton-root"
@@ -905,13 +878,8 @@
                       class="MuiGrid-root MuiGrid-item MuiGrid-grid-xs-12 MuiGrid-grid-sm-6 MuiGrid-grid-lg-12 css-10oraot-MuiGrid-root"
                     >
                       <div
-<<<<<<< HEAD
-                        class="MuiGrid-root MuiGrid-container css-1enxi5i-MuiGrid-root"
+                        class="MuiGrid-root MuiGrid-container css-fsvgkz-MuiGrid-root"
                         style="max-height: 187px; overflow: hidden; border-radius: 16px;"
-=======
-                        class="MuiGrid-root MuiGrid-container css-fsvgkz-MuiGrid-root"
-                        style="max-height: 184px; overflow: hidden; border-radius: 16px;"
->>>>>>> 17db318c
                       >
                         <div
                           class="MuiGrid-root MuiGrid-item MuiGrid-grid-xs-true css-k9ktx3-MuiGrid-root"
@@ -932,11 +900,7 @@
                       class="MuiGrid-root MuiGrid-item MuiGrid-grid-xs-true css-k9ktx3-MuiGrid-root"
                     >
                       <div
-<<<<<<< HEAD
-                        class="MuiGrid-root MuiGrid-container MuiGrid-spacing-xs-3 css-1wkillg-MuiGrid-root"
-=======
-                        class="MuiGrid-root MuiGrid-container MuiGrid-spacing-xs-2 css-v5mc7x-MuiGrid-root"
->>>>>>> 17db318c
+                        class="MuiGrid-root MuiGrid-container MuiGrid-spacing-xs-3 css-1ufyya-MuiGrid-root"
                       >
                         <div
                           class="MuiGrid-root MuiGrid-item MuiGrid-grid-xs-12 css-17ydv12-MuiGrid-root"
@@ -1017,7 +981,11 @@
                                     </div>
                                     <div
                                       class="MuiGrid-root MuiGrid-item metric css-ieinjk-MuiGrid-root"
-                                    />
+                                    >
+                                      <span
+                                        class="MuiSkeleton-root MuiSkeleton-text MuiSkeleton-pulse css-1l7q9tc-MuiSkeleton-root"
+                                      />
+                                    </div>
                                   </div>
                                 </div>
                                 <div
@@ -1223,12 +1191,8 @@
                           </div>
                         </div>
                         <div
-<<<<<<< HEAD
-                          class="MuiGrid-root MuiGrid-item MuiGrid-grid-xs-12 css-bhsuuc-MuiGrid-root"
+                          class="MuiGrid-root MuiGrid-item MuiGrid-grid-xs-12 css-17ydv12-MuiGrid-root"
                           style="padding-top: 30px;"
-=======
-                          class="MuiGrid-root MuiGrid-item MuiGrid-grid-xs-12 css-17ydv12-MuiGrid-root"
->>>>>>> 17db318c
                         >
                           <button
                             class="MuiButtonBase-root MuiButton-root MuiButton-contained MuiButton-containedPrimary MuiButton-sizeMedium MuiButton-containedSizeMedium MuiButton-disableElevation MuiButton-fullWidth Button-root undefined css-8aw5i7-MuiButtonBase-root-MuiButton-root"
@@ -1403,13 +1367,8 @@
                       class="MuiGrid-root MuiGrid-item MuiGrid-grid-xs-12 MuiGrid-grid-sm-6 MuiGrid-grid-lg-12 css-10oraot-MuiGrid-root"
                     >
                       <div
-<<<<<<< HEAD
-                        class="MuiGrid-root MuiGrid-container css-1enxi5i-MuiGrid-root"
+                        class="MuiGrid-root MuiGrid-container css-fsvgkz-MuiGrid-root"
                         style="max-height: 187px; overflow: hidden; border-radius: 16px;"
-=======
-                        class="MuiGrid-root MuiGrid-container css-fsvgkz-MuiGrid-root"
-                        style="max-height: 184px; overflow: hidden; border-radius: 16px;"
->>>>>>> 17db318c
                       >
                         <div
                           class="MuiGrid-root MuiGrid-item MuiGrid-grid-xs-true css-k9ktx3-MuiGrid-root"
@@ -1425,11 +1384,7 @@
                       class="MuiGrid-root MuiGrid-item MuiGrid-grid-xs-true css-k9ktx3-MuiGrid-root"
                     >
                       <div
-<<<<<<< HEAD
-                        class="MuiGrid-root MuiGrid-container MuiGrid-spacing-xs-3 css-1wkillg-MuiGrid-root"
-=======
-                        class="MuiGrid-root MuiGrid-container MuiGrid-spacing-xs-2 css-v5mc7x-MuiGrid-root"
->>>>>>> 17db318c
+                        class="MuiGrid-root MuiGrid-container MuiGrid-spacing-xs-3 css-1ufyya-MuiGrid-root"
                       >
                         <div
                           class="MuiGrid-root MuiGrid-item MuiGrid-grid-xs-12 css-17ydv12-MuiGrid-root"
@@ -1510,7 +1465,11 @@
                                     </div>
                                     <div
                                       class="MuiGrid-root MuiGrid-item metric css-ieinjk-MuiGrid-root"
-                                    />
+                                    >
+                                      <span
+                                        class="MuiSkeleton-root MuiSkeleton-text MuiSkeleton-pulse css-1l7q9tc-MuiSkeleton-root"
+                                      />
+                                    </div>
                                   </div>
                                 </div>
                                 <div
@@ -1716,12 +1675,8 @@
                           </div>
                         </div>
                         <div
-<<<<<<< HEAD
-                          class="MuiGrid-root MuiGrid-item MuiGrid-grid-xs-12 css-bhsuuc-MuiGrid-root"
+                          class="MuiGrid-root MuiGrid-item MuiGrid-grid-xs-12 css-17ydv12-MuiGrid-root"
                           style="padding-top: 30px;"
-=======
-                          class="MuiGrid-root MuiGrid-item MuiGrid-grid-xs-12 css-17ydv12-MuiGrid-root"
->>>>>>> 17db318c
                         >
                           <button
                             class="MuiButtonBase-root MuiButton-root MuiButton-contained MuiButton-containedPrimary MuiButton-sizeMedium MuiButton-containedSizeMedium MuiButton-disableElevation MuiButton-fullWidth Button-root undefined css-8aw5i7-MuiButtonBase-root-MuiButton-root"
