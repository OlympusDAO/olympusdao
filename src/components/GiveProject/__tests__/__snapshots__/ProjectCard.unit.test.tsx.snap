// Jest Snapshot v1, https://goo.gl/fbAQLP

exports[`<ProjectCard/> should render card 1`] = `
<div>
  <div
    class="MuiGrid-root MuiGrid-container MuiGrid-spacing-xs-3 css-1wkillg-MuiGrid-root"
  >
    <div
      class="MuiGrid-root MuiGrid-item MuiGrid-grid-xs-12 css-bhsuuc-MuiGrid-root"
    >
      <a
        class="MuiTypography-root MuiTypography-inherit MuiLink-root MuiLink-underlineNone css-ao3601-MuiTypography-root-MuiLink-root"
        href="#/give/projects/project-1"
      >
        <h4
          class="MuiTypography-root MuiTypography-h4 css-w9v9yi-MuiTypography-root"
        >
          <strong>
            project Owner - some project
          </strong>
        </h4>
      </a>
    </div>
    <div
      class="MuiGrid-root MuiGrid-item MuiGrid-grid-xs-12 MuiGrid-grid-sm-5 MuiGrid-grid-lg-4 css-pyn2lm-MuiGrid-root"
    >
      <div
        class="MuiGrid-root MuiGrid-container css-1enxi5i-MuiGrid-root"
        style="max-height: 184px; overflow: hidden; border-radius: 16px;"
      >
        <div
          class="MuiGrid-root MuiGrid-item MuiGrid-grid-xs-true css-cm1570-MuiGrid-root"
        >
          <a
            class="MuiTypography-root MuiTypography-inherit MuiLink-root MuiLink-underlineNone css-ao3601-MuiTypography-root-MuiLink-root"
            href="#/give/projects/project-1"
          >
            <img
              src="/assets/images/grants/playgrounds/playgrounds_logo.svg"
              width="100%"
            />
          </a>
        </div>
      </div>
    </div>
    <div
      class="MuiGrid-root MuiGrid-container MuiGrid-item MuiGrid-grid-xs-true css-qsmpk5-MuiGrid-root"
    >
      <div
        class="MuiGrid-root MuiGrid-item MuiGrid-grid-xs-12 css-bhsuuc-MuiGrid-root"
      >
        <p
          class="MuiTypography-root MuiTypography-body1 project-content css-69sme-MuiTypography-root"
        >
          <div>
            <p>
              A short description for the card
            </p>
            

          </div>
        </p>
      </div>
      <div
        class="MuiGrid-root MuiGrid-item MuiGrid-grid-xs-true css-cm1570-MuiGrid-root"
      />
      <div
        class="MuiGrid-root MuiGrid-container MuiGrid-item MuiGrid-grid-xs-12 css-13b7e87-MuiGrid-root"
      >
        <div
          class="MuiGrid-root MuiGrid-item MuiGrid-grid-xs-12 MuiGrid-grid-sm-6 MuiGrid-grid-lg-8 css-aowpts-MuiGrid-root"
        >
          <div
            class="MuiGrid-root MuiGrid-container MuiGrid-spacing-xs-1 css-7qiq2r-MuiGrid-root"
            style="padding-bottom: 8px;"
          >
            <div
              class="MuiGrid-root MuiGrid-item MuiGrid-grid-xs-12 subtext css-bhsuuc-MuiGrid-root"
            >
              <div
                class="project-countdown"
              >
                <div
                  class="MuiGrid-root MuiGrid-container MuiGrid-spacing-xs-1 css-1vfisdg-MuiGrid-root"
                >
                  <div
                    class="MuiGrid-root MuiGrid-item css-159wrwf-MuiGrid-root"
                  >
                    <p
                      class="MuiTypography-root MuiTypography-body2 css-112gc2l-MuiTypography-root"
                    >
                      00:00:00
                    </p>
                  </div>
                  <div
                    class="MuiGrid-root css-vz6rvy-MuiGrid-root"
                  >
                    <p
                      class="MuiTypography-root MuiTypography-body2 css-112gc2l-MuiTypography-root"
                    >
                      Completed
                    </p>
                  </div>
                </div>
              </div>
            </div>
            <div
              class="MuiGrid-root MuiGrid-item MuiGrid-grid-xs-11 MuiGrid-grid-sm-9 project-goal-progress css-tao7r1-MuiGrid-root"
            >
              <span
                aria-valuemax="100"
                aria-valuemin="0"
                aria-valuenow="0"
                class="MuiLinearProgress-root MuiLinearProgress-colorPrimary MuiLinearProgress-determinate css-1mcjo4x-MuiLinearProgress-root"
                role="progressbar"
              >
                <span
                  class="MuiLinearProgress-bar ProjectCard-progress MuiLinearProgress-barColorPrimary MuiLinearProgress-bar1Determinate css-1o31aob-MuiLinearProgress-bar1"
                  style="transform: translateX(-100%);"
                />
              </span>
            </div>
            <div
              class="MuiGrid-root MuiGrid-item MuiGrid-grid-xs-1 MuiGrid-grid-sm-3 subtext css-nbzprc-MuiGrid-root"
            >
              <span
                class="MuiSkeleton-root MuiSkeleton-text MuiSkeleton-pulse skeleton-inline css-1l7q9tc-MuiSkeleton-root"
                style="width: 20px;"
              />
              %
            </div>
          </div>
        </div>
        <div
          class="MuiGrid-root MuiGrid-item MuiGrid-grid-xs-12 MuiGrid-grid-sm-6 MuiGrid-grid-lg-4 css-dbu6st-MuiGrid-root"
        >
          <a
<<<<<<< HEAD
            class="MuiTypography-root MuiTypography-inherit MuiLink-root MuiLink-underlineNone css-ao3601-MuiTypography-root-MuiLink-root"
            href="#/give/projects/project-1"
=======
            class="MuiTypography-root MuiLink-root MuiLink-underlineNone MuiTypography-colorPrimary"
            href="#/projects/project-1"
>>>>>>> 726291f9
          >
            <button
              class="MuiButton-root MuiButton-outlined MuiButton-outlinedPrimary MuiButton-sizeSmall MuiButton-outlinedSizeSmall MuiButton-disableElevation MuiButton-fullWidth MuiButtonBase-root Button-root undefined css-17qa7rh-MuiButtonBase-root-MuiButton-root"
              tabindex="0"
              type="button"
            >
              View Details
            </button>
          </a>
        </div>
      </div>
    </div>
  </div>
</div>
`;

exports[`<ProjectCard/> should render card without image 1`] = `
<div>
  <div
    class="MuiGrid-root MuiGrid-container MuiGrid-spacing-xs-3 css-1wkillg-MuiGrid-root"
  >
    <div
      class="MuiGrid-root MuiGrid-item MuiGrid-grid-xs-12 css-bhsuuc-MuiGrid-root"
    >
      <a
        class="MuiTypography-root MuiTypography-inherit MuiLink-root MuiLink-underlineNone css-ao3601-MuiTypography-root-MuiLink-root"
        href="#/give/projects/project-1"
      >
        <h4
          class="MuiTypography-root MuiTypography-h4 css-w9v9yi-MuiTypography-root"
        >
          <strong>
            project Owner - some project
          </strong>
        </h4>
      </a>
    </div>
    <div
      class="MuiGrid-root MuiGrid-item MuiGrid-grid-xs-12 MuiGrid-grid-sm-5 MuiGrid-grid-lg-4 css-pyn2lm-MuiGrid-root"
    >
      <div
        class="MuiGrid-root MuiGrid-container css-1enxi5i-MuiGrid-root"
        style="max-height: 184px; overflow: hidden; border-radius: 16px;"
      >
        <div
          class="MuiGrid-root MuiGrid-item MuiGrid-grid-xs-true css-cm1570-MuiGrid-root"
        >
          <img
            height="100%"
            src=""
          />
        </div>
      </div>
    </div>
    <div
      class="MuiGrid-root MuiGrid-container MuiGrid-item MuiGrid-grid-xs-true css-qsmpk5-MuiGrid-root"
    >
      <div
        class="MuiGrid-root MuiGrid-item MuiGrid-grid-xs-12 css-bhsuuc-MuiGrid-root"
      >
        <p
          class="MuiTypography-root MuiTypography-body1 project-content css-69sme-MuiTypography-root"
        >
          <div>
            <p>
              A short description for the card
            </p>
            

          </div>
        </p>
      </div>
      <div
        class="MuiGrid-root MuiGrid-item MuiGrid-grid-xs-true css-cm1570-MuiGrid-root"
      />
      <div
        class="MuiGrid-root MuiGrid-container MuiGrid-item MuiGrid-grid-xs-12 css-13b7e87-MuiGrid-root"
      >
        <div
          class="MuiGrid-root MuiGrid-item MuiGrid-grid-xs-12 MuiGrid-grid-sm-6 MuiGrid-grid-lg-8 css-aowpts-MuiGrid-root"
        >
          <div
            class="MuiGrid-root MuiGrid-container MuiGrid-spacing-xs-1 css-7qiq2r-MuiGrid-root"
            style="padding-bottom: 8px;"
          >
            <div
              class="MuiGrid-root MuiGrid-item MuiGrid-grid-xs-12 subtext css-bhsuuc-MuiGrid-root"
            >
              <div
                class="project-countdown"
              >
                <div
                  class="MuiGrid-root MuiGrid-container MuiGrid-spacing-xs-1 css-1vfisdg-MuiGrid-root"
                >
                  <div
                    class="MuiGrid-root MuiGrid-item css-159wrwf-MuiGrid-root"
                  >
                    <p
                      class="MuiTypography-root MuiTypography-body2 css-112gc2l-MuiTypography-root"
                    >
                      00:00:00
                    </p>
                  </div>
                  <div
                    class="MuiGrid-root css-vz6rvy-MuiGrid-root"
                  >
                    <p
                      class="MuiTypography-root MuiTypography-body2 css-112gc2l-MuiTypography-root"
                    >
                      Completed
                    </p>
                  </div>
                </div>
              </div>
            </div>
            <div
              class="MuiGrid-root MuiGrid-item MuiGrid-grid-xs-11 MuiGrid-grid-sm-9 project-goal-progress css-tao7r1-MuiGrid-root"
            >
              <span
                aria-valuemax="100"
                aria-valuemin="0"
                aria-valuenow="0"
                class="MuiLinearProgress-root MuiLinearProgress-colorPrimary MuiLinearProgress-determinate css-1mcjo4x-MuiLinearProgress-root"
                role="progressbar"
              >
                <span
                  class="MuiLinearProgress-bar ProjectCard-progress MuiLinearProgress-barColorPrimary MuiLinearProgress-bar1Determinate css-1o31aob-MuiLinearProgress-bar1"
                  style="transform: translateX(-100%);"
                />
              </span>
            </div>
            <div
              class="MuiGrid-root MuiGrid-item MuiGrid-grid-xs-1 MuiGrid-grid-sm-3 subtext css-nbzprc-MuiGrid-root"
            >
              <span
                class="MuiSkeleton-root MuiSkeleton-text MuiSkeleton-pulse skeleton-inline css-1l7q9tc-MuiSkeleton-root"
                style="width: 20px;"
              />
              %
            </div>
          </div>
        </div>
        <div
          class="MuiGrid-root MuiGrid-item MuiGrid-grid-xs-12 MuiGrid-grid-sm-6 MuiGrid-grid-lg-4 css-dbu6st-MuiGrid-root"
        >
          <a
<<<<<<< HEAD
            class="MuiTypography-root MuiTypography-inherit MuiLink-root MuiLink-underlineNone css-ao3601-MuiTypography-root-MuiLink-root"
            href="#/give/projects/project-1"
=======
            class="MuiTypography-root MuiLink-root MuiLink-underlineNone MuiTypography-colorPrimary"
            href="#/projects/project-1"
>>>>>>> 726291f9
          >
            <button
              class="MuiButton-root MuiButton-outlined MuiButton-outlinedPrimary MuiButton-sizeSmall MuiButton-outlinedSizeSmall MuiButton-disableElevation MuiButton-fullWidth MuiButtonBase-root Button-root undefined css-17qa7rh-MuiButtonBase-root-MuiButton-root"
              tabindex="0"
              type="button"
            >
              View Details
            </button>
          </a>
        </div>
      </div>
    </div>
  </div>
</div>
`;

exports[`<ProjectCard/> should render page 1`] = `
<div>
  <div
    class="MuiContainer-root MuiContainer-maxWidthLg css-e057jq-MuiContainer-root"
  >
    <div
      class="MuiGrid-root MuiGrid-container MuiGrid-spacing-xs-3 css-1iagzvf-MuiGrid-root"
    >
      <div
        class="MuiGrid-root MuiGrid-container MuiGrid-item MuiGrid-grid-xs-12 MuiGrid-grid-lg-5 css-gr5cd7-MuiGrid-root"
      >
        <div
          class="MuiGrid-root MuiGrid-item MuiGrid-grid-xs-12 css-bhsuuc-MuiGrid-root"
        >
          <div
            class="MuiPaper-root MuiPaper-elevation MuiPaper-rounded MuiPaper-elevation0 helloooooo Paper-root  css-m19e0g-MuiPaper-root"
            style="transform: none; webkit-transition: transform 225ms cubic-bezier(0.4, 0, 0.2, 1) 0ms; transition: transform 225ms cubic-bezier(0.4, 0, 0.2, 1) 0ms;"
          >
            <div
              class="MuiGrid-root MuiGrid-container MuiGrid-spacing-xs-2 MuiGrid-direction-xs-column css-1y6dg9a-MuiGrid-root"
            >
              <div
                class="MuiGrid-root MuiGrid-item card-header css-159wrwf-MuiGrid-root"
              >
                <div
                  class="MuiBox-root css-gg4vpm"
                >
                  <div
                    class="top-left"
                  >
                    <div
                      class="MuiGrid-root MuiGrid-container MuiGrid-spacing-xs-2 css-vgma6o-MuiGrid-root"
                    >
                      <div
                        class="MuiGrid-root MuiGrid-item css-159wrwf-MuiGrid-root"
                      >
                        <a
<<<<<<< HEAD
                          class="MuiTypography-root MuiTypography-inherit MuiLink-root MuiLink-underlineNone css-ao3601-MuiTypography-root-MuiLink-root"
                          href="#/give/"
=======
                          class="MuiTypography-root MuiLink-root MuiLink-underlineNone MuiTypography-colorPrimary"
                          href="#/give"
>>>>>>> 726291f9
                        >
                          <svg
                            aria-hidden="true"
                            class="MuiSvgIcon-root MuiSvgIcon-fontSizeSmall css-y3v3gx-MuiSvgIcon-root"
                            data-testid="ChevronLeftIcon"
                            focusable="false"
                            style="width: 12px; height: 12px;"
                            viewBox="6 6 12 12"
                          >
                            <path
                              d="M15.41 7.41 14 6l-6 6 6 6 1.41-1.41L10.83 12z"
                            />
                          </svg>
                        </a>
                      </div>
                      <div
                        class="MuiGrid-root MuiGrid-item css-159wrwf-MuiGrid-root"
                      >
                        <h5
                          class="MuiTypography-root MuiTypography-h5 css-903ewo-MuiTypography-root"
                        >
                          project Owner - some project
                        </h5>
                      </div>
                    </div>
                  </div>
                  <div
                    class="top-right"
                  />
                </div>
              </div>
              <div
                class="MuiGrid-root MuiGrid-item css-159wrwf-MuiGrid-root"
              >
                <div
                  class="MuiGrid-root MuiGrid-container MuiGrid-spacing-xs-2 css-pcr0fy-MuiGrid-root"
                >
                  <div
                    class="MuiGrid-root MuiGrid-item MuiGrid-grid-xs-12 MuiGrid-grid-sm-6 MuiGrid-grid-lg-12 css-olt10l-MuiGrid-root"
                  >
                    <div
                      class="MuiGrid-root MuiGrid-container css-1enxi5i-MuiGrid-root"
                      style="max-height: 184px; overflow: hidden; border-radius: 16px;"
                    >
                      <div
                        class="MuiGrid-root MuiGrid-item MuiGrid-grid-xs-true css-cm1570-MuiGrid-root"
                      >
                        <a
                          class="MuiTypography-root MuiTypography-inherit MuiLink-root MuiLink-underlineNone css-ao3601-MuiTypography-root-MuiLink-root"
                          href="#/give/projects/project-1"
                        >
                          <img
                            src="/assets/images/grants/playgrounds/playgrounds_logo.svg"
                            width="100%"
                          />
                        </a>
                      </div>
                    </div>
                  </div>
                  <div
                    class="MuiGrid-root MuiGrid-item MuiGrid-grid-xs-true css-cm1570-MuiGrid-root"
                  >
                    <div
                      class="MuiGrid-root MuiGrid-container MuiGrid-spacing-xs-2 css-pcr0fy-MuiGrid-root"
                    >
                      <div
                        class="MuiGrid-root MuiGrid-item MuiGrid-grid-xs-12 css-bhsuuc-MuiGrid-root"
                      >
                        <div
                          class="MuiGrid-root MuiGrid-container MuiGrid-spacing-xs-3 css-cmg3fn-MuiGrid-root"
                        >
                          <div
                            class="MuiGrid-root MuiGrid-item MuiGrid-grid-xs-5 css-46wo5z-MuiGrid-root"
                          >
                            <div
                              class="MuiGrid-root MuiGrid-container MuiGrid-direction-xs-column css-qy0ict-MuiGrid-root"
                            >
                              <div
                                class="MuiGrid-root MuiGrid-item css-159wrwf-MuiGrid-root"
                              >
                                <div
                                  class="MuiGrid-root MuiGrid-container MuiGrid-spacing-xs-1 css-r441lk-MuiGrid-root"
                                >
                                  <div
                                    class="MuiGrid-root MuiGrid-item css-159wrwf-MuiGrid-root"
                                  >
                                    <svg
                                      aria-hidden="true"
                                      class="MuiSvgIcon-root MuiSvgIcon-fontSizeSmall css-1fx2bp7-MuiSvgIcon-root"
                                      focusable="false"
                                      viewBox="0 0 20 20"
                                    >
                                      <path
                                        d="M10 14.0625C11.7259 14.0625 13.125 12.6634 13.125 10.9375C13.125 9.21161 11.7259 7.8125 10 7.8125C8.27411 7.8125 6.875 9.21161 6.875 10.9375C6.875 12.6634 8.27411 14.0625 10 14.0625Z"
                                        fill="none"
                                        stroke="currentcolor"
                                        stroke-linecap="round"
                                        stroke-linejoin="round"
                                        stroke-width="1.6"
                                      />
                                      <path
                                        d="M15.3125 9.06251C16.0404 9.06129 16.7586 9.23018 17.4096 9.55572C18.0607 9.88126 18.6267 10.3544 19.0625 10.9375"
                                        fill="none"
                                        stroke="currentcolor"
                                        stroke-linecap="round"
                                        stroke-linejoin="round"
                                        stroke-width="1.6"
                                      />
                                      <path
                                        d="M0.9375 10.9375C1.37328 10.3544 1.93928 9.88126 2.59036 9.55572C3.24144 9.23018 3.95957 9.06129 4.6875 9.06251"
                                        fill="none"
                                        stroke="currentcolor"
                                        stroke-linecap="round"
                                        stroke-linejoin="round"
                                        stroke-width="1.6"
                                      />
                                      <path
                                        d="M5.5 16.875C5.91158 16.0321 6.55163 15.3217 7.34722 14.8248C8.14282 14.3279 9.06198 14.0645 10 14.0645C10.938 14.0645 11.8572 14.3279 12.6528 14.8248C13.4484 15.3217 14.0884 16.0321 14.5 16.875"
                                        fill="none"
                                        stroke="currentcolor"
                                        stroke-linecap="round"
                                        stroke-linejoin="round"
                                        stroke-width="1.6"
                                      />
                                      <path
                                        d="M4.69004 9.0625C4.21554 9.06298 3.7507 8.92842 3.34984 8.67453C2.94898 8.42064 2.62865 8.05792 2.42628 7.62874C2.22391 7.19956 2.14785 6.72165 2.207 6.25085C2.26615 5.78006 2.45806 5.33581 2.76031 4.97003C3.06256 4.60426 3.46267 4.33205 3.91387 4.18521C4.36508 4.03838 4.84876 4.02298 5.30839 4.14083C5.76802 4.25867 6.18463 4.50489 6.50952 4.85071C6.83442 5.19653 7.05419 5.62767 7.14316 6.09375"
                                        fill="none"
                                        stroke="currentcolor"
                                        stroke-linecap="round"
                                        stroke-linejoin="round"
                                        stroke-width="1.6"
                                      />
                                      <path
                                        d="M12.8594 6.09375C12.9483 5.62767 13.1681 5.19653 13.493 4.85071C13.8179 4.50489 14.2345 4.25867 14.6941 4.14083C15.1538 4.02298 15.6375 4.03838 16.0887 4.18521C16.5399 4.33205 16.94 4.60426 17.2422 4.97003C17.5445 5.33581 17.7364 5.78006 17.7955 6.25085C17.8547 6.72165 17.7786 7.19956 17.5763 7.62874C17.3739 8.05792 17.0536 8.42064 16.6527 8.67453C16.2518 8.92842 15.787 9.06298 15.3125 9.0625"
                                        fill="none"
                                        stroke="currentcolor"
                                        stroke-linecap="round"
                                        stroke-linejoin="round"
                                        stroke-width="1.6"
                                      />
                                    </svg>
                                  </div>
                                  <div
                                    class="MuiGrid-root MuiGrid-item metric css-159wrwf-MuiGrid-root"
                                  />
                                </div>
                              </div>
                              <div
                                class="MuiGrid-root MuiGrid-item subtext css-159wrwf-MuiGrid-root"
                              >
                                Donors
                              </div>
                            </div>
                          </div>
                          <div
                            class="MuiGrid-root MuiGrid-item MuiGrid-grid-xs-7 css-e6z9yf-MuiGrid-root"
                          >
                            <div
                              class="MuiGrid-root MuiGrid-container MuiGrid-direction-xs-column css-1jqheh3-MuiGrid-root"
                            >
                              <div
                                class="MuiGrid-root MuiGrid-item css-159wrwf-MuiGrid-root"
                              >
                                <div
                                  class="MuiGrid-root MuiGrid-container MuiGrid-spacing-xs-1 css-hgkx5n-MuiGrid-root"
                                >
                                  <div
                                    class="MuiGrid-root MuiGrid-item css-159wrwf-MuiGrid-root"
                                  >
                                    <svg
                                      aria-hidden="true"
                                      class="MuiSvgIcon-root MuiSvgIcon-fontSizeSmall css-1fx2bp7-MuiSvgIcon-root"
                                      focusable="false"
                                      viewBox="0 0 20 20"
                                    >
                                      <path
                                        d="M3.125 8.96094V4.375C3.125 4.20924 3.19085 4.05027 3.30806 3.93306C3.42527 3.81585 3.58424 3.75 3.75 3.75H16.25C16.4158 3.75 16.5747 3.81585 16.6919 3.93306C16.8092 4.05027 16.875 4.20924 16.875 4.375V8.96094C16.875 15.5234 11.3047 17.6953 10.1953 18.0625C10.0693 18.1092 9.93072 18.1092 9.80469 18.0625C8.69531 17.6953 3.125 15.5234 3.125 8.96094Z"
                                        fill="none"
                                        stroke="currentcolor"
                                        stroke-linecap="round"
                                        stroke-linejoin="round"
                                        stroke-width="1.6"
                                      />
                                      <path
                                        d="M13.4375 8.125L8.85156 12.5L6.5625 10.3125"
                                        fill="none"
                                        stroke="currentcolor"
                                        stroke-linecap="round"
                                        stroke-linejoin="round"
                                        stroke-width="1.6"
                                      />
                                    </svg>
                                  </div>
                                  <div
                                    class="MuiGrid-root MuiGrid-item metric css-159wrwf-MuiGrid-root"
                                  >
                                    <span
                                      class="MuiSkeleton-root MuiSkeleton-text MuiSkeleton-pulse css-1l7q9tc-MuiSkeleton-root"
                                    />
                                  </div>
                                </div>
                              </div>
                              <div
                                class="MuiGrid-root MuiGrid-item subtext css-159wrwf-MuiGrid-root"
                              >
                                 
                                Deposited
                              </div>
                            </div>
                          </div>
                        </div>
                      </div>
                      <div
                        class="MuiGrid-root MuiGrid-item MuiGrid-grid-xs-12 css-bhsuuc-MuiGrid-root"
                      >
                        <div
                          class="MuiGrid-root MuiGrid-container css-1d18k5y-MuiGrid-root"
                        >
                          <div
                            class="MuiGrid-root MuiGrid-item MuiGrid-grid-xs-5 css-46wo5z-MuiGrid-root"
                          >
                            <div
                              class="MuiGrid-root MuiGrid-container MuiGrid-spacing-xs-1 css-r441lk-MuiGrid-root"
                            >
                              <div
                                class="MuiGrid-root MuiGrid-item css-159wrwf-MuiGrid-root"
                              >
                                <svg
                                  aria-hidden="true"
                                  class="MuiSvgIcon-root MuiSvgIcon-fontSizeSmall css-1fx2bp7-MuiSvgIcon-root"
                                  focusable="false"
                                  viewBox="0 0 20 20"
                                >
                                  <path
                                    d="M13.75 11.875L17.5 8.125L13.75 4.375"
                                    fill="none"
                                    stroke="currentcolor"
                                    stroke-linecap="round"
                                    stroke-linejoin="round"
                                    stroke-width="1.6"
                                  />
                                  <path
                                    d="M15 16.875H3.125C2.95924 16.875 2.80027 16.8092 2.68306 16.6919C2.56585 16.5747 2.5 16.4158 2.5 16.25V6.875"
                                    fill="none"
                                    stroke="currentcolor"
                                    stroke-linecap="round"
                                    stroke-linejoin="round"
                                    stroke-width="1.6"
                                  />
                                  <path
                                    d="M5.85938 13.75C6.27643 12.1401 7.21619 10.7143 8.53119 9.69621C9.84618 8.67815 11.462 8.1255 13.125 8.125H17.5"
                                    fill="none"
                                    stroke="currentcolor"
                                    stroke-linecap="round"
                                    stroke-linejoin="round"
                                    stroke-width="1.6"
                                  />
                                </svg>
                              </div>
                              <div
                                class="MuiGrid-root MuiGrid-item metric css-159wrwf-MuiGrid-root"
                              >
                                <span
                                  class="MuiSkeleton-root MuiSkeleton-text MuiSkeleton-pulse css-1l7q9tc-MuiSkeleton-root"
                                />
                              </div>
                            </div>
                            <div
                              class="MuiGrid-root MuiGrid-item subtext css-159wrwf-MuiGrid-root"
                            >
                               
                              Yield
                            </div>
                          </div>
                          <div
                            class="MuiGrid-root MuiGrid-item MuiGrid-grid-xs-2 css-19kq2tc-MuiGrid-root"
                          />
                          <div
                            class="MuiGrid-root MuiGrid-item MuiGrid-grid-xs-5 css-46wo5z-MuiGrid-root"
                          >
                            <div
                              class="MuiGrid-root MuiGrid-container MuiGrid-direction-xs-column css-1jqheh3-MuiGrid-root"
                            >
                              <div
                                class="MuiGrid-root MuiGrid-item css-159wrwf-MuiGrid-root"
                              >
                                <div
                                  class="MuiGrid-root MuiGrid-container MuiGrid-spacing-xs-1 css-hgkx5n-MuiGrid-root"
                                >
                                  <div
                                    class="MuiGrid-root MuiGrid-item css-159wrwf-MuiGrid-root"
                                  >
                                    <svg
                                      aria-hidden="true"
                                      class="MuiSvgIcon-root MuiSvgIcon-fontSizeSmall css-1fx2bp7-MuiSvgIcon-root"
                                      focusable="false"
                                      viewBox="0 0 20 20"
                                    >
                                      <path
                                        d="M17.118 10C15.205 13.9602 10 16.875 10 16.875C10 16.875 2.1875 12.5 2.1875 7.18751C2.1875 6.24836 2.51289 5.33821 3.1083 4.61193C3.70371 3.88564 4.53236 3.38808 5.45328 3.2039C6.37419 3.01971 7.33047 3.16029 8.15943 3.6017C8.98838 4.04311 9.63879 4.7581 10 5.62501C10.3612 4.7581 11.0116 4.04311 11.8406 3.6017C12.3009 3.35657 12.8005 3.20422 13.3115 3.14874"
                                        fill="none"
                                        stroke="currentcolor"
                                        stroke-linecap="round"
                                        stroke-linejoin="round"
                                        stroke-width="1.6"
                                      />
                                      <path
                                        d="M18 3.5L9.99659 11.5L7 9"
                                        fill="none"
                                        stroke="currentcolor"
                                        stroke-linecap="round"
                                        stroke-linejoin="round"
                                        stroke-width="1.6"
                                      />
                                    </svg>
                                  </div>
                                  <div
                                    class="MuiGrid-root MuiGrid-item metric css-159wrwf-MuiGrid-root"
                                  >
                                    0
                                  </div>
                                </div>
                              </div>
                              <div
                                class="MuiGrid-root MuiGrid-item subtext css-159wrwf-MuiGrid-root"
                              >
                                 
                                Deposit Goal
                              </div>
                            </div>
                          </div>
                          <div
                            class="MuiGrid-root MuiGrid-item MuiGrid-grid-xs-12 project-goal-progress css-bhsuuc-MuiGrid-root"
                          >
                            <span
                              aria-valuemax="100"
                              aria-valuemin="0"
                              aria-valuenow="0"
                              class="MuiLinearProgress-root MuiLinearProgress-colorPrimary MuiLinearProgress-determinate css-1mcjo4x-MuiLinearProgress-root"
                              role="progressbar"
                            >
                              <span
                                class="MuiLinearProgress-bar ProjectCard-progress MuiLinearProgress-barColorPrimary MuiLinearProgress-bar1Determinate css-1o31aob-MuiLinearProgress-bar1"
                                style="transform: translateX(-100%);"
                              />
                            </span>
                          </div>
                        </div>
                      </div>
                      <div
                        class="MuiGrid-root MuiGrid-item MuiGrid-grid-xs-12 css-bhsuuc-MuiGrid-root"
                      >
                        <button
                          class="MuiButton-root MuiButton-contained MuiButton-containedPrimary MuiButton-sizeMedium MuiButton-containedSizeMedium MuiButton-disableElevation MuiButton-fullWidth MuiButtonBase-root Button-root undefined css-8aw5i7-MuiButtonBase-root-MuiButton-root"
                          tabindex="0"
                          type="button"
                        >
                          Connect Wallet
                        </button>
                      </div>
                    </div>
                  </div>
                </div>
              </div>
            </div>
          </div>
        </div>
        <div
          class="MuiGrid-root MuiGrid-item MuiGrid-grid-xs-12 css-bhsuuc-MuiGrid-root"
        />
      </div>
      <div
        class="MuiGrid-root MuiGrid-item MuiGrid-grid-xs-12 MuiGrid-grid-lg-7 css-mxqc31-MuiGrid-root"
      >
        <div
          class="MuiPaper-root MuiPaper-elevation MuiPaper-rounded MuiPaper-elevation0 helloooooo Paper-root  css-m19e0g-MuiPaper-root"
          style="transform: none; webkit-transition: transform 225ms cubic-bezier(0.4, 0, 0.2, 1) 0ms; transition: transform 225ms cubic-bezier(0.4, 0, 0.2, 1) 0ms;"
        >
          <div
            class="MuiGrid-root MuiGrid-container MuiGrid-spacing-xs-2 MuiGrid-direction-xs-column css-1y6dg9a-MuiGrid-root"
          >
            <div
              class="MuiGrid-root MuiGrid-item card-header css-159wrwf-MuiGrid-root"
            >
              <div
                class="MuiBox-root css-gg4vpm"
              >
                <div
                  class="MuiBox-root css-1xhj18k"
                >
                  <h5
                    class="MuiTypography-root MuiTypography-h5 header-text css-903ewo-MuiTypography-root"
                  >
                    About
                  </h5>
                </div>
                <div
                  class="top-right"
                >
                  <a
                    class="MuiTypography-root MuiTypography-inherit MuiLink-root MuiLink-underlineNone css-ao3601-MuiTypography-root-MuiLink-root"
                    href="https://project.co"
                    target="_blank"
                  >
                    <svg
                      aria-hidden="true"
                      class="MuiSvgIcon-root MuiSvgIcon-fontSizeSmall css-1fx2bp7-MuiSvgIcon-root"
                      focusable="false"
                      viewBox="0 0 20 20"
                    >
                      <path
                        d="M 9.991 0 C 4.471 0 0 4.48 0 10 C 0 15.52 4.471 20 9.991 20 C 15.521 20 20 15.52 20 10 C 20 4.48 15.521 0 9.991 0 Z M 16.921 6 L 13.971 6 C 13.651 4.751 13.191 3.551 12.591 2.44 C 14.431 3.071 15.961 4.351 16.921 6 Z M 10.001 2.04 C 10.831 3.24 11.481 4.571 11.911 6 L 8.091 6 C 8.521 4.571 9.171 3.24 10.001 2.04 Z M 2.26 12 C 2.101 11.36 2.001 10.691 2.001 10 C 2.001 9.311 2.101 8.64 2.26 8 L 5.641 8 C 5.561 8.66 5.501 9.32 5.501 10 C 5.501 10.68 5.561 11.34 5.641 12 L 2.26 12 Z M 3.081 14 L 6.031 14 C 6.351 15.251 6.811 16.451 7.411 17.56 C 5.571 16.931 4.041 15.66 3.081 14 Z M 6.031 6 L 3.081 6 C 4.041 4.34 5.571 3.071 7.411 2.44 C 6.811 3.551 6.351 4.751 6.031 6 Z M 10.001 17.96 C 9.171 16.76 8.521 15.431 8.091 14 L 11.911 14 C 11.481 15.431 10.831 16.76 10.001 17.96 Z M 12.341 12 L 7.661 12 C 7.571 11.34 7.501 10.68 7.501 10 C 7.501 9.32 7.571 8.651 7.661 8 L 12.341 8 C 12.431 8.651 12.501 9.32 12.501 10 C 12.501 10.68 12.431 11.34 12.341 12 Z M 12.591 17.56 C 13.191 16.451 13.651 15.251 13.971 14 L 16.921 14 C 15.961 15.651 14.431 16.931 12.591 17.56 Z M 14.361 12 C 14.441 11.34 14.501 10.68 14.501 10 C 14.501 9.32 14.441 8.66 14.361 8 L 17.741 8 C 17.9 8.64 18.001 9.311 18.001 10 C 18.001 10.691 17.9 11.36 17.741 12 L 14.361 12 Z"
                      />
                    </svg>
                  </a>
                </div>
              </div>
            </div>
            <div
              class="MuiGrid-root MuiGrid-item css-159wrwf-MuiGrid-root"
            >
              <div
                class="project-content"
              >
                <p>
                  A longer description for the profile
                </p>
                

              </div>
            </div>
          </div>
        </div>
      </div>
    </div>
  </div>
</div>
`;

exports[`<ProjectCard/> should render page without finish date 1`] = `
<div>
  <div
    class="MuiContainer-root MuiContainer-maxWidthLg css-e057jq-MuiContainer-root"
  >
    <div
      class="MuiGrid-root MuiGrid-container MuiGrid-spacing-xs-3 css-1iagzvf-MuiGrid-root"
    >
      <div
        class="MuiGrid-root MuiGrid-container MuiGrid-item MuiGrid-grid-xs-12 MuiGrid-grid-lg-5 css-gr5cd7-MuiGrid-root"
      >
        <div
          class="MuiGrid-root MuiGrid-item MuiGrid-grid-xs-12 css-bhsuuc-MuiGrid-root"
        >
          <div
            class="MuiPaper-root MuiPaper-elevation MuiPaper-rounded MuiPaper-elevation0 helloooooo Paper-root  css-m19e0g-MuiPaper-root"
            style="transform: none; webkit-transition: transform 225ms cubic-bezier(0.4, 0, 0.2, 1) 0ms; transition: transform 225ms cubic-bezier(0.4, 0, 0.2, 1) 0ms;"
          >
            <div
              class="MuiGrid-root MuiGrid-container MuiGrid-spacing-xs-2 MuiGrid-direction-xs-column css-1y6dg9a-MuiGrid-root"
            >
              <div
                class="MuiGrid-root MuiGrid-item card-header css-159wrwf-MuiGrid-root"
              >
                <div
                  class="MuiBox-root css-gg4vpm"
                >
                  <div
                    class="top-left"
                  >
                    <div
                      class="MuiGrid-root MuiGrid-container MuiGrid-spacing-xs-2 css-vgma6o-MuiGrid-root"
                    >
                      <div
                        class="MuiGrid-root MuiGrid-item css-159wrwf-MuiGrid-root"
                      >
                        <a
<<<<<<< HEAD
                          class="MuiTypography-root MuiTypography-inherit MuiLink-root MuiLink-underlineNone css-ao3601-MuiTypography-root-MuiLink-root"
                          href="#/give/"
=======
                          class="MuiTypography-root MuiLink-root MuiLink-underlineNone MuiTypography-colorPrimary"
                          href="#/give"
>>>>>>> 726291f9
                        >
                          <svg
                            aria-hidden="true"
                            class="MuiSvgIcon-root MuiSvgIcon-fontSizeSmall css-y3v3gx-MuiSvgIcon-root"
                            data-testid="ChevronLeftIcon"
                            focusable="false"
                            style="width: 12px; height: 12px;"
                            viewBox="6 6 12 12"
                          >
                            <path
                              d="M15.41 7.41 14 6l-6 6 6 6 1.41-1.41L10.83 12z"
                            />
                          </svg>
                        </a>
                      </div>
                      <div
                        class="MuiGrid-root MuiGrid-item css-159wrwf-MuiGrid-root"
                      >
                        <h5
                          class="MuiTypography-root MuiTypography-h5 css-903ewo-MuiTypography-root"
                        >
                          project Owner - some project
                        </h5>
                      </div>
                    </div>
                  </div>
                  <div
                    class="top-right"
                  />
                </div>
              </div>
              <div
                class="MuiGrid-root MuiGrid-item css-159wrwf-MuiGrid-root"
              >
                <div
                  class="MuiGrid-root MuiGrid-container MuiGrid-spacing-xs-2 css-pcr0fy-MuiGrid-root"
                >
                  <div
                    class="MuiGrid-root MuiGrid-item MuiGrid-grid-xs-12 MuiGrid-grid-sm-6 MuiGrid-grid-lg-12 css-olt10l-MuiGrid-root"
                  >
                    <div
                      class="MuiGrid-root MuiGrid-container css-1enxi5i-MuiGrid-root"
                      style="max-height: 184px; overflow: hidden; border-radius: 16px;"
                    >
                      <div
                        class="MuiGrid-root MuiGrid-item MuiGrid-grid-xs-true css-cm1570-MuiGrid-root"
                      >
                        <a
                          class="MuiTypography-root MuiTypography-inherit MuiLink-root MuiLink-underlineNone css-ao3601-MuiTypography-root-MuiLink-root"
                          href="#/give/projects/project-1"
                        >
                          <img
                            src="/assets/images/grants/playgrounds/playgrounds_logo.svg"
                            width="100%"
                          />
                        </a>
                      </div>
                    </div>
                  </div>
                  <div
                    class="MuiGrid-root MuiGrid-item MuiGrid-grid-xs-true css-cm1570-MuiGrid-root"
                  >
                    <div
                      class="MuiGrid-root MuiGrid-container MuiGrid-spacing-xs-2 css-pcr0fy-MuiGrid-root"
                    >
                      <div
                        class="MuiGrid-root MuiGrid-item MuiGrid-grid-xs-12 css-bhsuuc-MuiGrid-root"
                      >
                        <div
                          class="MuiGrid-root MuiGrid-container MuiGrid-spacing-xs-3 css-cmg3fn-MuiGrid-root"
                        >
                          <div
                            class="MuiGrid-root MuiGrid-item MuiGrid-grid-xs-5 css-46wo5z-MuiGrid-root"
                          >
                            <div
                              class="MuiGrid-root MuiGrid-container MuiGrid-direction-xs-column css-qy0ict-MuiGrid-root"
                            >
                              <div
                                class="MuiGrid-root MuiGrid-item css-159wrwf-MuiGrid-root"
                              >
                                <div
                                  class="MuiGrid-root MuiGrid-container MuiGrid-spacing-xs-1 css-r441lk-MuiGrid-root"
                                >
                                  <div
                                    class="MuiGrid-root MuiGrid-item css-159wrwf-MuiGrid-root"
                                  >
                                    <svg
                                      aria-hidden="true"
                                      class="MuiSvgIcon-root MuiSvgIcon-fontSizeSmall css-1fx2bp7-MuiSvgIcon-root"
                                      focusable="false"
                                      viewBox="0 0 20 20"
                                    >
                                      <path
                                        d="M10 14.0625C11.7259 14.0625 13.125 12.6634 13.125 10.9375C13.125 9.21161 11.7259 7.8125 10 7.8125C8.27411 7.8125 6.875 9.21161 6.875 10.9375C6.875 12.6634 8.27411 14.0625 10 14.0625Z"
                                        fill="none"
                                        stroke="currentcolor"
                                        stroke-linecap="round"
                                        stroke-linejoin="round"
                                        stroke-width="1.6"
                                      />
                                      <path
                                        d="M15.3125 9.06251C16.0404 9.06129 16.7586 9.23018 17.4096 9.55572C18.0607 9.88126 18.6267 10.3544 19.0625 10.9375"
                                        fill="none"
                                        stroke="currentcolor"
                                        stroke-linecap="round"
                                        stroke-linejoin="round"
                                        stroke-width="1.6"
                                      />
                                      <path
                                        d="M0.9375 10.9375C1.37328 10.3544 1.93928 9.88126 2.59036 9.55572C3.24144 9.23018 3.95957 9.06129 4.6875 9.06251"
                                        fill="none"
                                        stroke="currentcolor"
                                        stroke-linecap="round"
                                        stroke-linejoin="round"
                                        stroke-width="1.6"
                                      />
                                      <path
                                        d="M5.5 16.875C5.91158 16.0321 6.55163 15.3217 7.34722 14.8248C8.14282 14.3279 9.06198 14.0645 10 14.0645C10.938 14.0645 11.8572 14.3279 12.6528 14.8248C13.4484 15.3217 14.0884 16.0321 14.5 16.875"
                                        fill="none"
                                        stroke="currentcolor"
                                        stroke-linecap="round"
                                        stroke-linejoin="round"
                                        stroke-width="1.6"
                                      />
                                      <path
                                        d="M4.69004 9.0625C4.21554 9.06298 3.7507 8.92842 3.34984 8.67453C2.94898 8.42064 2.62865 8.05792 2.42628 7.62874C2.22391 7.19956 2.14785 6.72165 2.207 6.25085C2.26615 5.78006 2.45806 5.33581 2.76031 4.97003C3.06256 4.60426 3.46267 4.33205 3.91387 4.18521C4.36508 4.03838 4.84876 4.02298 5.30839 4.14083C5.76802 4.25867 6.18463 4.50489 6.50952 4.85071C6.83442 5.19653 7.05419 5.62767 7.14316 6.09375"
                                        fill="none"
                                        stroke="currentcolor"
                                        stroke-linecap="round"
                                        stroke-linejoin="round"
                                        stroke-width="1.6"
                                      />
                                      <path
                                        d="M12.8594 6.09375C12.9483 5.62767 13.1681 5.19653 13.493 4.85071C13.8179 4.50489 14.2345 4.25867 14.6941 4.14083C15.1538 4.02298 15.6375 4.03838 16.0887 4.18521C16.5399 4.33205 16.94 4.60426 17.2422 4.97003C17.5445 5.33581 17.7364 5.78006 17.7955 6.25085C17.8547 6.72165 17.7786 7.19956 17.5763 7.62874C17.3739 8.05792 17.0536 8.42064 16.6527 8.67453C16.2518 8.92842 15.787 9.06298 15.3125 9.0625"
                                        fill="none"
                                        stroke="currentcolor"
                                        stroke-linecap="round"
                                        stroke-linejoin="round"
                                        stroke-width="1.6"
                                      />
                                    </svg>
                                  </div>
                                  <div
                                    class="MuiGrid-root MuiGrid-item metric css-159wrwf-MuiGrid-root"
                                  />
                                </div>
                              </div>
                              <div
                                class="MuiGrid-root MuiGrid-item subtext css-159wrwf-MuiGrid-root"
                              >
                                Donors
                              </div>
                            </div>
                          </div>
                          <div
                            class="MuiGrid-root MuiGrid-item MuiGrid-grid-xs-7 css-e6z9yf-MuiGrid-root"
                          >
                            <div
                              class="MuiGrid-root MuiGrid-container MuiGrid-direction-xs-column css-1jqheh3-MuiGrid-root"
                            >
                              <div
                                class="MuiGrid-root MuiGrid-item css-159wrwf-MuiGrid-root"
                              >
                                <div
                                  class="MuiGrid-root MuiGrid-container MuiGrid-spacing-xs-1 css-hgkx5n-MuiGrid-root"
                                >
                                  <div
                                    class="MuiGrid-root MuiGrid-item css-159wrwf-MuiGrid-root"
                                  >
                                    <svg
                                      aria-hidden="true"
                                      class="MuiSvgIcon-root MuiSvgIcon-fontSizeSmall css-1fx2bp7-MuiSvgIcon-root"
                                      focusable="false"
                                      viewBox="0 0 20 20"
                                    >
                                      <path
                                        d="M3.125 8.96094V4.375C3.125 4.20924 3.19085 4.05027 3.30806 3.93306C3.42527 3.81585 3.58424 3.75 3.75 3.75H16.25C16.4158 3.75 16.5747 3.81585 16.6919 3.93306C16.8092 4.05027 16.875 4.20924 16.875 4.375V8.96094C16.875 15.5234 11.3047 17.6953 10.1953 18.0625C10.0693 18.1092 9.93072 18.1092 9.80469 18.0625C8.69531 17.6953 3.125 15.5234 3.125 8.96094Z"
                                        fill="none"
                                        stroke="currentcolor"
                                        stroke-linecap="round"
                                        stroke-linejoin="round"
                                        stroke-width="1.6"
                                      />
                                      <path
                                        d="M13.4375 8.125L8.85156 12.5L6.5625 10.3125"
                                        fill="none"
                                        stroke="currentcolor"
                                        stroke-linecap="round"
                                        stroke-linejoin="round"
                                        stroke-width="1.6"
                                      />
                                    </svg>
                                  </div>
                                  <div
                                    class="MuiGrid-root MuiGrid-item metric css-159wrwf-MuiGrid-root"
                                  >
                                    <span
                                      class="MuiSkeleton-root MuiSkeleton-text MuiSkeleton-pulse css-1l7q9tc-MuiSkeleton-root"
                                    />
                                  </div>
                                </div>
                              </div>
                              <div
                                class="MuiGrid-root MuiGrid-item subtext css-159wrwf-MuiGrid-root"
                              >
                                 
                                Deposited
                              </div>
                            </div>
                          </div>
                        </div>
                      </div>
                      <div
                        class="MuiGrid-root MuiGrid-item MuiGrid-grid-xs-12 css-bhsuuc-MuiGrid-root"
                      >
                        <div
                          class="MuiGrid-root MuiGrid-container css-1d18k5y-MuiGrid-root"
                        >
                          <div
                            class="MuiGrid-root MuiGrid-item MuiGrid-grid-xs-5 css-46wo5z-MuiGrid-root"
                          >
                            <div
                              class="MuiGrid-root MuiGrid-container MuiGrid-spacing-xs-1 css-r441lk-MuiGrid-root"
                            >
                              <div
                                class="MuiGrid-root MuiGrid-item css-159wrwf-MuiGrid-root"
                              >
                                <svg
                                  aria-hidden="true"
                                  class="MuiSvgIcon-root MuiSvgIcon-fontSizeSmall css-1fx2bp7-MuiSvgIcon-root"
                                  focusable="false"
                                  viewBox="0 0 20 20"
                                >
                                  <path
                                    d="M13.75 11.875L17.5 8.125L13.75 4.375"
                                    fill="none"
                                    stroke="currentcolor"
                                    stroke-linecap="round"
                                    stroke-linejoin="round"
                                    stroke-width="1.6"
                                  />
                                  <path
                                    d="M15 16.875H3.125C2.95924 16.875 2.80027 16.8092 2.68306 16.6919C2.56585 16.5747 2.5 16.4158 2.5 16.25V6.875"
                                    fill="none"
                                    stroke="currentcolor"
                                    stroke-linecap="round"
                                    stroke-linejoin="round"
                                    stroke-width="1.6"
                                  />
                                  <path
                                    d="M5.85938 13.75C6.27643 12.1401 7.21619 10.7143 8.53119 9.69621C9.84618 8.67815 11.462 8.1255 13.125 8.125H17.5"
                                    fill="none"
                                    stroke="currentcolor"
                                    stroke-linecap="round"
                                    stroke-linejoin="round"
                                    stroke-width="1.6"
                                  />
                                </svg>
                              </div>
                              <div
                                class="MuiGrid-root MuiGrid-item metric css-159wrwf-MuiGrid-root"
                              >
                                <span
                                  class="MuiSkeleton-root MuiSkeleton-text MuiSkeleton-pulse css-1l7q9tc-MuiSkeleton-root"
                                />
                              </div>
                            </div>
                            <div
                              class="MuiGrid-root MuiGrid-item subtext css-159wrwf-MuiGrid-root"
                            >
                               
                              Yield
                            </div>
                          </div>
                          <div
                            class="MuiGrid-root MuiGrid-item MuiGrid-grid-xs-2 css-19kq2tc-MuiGrid-root"
                          />
                          <div
                            class="MuiGrid-root MuiGrid-item MuiGrid-grid-xs-5 css-46wo5z-MuiGrid-root"
                          >
                            <div
                              class="MuiGrid-root MuiGrid-container MuiGrid-direction-xs-column css-1jqheh3-MuiGrid-root"
                            >
                              <div
                                class="MuiGrid-root MuiGrid-item css-159wrwf-MuiGrid-root"
                              >
                                <div
                                  class="MuiGrid-root MuiGrid-container MuiGrid-spacing-xs-1 css-hgkx5n-MuiGrid-root"
                                >
                                  <div
                                    class="MuiGrid-root MuiGrid-item css-159wrwf-MuiGrid-root"
                                  >
                                    <svg
                                      aria-hidden="true"
                                      class="MuiSvgIcon-root MuiSvgIcon-fontSizeSmall css-1fx2bp7-MuiSvgIcon-root"
                                      focusable="false"
                                      viewBox="0 0 20 20"
                                    >
                                      <path
                                        d="M17.118 10C15.205 13.9602 10 16.875 10 16.875C10 16.875 2.1875 12.5 2.1875 7.18751C2.1875 6.24836 2.51289 5.33821 3.1083 4.61193C3.70371 3.88564 4.53236 3.38808 5.45328 3.2039C6.37419 3.01971 7.33047 3.16029 8.15943 3.6017C8.98838 4.04311 9.63879 4.7581 10 5.62501C10.3612 4.7581 11.0116 4.04311 11.8406 3.6017C12.3009 3.35657 12.8005 3.20422 13.3115 3.14874"
                                        fill="none"
                                        stroke="currentcolor"
                                        stroke-linecap="round"
                                        stroke-linejoin="round"
                                        stroke-width="1.6"
                                      />
                                      <path
                                        d="M18 3.5L9.99659 11.5L7 9"
                                        fill="none"
                                        stroke="currentcolor"
                                        stroke-linecap="round"
                                        stroke-linejoin="round"
                                        stroke-width="1.6"
                                      />
                                    </svg>
                                  </div>
                                  <div
                                    class="MuiGrid-root MuiGrid-item metric css-159wrwf-MuiGrid-root"
                                  >
                                    0
                                  </div>
                                </div>
                              </div>
                              <div
                                class="MuiGrid-root MuiGrid-item subtext css-159wrwf-MuiGrid-root"
                              >
                                 
                                Deposit Goal
                              </div>
                            </div>
                          </div>
                          <div
                            class="MuiGrid-root MuiGrid-item MuiGrid-grid-xs-12 project-goal-progress css-bhsuuc-MuiGrid-root"
                          >
                            <span
                              aria-valuemax="100"
                              aria-valuemin="0"
                              aria-valuenow="0"
                              class="MuiLinearProgress-root MuiLinearProgress-colorPrimary MuiLinearProgress-determinate css-1mcjo4x-MuiLinearProgress-root"
                              role="progressbar"
                            >
                              <span
                                class="MuiLinearProgress-bar ProjectCard-progress MuiLinearProgress-barColorPrimary MuiLinearProgress-bar1Determinate css-1o31aob-MuiLinearProgress-bar1"
                                style="transform: translateX(-100%);"
                              />
                            </span>
                          </div>
                        </div>
                      </div>
                      <div
                        class="MuiGrid-root MuiGrid-item MuiGrid-grid-xs-12 css-bhsuuc-MuiGrid-root"
                      >
                        <button
                          class="MuiButton-root MuiButton-contained MuiButton-containedPrimary MuiButton-sizeMedium MuiButton-containedSizeMedium MuiButton-disableElevation MuiButton-fullWidth MuiButtonBase-root Button-root undefined css-8aw5i7-MuiButtonBase-root-MuiButton-root"
                          tabindex="0"
                          type="button"
                        >
                          Connect Wallet
                        </button>
                      </div>
                    </div>
                  </div>
                </div>
              </div>
            </div>
          </div>
        </div>
        <div
          class="MuiGrid-root MuiGrid-item MuiGrid-grid-xs-12 css-bhsuuc-MuiGrid-root"
        />
      </div>
      <div
        class="MuiGrid-root MuiGrid-item MuiGrid-grid-xs-12 MuiGrid-grid-lg-7 css-mxqc31-MuiGrid-root"
      >
        <div
          class="MuiPaper-root MuiPaper-elevation MuiPaper-rounded MuiPaper-elevation0 helloooooo Paper-root  css-m19e0g-MuiPaper-root"
          style="transform: none; webkit-transition: transform 225ms cubic-bezier(0.4, 0, 0.2, 1) 0ms; transition: transform 225ms cubic-bezier(0.4, 0, 0.2, 1) 0ms;"
        >
          <div
            class="MuiGrid-root MuiGrid-container MuiGrid-spacing-xs-2 MuiGrid-direction-xs-column css-1y6dg9a-MuiGrid-root"
          >
            <div
              class="MuiGrid-root MuiGrid-item card-header css-159wrwf-MuiGrid-root"
            >
              <div
                class="MuiBox-root css-gg4vpm"
              >
                <div
                  class="MuiBox-root css-1xhj18k"
                >
                  <h5
                    class="MuiTypography-root MuiTypography-h5 header-text css-903ewo-MuiTypography-root"
                  >
                    About
                  </h5>
                </div>
                <div
                  class="top-right"
                >
                  <a
                    class="MuiTypography-root MuiTypography-inherit MuiLink-root MuiLink-underlineNone css-ao3601-MuiTypography-root-MuiLink-root"
                    href="https://project.co"
                    target="_blank"
                  >
                    <svg
                      aria-hidden="true"
                      class="MuiSvgIcon-root MuiSvgIcon-fontSizeSmall css-1fx2bp7-MuiSvgIcon-root"
                      focusable="false"
                      viewBox="0 0 20 20"
                    >
                      <path
                        d="M 9.991 0 C 4.471 0 0 4.48 0 10 C 0 15.52 4.471 20 9.991 20 C 15.521 20 20 15.52 20 10 C 20 4.48 15.521 0 9.991 0 Z M 16.921 6 L 13.971 6 C 13.651 4.751 13.191 3.551 12.591 2.44 C 14.431 3.071 15.961 4.351 16.921 6 Z M 10.001 2.04 C 10.831 3.24 11.481 4.571 11.911 6 L 8.091 6 C 8.521 4.571 9.171 3.24 10.001 2.04 Z M 2.26 12 C 2.101 11.36 2.001 10.691 2.001 10 C 2.001 9.311 2.101 8.64 2.26 8 L 5.641 8 C 5.561 8.66 5.501 9.32 5.501 10 C 5.501 10.68 5.561 11.34 5.641 12 L 2.26 12 Z M 3.081 14 L 6.031 14 C 6.351 15.251 6.811 16.451 7.411 17.56 C 5.571 16.931 4.041 15.66 3.081 14 Z M 6.031 6 L 3.081 6 C 4.041 4.34 5.571 3.071 7.411 2.44 C 6.811 3.551 6.351 4.751 6.031 6 Z M 10.001 17.96 C 9.171 16.76 8.521 15.431 8.091 14 L 11.911 14 C 11.481 15.431 10.831 16.76 10.001 17.96 Z M 12.341 12 L 7.661 12 C 7.571 11.34 7.501 10.68 7.501 10 C 7.501 9.32 7.571 8.651 7.661 8 L 12.341 8 C 12.431 8.651 12.501 9.32 12.501 10 C 12.501 10.68 12.431 11.34 12.341 12 Z M 12.591 17.56 C 13.191 16.451 13.651 15.251 13.971 14 L 16.921 14 C 15.961 15.651 14.431 16.931 12.591 17.56 Z M 14.361 12 C 14.441 11.34 14.501 10.68 14.501 10 C 14.501 9.32 14.441 8.66 14.361 8 L 17.741 8 C 17.9 8.64 18.001 9.311 18.001 10 C 18.001 10.691 17.9 11.36 17.741 12 L 14.361 12 Z"
                      />
                    </svg>
                  </a>
                </div>
              </div>
            </div>
            <div
              class="MuiGrid-root MuiGrid-item css-159wrwf-MuiGrid-root"
            >
              <div
                class="project-content"
              >
                <p>
                  A longer description for the profile
                </p>
                

              </div>
            </div>
          </div>
        </div>
      </div>
    </div>
  </div>
</div>
`;

exports[`<ProjectCard/> should render page without image 1`] = `
<div>
  <div
    class="MuiContainer-root MuiContainer-maxWidthLg css-e057jq-MuiContainer-root"
  >
    <div
      class="MuiGrid-root MuiGrid-container MuiGrid-spacing-xs-3 css-1iagzvf-MuiGrid-root"
    >
      <div
        class="MuiGrid-root MuiGrid-container MuiGrid-item MuiGrid-grid-xs-12 MuiGrid-grid-lg-5 css-gr5cd7-MuiGrid-root"
      >
        <div
          class="MuiGrid-root MuiGrid-item MuiGrid-grid-xs-12 css-bhsuuc-MuiGrid-root"
        >
          <div
            class="MuiPaper-root MuiPaper-elevation MuiPaper-rounded MuiPaper-elevation0 helloooooo Paper-root  css-m19e0g-MuiPaper-root"
            style="transform: none; webkit-transition: transform 225ms cubic-bezier(0.4, 0, 0.2, 1) 0ms; transition: transform 225ms cubic-bezier(0.4, 0, 0.2, 1) 0ms;"
          >
            <div
              class="MuiGrid-root MuiGrid-container MuiGrid-spacing-xs-2 MuiGrid-direction-xs-column css-1y6dg9a-MuiGrid-root"
            >
              <div
                class="MuiGrid-root MuiGrid-item card-header css-159wrwf-MuiGrid-root"
              >
                <div
                  class="MuiBox-root css-gg4vpm"
                >
                  <div
                    class="top-left"
                  >
                    <div
                      class="MuiGrid-root MuiGrid-container MuiGrid-spacing-xs-2 css-vgma6o-MuiGrid-root"
                    >
                      <div
                        class="MuiGrid-root MuiGrid-item css-159wrwf-MuiGrid-root"
                      >
                        <a
<<<<<<< HEAD
                          class="MuiTypography-root MuiTypography-inherit MuiLink-root MuiLink-underlineNone css-ao3601-MuiTypography-root-MuiLink-root"
                          href="#/give/"
=======
                          class="MuiTypography-root MuiLink-root MuiLink-underlineNone MuiTypography-colorPrimary"
                          href="#/give"
>>>>>>> 726291f9
                        >
                          <svg
                            aria-hidden="true"
                            class="MuiSvgIcon-root MuiSvgIcon-fontSizeSmall css-y3v3gx-MuiSvgIcon-root"
                            data-testid="ChevronLeftIcon"
                            focusable="false"
                            style="width: 12px; height: 12px;"
                            viewBox="6 6 12 12"
                          >
                            <path
                              d="M15.41 7.41 14 6l-6 6 6 6 1.41-1.41L10.83 12z"
                            />
                          </svg>
                        </a>
                      </div>
                      <div
                        class="MuiGrid-root MuiGrid-item css-159wrwf-MuiGrid-root"
                      >
                        <h5
                          class="MuiTypography-root MuiTypography-h5 css-903ewo-MuiTypography-root"
                        >
                          project Owner - some project
                        </h5>
                      </div>
                    </div>
                  </div>
                  <div
                    class="top-right"
                  />
                </div>
              </div>
              <div
                class="MuiGrid-root MuiGrid-item css-159wrwf-MuiGrid-root"
              >
                <div
                  class="MuiGrid-root MuiGrid-container MuiGrid-spacing-xs-2 css-pcr0fy-MuiGrid-root"
                >
                  <div
                    class="MuiGrid-root MuiGrid-item MuiGrid-grid-xs-12 MuiGrid-grid-sm-6 MuiGrid-grid-lg-12 css-olt10l-MuiGrid-root"
                  >
                    <div
                      class="MuiGrid-root MuiGrid-container css-1enxi5i-MuiGrid-root"
                      style="max-height: 184px; overflow: hidden; border-radius: 16px;"
                    >
                      <div
                        class="MuiGrid-root MuiGrid-item MuiGrid-grid-xs-true css-cm1570-MuiGrid-root"
                      >
                        <img
                          height="100%"
                          src=""
                        />
                      </div>
                    </div>
                  </div>
                  <div
                    class="MuiGrid-root MuiGrid-item MuiGrid-grid-xs-true css-cm1570-MuiGrid-root"
                  >
                    <div
                      class="MuiGrid-root MuiGrid-container MuiGrid-spacing-xs-2 css-pcr0fy-MuiGrid-root"
                    >
                      <div
                        class="MuiGrid-root MuiGrid-item MuiGrid-grid-xs-12 css-bhsuuc-MuiGrid-root"
                      >
                        <div
                          class="MuiGrid-root MuiGrid-container MuiGrid-spacing-xs-3 css-cmg3fn-MuiGrid-root"
                        >
                          <div
                            class="MuiGrid-root MuiGrid-item MuiGrid-grid-xs-5 css-46wo5z-MuiGrid-root"
                          >
                            <div
                              class="MuiGrid-root MuiGrid-container MuiGrid-direction-xs-column css-qy0ict-MuiGrid-root"
                            >
                              <div
                                class="MuiGrid-root MuiGrid-item css-159wrwf-MuiGrid-root"
                              >
                                <div
                                  class="MuiGrid-root MuiGrid-container MuiGrid-spacing-xs-1 css-r441lk-MuiGrid-root"
                                >
                                  <div
                                    class="MuiGrid-root MuiGrid-item css-159wrwf-MuiGrid-root"
                                  >
                                    <svg
                                      aria-hidden="true"
                                      class="MuiSvgIcon-root MuiSvgIcon-fontSizeSmall css-1fx2bp7-MuiSvgIcon-root"
                                      focusable="false"
                                      viewBox="0 0 20 20"
                                    >
                                      <path
                                        d="M10 14.0625C11.7259 14.0625 13.125 12.6634 13.125 10.9375C13.125 9.21161 11.7259 7.8125 10 7.8125C8.27411 7.8125 6.875 9.21161 6.875 10.9375C6.875 12.6634 8.27411 14.0625 10 14.0625Z"
                                        fill="none"
                                        stroke="currentcolor"
                                        stroke-linecap="round"
                                        stroke-linejoin="round"
                                        stroke-width="1.6"
                                      />
                                      <path
                                        d="M15.3125 9.06251C16.0404 9.06129 16.7586 9.23018 17.4096 9.55572C18.0607 9.88126 18.6267 10.3544 19.0625 10.9375"
                                        fill="none"
                                        stroke="currentcolor"
                                        stroke-linecap="round"
                                        stroke-linejoin="round"
                                        stroke-width="1.6"
                                      />
                                      <path
                                        d="M0.9375 10.9375C1.37328 10.3544 1.93928 9.88126 2.59036 9.55572C3.24144 9.23018 3.95957 9.06129 4.6875 9.06251"
                                        fill="none"
                                        stroke="currentcolor"
                                        stroke-linecap="round"
                                        stroke-linejoin="round"
                                        stroke-width="1.6"
                                      />
                                      <path
                                        d="M5.5 16.875C5.91158 16.0321 6.55163 15.3217 7.34722 14.8248C8.14282 14.3279 9.06198 14.0645 10 14.0645C10.938 14.0645 11.8572 14.3279 12.6528 14.8248C13.4484 15.3217 14.0884 16.0321 14.5 16.875"
                                        fill="none"
                                        stroke="currentcolor"
                                        stroke-linecap="round"
                                        stroke-linejoin="round"
                                        stroke-width="1.6"
                                      />
                                      <path
                                        d="M4.69004 9.0625C4.21554 9.06298 3.7507 8.92842 3.34984 8.67453C2.94898 8.42064 2.62865 8.05792 2.42628 7.62874C2.22391 7.19956 2.14785 6.72165 2.207 6.25085C2.26615 5.78006 2.45806 5.33581 2.76031 4.97003C3.06256 4.60426 3.46267 4.33205 3.91387 4.18521C4.36508 4.03838 4.84876 4.02298 5.30839 4.14083C5.76802 4.25867 6.18463 4.50489 6.50952 4.85071C6.83442 5.19653 7.05419 5.62767 7.14316 6.09375"
                                        fill="none"
                                        stroke="currentcolor"
                                        stroke-linecap="round"
                                        stroke-linejoin="round"
                                        stroke-width="1.6"
                                      />
                                      <path
                                        d="M12.8594 6.09375C12.9483 5.62767 13.1681 5.19653 13.493 4.85071C13.8179 4.50489 14.2345 4.25867 14.6941 4.14083C15.1538 4.02298 15.6375 4.03838 16.0887 4.18521C16.5399 4.33205 16.94 4.60426 17.2422 4.97003C17.5445 5.33581 17.7364 5.78006 17.7955 6.25085C17.8547 6.72165 17.7786 7.19956 17.5763 7.62874C17.3739 8.05792 17.0536 8.42064 16.6527 8.67453C16.2518 8.92842 15.787 9.06298 15.3125 9.0625"
                                        fill="none"
                                        stroke="currentcolor"
                                        stroke-linecap="round"
                                        stroke-linejoin="round"
                                        stroke-width="1.6"
                                      />
                                    </svg>
                                  </div>
                                  <div
                                    class="MuiGrid-root MuiGrid-item metric css-159wrwf-MuiGrid-root"
                                  />
                                </div>
                              </div>
                              <div
                                class="MuiGrid-root MuiGrid-item subtext css-159wrwf-MuiGrid-root"
                              >
                                Donors
                              </div>
                            </div>
                          </div>
                          <div
                            class="MuiGrid-root MuiGrid-item MuiGrid-grid-xs-7 css-e6z9yf-MuiGrid-root"
                          >
                            <div
                              class="MuiGrid-root MuiGrid-container MuiGrid-direction-xs-column css-1jqheh3-MuiGrid-root"
                            >
                              <div
                                class="MuiGrid-root MuiGrid-item css-159wrwf-MuiGrid-root"
                              >
                                <div
                                  class="MuiGrid-root MuiGrid-container MuiGrid-spacing-xs-1 css-hgkx5n-MuiGrid-root"
                                >
                                  <div
                                    class="MuiGrid-root MuiGrid-item css-159wrwf-MuiGrid-root"
                                  >
                                    <svg
                                      aria-hidden="true"
                                      class="MuiSvgIcon-root MuiSvgIcon-fontSizeSmall css-1fx2bp7-MuiSvgIcon-root"
                                      focusable="false"
                                      viewBox="0 0 20 20"
                                    >
                                      <path
                                        d="M3.125 8.96094V4.375C3.125 4.20924 3.19085 4.05027 3.30806 3.93306C3.42527 3.81585 3.58424 3.75 3.75 3.75H16.25C16.4158 3.75 16.5747 3.81585 16.6919 3.93306C16.8092 4.05027 16.875 4.20924 16.875 4.375V8.96094C16.875 15.5234 11.3047 17.6953 10.1953 18.0625C10.0693 18.1092 9.93072 18.1092 9.80469 18.0625C8.69531 17.6953 3.125 15.5234 3.125 8.96094Z"
                                        fill="none"
                                        stroke="currentcolor"
                                        stroke-linecap="round"
                                        stroke-linejoin="round"
                                        stroke-width="1.6"
                                      />
                                      <path
                                        d="M13.4375 8.125L8.85156 12.5L6.5625 10.3125"
                                        fill="none"
                                        stroke="currentcolor"
                                        stroke-linecap="round"
                                        stroke-linejoin="round"
                                        stroke-width="1.6"
                                      />
                                    </svg>
                                  </div>
                                  <div
                                    class="MuiGrid-root MuiGrid-item metric css-159wrwf-MuiGrid-root"
                                  >
                                    <span
                                      class="MuiSkeleton-root MuiSkeleton-text MuiSkeleton-pulse css-1l7q9tc-MuiSkeleton-root"
                                    />
                                  </div>
                                </div>
                              </div>
                              <div
                                class="MuiGrid-root MuiGrid-item subtext css-159wrwf-MuiGrid-root"
                              >
                                 
                                Deposited
                              </div>
                            </div>
                          </div>
                        </div>
                      </div>
                      <div
                        class="MuiGrid-root MuiGrid-item MuiGrid-grid-xs-12 css-bhsuuc-MuiGrid-root"
                      >
                        <div
                          class="MuiGrid-root MuiGrid-container css-1d18k5y-MuiGrid-root"
                        >
                          <div
                            class="MuiGrid-root MuiGrid-item MuiGrid-grid-xs-5 css-46wo5z-MuiGrid-root"
                          >
                            <div
                              class="MuiGrid-root MuiGrid-container MuiGrid-spacing-xs-1 css-r441lk-MuiGrid-root"
                            >
                              <div
                                class="MuiGrid-root MuiGrid-item css-159wrwf-MuiGrid-root"
                              >
                                <svg
                                  aria-hidden="true"
                                  class="MuiSvgIcon-root MuiSvgIcon-fontSizeSmall css-1fx2bp7-MuiSvgIcon-root"
                                  focusable="false"
                                  viewBox="0 0 20 20"
                                >
                                  <path
                                    d="M13.75 11.875L17.5 8.125L13.75 4.375"
                                    fill="none"
                                    stroke="currentcolor"
                                    stroke-linecap="round"
                                    stroke-linejoin="round"
                                    stroke-width="1.6"
                                  />
                                  <path
                                    d="M15 16.875H3.125C2.95924 16.875 2.80027 16.8092 2.68306 16.6919C2.56585 16.5747 2.5 16.4158 2.5 16.25V6.875"
                                    fill="none"
                                    stroke="currentcolor"
                                    stroke-linecap="round"
                                    stroke-linejoin="round"
                                    stroke-width="1.6"
                                  />
                                  <path
                                    d="M5.85938 13.75C6.27643 12.1401 7.21619 10.7143 8.53119 9.69621C9.84618 8.67815 11.462 8.1255 13.125 8.125H17.5"
                                    fill="none"
                                    stroke="currentcolor"
                                    stroke-linecap="round"
                                    stroke-linejoin="round"
                                    stroke-width="1.6"
                                  />
                                </svg>
                              </div>
                              <div
                                class="MuiGrid-root MuiGrid-item metric css-159wrwf-MuiGrid-root"
                              >
                                <span
                                  class="MuiSkeleton-root MuiSkeleton-text MuiSkeleton-pulse css-1l7q9tc-MuiSkeleton-root"
                                />
                              </div>
                            </div>
                            <div
                              class="MuiGrid-root MuiGrid-item subtext css-159wrwf-MuiGrid-root"
                            >
                               
                              Yield
                            </div>
                          </div>
                          <div
                            class="MuiGrid-root MuiGrid-item MuiGrid-grid-xs-2 css-19kq2tc-MuiGrid-root"
                          />
                          <div
                            class="MuiGrid-root MuiGrid-item MuiGrid-grid-xs-5 css-46wo5z-MuiGrid-root"
                          >
                            <div
                              class="MuiGrid-root MuiGrid-container MuiGrid-direction-xs-column css-1jqheh3-MuiGrid-root"
                            >
                              <div
                                class="MuiGrid-root MuiGrid-item css-159wrwf-MuiGrid-root"
                              >
                                <div
                                  class="MuiGrid-root MuiGrid-container MuiGrid-spacing-xs-1 css-hgkx5n-MuiGrid-root"
                                >
                                  <div
                                    class="MuiGrid-root MuiGrid-item css-159wrwf-MuiGrid-root"
                                  >
                                    <svg
                                      aria-hidden="true"
                                      class="MuiSvgIcon-root MuiSvgIcon-fontSizeSmall css-1fx2bp7-MuiSvgIcon-root"
                                      focusable="false"
                                      viewBox="0 0 20 20"
                                    >
                                      <path
                                        d="M17.118 10C15.205 13.9602 10 16.875 10 16.875C10 16.875 2.1875 12.5 2.1875 7.18751C2.1875 6.24836 2.51289 5.33821 3.1083 4.61193C3.70371 3.88564 4.53236 3.38808 5.45328 3.2039C6.37419 3.01971 7.33047 3.16029 8.15943 3.6017C8.98838 4.04311 9.63879 4.7581 10 5.62501C10.3612 4.7581 11.0116 4.04311 11.8406 3.6017C12.3009 3.35657 12.8005 3.20422 13.3115 3.14874"
                                        fill="none"
                                        stroke="currentcolor"
                                        stroke-linecap="round"
                                        stroke-linejoin="round"
                                        stroke-width="1.6"
                                      />
                                      <path
                                        d="M18 3.5L9.99659 11.5L7 9"
                                        fill="none"
                                        stroke="currentcolor"
                                        stroke-linecap="round"
                                        stroke-linejoin="round"
                                        stroke-width="1.6"
                                      />
                                    </svg>
                                  </div>
                                  <div
                                    class="MuiGrid-root MuiGrid-item metric css-159wrwf-MuiGrid-root"
                                  >
                                    0
                                  </div>
                                </div>
                              </div>
                              <div
                                class="MuiGrid-root MuiGrid-item subtext css-159wrwf-MuiGrid-root"
                              >
                                 
                                Deposit Goal
                              </div>
                            </div>
                          </div>
                          <div
                            class="MuiGrid-root MuiGrid-item MuiGrid-grid-xs-12 project-goal-progress css-bhsuuc-MuiGrid-root"
                          >
                            <span
                              aria-valuemax="100"
                              aria-valuemin="0"
                              aria-valuenow="0"
                              class="MuiLinearProgress-root MuiLinearProgress-colorPrimary MuiLinearProgress-determinate css-1mcjo4x-MuiLinearProgress-root"
                              role="progressbar"
                            >
                              <span
                                class="MuiLinearProgress-bar ProjectCard-progress MuiLinearProgress-barColorPrimary MuiLinearProgress-bar1Determinate css-1o31aob-MuiLinearProgress-bar1"
                                style="transform: translateX(-100%);"
                              />
                            </span>
                          </div>
                        </div>
                      </div>
                      <div
                        class="MuiGrid-root MuiGrid-item MuiGrid-grid-xs-12 css-bhsuuc-MuiGrid-root"
                      >
                        <button
                          class="MuiButton-root MuiButton-contained MuiButton-containedPrimary MuiButton-sizeMedium MuiButton-containedSizeMedium MuiButton-disableElevation MuiButton-fullWidth MuiButtonBase-root Button-root undefined css-8aw5i7-MuiButtonBase-root-MuiButton-root"
                          tabindex="0"
                          type="button"
                        >
                          Connect Wallet
                        </button>
                      </div>
                    </div>
                  </div>
                </div>
              </div>
            </div>
          </div>
        </div>
        <div
          class="MuiGrid-root MuiGrid-item MuiGrid-grid-xs-12 css-bhsuuc-MuiGrid-root"
        />
      </div>
      <div
        class="MuiGrid-root MuiGrid-item MuiGrid-grid-xs-12 MuiGrid-grid-lg-7 css-mxqc31-MuiGrid-root"
      >
        <div
          class="MuiPaper-root MuiPaper-elevation MuiPaper-rounded MuiPaper-elevation0 helloooooo Paper-root  css-m19e0g-MuiPaper-root"
          style="transform: none; webkit-transition: transform 225ms cubic-bezier(0.4, 0, 0.2, 1) 0ms; transition: transform 225ms cubic-bezier(0.4, 0, 0.2, 1) 0ms;"
        >
          <div
            class="MuiGrid-root MuiGrid-container MuiGrid-spacing-xs-2 MuiGrid-direction-xs-column css-1y6dg9a-MuiGrid-root"
          >
            <div
              class="MuiGrid-root MuiGrid-item card-header css-159wrwf-MuiGrid-root"
            >
              <div
                class="MuiBox-root css-gg4vpm"
              >
                <div
                  class="MuiBox-root css-1xhj18k"
                >
                  <h5
                    class="MuiTypography-root MuiTypography-h5 header-text css-903ewo-MuiTypography-root"
                  >
                    About
                  </h5>
                </div>
                <div
                  class="top-right"
                >
                  <a
                    class="MuiTypography-root MuiTypography-inherit MuiLink-root MuiLink-underlineNone css-ao3601-MuiTypography-root-MuiLink-root"
                    href="https://project.co"
                    target="_blank"
                  >
                    <svg
                      aria-hidden="true"
                      class="MuiSvgIcon-root MuiSvgIcon-fontSizeSmall css-1fx2bp7-MuiSvgIcon-root"
                      focusable="false"
                      viewBox="0 0 20 20"
                    >
                      <path
                        d="M 9.991 0 C 4.471 0 0 4.48 0 10 C 0 15.52 4.471 20 9.991 20 C 15.521 20 20 15.52 20 10 C 20 4.48 15.521 0 9.991 0 Z M 16.921 6 L 13.971 6 C 13.651 4.751 13.191 3.551 12.591 2.44 C 14.431 3.071 15.961 4.351 16.921 6 Z M 10.001 2.04 C 10.831 3.24 11.481 4.571 11.911 6 L 8.091 6 C 8.521 4.571 9.171 3.24 10.001 2.04 Z M 2.26 12 C 2.101 11.36 2.001 10.691 2.001 10 C 2.001 9.311 2.101 8.64 2.26 8 L 5.641 8 C 5.561 8.66 5.501 9.32 5.501 10 C 5.501 10.68 5.561 11.34 5.641 12 L 2.26 12 Z M 3.081 14 L 6.031 14 C 6.351 15.251 6.811 16.451 7.411 17.56 C 5.571 16.931 4.041 15.66 3.081 14 Z M 6.031 6 L 3.081 6 C 4.041 4.34 5.571 3.071 7.411 2.44 C 6.811 3.551 6.351 4.751 6.031 6 Z M 10.001 17.96 C 9.171 16.76 8.521 15.431 8.091 14 L 11.911 14 C 11.481 15.431 10.831 16.76 10.001 17.96 Z M 12.341 12 L 7.661 12 C 7.571 11.34 7.501 10.68 7.501 10 C 7.501 9.32 7.571 8.651 7.661 8 L 12.341 8 C 12.431 8.651 12.501 9.32 12.501 10 C 12.501 10.68 12.431 11.34 12.341 12 Z M 12.591 17.56 C 13.191 16.451 13.651 15.251 13.971 14 L 16.921 14 C 15.961 15.651 14.431 16.931 12.591 17.56 Z M 14.361 12 C 14.441 11.34 14.501 10.68 14.501 10 C 14.501 9.32 14.441 8.66 14.361 8 L 17.741 8 C 17.9 8.64 18.001 9.311 18.001 10 C 18.001 10.691 17.9 11.36 17.741 12 L 14.361 12 Z"
                      />
                    </svg>
                  </a>
                </div>
              </div>
            </div>
            <div
              class="MuiGrid-root MuiGrid-item css-159wrwf-MuiGrid-root"
            >
              <div
                class="project-content"
              >
                <p>
                  A longer description for the profile
                </p>
                

              </div>
            </div>
          </div>
        </div>
      </div>
    </div>
  </div>
</div>
`;<|MERGE_RESOLUTION|>--- conflicted
+++ resolved
@@ -135,13 +135,8 @@
           class="MuiGrid-root MuiGrid-item MuiGrid-grid-xs-12 MuiGrid-grid-sm-6 MuiGrid-grid-lg-4 css-dbu6st-MuiGrid-root"
         >
           <a
-<<<<<<< HEAD
             class="MuiTypography-root MuiTypography-inherit MuiLink-root MuiLink-underlineNone css-ao3601-MuiTypography-root-MuiLink-root"
-            href="#/give/projects/project-1"
-=======
-            class="MuiTypography-root MuiLink-root MuiLink-underlineNone MuiTypography-colorPrimary"
             href="#/projects/project-1"
->>>>>>> 726291f9
           >
             <button
               class="MuiButton-root MuiButton-outlined MuiButton-outlinedPrimary MuiButton-sizeSmall MuiButton-outlinedSizeSmall MuiButton-disableElevation MuiButton-fullWidth MuiButtonBase-root Button-root undefined css-17qa7rh-MuiButtonBase-root-MuiButton-root"
@@ -288,13 +283,8 @@
           class="MuiGrid-root MuiGrid-item MuiGrid-grid-xs-12 MuiGrid-grid-sm-6 MuiGrid-grid-lg-4 css-dbu6st-MuiGrid-root"
         >
           <a
-<<<<<<< HEAD
             class="MuiTypography-root MuiTypography-inherit MuiLink-root MuiLink-underlineNone css-ao3601-MuiTypography-root-MuiLink-root"
-            href="#/give/projects/project-1"
-=======
-            class="MuiTypography-root MuiLink-root MuiLink-underlineNone MuiTypography-colorPrimary"
             href="#/projects/project-1"
->>>>>>> 726291f9
           >
             <button
               class="MuiButton-root MuiButton-outlined MuiButton-outlinedPrimary MuiButton-sizeSmall MuiButton-outlinedSizeSmall MuiButton-disableElevation MuiButton-fullWidth MuiButtonBase-root Button-root undefined css-17qa7rh-MuiButtonBase-root-MuiButton-root"
@@ -348,13 +338,8 @@
                         class="MuiGrid-root MuiGrid-item css-159wrwf-MuiGrid-root"
                       >
                         <a
-<<<<<<< HEAD
                           class="MuiTypography-root MuiTypography-inherit MuiLink-root MuiLink-underlineNone css-ao3601-MuiTypography-root-MuiLink-root"
-                          href="#/give/"
-=======
-                          class="MuiTypography-root MuiLink-root MuiLink-underlineNone MuiTypography-colorPrimary"
                           href="#/give"
->>>>>>> 726291f9
                         >
                           <svg
                             aria-hidden="true"
@@ -831,13 +816,8 @@
                         class="MuiGrid-root MuiGrid-item css-159wrwf-MuiGrid-root"
                       >
                         <a
-<<<<<<< HEAD
                           class="MuiTypography-root MuiTypography-inherit MuiLink-root MuiLink-underlineNone css-ao3601-MuiTypography-root-MuiLink-root"
-                          href="#/give/"
-=======
-                          class="MuiTypography-root MuiLink-root MuiLink-underlineNone MuiTypography-colorPrimary"
                           href="#/give"
->>>>>>> 726291f9
                         >
                           <svg
                             aria-hidden="true"
@@ -1314,13 +1294,8 @@
                         class="MuiGrid-root MuiGrid-item css-159wrwf-MuiGrid-root"
                       >
                         <a
-<<<<<<< HEAD
                           class="MuiTypography-root MuiTypography-inherit MuiLink-root MuiLink-underlineNone css-ao3601-MuiTypography-root-MuiLink-root"
-                          href="#/give/"
-=======
-                          class="MuiTypography-root MuiLink-root MuiLink-underlineNone MuiTypography-colorPrimary"
                           href="#/give"
->>>>>>> 726291f9
                         >
                           <svg
                             aria-hidden="true"
