--- conflicted
+++ resolved
@@ -81,12 +81,7 @@
   const isVerySmallScreen = useMediaQuery("(max-width: 375px)");
   const isSmallScreen = useMediaQuery("(max-width: 600px) and (min-width: 375px)") && !isVerySmallScreen;
   const isMediumScreen = useMediaQuery("(max-width: 960px) and (min-width: 600px)") && !isSmallScreen;
-<<<<<<< HEAD
-  const { provider, address, connected, connect } = useWeb3Context();
-  const { networkId, initialized } = useAppSelector(state => state.network);
-=======
-  const { provider, address, connected, networkId } = useWeb3Context();
->>>>>>> b7877f8f
+  const { provider, address, connected, networkId, providerInitialized } = useWeb3Context();
   const { title, owner, shortDescription, details, finishDate, photos, category, wallet, depositGoal } = project;
   const [recipientInfoIsLoading, setRecipientInfoIsLoading] = useState(true);
   const [donorCountIsLoading, setDonorCountIsLoading] = useState(true);
@@ -123,7 +118,7 @@
 
   // When the user's wallet is connected, we perform these actions
   useEffect(() => {
-    if (!connected || !initialized) return;
+    if (!connected || !providerInitialized) return;
 
     // We use dispatch to asynchronously fetch the results, and then update state variables so that the component refreshes
     // We DO NOT use dispatch here, because it will overwrite the state variables in the redux store, which then creates havoc
