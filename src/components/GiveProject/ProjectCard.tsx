--- conflicted
+++ resolved
@@ -13,7 +13,6 @@
 import { DecimalBigNumber } from "src/helpers/DecimalBigNumber/DecimalBigNumber";
 import { isSupportedChain } from "src/helpers/GiveHelpers";
 import { useAppDispatch } from "src/hooks";
-<<<<<<< HEAD
 import { useCurrentIndex } from "src/hooks/useCurrentIndex";
 import { useDonationInfo, useDonorNumbers, useRecipientInfo, useTotalYieldDonated } from "src/hooks/useGiveInfo";
 import { useWeb3Context } from "src/hooks/web3Context";
@@ -21,13 +20,6 @@
 import { useDecreaseGive, useIncreaseGive } from "src/views/Give/hooks/useEditGive";
 import { useGive } from "src/views/Give/hooks/useGive";
 import { CancelCallback, IUserDonationInfo, SubmitCallback, SubmitEditCallback } from "src/views/Give/Interfaces";
-=======
-import { useDonationInfo, useDonorNumbers, useRecipientInfo, useTotalYieldDonated } from "src/hooks/useGiveInfo";
-import { useWeb3Context } from "src/hooks/web3Context";
-import { useDecreaseGive, useIncreaseGive } from "src/views/Give/hooks/useEditGive";
-import { useGive } from "src/views/Give/hooks/useGive";
-import { CancelCallback, IUserDonationInfo, SubmitCallback } from "src/views/Give/Interfaces";
->>>>>>> a36e9beb
 import { ManageDonationModal, WithdrawSubmitCallback } from "src/views/Give/ManageDonationModal";
 import { RecipientModal } from "src/views/Give/RecipientModal";
 
@@ -69,20 +61,13 @@
 const DEFAULT_FORMAT = { decimals: DECIMAL_PLACES, format: true };
 const NO_DECIMALS_FORMAT = { decimals: 0, format: true };
 
-<<<<<<< HEAD
 export default function ProjectCard({ project, giveAssetType, changeAssetType, mode }: ProjectDetailsProps) {
-=======
-export default function ProjectCard({ project, mode }: ProjectDetailsProps) {
->>>>>>> a36e9beb
   const { address, connected, connect, networkId } = useWeb3Context();
   const { title, owner, shortDescription, details, finishDate, photos, wallet, depositGoal } = project;
   const [isUserDonating, setIsUserDonating] = useState(false);
   const [donationId, setDonationId] = useState(NO_DONATION);
-<<<<<<< HEAD
 
   const { data: currentIndex } = useCurrentIndex();
-=======
->>>>>>> a36e9beb
 
   const [isGiveModalOpen, setIsGiveModalOpen] = useState(false);
   const [isManageModalOpen, setIsManageModalOpen] = useState(false);
@@ -99,11 +84,7 @@
   const totalDebt: DecimalBigNumber = useMemo(() => {
     if (_useRecipientInfo.isLoading || _useRecipientInfo.data === undefined) return new DecimalBigNumber("0");
 
-<<<<<<< HEAD
     return GetCorrectContractUnits(_useRecipientInfo.data.agnosticDebt, giveAssetType, currentIndex);
-=======
-    return new DecimalBigNumber(_useRecipientInfo.data.totalDebt);
->>>>>>> a36e9beb
   }, [_useRecipientInfo]);
   const recipientInfoIsLoading = _useRecipientInfo.isLoading;
   const donorCount = useDonorNumbers(wallet).data;
@@ -111,19 +92,11 @@
   const _useTotalYieldDonated = useTotalYieldDonated(wallet);
   const totalYieldDonated: DecimalBigNumber = useMemo(() => {
     if (_useTotalYieldDonated.isLoading || _useTotalYieldDonated.data === undefined) return new DecimalBigNumber("0");
-<<<<<<< HEAD
 
     return GetCorrectContractUnits(_useTotalYieldDonated.data, giveAssetType, currentIndex);
   }, [_useTotalYieldDonated]);
   const totalDonatedIsLoading = useTotalYieldDonated(wallet).isLoading;
 
-=======
-
-    return new DecimalBigNumber(_useTotalYieldDonated.data);
-  }, [_useTotalYieldDonated]);
-  const totalDonatedIsLoading = useTotalYieldDonated(wallet).isLoading;
-
->>>>>>> a36e9beb
   // Contract interactions: new donation, increase donation, decrease donation
   const giveMutation = useGive();
   const increaseMutation = useIncreaseGive();
@@ -147,23 +120,13 @@
   const userDeposit: DecimalBigNumber = useMemo(() => {
     if (!userDonation) return new DecimalBigNumber("0");
 
-<<<<<<< HEAD
-    console.log(userDonation.deposit);
-
     return GetCorrectContractUnits(userDonation.deposit, giveAssetType, currentIndex);
-=======
-    return new DecimalBigNumber(userDonation.deposit);
->>>>>>> a36e9beb
   }, [userDonation]);
 
   const userYieldDonated: DecimalBigNumber = useMemo(() => {
     if (!userDonation) return new DecimalBigNumber("0");
 
-<<<<<<< HEAD
     return GetCorrectContractUnits(userDonation.yieldDonated, giveAssetType, currentIndex);
-=======
-    return new DecimalBigNumber(userDonation.yieldDonated);
->>>>>>> a36e9beb
   }, [userDonation]);
 
   useEffect(() => {
@@ -284,11 +247,7 @@
               title={
                 !address
                   ? t`Connect your wallet to view the fundraising progress`
-<<<<<<< HEAD
                   : `${totalDebt} of ${depositGoal} ${giveAssetType} raised`
-=======
-                  : `${totalDebt} of ${depositGoal} sOHM raised`
->>>>>>> a36e9beb
               }
               arrow
             >
@@ -441,11 +400,7 @@
       return dispatch(error(t`Please enter a value!`));
     }
 
-<<<<<<< HEAD
     await giveMutation.mutate({ amount: depositAmount.toString(), recipient: walletAddress, token: giveAssetType });
-=======
-    await giveMutation.mutate({ amount: depositAmount.toString(), recipient: walletAddress });
->>>>>>> a36e9beb
   };
 
   const handleGiveModalCancel: CancelCallback = () => {
@@ -466,7 +421,6 @@
     if (depositAmountDiff.eq(ZERO_NUMBER)) return;
 
     if (depositAmountDiff.gt(ZERO_NUMBER)) {
-<<<<<<< HEAD
       await increaseMutation.mutate({
         id: depositId,
         amount: depositAmountDiff.toString(),
@@ -496,17 +450,6 @@
       recipient: walletAddress,
       token: giveAssetType,
     });
-=======
-      await increaseMutation.mutate({ amount: depositAmountDiff.toString(), recipient: walletAddress });
-    } else {
-      const subtractionAmount = depositAmountDiff.mul(new DecimalBigNumber("-1"));
-      await decreaseMutation.mutate({ amount: subtractionAmount.toString(), recipient: walletAddress });
-    }
-  };
-
-  const handleWithdrawModalSubmit: WithdrawSubmitCallback = async (walletAddress, eventSource, depositAmount) => {
-    await decreaseMutation.mutate({ amount: depositAmount.toString(), recipient: walletAddress });
->>>>>>> a36e9beb
 
     setIsManageModalOpen(false);
   };
@@ -776,16 +719,11 @@
             submitEdit={handleEditModalSubmit}
             submitWithdraw={handleWithdrawModalSubmit}
             cancelFunc={handleManageModalCancel}
-<<<<<<< HEAD
             giveAssetType={giveAssetType}
             changeAssetType={changeAssetType}
             currentWalletAddress={userDonation.recipient}
             currentDepositId={userDonation.id}
             currentDepositAmount={userDeposit.toString()}
-=======
-            currentWalletAddress={userDonation.recipient}
-            currentDepositAmount={userDeposit}
->>>>>>> a36e9beb
             depositDate={userDonation.date}
             yieldSent={userDonation.yieldDonated}
             project={project}
