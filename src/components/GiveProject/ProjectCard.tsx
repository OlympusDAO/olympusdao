--- conflicted
+++ resolved
@@ -69,9 +69,6 @@
 const NO_DECIMALS_FORMAT = { decimals: 0, format: true };
 
 export default function ProjectCard({ project, giveAssetType, changeAssetType, mode }: ProjectDetailsProps) {
-<<<<<<< HEAD
-  const { address, connected, connect, networkId, provider } = useWeb3Context();
-=======
   const useStyles = makeStyles<Theme>(theme => ({
     progress: {
       backgroundColor: () => (theme.palette.type === "dark" ? theme.colors.primary[300] : theme.colors.gray[700]),
@@ -79,7 +76,6 @@
   }));
   const classes = useStyles();
   const { address, connected, connect, networkId } = useWeb3Context();
->>>>>>> 7e28d5ea
   const { title, owner, shortDescription, details, finishDate, photos, wallet, depositGoal } = project;
   const [isUserDonating, setIsUserDonating] = useState(false);
   const [donationId, setDonationId] = useState(NO_DONATION);
@@ -292,11 +288,7 @@
               </Grid>
             </Grid>
             <Grid item className="subtext">
-<<<<<<< HEAD
               {giveAssetType} <Trans>Yield</Trans>
-=======
-              <Trans>{giveAssetType} Yield</Trans>
->>>>>>> 7e28d5ea
             </Grid>
           </Grid>
           <Grid item xs={2} />
@@ -315,11 +307,7 @@
                 </Grid>
               </Grid>
               <Grid item className="subtext">
-<<<<<<< HEAD
                 {giveAssetType} <Trans>Deposit Goal</Trans>
-=======
-                <Trans>{giveAssetType} Deposit Goal</Trans>
->>>>>>> 7e28d5ea
               </Grid>
             </Grid>
           </Grid>
@@ -369,11 +357,7 @@
                 </Grid>
               </Grid>
               <Grid item className="subtext">
-<<<<<<< HEAD
                 {giveAssetType} <Trans>Deposited</Trans>
-=======
-                <Trans>{giveAssetType} Deposited</Trans>
->>>>>>> 7e28d5ea
               </Grid>
             </Grid>
           </Grid>
@@ -666,11 +650,7 @@
                             </Grid>
                           </Grid>
                           <Grid item className="subtext">
-<<<<<<< HEAD
                             {giveAssetType} <Trans>Deposited</Trans>
-=======
-                            <Trans>{giveAssetType} Deposited</Trans>
->>>>>>> 7e28d5ea
                           </Grid>
                         </Grid>
                       </Grid>
@@ -687,11 +667,7 @@
                             </Grid>
                           </Grid>
                           <Grid item className="subtext">
-<<<<<<< HEAD
                             {giveAssetType} <Trans>Yield Sent</Trans>
-=======
-                            <Trans>{giveAssetType} Yield Sent</Trans>
->>>>>>> 7e28d5ea
                           </Grid>
                         </Grid>
                       </Grid>
