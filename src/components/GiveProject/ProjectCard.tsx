--- conflicted
+++ resolved
@@ -246,28 +246,6 @@
           <Grid item xs={12} className="subtext">
             {renderCountdownDetailed()}
           </Grid>
-<<<<<<< HEAD
-          <Grid item>
-            <Tooltip
-              title={
-                !address
-                  ? t`Connect your wallet to view the fundraising progress`
-                  : `${totalDebt} of ${depositGoal} ${giveAssetType} raised`
-              }
-              arrow
-            >
-              <Typography variant="body1">
-                <strong>
-                  {_useRecipientInfo.isLoading ? (
-                    <Skeleton className="skeleton-inline" width={20} />
-                  ) : (
-                    formattedGoalCompletion
-                  )}
-                </strong>
-                <Trans>% of goal</Trans>
-              </Typography>
-            </Tooltip>
-=======
           <Grid item xs={11} sm={9} className="project-goal-progress">
             <LinearProgress variant="determinate" value={goalProgress} />
           </Grid>
@@ -278,7 +256,6 @@
               formattedGoalCompletion
             )}
             %
->>>>>>> 627c1198
           </Grid>
         </Grid>
       </>
@@ -301,11 +278,7 @@
               </Grid>
             </Grid>
             <Grid item className="subtext">
-<<<<<<< HEAD
               <Trans>{giveAssetType} Yield</Trans>
-=======
-              <Trans>sOHM Yield Sent</Trans>
->>>>>>> 627c1198
             </Grid>
           </Grid>
           <Grid item xs={2} />
@@ -324,11 +297,7 @@
                 </Grid>
               </Grid>
               <Grid item className="subtext">
-<<<<<<< HEAD
-                <Trans>{giveAssetType} Yield Goal</Trans>
-=======
-                <Trans>sOHM Deposit Goal</Trans>
->>>>>>> 627c1198
+                <Trans>{giveAssetType} Deposit Goal</Trans>
               </Grid>
             </Grid>
           </Grid>
@@ -374,11 +343,7 @@
                 </Grid>
               </Grid>
               <Grid item className="subtext">
-<<<<<<< HEAD
-                <Trans>Total Active {giveAssetType}</Trans>
-=======
-                <Trans>sOHM Deposited</Trans>
->>>>>>> 627c1198
+                <Trans>{giveAssetType} Deposited</Trans>
               </Grid>
             </Grid>
           </Grid>
