--- conflicted
+++ resolved
@@ -11,36 +11,15 @@
 import Countdown from "react-countdown";
 import ReactGA from "react-ga";
 import { DecimalBigNumber } from "src/helpers/DecimalBigNumber/DecimalBigNumber";
-<<<<<<< HEAD
-import { Environment } from "src/helpers/environment/Environment/Environment";
-import { getTotalDonated } from "src/helpers/GiveGetTotalDonated";
-import { getDonorNumbers, getRedemptionBalancesAsync } from "src/helpers/GiveRedemptionBalanceHelper";
+import { isSupportedChain } from "src/helpers/GiveHelpers";
 import { useAppDispatch } from "src/hooks";
 import { useCurrentIndex } from "src/hooks/useCurrentIndex";
-import { useWeb3Context } from "src/hooks/web3Context";
-import { IAccountSlice } from "src/slices/AccountSlice";
-import { IAppData } from "src/slices/AppSlice";
-import {
-  ACTION_GIVE,
-  ACTION_GIVE_EDIT,
-  ACTION_GIVE_WITHDRAW,
-  changeGive,
-  changeMockGive,
-  isSupportedChain,
-} from "src/slices/GiveThunk";
-import { IPendingTxn } from "src/slices/PendingTxnsSlice";
-import { NEW_DEPOSIT } from "src/views/Give/constants";
-import { GetCorrectContractUnits, GetCorrectStaticUnits } from "src/views/Give/helpers/GetCorrectUnits";
-import { CancelCallback, SubmitCallback, SubmitEditCallback } from "src/views/Give/Interfaces";
-=======
-import { isSupportedChain } from "src/helpers/GiveHelpers";
-import { useAppDispatch } from "src/hooks";
 import { useDonationInfo, useDonorNumbers, useRecipientInfo, useTotalYieldDonated } from "src/hooks/useGiveInfo";
 import { useWeb3Context } from "src/hooks/web3Context";
+import { GetCorrectContractUnits, GetCorrectStaticUnits } from "src/views/Give/helpers/GetCorrectUnits";
 import { useDecreaseGive, useIncreaseGive } from "src/views/Give/hooks/useEditGive";
 import { useGive } from "src/views/Give/hooks/useGive";
-import { CancelCallback, IUserDonationInfo, SubmitCallback } from "src/views/Give/Interfaces";
->>>>>>> f9b0ee11
+import { CancelCallback, IUserDonationInfo, SubmitCallback, SubmitEditCallback } from "src/views/Give/Interfaces";
 import { ManageDonationModal, WithdrawSubmitCallback } from "src/views/Give/ManageDonationModal";
 import { RecipientModal } from "src/views/Give/RecipientModal";
 
@@ -82,23 +61,9 @@
 const DEFAULT_FORMAT = { decimals: DECIMAL_PLACES, format: true };
 const NO_DECIMALS_FORMAT = { decimals: 0, format: true };
 
-<<<<<<< HEAD
 export default function ProjectCard({ project, giveAssetType, changeAssetType, mode }: ProjectDetailsProps) {
-  const location = useLocation();
-  const { provider, address, connected, connect, networkId } = useWeb3Context();
-  const { title, owner, shortDescription, details, finishDate, photos, wallet, depositGoal } = project;
-  const [recipientInfoIsLoading, setRecipientInfoIsLoading] = useState(true);
-  const [donorCountIsLoading, setDonorCountIsLoading] = useState(true);
-  const [totalDebt, setTotalDebt] = useState(new DecimalBigNumber("0"));
-  const [totalDonated, setTotalDonated] = useState(new DecimalBigNumber("0"));
-  const [totalDonatedIsLoading, setTotalDonatedIsLoading] = useState(true);
-  const [donationInfoIsLoading, setDonationInfoIsLoading] = useState(true);
-  const [donorCount, setDonorCount] = useState(0);
-=======
-export default function ProjectCard({ project, mode }: ProjectDetailsProps) {
   const { address, connected, connect, networkId } = useWeb3Context();
   const { title, owner, shortDescription, details, finishDate, photos, wallet, depositGoal } = project;
->>>>>>> f9b0ee11
   const [isUserDonating, setIsUserDonating] = useState(false);
   const [donationId, setDonationId] = useState(NO_DONATION);
 
@@ -119,7 +84,7 @@
   const totalDebt: DecimalBigNumber = useMemo(() => {
     if (_useRecipientInfo.isLoading || _useRecipientInfo.data === undefined) return new DecimalBigNumber("0");
 
-    return new DecimalBigNumber(_useRecipientInfo.data.totalDebt);
+    return GetCorrectContractUnits(_useRecipientInfo.data.agnosticDebt, giveAssetType, currentIndex);
   }, [_useRecipientInfo]);
   const recipientInfoIsLoading = _useRecipientInfo.isLoading;
   const donorCount = useDonorNumbers(wallet).data;
@@ -128,7 +93,7 @@
   const totalYieldDonated: DecimalBigNumber = useMemo(() => {
     if (_useTotalYieldDonated.isLoading || _useTotalYieldDonated.data === undefined) return new DecimalBigNumber("0");
 
-    return new DecimalBigNumber(_useTotalYieldDonated.data);
+    return GetCorrectContractUnits(_useTotalYieldDonated.data, giveAssetType, currentIndex);
   }, [_useTotalYieldDonated]);
   const totalDonatedIsLoading = useTotalYieldDonated(wallet).isLoading;
 
@@ -155,78 +120,27 @@
   const userDeposit: DecimalBigNumber = useMemo(() => {
     if (!userDonation) return new DecimalBigNumber("0");
 
-    return new DecimalBigNumber(userDonation.deposit);
+    console.log(userDonation.deposit);
+
+    return GetCorrectContractUnits(userDonation.deposit, giveAssetType, currentIndex);
   }, [userDonation]);
 
   const userYieldDonated: DecimalBigNumber = useMemo(() => {
     if (!userDonation) return new DecimalBigNumber("0");
 
-    return new DecimalBigNumber(userDonation.yieldDonated);
+    return GetCorrectContractUnits(userDonation.yieldDonated, giveAssetType, currentIndex);
   }, [userDonation]);
 
   useEffect(() => {
-<<<<<<< HEAD
-    // We use dispatch to asynchronously fetch the results, and then update state variables so that the component refreshes
-    // We DO NOT use dispatch here, because it will overwrite the state variables in the redux store, which then creates havoc
-    // e.g. the redeem yield page will show someone else's deposited sOHM and redeemable yield
-    getRedemptionBalancesAsync({
-      networkID: networkId,
-      provider: provider,
-      address: wallet,
-    })
-      .then(resultAction => {
-        const correctUnitDebt = GetCorrectContractUnits(
-          resultAction.redeeming.recipientInfo.agnosticDebt,
-          giveAssetType,
-          currentIndex,
-        );
-
-        setTotalDebt(correctUnitDebt);
-        setRecipientInfoIsLoading(false);
-      })
-      .catch(e => console.log(e));
-
-    getDonorNumbers({
-      networkID: networkId,
-      provider: provider,
-      address: wallet,
-    })
-      .then(resultAction => {
-        setDonorCount(!resultAction ? 0 : resultAction.length);
-        setDonorCountIsLoading(false);
-      })
-      .catch(e => console.log(e));
-
-    getTotalDonated({
-      networkID: networkId,
-      provider: provider,
-      address: wallet,
-    })
-      .then(donatedAmount => {
-        const correctUnitDonated = GetCorrectContractUnits(donatedAmount, giveAssetType, currentIndex);
-
-        setTotalDonated(correctUnitDonated);
-        setTotalDonatedIsLoading(false);
-      })
-      .catch(e => console.log(e));
-  }, [connected, networkId, isGiveModalOpen, donationInfo]);
-=======
     setIsUserDonating(false);
     setDonationId(NO_DONATION);
   }, [networkId]);
->>>>>>> f9b0ee11
 
   // Determine if the current user is donating to the project whose page they are
   // currently viewing and if so tracks the index of the recipient in the user's
   // donationInfo array
   useEffect(() => {
-<<<<<<< HEAD
-    if (!donationInfo) {
-      return;
-    }
-=======
     if (isDonationInfoLoading || !donationInfo) return;
->>>>>>> f9b0ee11
 
     for (let i = 0; i < donationInfo.length; i++) {
       if (donationInfo[i].recipient.toLowerCase() === wallet.toLowerCase()) {
@@ -235,27 +149,6 @@
         break;
       }
     }
-<<<<<<< HEAD
-
-    setDonationInfoIsLoading(false);
-  }, [donationInfo, location.pathname]);
-
-  const getUserDeposit = () => {
-    const correctUnitDeposit = GetCorrectContractUnits(donationInfo[donationId].deposit, giveAssetType, currentIndex);
-
-    return correctUnitDeposit;
-  };
-
-  const getUserYieldSent = () => {
-    const correctUnitYield = GetCorrectContractUnits(
-      donationInfo[donationId].yieldDonated,
-      giveAssetType,
-      currentIndex,
-    );
-
-    return correctUnitYield;
-  };
-=======
   }, [isDonationInfoLoading, donationInfo, networkId, wallet]);
 
   useEffect(() => {
@@ -272,7 +165,6 @@
 
     return totalDebt.mul(new DecimalBigNumber("100")).div(new DecimalBigNumber(depositGoal.toString()));
   }, [recipientInfoIsLoading, _useRecipientInfo.isLoading, totalDebt, depositGoal]);
->>>>>>> f9b0ee11
 
   // The JSON file returns a string, so we convert it
   const finishDateObject = finishDate ? new Date(finishDate) : null;
@@ -335,19 +227,14 @@
   const getGoalCompletion = (): string => {
     if (!depositGoal) return "0";
     if (recipientInfoIsLoading) return "0"; // This shouldn't be needed, but just to be sure...
-    if (!totalDonated) return "0";
-
-    const totalDonatedNumber = totalDonated;
     const depositGoalNumber = new DecimalBigNumber(depositGoal.toString(), 9);
 
-    return totalDonatedNumber.div(depositGoalNumber).mul(new DecimalBigNumber("100")).toString({ decimals: 2 });
+    return totalDebt.div(depositGoalNumber).mul(new DecimalBigNumber("100")).toString({ decimals: 2 });
   };
 
   const renderGoalCompletion = (): JSX.Element => {
     // No point in displaying decimals in the progress bar
     const formattedGoalCompletion = goalCompletion.toString(NO_DECIMALS_FORMAT);
-
-    if (depositGoal === 0) return <></>;
 
     if (depositGoal === 0) return <></>;
 
@@ -362,11 +249,7 @@
               title={
                 !address
                   ? t`Connect your wallet to view the fundraising progress`
-<<<<<<< HEAD
-                  : `${totalDonated} of ${depositGoal} ${giveAssetType} raised`
-=======
-                  : `${totalDebt} of ${depositGoal} sOHM raised`
->>>>>>> f9b0ee11
+                  : `${totalDebt} of ${depositGoal} ${giveAssetType} raised`
               }
               arrow
             >
@@ -389,9 +272,7 @@
 
   const renderGoalCompletionDetailed = (): JSX.Element => {
     const goalProgress = parseFloat(getGoalCompletion()) > 100 ? 100 : parseFloat(getGoalCompletion());
-    const formattedTotalDonated = totalDonated.toString({ decimals: 2 });
-
-    if (depositGoal === 0) return <></>;
+    const formattedTotalDonated = totalYieldDonated.toString({ decimals: 2 });
 
     return (
       <>
@@ -402,11 +283,7 @@
                 <Icon name="sohm-yield" />
               </Grid>
               <Grid item className="metric">
-<<<<<<< HEAD
-                {totalDonatedIsLoading ? <Skeleton /> : totalDonated.toString(DEFAULT_FORMAT)}
-=======
                 {totalDonatedIsLoading ? <Skeleton /> : totalYieldDonated.toString(DEFAULT_FORMAT)}
->>>>>>> f9b0ee11
               </Grid>
             </Grid>
             <Grid item className="subtext">
@@ -525,45 +402,7 @@
       return dispatch(error(t`Please enter a value!`));
     }
 
-<<<<<<< HEAD
-    // If on Rinkeby and using Mock Sohm, use changeMockGive async thunk
-    // Else use standard call
-    if (networkId === NetworkId.TESTNET_RINKEBY && Environment.isMockSohmEnabled(location.search)) {
-      await dispatch(
-        changeMockGive({
-          action: ACTION_GIVE,
-          value: depositAmount.toString(),
-          recipient: walletAddress,
-          provider,
-          address,
-          networkID: networkId,
-          version2: false,
-          rebase: false,
-          eventSource: eventSource,
-        }),
-      );
-    } else {
-      await dispatch(
-        changeGive({
-          action: ACTION_GIVE,
-          value: depositAmount.toString(),
-          token: giveAssetType,
-          recipient: walletAddress,
-          id: NEW_DEPOSIT,
-          provider,
-          address,
-          networkID: networkId,
-          version2: false,
-          rebase: false,
-          eventSource: eventSource,
-        }),
-      );
-    }
-
-    setIsGiveModalOpen(false);
-=======
-    await giveMutation.mutate({ amount: depositAmount.toString(), recipient: walletAddress });
->>>>>>> f9b0ee11
+    await giveMutation.mutate({ amount: depositAmount.toString(), recipient: walletAddress, token: giveAssetType });
   };
 
   const handleGiveModalCancel: CancelCallback = () => {
@@ -584,75 +423,35 @@
     if (depositAmountDiff.eq(ZERO_NUMBER)) return;
 
     if (depositAmountDiff.gt(ZERO_NUMBER)) {
-      await increaseMutation.mutate({ amount: depositAmountDiff.toString(), recipient: walletAddress });
+      await increaseMutation.mutate({
+        id: depositId,
+        amount: depositAmountDiff.toString(),
+        recipient: walletAddress,
+        token: giveAssetType,
+      });
     } else {
-<<<<<<< HEAD
-      await dispatch(
-        changeGive({
-          action: ACTION_GIVE_EDIT,
-          value: depositAmountDiff.toString(),
-          token: giveAssetType,
-          recipient: walletAddress,
-          id: depositId,
-          provider,
-          address,
-          networkID: networkId,
-          version2: false,
-          rebase: false,
-          eventSource,
-        }),
-      );
-=======
       const subtractionAmount = depositAmountDiff.mul(new DecimalBigNumber("-1"));
-      await decreaseMutation.mutate({ amount: subtractionAmount.toString(), recipient: walletAddress });
->>>>>>> f9b0ee11
+      await decreaseMutation.mutate({
+        id: depositId,
+        amount: subtractionAmount.toString(),
+        recipient: walletAddress,
+        token: giveAssetType,
+      });
     }
   };
 
-<<<<<<< HEAD
   const handleWithdrawModalSubmit: WithdrawSubmitCallback = async (
+    depositId,
     walletAddress,
-    depositId,
     eventSource,
     depositAmount,
   ) => {
-    // If on Rinkeby and using Mock Sohm, use changeMockGive async thunk
-    // Else use standard call
-    if (networkId === NetworkId.TESTNET_RINKEBY && Environment.isMockSohmEnabled(location.search)) {
-      await dispatch(
-        changeMockGive({
-          action: ACTION_GIVE_WITHDRAW,
-          value: depositAmount.toString(),
-          recipient: walletAddress,
-          provider,
-          address,
-          networkID: networkId,
-          version2: false,
-          rebase: false,
-          eventSource,
-        }),
-      );
-    } else {
-      await dispatch(
-        changeGive({
-          action: ACTION_GIVE_WITHDRAW,
-          value: depositAmount.toString(),
-          token: giveAssetType,
-          recipient: walletAddress,
-          id: depositId,
-          provider,
-          address,
-          networkID: networkId,
-          version2: false,
-          rebase: false,
-          eventSource,
-        }),
-      );
-    }
-=======
-  const handleWithdrawModalSubmit: WithdrawSubmitCallback = async (walletAddress, eventSource, depositAmount) => {
-    await decreaseMutation.mutate({ amount: depositAmount.toString(), recipient: walletAddress });
->>>>>>> f9b0ee11
+    await decreaseMutation.mutate({
+      id: depositId,
+      amount: depositAmount.toString(),
+      recipient: walletAddress,
+      token: giveAssetType,
+    });
 
     setIsManageModalOpen(false);
   };
@@ -842,12 +641,6 @@
                             <Grid item>
                               <Icon name="deposited" />
                             </Grid>
-<<<<<<< HEAD
-                            <Grid item>
-                              <Typography className="metric">
-                                {!donationInfo[donationId] ? "0" : getUserDeposit().toString({ format: true })}
-                              </Typography>
-=======
                             <Grid item className="metric">
                               {isDonationInfoLoading ? (
                                 <Skeleton />
@@ -857,7 +650,6 @@
                                   format: true,
                                 })
                               )}
->>>>>>> f9b0ee11
                             </Grid>
                           </Grid>
                           <Grid item className="subtext">
@@ -872,15 +664,8 @@
                               <Grid item>
                                 <Icon name="sohm-yield-sent" />
                               </Grid>
-<<<<<<< HEAD
-                              <Grid item>
-                                <Typography className="metric">
-                                  {!donationInfo[donationId] ? "0" : getUserYieldSent().toString(DEFAULT_FORMAT)}
-                                </Typography>
-=======
                               <Grid item className="metric">
                                 {isDonationInfoLoading ? <Skeleton /> : userYieldDonated.toString(DEFAULT_FORMAT)}
->>>>>>> f9b0ee11
                               </Grid>
                             </Grid>
                           </Grid>
@@ -936,20 +721,13 @@
             submitEdit={handleEditModalSubmit}
             submitWithdraw={handleWithdrawModalSubmit}
             cancelFunc={handleManageModalCancel}
-<<<<<<< HEAD
             giveAssetType={giveAssetType}
             changeAssetType={changeAssetType}
-            currentWalletAddress={donationInfo[donationId].recipient}
-            currentDepositId={donationInfo[donationId].id}
-            currentDepositAmount={donationInfo[donationId].deposit}
-            depositDate={donationInfo[donationId].date}
-            yieldSent={donationInfo[donationId].yieldDonated}
-=======
             currentWalletAddress={userDonation.recipient}
-            currentDepositAmount={userDeposit}
+            currentDepositId={userDonation.id}
+            currentDepositAmount={userDeposit.toString()}
             depositDate={userDonation.date}
             yieldSent={userDonation.yieldDonated}
->>>>>>> f9b0ee11
             project={project}
             key={"manage-modal-" + userDonation.recipient}
           />
