--- conflicted
+++ resolved
@@ -457,11 +457,7 @@
                 </Typography>
               </div>
               <Grid container direction="column" className="cause-misc-info">
-<<<<<<< HEAD
-                <Grid item xs={6}>
-=======
                 <Grid item xs={3} sm={6}>
->>>>>>> f8b011f4
                   {renderGoalCompletion()}
                 </Grid>
                 <Grid item xs={6} sm={12} md={6} className="give-button-grid">
