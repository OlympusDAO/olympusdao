import "./ProjectCard.scss";

import { t, Trans } from "@lingui/macro";
import { ChevronLeft } from "@mui/icons-material";
import { Container, Grid, LinearProgress, Link, Tooltip, Typography, useMediaQuery } from "@mui/material";
import { Skeleton } from "@mui/material";
import { styled, useTheme } from "@mui/material/styles";
import { Icon, Paper, PrimaryButton, TertiaryButton } from "@olympusdao/component-library";
import MarkdownIt from "markdown-it";
import { useEffect, useMemo, useState } from "react";
import Countdown from "react-countdown";
import ReactGA from "react-ga";
import { Link as RouterLink } from "react-router-dom";
import { Project } from "src/components/GiveProject/project.type";
import { DecimalBigNumber } from "src/helpers/DecimalBigNumber/DecimalBigNumber";
import { isSupportedChain } from "src/helpers/GiveHelpers";
import { useAppDispatch } from "src/hooks";
import { useCurrentIndex } from "src/hooks/useCurrentIndex";
import { useDonationInfo, useDonorNumbers, useRecipientInfo, useTotalYieldDonated } from "src/hooks/useGiveInfo";
import { ChangeAssetType } from "src/slices/interfaces";
import { error } from "src/slices/MessagesSlice";
import { GIVE_MAX_DECIMAL_FORMAT, GIVE_MAX_DECIMALS } from "src/views/Give/constants";
import { GetCorrectContractUnits, GetCorrectStaticUnits } from "src/views/Give/helpers/GetCorrectUnits";
import { useDecreaseGive, useIncreaseGive } from "src/views/Give/hooks/useEditGive";
import { useGive } from "src/views/Give/hooks/useGive";
import {
  CancelCallback,
  IUserDonationInfo,
  SubmitCallback,
  SubmitEditCallback,
  WithdrawSubmitCallback,
} from "src/views/Give/Interfaces";
import { ManageDonationModal } from "src/views/Give/ManageDonationModal";
import { RecipientModal } from "src/views/Give/RecipientModal";
import { useAccount, useConnect, useNetwork } from "wagmi";

const PREFIX = "ProjectCard";

const classes = {
  progress: `${PREFIX}-progress`,
};

const StyledLinearProgress = styled(LinearProgress)(({ theme }) => ({
  [`& .${classes.progress}`]: {
    backgroundColor: theme.palette.mode === "dark" ? theme.colors.primary[300] : theme.colors.gray[700],
  },
}));

type CountdownProps = {
  total: number;
  days: number;
  hours: number;
  minutes: number;
  seconds: number;
  milliseconds: number;
  completed: boolean;
  formatted: {
    days: string;
    hours: string;
    minutes: string;
    seconds: string;
  };
};

export enum ProjectDetailsMode {
  Card = "Card",
  Page = "Page",
}

type ProjectDetailsProps = {
  project: Project;
  giveAssetType: string;
  changeAssetType: ChangeAssetType;
  mode: ProjectDetailsMode;
};

const NO_DONATION = -1;
const DECIMAL_PLACES = 4;
const ZERO_NUMBER: DecimalBigNumber = new DecimalBigNumber("0");
// We restrict DP to a reasonable number, but trim if unnecessary
const DEFAULT_FORMAT = { decimals: DECIMAL_PLACES, format: true };
const NO_DECIMALS_FORMAT = { decimals: 0, format: true };

export default function ProjectCard({ project, giveAssetType, changeAssetType, mode }: ProjectDetailsProps) {
  const { data: account } = useAccount();
  const { isConnected, connect } = useConnect();
  const { activeChain = { id: 1 } } = useNetwork();
  const { title, owner, shortDescription, details, finishDate, photos, wallet, depositGoal } = project;
  const [isUserDonating, setIsUserDonating] = useState(false);
  const [donationId, setDonationId] = useState(NO_DONATION);

  const { data: currentIndex } = useCurrentIndex();

  const [isGiveModalOpen, setIsGiveModalOpen] = useState(false);
  const [isManageModalOpen, setIsManageModalOpen] = useState(false);

  // Pull a user's donation info
  const _useDonationInfo = useDonationInfo();
  const donationInfo: IUserDonationInfo[] | null = useMemo(() => {
    return _useDonationInfo.data === undefined ? null : _useDonationInfo.data;
  }, [_useDonationInfo]);
  const isDonationInfoLoading = useDonationInfo().isLoading;

  // Pull data for a specific partner's wallet
  const _useRecipientInfo = useRecipientInfo(wallet);
  const totalDebt: DecimalBigNumber = useMemo(() => {
    if (_useRecipientInfo.isLoading || _useRecipientInfo.data === undefined) return new DecimalBigNumber("0");

    return GetCorrectContractUnits(_useRecipientInfo.data.gohmDebt, giveAssetType, currentIndex);
  }, [_useRecipientInfo.data, _useRecipientInfo.isLoading, currentIndex, giveAssetType]);
  const recipientInfoIsLoading = _useRecipientInfo.isLoading;
  const donorCount = useDonorNumbers(wallet).data;

  const _useTotalYieldDonated = useTotalYieldDonated(wallet);
  const totalYieldDonated: DecimalBigNumber = useMemo(() => {
    if (_useTotalYieldDonated.isLoading || _useTotalYieldDonated.data === undefined) return new DecimalBigNumber("0");

    return GetCorrectContractUnits(_useTotalYieldDonated.data, giveAssetType, currentIndex);
  }, [_useTotalYieldDonated.data, _useTotalYieldDonated.isLoading, currentIndex, giveAssetType]);
  const totalDonatedIsLoading = useTotalYieldDonated(wallet).isLoading;

  // Contract interactions: new donation, increase donation, decrease donation
  const giveMutation = useGive();
  const increaseMutation = useIncreaseGive();
  const decreaseMutation = useDecreaseGive();

  const isMutating = giveMutation.isLoading || increaseMutation.isLoading || decreaseMutation.isLoading;

  const theme = useTheme();
  const isBreakpointLarge = useMediaQuery(theme.breakpoints.up("lg"));

  // We use useAppDispatch here so the result of the AsyncThunkAction is typed correctly
  // See: https://stackoverflow.com/a/66753532
  const dispatch = useAppDispatch();

  const userDonation: IUserDonationInfo | null = useMemo(() => {
    if (donationId == NO_DONATION || _useDonationInfo.isLoading || !donationInfo) return null;

    return donationInfo[donationId];
  }, [donationInfo, _useDonationInfo.isLoading, donationId]);

  const userDeposit: DecimalBigNumber = useMemo(() => {
    if (!userDonation) return new DecimalBigNumber("0");

    return GetCorrectContractUnits(userDonation.deposit, giveAssetType, currentIndex);
  }, [currentIndex, giveAssetType, userDonation]);

  const userYieldDonated: DecimalBigNumber = useMemo(() => {
    if (!userDonation) return new DecimalBigNumber("0");

    return GetCorrectContractUnits(userDonation.yieldDonated, giveAssetType, currentIndex);
  }, [currentIndex, giveAssetType, userDonation]);

  useEffect(() => {
    setIsUserDonating(false);
    setDonationId(NO_DONATION);
  }, [activeChain.id]);

  // Determine if the current user is donating to the project whose page they are
  // currently viewing and if so tracks the index of the recipient in the user's
  // donationInfo array
  useEffect(() => {
    if (isDonationInfoLoading || !donationInfo) return;

    if (!userDonation) {
      setIsUserDonating(false);
      setDonationId(NO_DONATION);
    }

    for (let i = 0; i < donationInfo.length; i++) {
      if (donationInfo[i].recipient.toLowerCase() === wallet.toLowerCase()) {
        setIsUserDonating(true);
        setDonationId(i);
        break;
      }
    }
  }, [isDonationInfoLoading, donationInfo, userDonation, activeChain.id, wallet]);

  useEffect(() => {
    if (isGiveModalOpen) setIsGiveModalOpen(false);
  }, [giveMutation.isSuccess]);

  useEffect(() => {
    if (isManageModalOpen) setIsManageModalOpen(false);
  }, [increaseMutation.isSuccess, decreaseMutation.isSuccess]);

  const goalCompletion: DecimalBigNumber = useMemo(() => {
    // We calculate the level of goal completion here, so that it is updated whenever one of the dependencies change
    if (recipientInfoIsLoading || _useRecipientInfo.isLoading || !totalDebt) return ZERO_NUMBER;

    return totalDebt
      .mul(new DecimalBigNumber("100"))
      .div(new DecimalBigNumber(depositGoal.toString()), GIVE_MAX_DECIMALS);
  }, [recipientInfoIsLoading, _useRecipientInfo.isLoading, totalDebt, depositGoal]);

  // The JSON file returns a string, so we convert it
  const finishDateObject = finishDate ? new Date(finishDate) : null;

  // Removed for now. Will leave this function in for when we re-add this feature
  const countdownRendererDetailed = ({ completed, formatted }: CountdownProps) => {
    if (completed)
      return (
        <Grid container spacing={1} alignItems="center" justifyContent="flex-start">
          <Grid item>
            <Typography variant="body2">00:00:00</Typography>
          </Grid>
          <Grid>
            <Typography variant="body2">
              <Trans>Completed</Trans>
            </Typography>
          </Grid>
        </Grid>
      );

    return (
      <>
        <>
          <Grid container spacing={1} alignItems="center" justifyContent="flex-start">
            <Grid item>
              <Tooltip
                title={!finishDateObject ? "" : t`Finishes at ${finishDateObject.toLocaleString()} in your timezone`}
                arrow
              >
                <Typography variant="body2">
                  {formatted.days}:{formatted.hours}:{formatted.minutes}
                </Typography>
              </Tooltip>
            </Grid>
            <Grid item>
              <Typography variant="body2">
                <Trans>Remaining</Trans>
              </Typography>
            </Grid>
          </Grid>
        </>
      </>
    );
  };

  const getGoalCompletion = (): string => {
    if (!depositGoal) return "0";
    if (recipientInfoIsLoading) return "0"; // This shouldn't be needed, but just to be sure...
    const depositGoalNumber = new DecimalBigNumber(depositGoal.toString(), GIVE_MAX_DECIMALS);

    return totalDebt
      .mul(new DecimalBigNumber("100"))
      .div(depositGoalNumber, GIVE_MAX_DECIMALS)
      .toString({ decimals: 2 });
  };

  const renderGoalCompletion = (): JSX.Element => {
    // No point in displaying decimals in the progress bar
    const formattedGoalCompletion = goalCompletion.toString(NO_DECIMALS_FORMAT);
    const goalProgress: number = goalCompletion.gt(new DecimalBigNumber("100")) ? 100 : goalCompletion.toApproxNumber();

    return (
      <>
        <Grid container alignItems="center" spacing={1} style={{ paddingBottom: "8px" }}>
          <Grid item xs={12} className="subtext">
            {renderCountdownDetailed()}
          </Grid>
          <Grid item xs={11} sm={9} className="project-goal-progress">
            <StyledLinearProgress
              classes={{ barColorPrimary: classes.progress }}
              variant="determinate"
              value={goalProgress}
            />
          </Grid>
          <Grid item xs={1} sm={3} className="subtext">
            {_useRecipientInfo.isLoading ? (
              <Skeleton className="skeleton-inline" width={20} />
            ) : (
              formattedGoalCompletion
            )}
            %
          </Grid>
        </Grid>
      </>
    );
  };

  const renderGoalCompletionDetailed = (): JSX.Element => {
    const goalProgress = parseFloat(getGoalCompletion()) > 100 ? 100 : parseFloat(getGoalCompletion());

    return (
      <>
        <Grid container alignItems="flex-end">
          <Grid item xs={5}>
            <Grid container justifyContent="flex-start" alignItems="center" spacing={1}>
              <Grid item>
                <Icon name="sohm-yield-sent" sx={{ width: "20px", height: "18px" }} />
              </Grid>
              <Grid item className="metric">
                {totalDonatedIsLoading ? <Skeleton /> : totalYieldDonated.toString(DEFAULT_FORMAT)}
              </Grid>
            </Grid>
            <Grid item className="subtext">
              {giveAssetType} <Trans>Yield Sent</Trans>
            </Grid>
          </Grid>
          <Grid item xs={2} />
          <Grid item xs={5}>
            <Grid container direction="column" alignItems="flex-end">
              <Grid item>
                <Grid container justifyContent="flex-end" alignItems="center" spacing={1}>
                  <Grid item>
                    <Icon name="sohm-yield-goal" sx={{ width: "21px", height: "18px" }} />
                  </Grid>
                  <Grid item className="metric">
                    {GetCorrectStaticUnits(depositGoal.toString(), giveAssetType, currentIndex).toString(
                      DEFAULT_FORMAT,
                    )}
                  </Grid>
                </Grid>
              </Grid>
              <Grid item className="subtext">
                {giveAssetType} <Trans>Deposit Goal</Trans>
              </Grid>
            </Grid>
          </Grid>
          <Grid item xs={12} className="project-goal-progress">
            <StyledLinearProgress
              classes={{ barColorPrimary: classes.progress }}
              variant="determinate"
              value={goalProgress}
            />
          </Grid>
        </Grid>
      </>
    );
  };

  const renderDepositData = (): JSX.Element => {
    return (
      <>
        <Grid container spacing={3} alignItems="flex-end">
          <Grid item xs={5}>
            <Grid container direction="column" alignItems="flex-start">
              <Grid item>
                <Grid container justifyContent="flex-start" alignItems="center" spacing={1}>
                  <Grid item>
                    <Icon name="donors" sx={{ width: "21px", height: "19px" }} />
                  </Grid>
                  <Grid item className="metric">
                    {isDonationInfoLoading ? <Skeleton /> : donorCount}
                  </Grid>
                </Grid>
              </Grid>
              <Grid item className="subtext">
                <Trans>Donors</Trans>
              </Grid>
            </Grid>
          </Grid>
          <Grid item xs={7}>
            <Grid container direction="column" alignItems="flex-end">
              <Grid item>
                <Grid container justifyContent="flex-end" alignItems="center" spacing={1}>
                  <Grid item>
                    <Icon name="deposited" sx={{ width: "18px", height: "19px" }} />
                  </Grid>
                  <Grid item className="metric">
                    {recipientInfoIsLoading ? <Skeleton /> : <strong>{totalDebt.toString(DEFAULT_FORMAT)}</strong>}
                  </Grid>
                </Grid>
              </Grid>
              <Grid item className="subtext">
                {giveAssetType} <Trans>Deposited</Trans>
              </Grid>
            </Grid>
          </Grid>
        </Grid>
      </>
    );
  };

  const getProjectImage = (): JSX.Element => {
    let imageElement;
    // We return an empty image with a set width, so that the spacing remains the same.
    if (!photos || photos.length < 1) {
      imageElement = <img height="100%" src="" />;
    }
    // For the moment, we only display the first photo
    else {
      imageElement = (
        <Link
          to={`/give/projects/${project.slug}`}
          component={RouterLink}
          onClick={() => handleProjectDetailsButtonClick("Image")}
        >
          <img width="100%" src={`${process.env.PUBLIC_URL}${photos[0]}`} />
        </Link>
      );
    }

    return (
      <Grid container alignContent="center" style={{ maxHeight: "187px", overflow: "hidden", borderRadius: "16px" }}>
        <Grid item xs>
          {imageElement}
        </Grid>
      </Grid>
    );
  };

  const handleGiveButtonClick = () => {
    setIsGiveModalOpen(true);
  };

  const handleEditButtonClick = () => {
    setIsManageModalOpen(true);
  };

  const handleGiveModalSubmit: SubmitCallback = async (
    walletAddress: string,
    eventSource: string,
    depositAmount: DecimalBigNumber,
  ) => {
    if (depositAmount.eq(ZERO_NUMBER)) {
      return dispatch(error(t`Please enter a value!`));
    }

    await giveMutation.mutate({
      amount: depositAmount.toString(GIVE_MAX_DECIMAL_FORMAT),
      recipient: walletAddress,
      token: giveAssetType,
    });
  };

  const handleGiveModalCancel: CancelCallback = () => {
    setIsGiveModalOpen(false);
  };

  const handleEditModalSubmit: SubmitEditCallback = async (
    walletAddress,
    depositId,
    eventSource,
    depositAmount,
    depositAmountDiff,
  ) => {
    if (!depositAmountDiff) {
      return dispatch(error(t`Please enter a value!`));
    }

    if (depositAmountDiff.eq(ZERO_NUMBER)) return;

    if (depositAmountDiff.gt(ZERO_NUMBER)) {
      await increaseMutation.mutate({
        id: depositId,
        amount: depositAmountDiff.toString(GIVE_MAX_DECIMAL_FORMAT),
        recipient: walletAddress,
        token: giveAssetType,
      });
    } else {
      const subtractionAmount = depositAmountDiff.mul(new DecimalBigNumber("-1"));
      await decreaseMutation.mutate({
        id: depositId,
        amount: subtractionAmount.toString(GIVE_MAX_DECIMAL_FORMAT),
        recipient: walletAddress,
        token: giveAssetType,
      });
    }
  };

  const handleWithdrawModalSubmit: WithdrawSubmitCallback = async (
    walletAddress,
    depositId,
    eventSource,
    depositAmount,
  ) => {
    await decreaseMutation.mutate({
      id: depositId,
      amount: depositAmount.toString(GIVE_MAX_DECIMAL_FORMAT),
      recipient: walletAddress,
      token: "gOHM",
    });
  };

  const handleManageModalCancel = () => {
    setIsManageModalOpen(false);
  };

  const getTitle = () => {
    if (!owner) return title;

    return owner + " - " + title;
  };

  const getRenderedDetails = (shorten: boolean) => {
    return {
      __html: MarkdownIt({ html: true }).render(shorten ? `${shortDescription}` : `${details}`),
    };
  };

  /**
   * Handles the onClick event for the project details button.
   *
   * Primarily, this will record the event in Google Analytics.
   */
  const handleProjectDetailsButtonClick = (source: string) => {
    ReactGA.event({
      category: "Olympus Give",
      action: "View Project",
      label: title,
      dimension1: account?.address ?? "unknown",
      dimension2: source,
    });
  };

  const getCardContent = () => {
    return (
      <>
        <Grid container key={title} spacing={3}>
          {!isBreakpointLarge ? (
            <Grid item xs={12}>
              <Link
                to={`/give/projects/${project.slug}`}
                component={RouterLink}
                onClick={() => handleProjectDetailsButtonClick("Title Link")}
              >
                <Typography variant="h4">
                  <strong>{getTitle()}</strong>
                </Typography>
              </Link>
            </Grid>
          ) : (
            <></>
          )}
          <Grid item xs={12} sm={5} lg={4}>
            {getProjectImage()}
          </Grid>
          <Grid item container xs alignContent="space-between">
            {isBreakpointLarge ? (
              <Grid item xs={12}>
                <Link
                  to={`/give/projects/${project.slug}`}
                  component={RouterLink}
                  onClick={() => handleProjectDetailsButtonClick("Title Link")}
                >
                  <Typography variant="h4">
                    <strong>{getTitle()}</strong>
                  </Typography>
                </Link>
              </Grid>
            ) : (
              <></>
            )}
            <Grid item xs={12}>
              <Typography variant="body1" className="project-content">
                <div dangerouslySetInnerHTML={getRenderedDetails(true)} />
              </Typography>
            </Grid>
            <Grid item xs />
            <Grid item container xs={12} alignItems="flex-end">
              <Grid item xs={12} sm={6} lg={8}>
                {renderGoalCompletion()}
              </Grid>
              <Grid item xs={12} sm={6} lg={4}>
                <Link
                  to={`projects/${project.slug}`}
                  component={RouterLink}
                  onClick={() => handleProjectDetailsButtonClick("View Details Button")}
                >
                  <TertiaryButton size="medium" fullWidth>
                    <Trans>View Details</Trans>
                  </TertiaryButton>
                </Link>
              </Grid>
            </Grid>
          </Grid>
        </Grid>
        <RecipientModal
          isModalOpen={isGiveModalOpen}
          isMutationLoading={isMutating}
          eventSource="Project List"
          callbackFunc={handleGiveModalSubmit}
          cancelFunc={handleGiveModalCancel}
          giveAssetType={giveAssetType}
          changeAssetType={changeAssetType}
          project={project}
          key={"recipient-modal-" + title}
        />
      </>
    );
  };

  const renderCountdownDetailed = () => {
    if (!finishDateObject) return <></>;

    return (
      <div className="project-countdown">
        <Countdown date={finishDateObject} renderer={countdownRendererDetailed} />
      </div>
    );
  };

  const getPageContent = () => {
    return (
      <>
        <Container>
          <Grid container spacing={3} alignItems="flex-start">
            <Grid container item xs={12} lg={5}>
              <Grid item xs={12}>
                <Paper
                  topLeft={
                    <Grid container spacing={2} alignItems="center">
                      <Grid item>
                        <Link to={"/give"} component={RouterLink}>
                          <ChevronLeft viewBox="6 6 12 12" style={{ width: "12px", height: "12px" }} />
                        </Link>
                      </Grid>
                      <Grid item>
                        <Typography variant="h5">{getTitle()}</Typography>
                      </Grid>
                    </Grid>
                  }
                >
                  <Grid container spacing={2}>
                    <Grid item xs={12} sm={6} lg={12}>
                      {getProjectImage()}
                    </Grid>
                    <Grid item xs>
                      <Grid container spacing={3}>
                        <Grid item xs={12}>
                          {renderDepositData()}
                        </Grid>
                        <Grid item xs={12}>
                          {renderGoalCompletionDetailed()}
                        </Grid>
<<<<<<< HEAD
                        <Grid item xs={12} style={{ paddingTop: "30px" }}>
                          {!connected ? (
                            <PrimaryButton size="medium" onClick={connect} fullWidth>
=======
                        <Grid item xs={12}>
                          {!isConnected ? (
                            <PrimaryButton onClick={connect} fullWidth>
>>>>>>> 8aaebd3b
                              <Trans>Connect Wallet</Trans>
                            </PrimaryButton>
                          ) : isUserDonating ? (
                            <></>
                          ) : (
                            <PrimaryButton
                              size="medium"
                              onClick={() => handleGiveButtonClick()}
                              disabled={!isSupportedChain(activeChain.id)}
                              fullWidth
                            >
                              <Trans>Donate Yield</Trans>
                            </PrimaryButton>
                          )}
                        </Grid>
                      </Grid>
                    </Grid>
                  </Grid>
                </Paper>
              </Grid>
              <Grid item xs={12}>
                {!isUserDonating ? (
                  <></>
                ) : (
                  <Paper headerText={t`Your Donations`}>
                    <Grid container alignItems="flex-end" spacing={2}>
                      <Grid item xs={6}>
                        <Grid container direction="column" alignItems="flex-start">
                          <Grid item container justifyContent="flex-start" alignItems="center" spacing={1}>
                            <Grid item>
                              <Icon name="deposited" />
                            </Grid>
                            <Grid item className="metric">
                              {isDonationInfoLoading ? <Skeleton /> : userDeposit.toString(DEFAULT_FORMAT)}
                            </Grid>
                          </Grid>
                          <Grid item className="subtext">
                            {giveAssetType} <Trans>Deposited</Trans>
                          </Grid>
                        </Grid>
                      </Grid>
                      <Grid item xs={6}>
                        <Grid container direction="column" alignItems="flex-end">
                          <Grid item>
                            <Grid container justifyContent="flex-end" alignItems="center" spacing={1}>
                              <Grid item>
                                <Icon name="sohm-yield-sent" />
                              </Grid>
                              <Grid item className="metric">
                                {isDonationInfoLoading ? <Skeleton /> : userYieldDonated.toString(DEFAULT_FORMAT)}
                              </Grid>
                            </Grid>
                          </Grid>
                          <Grid item className="subtext">
                            {giveAssetType} <Trans>Yield Sent</Trans>
                          </Grid>
                        </Grid>
                      </Grid>
                      <Grid item xs={12}>
                        <PrimaryButton
                          size="medium"
                          onClick={() => handleEditButtonClick()}
                          disabled={!isSupportedChain(activeChain.id)}
                          fullWidth
                        >
                          <Trans>Edit Donation</Trans>
                        </PrimaryButton>
                      </Grid>
                    </Grid>
                  </Paper>
                )}
              </Grid>
            </Grid>
            <Grid item xs={12} lg={7}>
              <Paper
                headerText="About"
                topRight={
                  <Link href={project.website} target="_blank">
                    <Icon name="website" />
                  </Link>
                }
              >
                <div className="project-content" dangerouslySetInnerHTML={getRenderedDetails(false)} />
              </Paper>
            </Grid>
          </Grid>
        </Container>
        <RecipientModal
          isModalOpen={isGiveModalOpen}
          isMutationLoading={isMutating}
          eventSource="Project Details"
          callbackFunc={handleGiveModalSubmit}
          cancelFunc={handleGiveModalCancel}
          giveAssetType={giveAssetType}
          changeAssetType={changeAssetType}
          project={project}
          key={"recipient-modal-" + title}
        />
        {isUserDonating && userDonation ? (
          <ManageDonationModal
            isModalOpen={isManageModalOpen}
            isMutationLoading={isMutating}
            eventSource={"Project Details"}
            submitEdit={handleEditModalSubmit}
            submitWithdraw={handleWithdrawModalSubmit}
            cancelFunc={handleManageModalCancel}
            giveAssetType={giveAssetType}
            changeAssetType={changeAssetType}
            currentWalletAddress={userDonation.recipient}
            currentDepositId={userDonation.id}
            currentDepositAmount={userDonation.deposit.toString()}
            depositDate={userDonation.date}
            yieldSent={userDonation.yieldDonated}
            project={project}
            key={"manage-modal-" + userDonation.recipient}
          />
        ) : (
          <></>
        )}
      </>
    );
  };

  if (mode == ProjectDetailsMode.Card) return getCardContent();
  else return getPageContent();
}<|MERGE_RESOLUTION|>--- conflicted
+++ resolved
@@ -625,15 +625,9 @@
                         <Grid item xs={12}>
                           {renderGoalCompletionDetailed()}
                         </Grid>
-<<<<<<< HEAD
                         <Grid item xs={12} style={{ paddingTop: "30px" }}>
-                          {!connected ? (
+                          {!isConnected ? (
                             <PrimaryButton size="medium" onClick={connect} fullWidth>
-=======
-                        <Grid item xs={12}>
-                          {!isConnected ? (
-                            <PrimaryButton onClick={connect} fullWidth>
->>>>>>> 8aaebd3b
                               <Trans>Connect Wallet</Trans>
                             </PrimaryButton>
                           ) : isUserDonating ? (
