import "./ProjectCard.scss";

import { t, Trans } from "@lingui/macro";
import { Container, Grid, LinearProgress, Link, Tooltip, Typography, useMediaQuery } from "@material-ui/core";
import { useTheme } from "@material-ui/core/styles";
import { ChevronLeft } from "@material-ui/icons";
import { Skeleton } from "@material-ui/lab";
import { Icon, Paper, PrimaryButton, TertiaryButton } from "@olympusdao/component-library";
import MarkdownIt from "markdown-it";
import { useEffect, useMemo, useState } from "react";
import Countdown from "react-countdown";
import ReactGA from "react-ga";
import { DecimalBigNumber } from "src/helpers/DecimalBigNumber/DecimalBigNumber";
import { isSupportedChain } from "src/helpers/GiveHelpers";
import { useAppDispatch } from "src/hooks";
import { useDonationInfo, useDonorNumbers, useRecipientInfo, useTotalYieldDonated } from "src/hooks/useGiveInfo";
import { useWeb3Context } from "src/hooks/web3Context";
import { useDecreaseGive, useIncreaseGive } from "src/views/Give/hooks/useEditGive";
import { useGive } from "src/views/Give/hooks/useGive";
import { CancelCallback, IUserDonationInfo, SubmitCallback } from "src/views/Give/Interfaces";
import { ManageDonationModal, WithdrawSubmitCallback } from "src/views/Give/ManageDonationModal";
import { RecipientModal } from "src/views/Give/RecipientModal";

import { error } from "../../slices/MessagesSlice";
import { Project } from "./project.type";

type CountdownProps = {
  total: number;
  days: number;
  hours: number;
  minutes: number;
  seconds: number;
  milliseconds: number;
  completed: boolean;
  formatted: {
    days: string;
    hours: string;
    minutes: string;
    seconds: string;
  };
};

export enum ProjectDetailsMode {
  Card = "Card",
  Page = "Page",
}

type ProjectDetailsProps = {
  project: Project;
  mode: ProjectDetailsMode;
};

const NO_DONATION = -1;
const DECIMAL_PLACES = 2;
const ZERO_NUMBER: DecimalBigNumber = new DecimalBigNumber("0");
// We restrict DP to a reasonable number, but trim if unnecessary
const DEFAULT_FORMAT = { decimals: DECIMAL_PLACES, format: true };
const NO_DECIMALS_FORMAT = { decimals: 0, format: true };

export default function ProjectCard({ project, mode }: ProjectDetailsProps) {
  const { address, connected, connect, networkId } = useWeb3Context();
  const { title, owner, shortDescription, details, finishDate, photos, wallet, depositGoal } = project;
  const [isUserDonating, setIsUserDonating] = useState(false);
  const [donationId, setDonationId] = useState(NO_DONATION);

  const [isGiveModalOpen, setIsGiveModalOpen] = useState(false);
  const [isManageModalOpen, setIsManageModalOpen] = useState(false);

  // Pull a user's donation info
  const _useDonationInfo = useDonationInfo();
  const donationInfo: IUserDonationInfo[] | null = useMemo(() => {
    return _useDonationInfo.data === undefined ? null : _useDonationInfo.data;
  }, [_useDonationInfo]);
  const isDonationInfoLoading = useDonationInfo().isLoading;

  // Pull data for a specific partner's wallet
  const _useRecipientInfo = useRecipientInfo(wallet);
  const totalDebt: DecimalBigNumber = useMemo(() => {
    if (_useRecipientInfo.isLoading || _useRecipientInfo.data === undefined) return new DecimalBigNumber("0");

    return new DecimalBigNumber(_useRecipientInfo.data.totalDebt);
  }, [_useRecipientInfo]);
  const recipientInfoIsLoading = _useRecipientInfo.isLoading;
  const donorCount = useDonorNumbers(wallet).data;

  const _useTotalYieldDonated = useTotalYieldDonated(wallet);
  const totalYieldDonated: DecimalBigNumber = useMemo(() => {
    if (_useTotalYieldDonated.isLoading || _useTotalYieldDonated.data === undefined) return new DecimalBigNumber("0");

    return new DecimalBigNumber(_useTotalYieldDonated.data);
  }, [_useTotalYieldDonated]);
  const totalDonatedIsLoading = useTotalYieldDonated(wallet).isLoading;

  // Contract interactions: new donation, increase donation, decrease donation
  const giveMutation = useGive();
  const increaseMutation = useIncreaseGive();
  const decreaseMutation = useDecreaseGive();

  const isMutating = giveMutation.isLoading || increaseMutation.isLoading || decreaseMutation.isLoading;

  const theme = useTheme();
  const isBreakpointLarge = useMediaQuery(theme.breakpoints.up("lg"));

  // We use useAppDispatch here so the result of the AsyncThunkAction is typed correctly
  // See: https://stackoverflow.com/a/66753532
  const dispatch = useAppDispatch();

  const userDonation: IUserDonationInfo | null = useMemo(() => {
    if (donationId == NO_DONATION || _useDonationInfo.isLoading || !donationInfo) return null;

    return donationInfo[donationId];
  }, [donationInfo, _useDonationInfo.isLoading, donationId]);

  const userDeposit: DecimalBigNumber = useMemo(() => {
    if (!userDonation) return new DecimalBigNumber("0");

    return new DecimalBigNumber(userDonation.deposit);
  }, [userDonation]);

  const userYieldDonated: DecimalBigNumber = useMemo(() => {
    if (!userDonation) return new DecimalBigNumber("0");

    return new DecimalBigNumber(userDonation.yieldDonated);
  }, [userDonation]);

  useEffect(() => {
    setIsUserDonating(false);
    setDonationId(NO_DONATION);
  }, [networkId]);

  useEffect(() => {
    if (isDonationInfoLoading || !donationInfo) return;

    for (let i = 0; i < donationInfo.length; i++) {
      if (donationInfo[i].recipient.toLowerCase() === wallet.toLowerCase()) {
        setIsUserDonating(true);
        setDonationId(i);
        break;
      }
    }
  }, [isDonationInfoLoading, donationInfo, networkId, wallet]);

  useEffect(() => {
    if (isGiveModalOpen) setIsGiveModalOpen(false);
  }, [giveMutation.isSuccess]);

  useEffect(() => {
    if (isManageModalOpen) setIsManageModalOpen(false);
  }, [increaseMutation.isSuccess, decreaseMutation.isSuccess]);

  const goalCompletion: DecimalBigNumber = useMemo(() => {
    // We calculate the level of goal completion here, so that it is updated whenever one of the dependencies change
    if (recipientInfoIsLoading || _useRecipientInfo.isLoading || !totalDebt) return ZERO_NUMBER;

    return totalDebt.mul(new DecimalBigNumber("100")).div(new DecimalBigNumber(depositGoal.toString()));
  }, [recipientInfoIsLoading, _useRecipientInfo.isLoading, totalDebt, depositGoal]);

  // The JSON file returns a string, so we convert it
  const finishDateObject = finishDate ? new Date(finishDate) : null;

  // Removed for now. Will leave this function in for when we re-add this feature
  const countdownRendererDetailed = ({ completed, formatted }: CountdownProps) => {
    if (completed)
      return (
        <>
          <Grid container spacing={1} alignItems="center" justifyContent="flex-start">
            <Grid item>
              <Typography variant="body2">00:00:00</Typography>
            </Grid>
            <Grid>
              <Typography variant="body2">
                <Trans>Completed</Trans>
              </Typography>
            </Grid>
          </Grid>
        </>
      );

    return (
      <>
        <>
          <Grid container spacing={1} alignItems="center" justifyContent="flex-start">
            <Grid item>
              <Tooltip
                title={!finishDateObject ? "" : t`Finishes at ${finishDateObject.toLocaleString()} in your timezone`}
                arrow
              >
                <Typography variant="body2">
                  {formatted.days}:{formatted.hours}:{formatted.minutes}
                </Typography>
              </Tooltip>
            </Grid>
            <Grid item>
              <Typography variant="body2">
                <Trans>Remaining</Trans>
              </Typography>
            </Grid>
          </Grid>
        </>
      </>
    );
  };

  const renderGoalCompletion = (): JSX.Element => {
    // No point in displaying decimals in the progress bar
    const formattedGoalCompletion = goalCompletion.toString(NO_DECIMALS_FORMAT);
    const goalProgress: number = goalCompletion.gt(new DecimalBigNumber("100")) ? 100 : goalCompletion.toApproxNumber();

    if (depositGoal === 0) return <></>;

    return (
      <>
        <Grid container alignItems="center" spacing={1} style={{ paddingBottom: "8px" }}>
          <Grid item xs={12} className="subtext">
            {renderCountdownDetailed()}
          </Grid>
<<<<<<< HEAD
          <Grid item xs={11} sm={9} className="project-goal-progress">
            <LinearProgress variant="determinate" value={goalProgress} />
          </Grid>
          <Grid item xs={1} sm={3} className="subtext">
            {formattedGoalCompletion}%
=======
          <Grid item>
            <Tooltip
              title={
                !address
                  ? t`Connect your wallet to view the fundraising progress`
                  : `${totalDebt} of ${depositGoal} sOHM raised`
              }
              arrow
            >
              <Typography variant="body1">
                <strong>
                  {_useRecipientInfo.isLoading ? (
                    <Skeleton className="skeleton-inline" width={20} />
                  ) : (
                    formattedGoalCompletion
                  )}
                </strong>
                <Trans>% of goal</Trans>
              </Typography>
            </Tooltip>
>>>>>>> ae5ab878
          </Grid>
        </Grid>
      </>
    );
  };

  const renderGoalCompletionDetailed = (): JSX.Element => {
    const goalProgress: number = goalCompletion.gt(new DecimalBigNumber("100")) ? 100 : goalCompletion.toApproxNumber();

    if (depositGoal === 0) return <></>;

    return (
      <>
        <Grid container alignItems="flex-end">
          <Grid item xs={5}>
            <Grid container justifyContent="flex-start" alignItems="center" spacing={1}>
              <Grid item>
                <Icon name="sohm-yield-sent" />
              </Grid>
              <Grid item className="metric">
                {totalDonatedIsLoading ? <Skeleton /> : totalYieldDonated.toString(DEFAULT_FORMAT)}
              </Grid>
            </Grid>
            <Grid item className="subtext">
              <Trans>sOHM Yield Sent</Trans>
            </Grid>
          </Grid>
          <Grid item xs={2} />
          <Grid item xs={5}>
            <Grid container direction="column" alignItems="flex-end">
              <Grid item>
                <Grid container justifyContent="flex-end" alignItems="center" spacing={1}>
                  <Grid item>
                    <Icon name="sohm-yield-goal" />
                  </Grid>
                  <Grid item className="metric">
                    {new DecimalBigNumber(depositGoal.toString()).toString(DEFAULT_FORMAT)}
                  </Grid>
                </Grid>
              </Grid>
              <Grid item className="subtext">
                <Trans>sOHM Yield Goal</Trans>
              </Grid>
            </Grid>
          </Grid>
          <Grid item xs={12} className="project-goal-progress">
            <LinearProgress variant="determinate" value={goalProgress} />
          </Grid>
        </Grid>
      </>
    );
  };

  const renderDepositData = (): JSX.Element => {
    return (
      <>
        <Grid container spacing={3} alignItems="flex-end">
          <Grid item xs={5}>
            <Grid container direction="column" alignItems="flex-start">
              <Grid item>
                <Grid container justifyContent="flex-start" alignItems="center" spacing={1}>
                  <Grid item>
                    <Icon name="donors" />
                  </Grid>
                  <Grid item className="metric">
                    {isDonationInfoLoading ? <Skeleton /> : donorCount}
                  </Grid>
                </Grid>
              </Grid>
              <Grid item className="subtext">
                <Trans>Donors</Trans>
              </Grid>
            </Grid>
          </Grid>
          <Grid item xs={7}>
            <Grid container direction="column" alignItems="flex-end">
              <Grid item>
                <Grid container justifyContent="flex-end" alignItems="center" spacing={1}>
                  <Grid item>
                    <Icon name="deposited" />
                  </Grid>
                  <Grid item className="metric">
                    {recipientInfoIsLoading ? <Skeleton /> : <strong>{totalDebt.toString(DEFAULT_FORMAT)}</strong>}
                  </Grid>
                </Grid>
              </Grid>
              <Grid item className="subtext">
                <Trans>sOHM Deposited</Trans>
              </Grid>
            </Grid>
          </Grid>
        </Grid>
      </>
    );
  };

  const getProjectImage = (): JSX.Element => {
    let imageElement;
    // We return an empty image with a set width, so that the spacing remains the same.
    if (!photos || photos.length < 1) {
      imageElement = <img height="100%" src="" />;
    }
    // For the moment, we only display the first photo
    else {
      imageElement = (
        <Link href={`#/give/projects/${project.slug}`} onClick={() => handleProjectDetailsButtonClick("Image")}>
          <img width="100%" src={`${process.env.PUBLIC_URL}${photos[0]}`} />
        </Link>
      );
    }

    return (
      <Grid container alignContent="center" style={{ maxHeight: "184px", overflow: "hidden", borderRadius: "16px" }}>
        <Grid item xs>
          {imageElement}
        </Grid>
      </Grid>
    );
  };

  const handleGiveButtonClick = () => {
    setIsGiveModalOpen(true);
  };

  const handleEditButtonClick = () => {
    setIsManageModalOpen(true);
  };

  const handleGiveModalSubmit: SubmitCallback = async (
    walletAddress: string,
    eventSource: string,
    depositAmount: DecimalBigNumber,
  ) => {
    if (depositAmount.eq(ZERO_NUMBER)) {
      return dispatch(error(t`Please enter a value!`));
    }

    await giveMutation.mutate({ amount: depositAmount.toString(), recipient: walletAddress });
  };

  const handleGiveModalCancel: CancelCallback = () => {
    setIsGiveModalOpen(false);
  };

  const handleEditModalSubmit: SubmitCallback = async (
    walletAddress,
    eventSource,
    depositAmount,
    depositAmountDiff,
  ) => {
    if (!depositAmountDiff) {
      return dispatch(error(t`Please enter a value!`));
    }

    if (depositAmountDiff.eq(ZERO_NUMBER)) return;

    if (depositAmountDiff.gt(ZERO_NUMBER)) {
      await increaseMutation.mutate({ amount: depositAmountDiff.toString(), recipient: walletAddress });
    } else {
      const subtractionAmount = depositAmountDiff.mul(new DecimalBigNumber("-1"));
      await decreaseMutation.mutate({ amount: subtractionAmount.toString(), recipient: walletAddress });
    }
  };

  const handleWithdrawModalSubmit: WithdrawSubmitCallback = async (walletAddress, eventSource, depositAmount) => {
    await decreaseMutation.mutate({ amount: depositAmount.toString(), recipient: walletAddress });

    setIsManageModalOpen(false);
  };

  const handleManageModalCancel = () => {
    setIsManageModalOpen(false);
  };

  const getTitle = () => {
    if (!owner) return title;

    return owner + " - " + title;
  };

  const getRenderedDetails = (shorten: boolean) => {
    return {
      __html: MarkdownIt({ html: true }).render(shorten ? `${shortDescription}` : `${details}`),
    };
  };

  /**
   * Handles the onClick event for the project details button.
   *
   * Primarily, this will record the event in Google Analytics.
   */
  const handleProjectDetailsButtonClick = (source: string) => {
    ReactGA.event({
      category: "Olympus Give",
      action: "View Project",
      label: title,
      dimension1: address ?? "unknown",
      dimension2: source,
    });
  };

  const getCardContent = () => {
    return (
      <>
        <Grid container key={title} spacing={3}>
          {!isBreakpointLarge ? (
            <Grid item xs={12}>
              <Link
                href={`#/give/projects/${project.slug}`}
                onClick={() => handleProjectDetailsButtonClick("Title Link")}
              >
                <Typography variant="h4">
                  <strong>{getTitle()}</strong>
                </Typography>
              </Link>
            </Grid>
          ) : (
            <></>
          )}
          <Grid item xs={12} sm={5} lg={4}>
            {getProjectImage()}
          </Grid>
          <Grid item container xs alignContent="space-between">
            {isBreakpointLarge ? (
              <Grid item xs={12}>
                <Link
                  href={`#/give/projects/${project.slug}`}
                  onClick={() => handleProjectDetailsButtonClick("Title Link")}
                >
                  <Typography variant="h4">
                    <strong>{getTitle()}</strong>
                  </Typography>
                </Link>
              </Grid>
            ) : (
              <></>
            )}
            <Grid item xs={12}>
              <Typography variant="body1" className="project-content">
                <div dangerouslySetInnerHTML={getRenderedDetails(true)} />
              </Typography>
            </Grid>
            <Grid item xs />
            <Grid item container xs={12} alignItems="flex-end">
              <Grid item xs={12} sm={6} md={8}>
                {renderGoalCompletion()}
              </Grid>
              <Grid item xs={12} sm={6} md={4}>
                <Link
                  href={`#/give/projects/${project.slug}`}
                  onClick={() => handleProjectDetailsButtonClick("View Details Button")}
                >
                  <TertiaryButton size="small" fullWidth>
                    <Trans>View Details</Trans>
                  </TertiaryButton>
                </Link>
              </Grid>
            </Grid>
          </Grid>
        </Grid>
        <RecipientModal
          isModalOpen={isGiveModalOpen}
          isMutationLoading={isMutating}
          eventSource="Project List"
          callbackFunc={handleGiveModalSubmit}
          cancelFunc={handleGiveModalCancel}
          project={project}
          key={"recipient-modal-" + title}
        />
      </>
    );
  };

  const renderCountdownDetailed = () => {
    if (!finishDateObject) return <></>;

    return (
      <div className="project-countdown">
        <Countdown date={finishDateObject} renderer={countdownRendererDetailed} />
      </div>
    );
  };

  const getPageContent = () => {
    return (
      <>
        <Container>
          <Grid container spacing={3} alignItems="flex-start">
            <Grid container item xs={12} lg={5}>
              <Grid item xs={12}>
                <Paper
                  topLeft={
                    <Grid container spacing={2} alignItems="center">
                      <Grid item>
                        <Link href={"#/give/"}>
                          <ChevronLeft viewBox="6 6 12 12" style={{ width: "12px", height: "12px" }} />
                        </Link>
                      </Grid>
                      <Grid item>
                        <Typography variant="h5">{getTitle()}</Typography>
                      </Grid>
                    </Grid>
                  }
                >
                  <Grid container spacing={2}>
                    <Grid item xs={12} sm={6} lg={12}>
                      {getProjectImage()}
                    </Grid>
                    <Grid item xs>
                      <Grid container spacing={2}>
                        <Grid item xs={12}>
                          {renderDepositData()}
                        </Grid>
                        <Grid item xs={12}>
                          {renderGoalCompletionDetailed()}
                        </Grid>
                        <Grid item xs={12}>
                          {!connected ? (
                            <PrimaryButton onClick={connect} fullWidth>
                              <Trans>Connect Wallet</Trans>
                            </PrimaryButton>
                          ) : isUserDonating ? (
                            <></>
                          ) : (
                            <PrimaryButton
                              onClick={() => handleGiveButtonClick()}
                              disabled={!isSupportedChain(networkId)}
                              fullWidth
                            >
                              <Trans>Donate Yield</Trans>
                            </PrimaryButton>
                          )}
                        </Grid>
                      </Grid>
                    </Grid>
                  </Grid>
                </Paper>
              </Grid>
              <Grid item xs={12}>
                {!isUserDonating ? (
                  <></>
                ) : (
                  <Paper headerText={t`Your Donations`}>
                    <Grid container alignItems="flex-end" spacing={2}>
                      <Grid item xs={6}>
                        <Grid container direction="column" alignItems="flex-start">
                          <Grid item container justifyContent="flex-start" alignItems="center" spacing={1}>
                            <Grid item>
                              <Icon name="deposited" />
                            </Grid>
                            <Grid item className="metric">
                              {isDonationInfoLoading ? (
                                <Skeleton />
                              ) : (
                                // This amount is deliberately specific
                                userDeposit.toString({
                                  format: true,
                                })
                              )}
                            </Grid>
                          </Grid>
                          <Grid item className="subtext">
                            <Trans>sOHM Deposited</Trans>
                          </Grid>
                        </Grid>
                      </Grid>
                      <Grid item xs={6}>
                        <Grid container direction="column" alignItems="flex-end">
                          <Grid item>
                            <Grid container justifyContent="flex-end" alignItems="center" spacing={1}>
                              <Grid item>
                                <Icon name="sohm-yield-sent" />
                              </Grid>
                              <Grid item className="metric">
                                {isDonationInfoLoading ? <Skeleton /> : userYieldDonated.toString(DEFAULT_FORMAT)}
                              </Grid>
                            </Grid>
                          </Grid>
                          <Grid item className="subtext">
                            <Trans>sOHM Yield Sent</Trans>
                          </Grid>
                        </Grid>
                      </Grid>
                      <Grid item xs={12}>
                        <PrimaryButton
                          onClick={() => handleEditButtonClick()}
                          disabled={!isSupportedChain(networkId)}
                          fullWidth
                        >
                          <Trans>Edit Donation</Trans>
                        </PrimaryButton>
                      </Grid>
                    </Grid>
                  </Paper>
                )}
              </Grid>
            </Grid>
            <Grid item xs={12} lg={7}>
              <Paper
                headerText="About"
                topRight={
                  <Link href={project.website} target="_blank">
                    <Icon name="website" />
                  </Link>
                }
              >
                <div className="project-content" dangerouslySetInnerHTML={getRenderedDetails(false)} />
              </Paper>
            </Grid>
          </Grid>
        </Container>
        <RecipientModal
          isModalOpen={isGiveModalOpen}
          isMutationLoading={isMutating}
          eventSource="Project Details"
          callbackFunc={handleGiveModalSubmit}
          cancelFunc={handleGiveModalCancel}
          project={project}
          key={"recipient-modal-" + title}
        />
        {isUserDonating && userDonation ? (
          <ManageDonationModal
            isModalOpen={isManageModalOpen}
            isMutationLoading={isMutating}
            eventSource={"Project Details"}
            submitEdit={handleEditModalSubmit}
            submitWithdraw={handleWithdrawModalSubmit}
            cancelFunc={handleManageModalCancel}
            currentWalletAddress={userDonation.recipient}
            currentDepositAmount={userDeposit}
            depositDate={userDonation.date}
            yieldSent={userDonation.yieldDonated}
            project={project}
            key={"manage-modal-" + userDonation.recipient}
          />
        ) : (
          <></>
        )}
      </>
    );
  };

  if (mode == ProjectDetailsMode.Card) return getCardContent();
  else return getPageContent();
}<|MERGE_RESOLUTION|>--- conflicted
+++ resolved
@@ -206,42 +206,22 @@
     const formattedGoalCompletion = goalCompletion.toString(NO_DECIMALS_FORMAT);
     const goalProgress: number = goalCompletion.gt(new DecimalBigNumber("100")) ? 100 : goalCompletion.toApproxNumber();
 
-    if (depositGoal === 0) return <></>;
-
     return (
       <>
         <Grid container alignItems="center" spacing={1} style={{ paddingBottom: "8px" }}>
           <Grid item xs={12} className="subtext">
             {renderCountdownDetailed()}
           </Grid>
-<<<<<<< HEAD
           <Grid item xs={11} sm={9} className="project-goal-progress">
             <LinearProgress variant="determinate" value={goalProgress} />
           </Grid>
           <Grid item xs={1} sm={3} className="subtext">
-            {formattedGoalCompletion}%
-=======
-          <Grid item>
-            <Tooltip
-              title={
-                !address
-                  ? t`Connect your wallet to view the fundraising progress`
-                  : `${totalDebt} of ${depositGoal} sOHM raised`
-              }
-              arrow
-            >
-              <Typography variant="body1">
-                <strong>
-                  {_useRecipientInfo.isLoading ? (
-                    <Skeleton className="skeleton-inline" width={20} />
-                  ) : (
-                    formattedGoalCompletion
-                  )}
-                </strong>
-                <Trans>% of goal</Trans>
-              </Typography>
-            </Tooltip>
->>>>>>> ae5ab878
+            {_useRecipientInfo.isLoading ? (
+              <Skeleton className="skeleton-inline" width={20} />
+            ) : (
+              formattedGoalCompletion
+            )}
+            %
           </Grid>
         </Grid>
       </>
