import "react-step-progress-bar/styles.css";
// We import this AFTER the styles for react-step-progress-bar, so that we can override it
import "./GrantCard.scss";

import { t, Trans } from "@lingui/macro";
import { Box, Container, Grid, Link, Typography, useMediaQuery } from "@material-ui/core";
import { useTheme } from "@material-ui/core/styles";
import { ChevronLeft } from "@material-ui/icons";
import { Skeleton } from "@material-ui/lab";
import { Icon, Paper, PrimaryButton, TertiaryButton } from "@olympusdao/component-library";
import MarkdownIt from "markdown-it";
import { useEffect, useMemo, useState } from "react";
import ReactGA from "react-ga";
import { ProgressBar, Step } from "react-step-progress-bar";
import { Grant, RecordType } from "src/components/GiveProject/project.type";
import { DecimalBigNumber } from "src/helpers/DecimalBigNumber/DecimalBigNumber";
import { isSupportedChain } from "src/helpers/GiveHelpers";
import { useAppDispatch } from "src/hooks";
import { useCurrentIndex } from "src/hooks/useCurrentIndex";
import { useDonationInfo, useDonorNumbers } from "src/hooks/useGiveInfo";
import { useWeb3Context } from "src/hooks/web3Context";
import { ChangeAssetType } from "src/slices/interfaces";
import { error } from "src/slices/MessagesSlice";
import { GIVE_MAX_DECIMAL_FORMAT } from "src/views/Give/constants";
import { GetCorrectContractUnits } from "src/views/Give/helpers/GetCorrectUnits";
import { useDecreaseGive, useIncreaseGive } from "src/views/Give/hooks/useEditGive";
import { useGive } from "src/views/Give/hooks/useGive";
import {
  CancelCallback,
  IUserDonationInfo,
  SubmitCallback,
  SubmitEditCallback,
  WithdrawSubmitCallback,
} from "src/views/Give/Interfaces";
import { ManageDonationModal } from "src/views/Give/ManageDonationModal";
import { RecipientModal } from "src/views/Give/RecipientModal";

export enum GrantDetailsMode {
  Card = "Card",
  Page = "Page",
}

type GrantDetailsProps = {
  grant: Grant;
  giveAssetType: string;
  changeAssetType: ChangeAssetType;
  mode: GrantDetailsMode;
};

const NO_DONATION = -1;
const DECIMAL_PLACES = 4;
const ZERO_NUMBER: DecimalBigNumber = new DecimalBigNumber("0");
// We restrict DP to a reasonable number, but trim if unnecessary
const DEFAULT_FORMAT = { decimals: DECIMAL_PLACES, format: true };
const NO_DECIMALS_FORMAT = { decimals: 0, format: true };

export default function GrantCard({ grant, giveAssetType, changeAssetType, mode }: GrantDetailsProps) {
  const { address, connected, connect, networkId } = useWeb3Context();
  const { title, owner, shortDescription, details, photos, wallet, milestones, latestMilestoneCompleted } = grant;
  const [isUserDonating, setIsUserDonating] = useState(false);
  const [donationId, setDonationId] = useState(NO_DONATION);

  const { data: currentIndex } = useCurrentIndex();

  const [isGiveModalOpen, setIsGiveModalOpen] = useState(false);
  const [isManageModalOpen, setIsManageModalOpen] = useState(false);

  // Pulls a user's donation info
  const rawDonationInfo = useDonationInfo().data;
  const donationInfo = useMemo(() => {
    return rawDonationInfo ? rawDonationInfo : [];
  }, [rawDonationInfo]);
  const isDonationInfoLoading = useDonationInfo().isLoading;

  // Gets the number of donors for a given grant's wallet
  const donorCount = useDonorNumbers(wallet).data;

  // Contract interactions: new donation, increase donation, decrease donation
  const giveMutation = useGive();
  const increaseMutation = useIncreaseGive();
  const decreaseMutation = useDecreaseGive();

  const isMutating = giveMutation.isLoading || increaseMutation.isLoading || decreaseMutation.isLoading;

  const theme = useTheme();
  const isBreakpointLarge = useMediaQuery(theme.breakpoints.up("lg"));
  const isBreakpointMedium = useMediaQuery(theme.breakpoints.only("md"));

  // We use useAppDispatch here so the result of the AsyncThunkAction is typed correctly
  // See: https://stackoverflow.com/a/66753532
  const dispatch = useAppDispatch();

  const userDonation: IUserDonationInfo | null = useMemo(() => {
    if (donationId == NO_DONATION) return null;

    return donationInfo[donationId];
  }, [donationInfo, donationId]);

  const userDeposit: DecimalBigNumber = useMemo(() => {
    if (!userDonation) return new DecimalBigNumber("0");

    return GetCorrectContractUnits(userDonation.deposit, giveAssetType, currentIndex);
  }, [currentIndex, giveAssetType, userDonation]);

  const userYieldDonated: DecimalBigNumber = useMemo(() => {
    if (!userDonation) return new DecimalBigNumber("0");

    return GetCorrectContractUnits(userDonation.yieldDonated, giveAssetType, currentIndex);
  }, [currentIndex, giveAssetType, userDonation]);

  // Determine if the current user is donating to the project whose page they are
  // currently viewing and if so tracks the index of the recipient in the user's
  // donationInfo array
  useEffect(() => {
    setIsUserDonating(false);
    setDonationId(NO_DONATION);
  }, [networkId]);

  useEffect(() => {
    if (isDonationInfoLoading || !donationInfo) return;

    if (!userDonation) {
      setIsUserDonating(false);
      setDonationId(NO_DONATION);
    }

    for (let i = 0; i < donationInfo.length; i++) {
      if (donationInfo[i].recipient.toLowerCase() === wallet.toLowerCase()) {
        setIsUserDonating(true);
        setDonationId(i);
        break;
      }
    }
  }, [isDonationInfoLoading, donationInfo, userDonation, networkId, wallet]);

  // Reset donation states when user switches network
  useEffect(() => {
    if (isGiveModalOpen) setIsGiveModalOpen(false);
  }, [giveMutation.isSuccess]);

  useEffect(() => {
    if (isManageModalOpen) setIsManageModalOpen(false);
  }, [increaseMutation.isSuccess, decreaseMutation.isSuccess]);

  /**
   * Returns the milestone completion:
   * - 0: no milestones completed
   * - Otherwise, the completed milestone is indexed from 1
   */
  const getLatestMilestoneCompleted = (): number => {
    return !latestMilestoneCompleted ? 0 : latestMilestoneCompleted;
  };

  const renderMilestoneCompletion = (): JSX.Element => {
    if (milestones === undefined || milestones.length === 0) {
      return <Typography>No milestones are defined for this grant.</Typography>;
    }

    // Expects a percentage between 0 and 100
    // Examples for 2 milestones:
    // Start: getLatestMilestoneCompleted() = 0, percentComplete should equal 0
    // Milestone 1 complete: getLatestMilestoneCompleted() = 1, percentComplete should equal 50
    const percentComplete = (100 * getLatestMilestoneCompleted()) / milestones.length;
    const accomplishedStyle = {
      color: `${theme.palette.text.primary}`,
    };
    const unaccomplishedStyle = {
      color: `${theme.palette.text.secondary}`,
    };
    const fillColour =
      theme.palette.type === "dark" && theme.colors.primary[300]
        ? theme.colors.primary[300]
        : theme.palette.text.secondary;

    return (
      <>
        <div className={`project-milestone-progress`}>
          <ProgressBar percent={percentComplete} unfilledBackground="rgb(172, 177, 185)" filledBackground={fillColour}>
            {
              // We add a dummy step at the start, so that steps are right-aligned
              <Step key={`step-0`}>{({}) => <></>}</Step>
            }
            {milestones.map((value, index) => {
              const humanIndex: number = index + 1;
              const currentMilestonePercentage: number = (100 * humanIndex) / milestones.length;
              const milestoneAccomplished: boolean = percentComplete >= currentMilestonePercentage;

              return (
                <Step key={`step-${humanIndex}`}>
                  {({}) => (
                    <div className="step-label" style={milestoneAccomplished ? accomplishedStyle : unaccomplishedStyle}>
                      {
                        // We want a compact number
                        new DecimalBigNumber(value.amount.toString()).toString(NO_DECIMALS_FORMAT)
                      }
                    </div>
                  )}
                </Step>
              );
            })}
          </ProgressBar>
        </div>
      </>
    );
  };

  /**
   * Returns the details of the next milestone.
   *
   * If the last milestone has been completed, display that.
   */
  const renderMilestoneDetails = (): JSX.Element => {
    if (milestones === undefined || milestones.length === 0) {
      return <></>;
    }

    return (
      <div className="milestone-deliverables">
        {milestones.map((value, index) => {
          return (
            <div key={`milestone-${index}`}>
              <Typography variant="h6">{t`Milestone ${index + 1}: ${new DecimalBigNumber(
                value.amount.toString(),
              ).toString(NO_DECIMALS_FORMAT)} sOHM`}</Typography>
              <div
                dangerouslySetInnerHTML={{
                  __html: MarkdownIt({ html: true }).render(
                    value.description ? value.description : "No milestone information.",
                  ),
                }}
              />
            </div>
          );
        })}
      </div>
    );
  };

  const renderDepositData = (): JSX.Element => {
    const totalMilestoneAmount: DecimalBigNumber = !milestones
      ? ZERO_NUMBER
      : milestones.reduce((total, value) => total.add(new DecimalBigNumber(value.amount.toString())), ZERO_NUMBER);

    return (
      <>
<<<<<<< HEAD
        {/* We manually specify the padding to keep this section below the progress bar */}
        <Grid container spacing={3} alignItems="flex-end" style={{ paddingBottom: "20px" }}>
          <Grid item xs={12} container>
            <Grid item xs={6}>
              <Grid container direction="column" alignItems="flex-start">
                <Grid item>
                  <Grid container justifyContent="flex-start" alignItems="center" wrap="nowrap" spacing={1}>
                    <Grid item>
                      <Icon name="donors" />
                    </Grid>
                    <Grid item className="metric">
                      {isDonationInfoLoading || donorCount === undefined ? (
                        <Skeleton className="skeleton-inline" />
                      ) : (
                        new DecimalBigNumber(donorCount.toString()).toString(NO_DECIMALS_FORMAT)
                      )}
                    </Grid>
=======
        <Grid container spacing={3} alignItems="flex-end">
          <Grid item xs={5}>
            <Grid container direction="column" alignItems="flex-start">
              <Grid item>
                <Grid container justifyContent="flex-start" alignItems="center" wrap="nowrap" spacing={1}>
                  <Grid item>
                    <Icon name="donors" />
                  </Grid>
                  <Grid item className="metric">
                    {isDonationInfoLoading || donorCount === undefined ? (
                      <Skeleton className="skeleton-inline" />
                    ) : (
                      donorCount.toString()
                    )}
>>>>>>> 304ada32
                  </Grid>
                </Grid>
                <Grid item className="subtext">
                  <Trans>Donors</Trans>
                </Grid>
              </Grid>
            </Grid>
            <Grid item xs={6}>
              <Grid container alignItems="flex-end">
                <Grid item xs={12}>
                  <Grid container justifyContent="flex-end" alignItems="center" spacing={1}>
                    <Grid item>
                      <Icon name="sohm-yield-goal" />
                    </Grid>
                    <Grid item className="metric">
                      {totalMilestoneAmount.toString(DEFAULT_FORMAT)}
                    </Grid>
                  </Grid>
                </Grid>
                <Grid
                  item
                  xs={12}
                  style={{
                    textAlign: "right",
                  }}
                  className="subtext"
                >
                  <Trans>Total Milestone Amount</Trans>
                </Grid>
              </Grid>
            </Grid>
          </Grid>
          <Box width="100%" />
          <Grid item xs={12}>
            {renderMilestoneCompletion()}
          </Grid>
        </Grid>
      </>
    );
  };

  const getProjectImage = (): JSX.Element => {
    let imageElement;
    // We return an empty image with a set width, so that the spacing remains the same.
    if (!photos || photos.length < 1) {
      imageElement = <img height="100%" src="" />;
    }
    // For the moment, we only display the first photo
    else {
      imageElement = (
        <Link href={`#/give/grants/${grant.slug}`} onClick={() => handleGrantDetailsButtonClick("Image")}>
          <img width="100%" src={`${process.env.PUBLIC_URL}${photos[0]}`} />
        </Link>
      );
    }

    return (
      <Grid container alignContent="center" style={{ maxHeight: "184px", overflow: "hidden", borderRadius: "16px" }}>
        <Grid item xs>
          {imageElement}
        </Grid>
      </Grid>
    );
  };

  const handleGiveButtonClick = () => {
    setIsGiveModalOpen(true);
  };

  const handleEditButtonClick = () => {
    setIsManageModalOpen(true);
  };

  const handleGiveModalSubmit: SubmitCallback = async (
    walletAddress: string,
    eventSource: string,
    depositAmount: DecimalBigNumber,
  ) => {
    if (depositAmount.eq(ZERO_NUMBER)) {
      return dispatch(error(t`Please enter a value!`));
    }

    giveMutation.mutate({
      amount: depositAmount.toString(GIVE_MAX_DECIMAL_FORMAT),
      recipient: walletAddress,
      token: giveAssetType,
    });
  };

  const handleGiveModalCancel: CancelCallback = () => {
    setIsGiveModalOpen(false);
  };

  // We set the decimals amount to 9 to try to limit any precision issues with
  // sOHM and gOHM conversions on the contract side
  const handleEditModalSubmit: SubmitEditCallback = async (
    walletAddress,
    depositId,
    eventSource,
    depositAmount,
    depositAmountDiff,
  ) => {
    if (donationId == -1) {
      return dispatch(error(t`No wallet set or user is not donating to this recipient`));
    }

    if (!depositAmountDiff) {
      return dispatch(error(t`Please enter a value!`));
    }

    if (depositAmountDiff.eq(ZERO_NUMBER)) return;

    if (depositAmountDiff.gt(new DecimalBigNumber("0"))) {
      await increaseMutation.mutate({
        id: depositId,
        amount: depositAmountDiff.toString(GIVE_MAX_DECIMAL_FORMAT),
        recipient: walletAddress,
        token: giveAssetType,
      });
    } else {
      const subtractionAmount = depositAmountDiff.mul(new DecimalBigNumber("-1"));
      await decreaseMutation.mutate({
        id: depositId,
        amount: subtractionAmount.toString(GIVE_MAX_DECIMAL_FORMAT),
        recipient: walletAddress,
        token: giveAssetType,
      });
    }
  };

  // We set the decimals amount to 9 to try to limit any precision issues with
  // sOHM and gOHM conversions on the contract side
  const handleWithdrawModalSubmit: WithdrawSubmitCallback = async (
    walletAddress,
    depositId,
    eventSource,
    depositAmount,
  ) => {
    await decreaseMutation.mutate({
      id: depositId,
      amount: depositAmount.toString(GIVE_MAX_DECIMAL_FORMAT),
      recipient: walletAddress,
      token: "gOHM",
    });
  };

  const handleManageModalCancel = () => {
    setIsManageModalOpen(false);
  };

  const getTitle = () => {
    if (!owner) return title;

    return owner + " - " + title;
  };

  const getRenderedDetails = (shorten: boolean) => {
    return {
      __html: MarkdownIt({ html: true }).render(shorten ? `${shortDescription}` : `${details}`),
    };
  };

  /**
   * Handles the onClick event for the project details button.
   *
   * Primarily, this will record the event in Google Analytics.
   */
  const handleGrantDetailsButtonClick = (source: string) => {
    ReactGA.event({
      category: "Olympus Give",
      action: "View Grants Project",
      label: title,
      dimension1: address ?? "unknown",
      dimension2: source,
    });
  };

  const getCardContent = () => {
    /**
     * NOTE: We want the project title to be positioned above the image when the breakpoint < "lg",
     * but to the right of the image when the breakpoint = "lg". There was no clear way to do this
     * using the Grid (flexbox) component, so we check for the breakpoint manually and show/hide
     * accordingly. Happy to be proven wrong.
     */
    return (
      <>
        <Box style={{ width: "100%", borderRadius: "10px", marginBottom: "60px" }}>
          <Grid container key={title} spacing={3}>
            {!isBreakpointLarge ? (
              <Grid item xs={12}>
                <Link href={`#/give/grants/${grant.slug}`} onClick={() => handleGrantDetailsButtonClick("Title Link")}>
                  <Typography variant="h4">
                    <strong>{getTitle()}</strong>
                  </Typography>
                </Link>
              </Grid>
            ) : (
              <></>
            )}
            <Grid item xs={12} sm={5} lg={4}>
              {getProjectImage()}
            </Grid>
            {/* We shove the title, details and buttons into another container, so they move together in relation to the image. */}
            <Grid item container xs alignContent="space-between">
              {isBreakpointLarge ? (
                <Grid item xs={12}>
                  <Link
                    href={`#/give/grants/${grant.slug}`}
                    onClick={() => handleGrantDetailsButtonClick("Title Link")}
                  >
                    <Typography variant="h4">
                      <strong>{getTitle()}</strong>
                    </Typography>
                  </Link>
                </Grid>
              ) : (
                <></>
              )}
              <Grid item xs={12}>
                <Typography variant="body1" style={{ lineHeight: "20px" }}>
                  <div dangerouslySetInnerHTML={getRenderedDetails(true)} />
                </Typography>
              </Grid>
              <Grid item container xs={12}>
                <Grid item xs />
                <Grid item xs={12} sm={6} lg={4}>
                  <Link
                    href={`#/give/grants/${grant.slug}`}
                    onClick={() => handleGrantDetailsButtonClick("View Details Button")}
                  >
                    <TertiaryButton size="small" fullWidth>
                      <Trans>View Details</Trans>
                    </TertiaryButton>
                  </Link>
                </Grid>
              </Grid>
            </Grid>
          </Grid>
        </Box>
        <RecipientModal
          isModalOpen={isGiveModalOpen}
          isMutationLoading={isMutating}
          eventSource="Grants List"
          callbackFunc={handleGiveModalSubmit}
          cancelFunc={handleGiveModalCancel}
          giveAssetType={giveAssetType}
          changeAssetType={changeAssetType}
          project={grant}
          key={"recipient-modal-" + title}
        />
      </>
    );
  };

  const getPageContent = () => {
    return (
      <>
        <Container>
          <Grid container spacing={3} alignItems="flex-start">
            {/* The inbuilt margin of the Grid container creates problems with spacing on smaller screens.
             * Applying a negative margin fixes that.
             */}
            <Grid container item xs={12} lg={5} style={{ marginBottom: "-24px" }}>
              <Grid item xs={12}>
                <Paper
                  topLeft={
                    <Grid container spacing={2} alignItems="center">
                      <Grid item>
                        <Link href={"#/give/grants"}>
                          <ChevronLeft viewBox="6 6 12 12" style={{ width: "12px", height: "12px" }} />
                        </Link>
                      </Grid>
                      <Grid item>
                        <Typography variant="h5">{getTitle()}</Typography>
                      </Grid>
                    </Grid>
                  }
                  fullWidth
                >
                  <Grid container spacing={2}>
                    <Grid item xs={12} sm={6} lg={12}>
                      {getProjectImage()}
                    </Grid>
                    <Grid item xs>
                      <Grid container spacing={2} direction="column">
                        <Grid item xs={12}>
                          {renderDepositData()}
                        </Grid>
                        {/* This Grid item and the marginTop style keep the button bottom-aligned */}
                        {isBreakpointMedium ? <Grid item xs={12} style={{ flexGrow: 1 }} /> : <></>}
                        <Grid item xs={12} style={{ marginTop: "auto" }}>
                          {!connected ? (
                            <PrimaryButton onClick={connect} fullWidth>
                              <Trans>Connect Wallet</Trans>
                            </PrimaryButton>
                          ) : isUserDonating ? (
                            <></>
                          ) : (
                            <PrimaryButton
                              onClick={() => handleGiveButtonClick()}
                              disabled={!isSupportedChain(networkId)}
                              fullWidth
                            >
                              <Trans>Donate Yield</Trans>
                            </PrimaryButton>
                          )}
                        </Grid>
                      </Grid>
                    </Grid>
                  </Grid>
                </Paper>
              </Grid>
              {!isUserDonating ? (
                <></>
              ) : (
                <Grid item xs={12}>
                  <Paper headerText={t`Your Donations`} fullWidth>
                    <Grid container alignItems="flex-end">
                      <Grid item xs={6}>
                        <Grid container direction="column" alignItems="flex-start">
                          <Grid item container justifyContent="flex-start" alignItems="center" spacing={1}>
                            <Grid item>
                              <Icon name="deposited" />
                            </Grid>
                            <Grid item className="metric">
                              {isDonationInfoLoading ? <Skeleton /> : userDeposit.toString(DEFAULT_FORMAT)}
                            </Grid>
                          </Grid>
                          <Grid item className="subtext">
                            {giveAssetType} <Trans>Deposited</Trans>
                          </Grid>
                        </Grid>
                      </Grid>
                      <Grid item xs={6}>
                        <Grid container direction="column" alignItems="flex-end">
                          <Grid item>
                            <Grid container justifyContent="flex-end" alignItems="center" spacing={1}>
                              <Grid item>
                                <Icon name="sohm-yield-sent" />
                              </Grid>
                              <Grid item className="metric">
                                {isDonationInfoLoading ? <Skeleton /> : userYieldDonated.toString(DEFAULT_FORMAT)}
                              </Grid>
                            </Grid>
                          </Grid>
                          <Grid item className="subtext">
                            {giveAssetType} <Trans>Yield Sent</Trans>
                          </Grid>
                        </Grid>
                      </Grid>
                      <Box width="100%" />
                      <Grid item xs={12}>
                        <PrimaryButton
                          onClick={() => handleEditButtonClick()}
                          disabled={!isSupportedChain(networkId)}
                          style={{ marginTop: "24px" }}
                          fullWidth
                        >
                          <Trans>Edit Donation</Trans>
                        </PrimaryButton>
                      </Grid>
                    </Grid>
                  </Paper>
                </Grid>
              )}
            </Grid>
            <Grid container item xs={12} lg={7}>
              <Grid item xs={12}>
                <Paper headerText="Milestones" fullWidth>
                  {renderMilestoneDetails()}
                </Paper>
              </Grid>
              <Grid item xs={12}>
                <Paper
                  headerText="About"
                  topRight={
                    <Link href={grant.website} target="_blank">
                      <Icon name="website" />
                    </Link>
                  }
                  fullWidth
                >
                  <div className="project-content" dangerouslySetInnerHTML={getRenderedDetails(false)} />
                </Paper>
              </Grid>
            </Grid>
          </Grid>
        </Container>
        <RecipientModal
          isModalOpen={isGiveModalOpen}
          isMutationLoading={isMutating}
          eventSource="Grant Details"
          callbackFunc={handleGiveModalSubmit}
          cancelFunc={handleGiveModalCancel}
          giveAssetType={giveAssetType}
          changeAssetType={changeAssetType}
          project={grant}
          key={"recipient-modal-" + title}
        />

        {isUserDonating && donationId != NO_DONATION && donationInfo[donationId] ? (
          <ManageDonationModal
            isModalOpen={isManageModalOpen}
            isMutationLoading={isMutating}
            eventSource={"Grant Details"}
            submitEdit={handleEditModalSubmit}
            submitWithdraw={handleWithdrawModalSubmit}
            cancelFunc={handleManageModalCancel}
            giveAssetType={giveAssetType}
            changeAssetType={changeAssetType}
            currentWalletAddress={donationInfo[donationId].recipient}
            currentDepositAmount={userDeposit.toString()}
            depositDate={donationInfo[donationId].date}
            yieldSent={donationInfo[donationId].yieldDonated}
            project={grant}
            currentDepositId={donationInfo[donationId].id}
            recordType={RecordType.GRANT}
            key={"manage-modal-" + donationInfo[donationId].recipient}
          />
        ) : (
          <></>
        )}
      </>
    );
  };

  if (mode == GrantDetailsMode.Card) return getCardContent();
  else return getPageContent();
}<|MERGE_RESOLUTION|>--- conflicted
+++ resolved
@@ -243,7 +243,6 @@
 
     return (
       <>
-<<<<<<< HEAD
         {/* We manually specify the padding to keep this section below the progress bar */}
         <Grid container spacing={3} alignItems="flex-end" style={{ paddingBottom: "20px" }}>
           <Grid item xs={12} container>
@@ -261,22 +260,6 @@
                         new DecimalBigNumber(donorCount.toString()).toString(NO_DECIMALS_FORMAT)
                       )}
                     </Grid>
-=======
-        <Grid container spacing={3} alignItems="flex-end">
-          <Grid item xs={5}>
-            <Grid container direction="column" alignItems="flex-start">
-              <Grid item>
-                <Grid container justifyContent="flex-start" alignItems="center" wrap="nowrap" spacing={1}>
-                  <Grid item>
-                    <Icon name="donors" />
-                  </Grid>
-                  <Grid item className="metric">
-                    {isDonationInfoLoading || donorCount === undefined ? (
-                      <Skeleton className="skeleton-inline" />
-                    ) : (
-                      donorCount.toString()
-                    )}
->>>>>>> 304ada32
                   </Grid>
                 </Grid>
                 <Grid item className="subtext">
