import { t, Trans } from "@lingui/macro";
import { Box, Divider, Link, Paper, SvgIcon, Typography } from "@mui/material";
import { styled } from "@mui/material/styles";
import { Icon, NavItem } from "@olympusdao/component-library";
import React from "react";
import { NavLink } from "react-router-dom";
import { ReactComponent as OlympusIcon } from "src/assets/icons/olympus-nav-header.svg";
import { sortByDiscount } from "src/helpers/bonds/sortByDiscount";
import { DecimalBigNumber } from "src/helpers/DecimalBigNumber/DecimalBigNumber";
import { useTestableNetworks } from "src/hooks/useTestableNetworks";
import { NetworkId } from "src/networkDetails";
import { BondDiscount } from "src/views/Bond/components/BondDiscount";
import { useLiveBonds, useLiveBondsV3 } from "src/views/Bond/hooks/useLiveBonds";
<<<<<<< HEAD
import { DetermineRangeDiscount } from "src/views/Range/hooks";
=======
>>>>>>> eaf9dc4f
import { useNetwork } from "wagmi";

const PREFIX = "NavContent";

const classes = {
  gray: `${PREFIX}-gray`,
};

const StyledBox = styled(Box)(({ theme }) => ({
  [`& .${classes.gray}`]: {
    color: theme.colors.gray[90],
  },
}));

const NavContent: React.VFC = () => {
  const { chain = { id: 1 } } = useNetwork();
  const networks = useTestableNetworks();

  return (
    <Paper className="dapp-sidebar">
      <Box className="dapp-sidebar-inner" display="flex" justifyContent="space-between" flexDirection="column">
        <div className="dapp-menu-top">
          <Box className="branding-header">
            <Link href="https://olympusdao.finance" target="_blank" rel="noopener noreferrer">
              <SvgIcon
                color="primary"
                viewBox="0 0 50 50"
                component={OlympusIcon}
                style={{ minWidth: "51px", minHeight: "51px", width: "51px" }}
              />
              <Typography fontSize="24px" fontWeight="700" lineHeight="32px">
                Olympus
              </Typography>
            </Link>
          </Box>

          <div className="dapp-menu-links">
            <div className="dapp-nav" id="navbarNav">
              {chain.id === networks.MAINNET ? (
                <>
                  <NavItem to="/dashboard" icon="dashboard" label={t`Dashboard`} />
                  <NavItem to="/bonds" icon="bond" label={t`Bond`}>
                    <Bonds />
                    <InverseBonds />
                  </NavItem>
                  {/* TODO: Replace w/ mainnet when contracts are on more than one network. */}
                  {chain.id === NetworkId.TESTNET_GOERLI && (
                    <NavItem to="/range" icon="range" label={t`Range`}>
                      <RangePrice bidOrAsk="ask" />
                      <RangePrice bidOrAsk="bid" />
                    </NavItem>
                  )}
                  <NavItem to="/stake" icon="stake" label={t`Stake`} />
                  <NavItem icon="bridge" label={t`Bridge`} to="/bridge" />
                  <Box className="menu-divider">
                    <Divider />
                  </Box>
                  <NavItem href="https://pro.olympusdao.finance/" icon="olympus" label={t`Olympus Pro`} />
                  <Box className="menu-divider">
                    <Divider />
                  </Box>
                </>
              ) : (
                <>
                  <NavItem to="/wrap" icon="wrap" label={t`Wrap`} />
                  <NavItem icon="bridge" label={t`Bridge`} to="/bridge" />
                </>
              )}
              <NavItem href="https://forum.olympusdao.finance/" icon="forum" label={t`Forum`} />
              <NavItem href="https://vote.olympusdao.finance/" icon="governance" label={t`Governance`} />
              <NavItem href="https://docs.olympusdao.finance/" icon="docs" label={t`Docs`} />
              <NavItem href="https://immunefi.com/bounty/olympus/" icon="alert-circle" label={t`Bug Bounty`} />
              <NavItem href="https://grants.olympusdao.finance/" icon="grants" label={t`Grants`} />
            </div>
          </div>
        </div>

        <StyledBox display="flex" paddingX="17.84px" paddingY="24px">
          <Link href="https://github.com/OlympusDAO" target="_blank" rel="noopener noreferrer" pr="25px">
            <Icon name="github" className={classes.gray} />
          </Link>

          <Link href="https://olympusdao.medium.com/" target="_blank" rel="noopener noreferrer" pr="25px">
            <Icon name="medium" className={classes.gray} />
          </Link>

          <Link href="https://twitter.com/OlympusDAO" target="_blank" rel="noopener noreferrer" pr="25px">
            <Icon name="twitter" className={classes.gray} />
          </Link>

          <Link href="https://discord-invite.olympusdao.finance" target="_blank" rel="noopener noreferrer" pr="25px">
            <Icon name="discord" className={classes.gray} />
          </Link>
        </StyledBox>
      </Box>
    </Paper>
  );
};

const Bonds: React.VFC = () => {
  const { data: bondsV2 = [] } = useLiveBonds();
  const { data: bondsV3 = [] } = useLiveBondsV3();

<<<<<<< HEAD
  const bonds = bondsV2?.concat(bondsV3);
=======
  const bonds = bondsV2.concat(bondsV3);
>>>>>>> eaf9dc4f

  if (!bonds || bonds.length === 0) return null;

  return (
    <Box ml="26px" mt="16px" mb="12px">
      {sortByDiscount(bonds)
        .filter(bond => !bond.isSoldOut)
        .map(bond => (
<<<<<<< HEAD
          <Box mt="8px" key={bond.id}>
            <Link key={bond.id} component={NavLink} to={`/bonds/${bond.id}`}>
              <Box display="flex" flexDirection="row" justifyContent="space-between">
                <Typography variant="body1">{bond.quoteToken.name}</Typography>
                <BondDiscount discount={bond.discount} />
              </Box>
=======
          <Box mt="8px">
            <Link key={bond.id} component={NavLink} to={`/bonds/${bond.isV3Bond ? `v3/` : ""}${bond.id}`}>
              <Typography variant="body1">
                <Box display="flex" flexDirection="row" justifyContent="space-between">
                  {bond.quoteToken.name}
                  <BondDiscount discount={bond.discount} />
                </Box>
              </Typography>
>>>>>>> eaf9dc4f
            </Link>
          </Box>
        ))}
    </Box>
  );
};

const RangePrice = (props: { bidOrAsk: "bid" | "ask" }) => {
  const { data, isFetched } = DetermineRangeDiscount(props.bidOrAsk);
  return (
    <>
      {isFetched && (
        <Box ml="26px" mt="12px" mb="12px">
          <Typography variant="body2" color="textSecondary">
            {props.bidOrAsk === "bid" ? t`Bid` : t`Ask`}
          </Typography>
          <Box mt="12px">
            <Box mt="8px">
              <Link component={NavLink} to={`/range`}>
                <Box display="flex" flexDirection="row" justifyContent="space-between">
                  <Typography variant="body1">{data.quoteToken}</Typography>
                  <BondDiscount discount={new DecimalBigNumber(data.discount.toString())} />
                </Box>
              </Link>
            </Box>
          </Box>
        </Box>
      )}
    </>
  );
};

const InverseBonds: React.VFC = () => {
  const bonds = useLiveBonds({ isInverseBond: true }).data;

  if (!bonds || bonds.length === 0) return null;

  return (
    <Box ml="26px" mt="12px" mb="12px">
      <Typography variant="body2" color="textSecondary">
        <Trans>Inverse Bonds</Trans>
      </Typography>

      <Box mt="12px">
        {sortByDiscount(bonds)
          .filter(bond => !bond.isSoldOut)
          .map(bond => (
            <Box mt="8px" key={bond.id}>
              <Link component={NavLink} to={`/bonds/inverse/${bond.id}`}>
                <Box display="flex" flexDirection="row" justifyContent="space-between">
                  <Typography variant="body1">{bond.quoteToken.name}</Typography>
                  <BondDiscount discount={bond.discount} />
                </Box>
              </Link>
            </Box>
          ))}
      </Box>
    </Box>
  );
};

export default NavContent;<|MERGE_RESOLUTION|>--- conflicted
+++ resolved
@@ -11,10 +11,7 @@
 import { NetworkId } from "src/networkDetails";
 import { BondDiscount } from "src/views/Bond/components/BondDiscount";
 import { useLiveBonds, useLiveBondsV3 } from "src/views/Bond/hooks/useLiveBonds";
-<<<<<<< HEAD
 import { DetermineRangeDiscount } from "src/views/Range/hooks";
-=======
->>>>>>> eaf9dc4f
 import { useNetwork } from "wagmi";
 
 const PREFIX = "NavContent";
@@ -118,11 +115,7 @@
   const { data: bondsV2 = [] } = useLiveBonds();
   const { data: bondsV3 = [] } = useLiveBondsV3();
 
-<<<<<<< HEAD
-  const bonds = bondsV2?.concat(bondsV3);
-=======
   const bonds = bondsV2.concat(bondsV3);
->>>>>>> eaf9dc4f
 
   if (!bonds || bonds.length === 0) return null;
 
@@ -131,23 +124,12 @@
       {sortByDiscount(bonds)
         .filter(bond => !bond.isSoldOut)
         .map(bond => (
-<<<<<<< HEAD
           <Box mt="8px" key={bond.id}>
-            <Link key={bond.id} component={NavLink} to={`/bonds/${bond.id}`}>
+            <Link key={bond.id} component={NavLink} to={`/bonds/${bond.isV3Bond ? `v3/` : ""}${bond.id}`}>
               <Box display="flex" flexDirection="row" justifyContent="space-between">
                 <Typography variant="body1">{bond.quoteToken.name}</Typography>
                 <BondDiscount discount={bond.discount} />
               </Box>
-=======
-          <Box mt="8px">
-            <Link key={bond.id} component={NavLink} to={`/bonds/${bond.isV3Bond ? `v3/` : ""}${bond.id}`}>
-              <Typography variant="body1">
-                <Box display="flex" flexDirection="row" justifyContent="space-between">
-                  {bond.quoteToken.name}
-                  <BondDiscount discount={bond.discount} />
-                </Box>
-              </Typography>
->>>>>>> eaf9dc4f
             </Link>
           </Box>
         ))}
