--- conflicted
+++ resolved
@@ -56,20 +56,15 @@
                     <Bonds />
                     <InverseBonds />
                   </NavItem>
-<<<<<<< HEAD
-                  <NavItem to="/stake" icon="stake" label="Stake" />
-                  <NavItem icon="bridge" label="Bridge" to="/bridge" />
-=======
                   {/* TODO: Replace w/ mainnet when contracts are on more than one network. */}
                   {chain.id === NetworkId.TESTNET_GOERLI && (
-                    <NavItem to="/range" icon="range" label={t`Range`}>
+                    <NavItem to="/range" icon="range" label={`Range`}>
                       <RangePrice bidOrAsk="ask" />
                       <RangePrice bidOrAsk="bid" />
                     </NavItem>
                   )}
-                  <NavItem to="/stake" icon="stake" label={t`Stake`} />
-                  <NavItem icon="bridge" label={t`Bridge`} to="/bridge" />
->>>>>>> f97a4673
+                  <NavItem to="/stake" icon="stake" label="Stake" />
+                  <NavItem icon="bridge" label="Bridge" to="/bridge" />
                   <Box className="menu-divider">
                     <Divider />
                   </Box>
