import { Box, Divider, Link, Paper, SvgIcon, Typography, useTheme } from "@mui/material";
import { styled } from "@mui/material/styles";
import { Icon, NavItem } from "@olympusdao/component-library";
import React from "react";
import { NavLink } from "react-router-dom";
import { ReactComponent as OlympusIcon } from "src/assets/icons/olympus-nav-header.svg";
import { DecimalBigNumber } from "src/helpers/DecimalBigNumber/DecimalBigNumber";
import { useTestableNetworks } from "src/hooks/useTestableNetworks";
import { NetworkId } from "src/networkDetails";
import { BondDiscount } from "src/views/Bond/components/BondDiscount";
import { DetermineRangeDiscount } from "src/views/Range/hooks";
import { useNetwork } from "wagmi";

const PREFIX = "NavContent";

const classes = {
  gray: `${PREFIX}-gray`,
};

const StyledBox = styled(Box)(({ theme }) => ({
  [`& .${classes.gray}`]: {
    color: theme.colors.gray[90],
  },
}));

const NavContent: React.VFC = () => {
  const theme = useTheme();
  const { chain = { id: 1 } } = useNetwork();
  const networks = useTestableNetworks();

  return (
    <Paper className="dapp-sidebar">
      <Box className="dapp-sidebar-inner" display="flex" justifyContent="space-between" flexDirection="column">
        <div className="dapp-menu-top">
          <Box className="branding-header">
            <Link href="https://olympusdao.finance" target="_blank" rel="noopener noreferrer">
              <SvgIcon
                color="primary"
                viewBox="0 0 50 50"
                component={OlympusIcon}
                style={{ minWidth: "51px", minHeight: "51px", width: "51px" }}
              />
              <Typography fontSize="24px" fontWeight="700" lineHeight="32px">
                Olympus
              </Typography>
            </Link>
          </Box>

          <div className="dapp-menu-links">
            <div className="dapp-nav" id="navbarNav">
              <NavItem to="/dashboard" icon="dashboard" label={`Dashboard`} />
              {chain.id === networks.MAINNET ? (
                <>
                  <Box className="menu-divider">
                    <Divider sx={{ borderColor: theme.colors.gray[600] }} />
                  </Box>
                  <NavItem to="/stake" icon="stake" label={`Stake`} />
                  <NavItem icon="settings" label={`Provide Liquidity`} to="/liquidity" />
                  <NavItem to="/range" icon="range" label={`Range`} defaultExpanded={false}>
                    <RangePrice bidOrAsk="ask" />
                    <RangePrice bidOrAsk="bid" />
                  </NavItem>
<<<<<<< HEAD
                  <NavItem to="/stake" icon="stake" label={`Stake`} />
                  {chain.id === NetworkId.TESTNET_GOERLI && (
                    <NavItem to="/governance" icon="governance" label={`Governance`} />
                  )}
=======
                  <NavItem href="https://vote.olympusdao.finance/" icon="voting" label={`Governance`} />
>>>>>>> 7f62e7f8
                </>
              ) : (
                <NavItem icon="settings" label={`Provide Liquidity`} to="/liquidity" />
              )}

              <Box className="menu-divider">
                <Divider sx={{ borderColor: theme.colors.gray[600] }} />
              </Box>
              <NavItem icon="bridge" label={`Bridge`} to="/bridge" />
              <NavItem icon="transparency" label={`Transparency`} href="https://www.olympusdao.finance/transparency" />
              <Box className="menu-divider">
                <Divider sx={{ borderColor: theme.colors.gray[600] }} />
              </Box>
            </div>
          </div>
        </div>
        <Box>
          <NavItem href="https://forum.olympusdao.finance/" icon="forum" label={`Forum`} />
          <NavItem href="https://docs.olympusdao.finance/" icon="docs" label={`Docs`} />
          <NavItem href="https://immunefi.com/bounty/olympus/" icon="alert-circle" label={`Bug Bounty`} />
          <StyledBox display="flex" justifyContent="space-around" paddingY="24px">
            <Link href="https://github.com/OlympusDAO" target="_blank" rel="noopener noreferrer">
              <Icon name="github" className={classes.gray} />
            </Link>

            <Link href="https://olympusdao.medium.com/" target="_blank" rel="noopener noreferrer">
              <Icon name="medium" className={classes.gray} />
            </Link>

            <Link href="https://twitter.com/OlympusDAO" target="_blank" rel="noopener noreferrer">
              <Icon name="twitter" className={classes.gray} />
            </Link>

            <Link href="https://discord-invite.olympusdao.finance" target="_blank" rel="noopener noreferrer">
              <Icon name="discord" className={classes.gray} />
            </Link>
          </StyledBox>
        </Box>
      </Box>
    </Paper>
  );
};

const RangePrice = (props: { bidOrAsk: "bid" | "ask" }) => {
  const { data, isFetched } = DetermineRangeDiscount(props.bidOrAsk);
  return (
    <>
      {isFetched && (
        <Box ml="26px" mt="12px" mb="12px" mr="18px">
          <Typography variant="body2" color="textSecondary">
            {props.bidOrAsk === "bid" ? `Bid` : `Ask`}
          </Typography>
          <Box mt="12px">
            <Box mt="8px">
              <Link component={NavLink} to={`/range`}>
                <Box display="flex" flexDirection="row" justifyContent="space-between">
                  <Typography variant="body1">{data.quoteToken}</Typography>
                  <BondDiscount discount={new DecimalBigNumber(data.discount.toString())} />
                </Box>
              </Link>
            </Box>
          </Box>
        </Box>
      )}
    </>
  );
};

export default NavContent;<|MERGE_RESOLUTION|>--- conflicted
+++ resolved
@@ -60,14 +60,10 @@
                     <RangePrice bidOrAsk="ask" />
                     <RangePrice bidOrAsk="bid" />
                   </NavItem>
-<<<<<<< HEAD
                   <NavItem to="/stake" icon="stake" label={`Stake`} />
                   {chain.id === NetworkId.TESTNET_GOERLI && (
                     <NavItem to="/governance" icon="governance" label={`Governance`} />
                   )}
-=======
-                  <NavItem href="https://vote.olympusdao.finance/" icon="voting" label={`Governance`} />
->>>>>>> 7f62e7f8
                 </>
               ) : (
                 <NavItem icon="settings" label={`Provide Liquidity`} to="/liquidity" />
