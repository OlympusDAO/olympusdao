import { Box, Link, Paper, SvgIcon, Typography, useTheme } from "@mui/material";
import { styled } from "@mui/material/styles";
<<<<<<< HEAD
import React from "react";
import { NavLink } from "react-router-dom";
import { ReactComponent as OlympusIcon } from "src/assets/icons/olympus-nav-header.svg";
import { Icon, NavItem } from "src/components/library";
=======
import { Icon } from "@olympusdao/component-library";
import React from "react";
import { NavLink } from "react-router-dom";
import lendAndBorrowIcon from "src/assets/icons/lendAndBorrow.svg?react";
import OlympusIcon from "src/assets/icons/olympus-nav-header.svg?react";
import NavItem from "src/components/library/NavItem";
>>>>>>> 6a98f9b7
import { DecimalBigNumber } from "src/helpers/DecimalBigNumber/DecimalBigNumber";
import { useTestableNetworks } from "src/hooks/useTestableNetworks";
import { BondDiscount } from "src/views/Bond/components/BondDiscount";
import { DetermineRangeDiscount } from "src/views/Range/hooks";
import { useNetwork } from "wagmi";

const PREFIX = "NavContent";

const classes = {
  gray: `${PREFIX}-gray`,
};

const StyledBox = styled(Box)(({ theme }) => ({
  [`& .${classes.gray}`]: {
    color: theme.colors.gray[90],
  },
}));

const NavContent: React.VFC = () => {
  const theme = useTheme();
  const { chain = { id: 1 } } = useNetwork();
  const networks = useTestableNetworks();

  return (
    <Paper className="dapp-sidebar">
      <Box className="dapp-sidebar-inner" display="flex" justifyContent="space-between" flexDirection="column">
        <div className="dapp-menu-top">
          <Box className="branding-header">
            <Link href="https://olympusdao.finance" target="_blank" rel="noopener noreferrer">
              <SvgIcon
                color="primary"
                viewBox="0 0 50 50"
                component={OlympusIcon}
                style={{ minWidth: "51px", minHeight: "51px", width: "51px" }}
              />
              <Typography fontSize="24px" fontWeight="700" lineHeight="32px">
                Olympus
              </Typography>
            </Link>
          </Box>

          <div className="dapp-menu-links">
            <div className="dapp-nav" id="navbarNav">
              <NavItem to="/my-balances" icon="stake" label={`My Balances`} />
              <NavItem to="/dashboard" icon="dashboard" label={`Protocol Metrics`} />
              {chain.id === networks.MAINNET ? (
                <>
                  <NavItem
                    customIcon={<SvgIcon component={lendAndBorrowIcon} viewBox="0 0 21 21" />}
                    label={`Cooler Loans`}
                    to="/lending/cooler"
                  />
                  <NavItem to="/range" icon="range" label={`RBS`} />
                  <NavItem icon="settings" label={`Utility`} to="/utility" />
                  <NavItem href="https://vote.olympusdao.finance/" icon="voting" label={`Govern`} />
                </>
              ) : (
                <>
                  <NavItem icon="settings" label={`Utility`} to="/utility" />
                  <NavItem href="https://vote.olympusdao.finance/" icon="voting" label={`Govern`} />
                </>
              )}
              <NavItem icon="bridge" label={`Bridge`} to="/bridge" />
            </div>
          </div>
        </div>
        <Box>
          <NavItem href="https://forum.olympusdao.finance/" icon="forum" label={`Forum`} />
          <NavItem href="https://docs.olympusdao.finance/" icon="docs" label={`Docs`} />
          <NavItem href="https://immunefi.com/bounty/olympus/" icon="alert-circle" label={`Bug Bounty`} />
          <StyledBox display="flex" justifyContent="space-around" paddingY="24px">
            <Link href="https://github.com/OlympusDAO" target="_blank" rel="noopener noreferrer">
              <Icon name="github" className={classes.gray} />
            </Link>
            <Link href="https://twitter.com/OlympusDAO" target="_blank" rel="noopener noreferrer">
              <Icon name="twitter" className={classes.gray} />
            </Link>
            <Link href="https://discord-invite.olympusdao.finance" target="_blank" rel="noopener noreferrer">
              <Icon name="discord" className={classes.gray} />
            </Link>
          </StyledBox>
        </Box>
      </Box>
    </Paper>
  );
};

const RangePrice = (props: { bidOrAsk: "bid" | "ask" }) => {
  const { data, isFetched } = DetermineRangeDiscount(props.bidOrAsk);
  return (
    <>
      {isFetched && (
        <Box ml="26px" mt="12px" mb="12px" mr="18px">
          <Typography variant="body2" color="textSecondary">
            {props.bidOrAsk === "bid" ? `Bid` : `Ask`}
          </Typography>
          <Box mt="12px">
            <Box mt="8px">
              <Link component={NavLink} to={`/range`}>
                <Box display="flex" flexDirection="row" justifyContent="space-between">
                  <Typography variant="body1">{data.quoteToken}</Typography>
                  <BondDiscount discount={new DecimalBigNumber(data.discount.toString())} />
                </Box>
              </Link>
            </Box>
          </Box>
        </Box>
      )}
    </>
  );
};

export default NavContent;<|MERGE_RESOLUTION|>--- conflicted
+++ resolved
@@ -1,18 +1,10 @@
 import { Box, Link, Paper, SvgIcon, Typography, useTheme } from "@mui/material";
 import { styled } from "@mui/material/styles";
-<<<<<<< HEAD
-import React from "react";
-import { NavLink } from "react-router-dom";
-import { ReactComponent as OlympusIcon } from "src/assets/icons/olympus-nav-header.svg";
-import { Icon, NavItem } from "src/components/library";
-=======
-import { Icon } from "@olympusdao/component-library";
 import React from "react";
 import { NavLink } from "react-router-dom";
 import lendAndBorrowIcon from "src/assets/icons/lendAndBorrow.svg?react";
 import OlympusIcon from "src/assets/icons/olympus-nav-header.svg?react";
-import NavItem from "src/components/library/NavItem";
->>>>>>> 6a98f9b7
+import { Icon, NavItem } from "src/components/library";
 import { DecimalBigNumber } from "src/helpers/DecimalBigNumber/DecimalBigNumber";
 import { useTestableNetworks } from "src/hooks/useTestableNetworks";
 import { BondDiscount } from "src/views/Bond/components/BondDiscount";
