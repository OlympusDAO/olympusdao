import { Box, Divider, Link, Paper, SvgIcon, Typography, useTheme } from "@mui/material";
import { styled } from "@mui/material/styles";
import { Icon } from "@olympusdao/component-library";
import React from "react";
import { NavLink } from "react-router-dom";
import { ReactComponent as lendAndBorrowIcon } from "src/assets/icons/lendAndBorrow.svg";
import { ReactComponent as OlympusIcon } from "src/assets/icons/olympus-nav-header.svg";
import NavItem from "src/components/library/NavItem";
import { DecimalBigNumber } from "src/helpers/DecimalBigNumber/DecimalBigNumber";
import { useTestableNetworks } from "src/hooks/useTestableNetworks";
import { BondDiscount } from "src/views/Bond/components/BondDiscount";
import { DetermineRangeDiscount } from "src/views/Range/hooks";
import { useNetwork } from "wagmi";

const PREFIX = "NavContent";

const classes = {
  gray: `${PREFIX}-gray`,
};

const StyledBox = styled(Box)(({ theme }) => ({
  [`& .${classes.gray}`]: {
    color: theme.colors.gray[90],
  },
}));

const NavContent: React.VFC = () => {
  const theme = useTheme();
  const { chain = { id: 1 } } = useNetwork();
  const networks = useTestableNetworks();

  return (
    <Paper className="dapp-sidebar">
      <Box className="dapp-sidebar-inner" display="flex" justifyContent="space-between" flexDirection="column">
        <div className="dapp-menu-top">
          <Box className="branding-header">
            <Link href="https://olympusdao.finance" target="_blank" rel="noopener noreferrer">
              <SvgIcon
                color="primary"
                viewBox="0 0 50 50"
                component={OlympusIcon}
                style={{ minWidth: "51px", minHeight: "51px", width: "51px" }}
              />
              <Typography fontSize="24px" fontWeight="700" lineHeight="32px">
                Olympus
              </Typography>
            </Link>
          </Box>

          <div className="dapp-menu-links">
            <div className="dapp-nav" id="navbarNav">
              <NavItem to="/dashboard" icon="dashboard" label={`Dashboard`} />
              {chain.id === networks.MAINNET ? (
                <>
                  <Box className="menu-divider">
                    <Divider sx={{ borderColor: theme.colors.gray[600] }} />
                  </Box>
                  <NavItem to="/stake" icon="stake" label={`Stake`} />
<<<<<<< HEAD
                  <NavItem icon="settings" label={`Lend & Borrow`} to="/lending" />
=======
                  <NavItem
                    customIcon={<SvgIcon component={lendAndBorrowIcon} />}
                    label={`Lend & Borrow`}
                    to="/lending"
                  />
>>>>>>> 3296451b
                  <NavItem icon="settings" label={`Provide Liquidity`} to="/liquidity" />
                  <NavItem to="/range" icon="range" label={`Range`} defaultExpanded={false}>
                    <RangePrice bidOrAsk="ask" />
                    <RangePrice bidOrAsk="bid" />
                  </NavItem>
                  <NavItem href="https://vote.olympusdao.finance/" icon="voting" label={`Governance`} />
                </>
              ) : (
                <>
                  <NavItem
                    customIcon={<SvgIcon component={lendAndBorrowIcon} />}
                    label={`Lend & Borrow`}
                    to="/lending"
                  />
                  <NavItem icon="settings" label={`Provide Liquidity`} to="/liquidity" />
                </>
              )}

              <Box className="menu-divider">
                <Divider sx={{ borderColor: theme.colors.gray[600] }} />
              </Box>
              <NavItem icon="bridge" label={`Bridge`} to="/bridge" />
              <NavItem icon="transparency" label={`Transparency`} href="https://www.olympusdao.finance/transparency" />
              <Box className="menu-divider">
                <Divider sx={{ borderColor: theme.colors.gray[600] }} />
              </Box>
            </div>
          </div>
        </div>
        <Box>
          <NavItem href="https://forum.olympusdao.finance/" icon="forum" label={`Forum`} />
          <NavItem href="https://docs.olympusdao.finance/" icon="docs" label={`Docs`} />
          <NavItem href="https://immunefi.com/bounty/olympus/" icon="alert-circle" label={`Bug Bounty`} />
          <StyledBox display="flex" justifyContent="space-around" paddingY="24px">
            <Link href="https://github.com/OlympusDAO" target="_blank" rel="noopener noreferrer">
              <Icon name="github" className={classes.gray} />
            </Link>

            <Link href="https://olympusdao.medium.com/" target="_blank" rel="noopener noreferrer">
              <Icon name="medium" className={classes.gray} />
            </Link>

            <Link href="https://twitter.com/OlympusDAO" target="_blank" rel="noopener noreferrer">
              <Icon name="twitter" className={classes.gray} />
            </Link>

            <Link href="https://discord-invite.olympusdao.finance" target="_blank" rel="noopener noreferrer">
              <Icon name="discord" className={classes.gray} />
            </Link>
          </StyledBox>
        </Box>
      </Box>
    </Paper>
  );
};

const RangePrice = (props: { bidOrAsk: "bid" | "ask" }) => {
  const { data, isFetched } = DetermineRangeDiscount(props.bidOrAsk);
  return (
    <>
      {isFetched && (
        <Box ml="26px" mt="12px" mb="12px" mr="18px">
          <Typography variant="body2" color="textSecondary">
            {props.bidOrAsk === "bid" ? `Bid` : `Ask`}
          </Typography>
          <Box mt="12px">
            <Box mt="8px">
              <Link component={NavLink} to={`/range`}>
                <Box display="flex" flexDirection="row" justifyContent="space-between">
                  <Typography variant="body1">{data.quoteToken}</Typography>
                  <BondDiscount discount={new DecimalBigNumber(data.discount.toString())} />
                </Box>
              </Link>
            </Box>
          </Box>
        </Box>
      )}
    </>
  );
};

export default NavContent;<|MERGE_RESOLUTION|>--- conflicted
+++ resolved
@@ -56,15 +56,11 @@
                     <Divider sx={{ borderColor: theme.colors.gray[600] }} />
                   </Box>
                   <NavItem to="/stake" icon="stake" label={`Stake`} />
-<<<<<<< HEAD
-                  <NavItem icon="settings" label={`Lend & Borrow`} to="/lending" />
-=======
                   <NavItem
                     customIcon={<SvgIcon component={lendAndBorrowIcon} />}
                     label={`Lend & Borrow`}
                     to="/lending"
                   />
->>>>>>> 3296451b
                   <NavItem icon="settings" label={`Provide Liquidity`} to="/liquidity" />
                   <NavItem to="/range" icon="range" label={`Range`} defaultExpanded={false}>
                     <RangePrice bidOrAsk="ask" />
