--- conflicted
+++ resolved
@@ -48,74 +48,32 @@
             <div className="dapp-nav" id="navbarNav">
               {chain.id === networks.MAINNET ? (
                 <>
-<<<<<<< HEAD
                   <NavItem to="/dashboard" icon="dashboard" label={`Dashboard`} />
-
                   <NavItem to="/bonds" icon="bond" label={`Bond`}>
                     <Bonds />
                     <InverseBonds />
                   </NavItem>
-
-                  <NavItem to="/stake" icon="stake" label={`Stake`} />
-
-                  {Environment.isGiveEnabled() && <NavItem to="/give" icon="give" label={`Give`} />}
-
-                  <NavItem to="/wrap" icon="wrap" label={`Wrap`} />
-
-                  <NavItem icon="bridge" label={`Bridge`} to="/bridge" />
-
+                  <NavItem to="/stake" icon="stake" label="Stake" />
+                  <NavItem icon="bridge" label="Bridge" to="/bridge" />
                   <Box className="menu-divider">
                     <Divider />
                   </Box>
-
                   <NavItem href="https://pro.olympusdao.finance/" icon="olympus" label={`Olympus Pro`} />
-
-=======
-                  <NavItem to="/dashboard" icon="dashboard" label={t`Dashboard`} />
-                  <NavItem to="/bonds" icon="bond" label={t`Bond`}>
-                    <Bonds />
-                    <InverseBonds />
-                  </NavItem>
-                  <NavItem to="/stake" icon="stake" label={t`Stake`} />
-                  <NavItem icon="bridge" label={t`Bridge`} to="/bridge" />
-                  <Box className="menu-divider">
-                    <Divider />
-                  </Box>
-                  <NavItem href="https://pro.olympusdao.finance/" icon="olympus" label={t`Olympus Pro`} />
->>>>>>> 55a61232
                   <Box className="menu-divider">
                     <Divider />
                   </Box>
                 </>
               ) : (
                 <>
-<<<<<<< HEAD
                   <NavItem to="/wrap" icon="wrap" label={`Wrap`} />
-
                   <NavItem icon="bridge" label={`Bridge`} to="/bridge" />
                 </>
               )}
-
               <NavItem href="https://forum.olympusdao.finance/" icon="forum" label={`Forum`} />
-
               <NavItem href="https://vote.olympusdao.finance/" icon="governance" label={`Governance`} />
-
               <NavItem href="https://docs.olympusdao.finance/" icon="docs" label={`Docs`} />
-
               <NavItem href="https://immunefi.com/bounty/olympus/" icon="alert-circle" label={`Bug Bounty`} />
-
               <NavItem href="https://grants.olympusdao.finance/" icon="grants" label={`Grants`} />
-=======
-                  <NavItem to="/wrap" icon="wrap" label={t`Wrap`} />
-                  <NavItem icon="bridge" label={t`Bridge`} to="/bridge" />
-                </>
-              )}
-              <NavItem href="https://forum.olympusdao.finance/" icon="forum" label={t`Forum`} />
-              <NavItem href="https://vote.olympusdao.finance/" icon="governance" label={t`Governance`} />
-              <NavItem href="https://docs.olympusdao.finance/" icon="docs" label={t`Docs`} />
-              <NavItem href="https://immunefi.com/bounty/olympus/" icon="alert-circle" label={t`Bug Bounty`} />
-              <NavItem href="https://grants.olympusdao.finance/" icon="grants" label={t`Grants`} />
->>>>>>> 55a61232
             </div>
           </div>
         </div>
