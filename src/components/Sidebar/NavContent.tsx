import { t, Trans } from "@lingui/macro";
import { Box, Divider, Link, Paper, SvgIcon, Typography } from "@mui/material";
import { styled } from "@mui/material/styles";
import { Icon, NavItem } from "@olympusdao/component-library";
import React from "react";
import { NavLink } from "react-router-dom";
import { ReactComponent as OlympusIcon } from "src/assets/icons/olympus-nav-header.svg";
import { sortByDiscount } from "src/helpers/bonds/sortByDiscount";
import { DecimalBigNumber } from "src/helpers/DecimalBigNumber/DecimalBigNumber";
import { Environment } from "src/helpers/environment/Environment/Environment";
import { useTestableNetworks } from "src/hooks/useTestableNetworks";
import { NetworkId } from "src/networkDetails";
import { BondDiscount } from "src/views/Bond/components/BondDiscount";
import { useLiveBonds } from "src/views/Bond/hooks/useLiveBonds";
import { DetermineRangeDiscount } from "src/views/Range/hooks";
import { useNetwork } from "wagmi";

const PREFIX = "NavContent";

const classes = {
  gray: `${PREFIX}-gray`,
};

const StyledBox = styled(Box)(({ theme }) => ({
  [`& .${classes.gray}`]: {
    color: theme.colors.gray[90],
  },
}));

const NavContent: React.VFC = () => {
  const { chain = { id: 1 } } = useNetwork();
  const networks = useTestableNetworks();

  return (
    <Paper className="dapp-sidebar">
      <Box className="dapp-sidebar-inner" display="flex" justifyContent="space-between" flexDirection="column">
        <div className="dapp-menu-top">
          <Box className="branding-header">
            <Link href="https://olympusdao.finance" target="_blank" rel="noopener noreferrer">
              <SvgIcon
                color="primary"
                viewBox="0 0 50 50"
                component={OlympusIcon}
                style={{ minWidth: "51px", minHeight: "51px", width: "51px" }}
              />
              <Typography fontSize="24px" fontWeight="700" lineHeight="32px">
                Olympus
              </Typography>
            </Link>
          </Box>

          <div className="dapp-menu-links">
            <div className="dapp-nav" id="navbarNav">
              {chain.id === networks.MAINNET ? (
                <>
                  <NavItem to="/dashboard" icon="dashboard" label={t`Dashboard`} />
                  <NavItem to="/bonds" icon="bond" label={t`Bond`}>
                    <Bonds />
                    <InverseBonds />
                  </NavItem>
                  {/* TODO: Replace w/ mainnet when contracts are on more than one network. */}
                  {chain.id === NetworkId.TESTNET_GOERLI && (
                    <NavItem to="/range" icon="range" label={t`Range`}>
                      <RangePrice bidOrAsk="ask" />
                      <RangePrice bidOrAsk="bid" />
                    </NavItem>
                  )}
                  <NavItem to="/stake" icon="stake" label={t`Stake`} />
<<<<<<< HEAD
                  <NavItem to="/zap" icon="zap" label={t`Zap`} />
=======

>>>>>>> cc3080c6
                  {Environment.isGiveEnabled() && <NavItem to="/give" icon="give" label={t`Give`} />}
                  <NavItem to="/wrap" icon="wrap" label={t`Wrap`} />
                  <NavItem icon="bridge" label={t`Bridge`} to="/bridge" />
                  <Box className="menu-divider">
                    <Divider />
                  </Box>
                  <NavItem href="https://pro.olympusdao.finance/" icon="olympus" label={t`Olympus Pro`} />
                  <Box className="menu-divider">
                    <Divider />
                  </Box>
                </>
              ) : (
                <>
                  <NavItem to="/wrap" icon="wrap" label={t`Wrap`} />

                  <NavItem icon="bridge" label={t`Bridge`} to="/bridge" />
                </>
              )}

              <NavItem href="https://forum.olympusdao.finance/" icon="forum" label={t`Forum`} />

              <NavItem href="https://vote.olympusdao.finance/" icon="governance" label={t`Governance`} />

              <NavItem href="https://docs.olympusdao.finance/" icon="docs" label={t`Docs`} />

              <NavItem href="https://immunefi.com/bounty/olympus/" icon="alert-circle" label={t`Bug Bounty`} />

              <NavItem href="https://grants.olympusdao.finance/" icon="grants" label={t`Grants`} />
            </div>
          </div>
        </div>

        <StyledBox display="flex" paddingX="17.84px" paddingY="24px">
          <Link href="https://github.com/OlympusDAO" target="_blank" rel="noopener noreferrer" pr="25px">
            <Icon name="github" className={classes.gray} />
          </Link>

          <Link href="https://olympusdao.medium.com/" target="_blank" rel="noopener noreferrer" pr="25px">
            <Icon name="medium" className={classes.gray} />
          </Link>

          <Link href="https://twitter.com/OlympusDAO" target="_blank" rel="noopener noreferrer" pr="25px">
            <Icon name="twitter" className={classes.gray} />
          </Link>

          <Link href="https://discord-invite.olympusdao.finance" target="_blank" rel="noopener noreferrer" pr="25px">
            <Icon name="discord" className={classes.gray} />
          </Link>
        </StyledBox>
      </Box>
    </Paper>
  );
};

const Bonds: React.VFC = () => {
  const bonds = useLiveBonds().data;

  if (!bonds || bonds.length === 0) return null;

  return (
    <Box ml="26px" mt="16px" mb="12px">
      {sortByDiscount(bonds)
        .filter(bond => !bond.isSoldOut)
        .map(bond => (
          <Box mt="8px">
            <Link key={bond.id} component={NavLink} to={`/bonds/${bond.id}`}>
              <Typography variant="body1">
                <Box display="flex" flexDirection="row" justifyContent="space-between">
                  {bond.quoteToken.name}
                  <BondDiscount discount={bond.discount} />
                </Box>
              </Typography>
            </Link>
          </Box>
        ))}
    </Box>
  );
};

const RangePrice = (props: { bidOrAsk: "bid" | "ask" }) => {
  const { data, isFetched } = DetermineRangeDiscount(props.bidOrAsk);
  return (
    <>
      {isFetched && (
        <Box ml="26px" mt="12px" mb="12px">
          <Typography variant="body2" color="textSecondary">
            {props.bidOrAsk === "bid" ? t`Bid` : t`Ask`}
          </Typography>
          <Box mt="12px">
            <Box mt="8px">
              <Link component={NavLink} to={`/range`}>
                <Typography variant="body1">
                  <Box display="flex" flexDirection="row" justifyContent="space-between">
                    {data.quoteToken}
                    <BondDiscount discount={new DecimalBigNumber(data.discount.toString())} />
                  </Box>
                </Typography>
              </Link>
            </Box>
          </Box>
        </Box>
      )}
    </>
  );
};

const InverseBonds: React.VFC = () => {
  const bonds = useLiveBonds({ isInverseBond: true }).data;

  if (!bonds || bonds.length === 0) return null;

  return (
    <Box ml="26px" mt="12px" mb="12px">
      <Typography variant="body2" color="textSecondary">
        <Trans>Inverse Bonds</Trans>
      </Typography>

      <Box mt="12px">
        {sortByDiscount(bonds)
          .filter(bond => !bond.isSoldOut)
          .map(bond => (
            <Box mt="8px">
              <Link key={bond.id} component={NavLink} to={`/bonds/inverse/${bond.id}`}>
                <Typography variant="body1">
                  <Box display="flex" flexDirection="row" justifyContent="space-between">
                    {bond.quoteToken.name}
                    <BondDiscount discount={bond.discount} />
                  </Box>
                </Typography>
              </Link>
            </Box>
          ))}
      </Box>
    </Box>
  );
};

export default NavContent;<|MERGE_RESOLUTION|>--- conflicted
+++ resolved
@@ -66,11 +66,7 @@
                     </NavItem>
                   )}
                   <NavItem to="/stake" icon="stake" label={t`Stake`} />
-<<<<<<< HEAD
-                  <NavItem to="/zap" icon="zap" label={t`Zap`} />
-=======
-
->>>>>>> cc3080c6
+
                   {Environment.isGiveEnabled() && <NavItem to="/give" icon="give" label={t`Give`} />}
                   <NavItem to="/wrap" icon="wrap" label={t`Wrap`} />
                   <NavItem icon="bridge" label={t`Bridge`} to="/bridge" />
