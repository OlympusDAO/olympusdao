--- conflicted
+++ resolved
@@ -7,6 +7,7 @@
 import { sortByDiscount } from "src/helpers/bonds/sortByDiscount";
 import { DecimalBigNumber } from "src/helpers/DecimalBigNumber/DecimalBigNumber";
 import { useTestableNetworks } from "src/hooks/useTestableNetworks";
+import { NetworkId } from "src/networkDetails";
 import { BondDiscount } from "src/views/Bond/components/BondDiscount";
 import { useLiveBonds, useLiveBondsV3 } from "src/views/Bond/hooks/useLiveBonds";
 import { DetermineRangeDiscount } from "src/views/Range/hooks";
@@ -59,27 +60,14 @@
                     <Bonds />
                     <InverseBonds />
                   </NavItem>
-<<<<<<< HEAD
-                  {/* TODO: Replace w/ mainnet when contracts are on more than one network. */}
-                  {chain.id === NetworkId.TESTNET_GOERLI && (
-                    <NavItem to="/range" icon="range" label={t`Range`}>
-                      <RangePrice bidOrAsk="ask" />
-                      <RangePrice bidOrAsk="bid" />
-                    </NavItem>
-                  )}
-                  <NavItem to="/stake" icon="stake" label={t`Stake`} />
-                  {chain.id === NetworkId.TESTNET_GOERLI && (
-                    <NavItem to="/governance" icon="governance" label={t`Governance`} />
-                  )}
-                  {/* <NavItem href="https://vote.olympusdao.finance/" icon="voting" label={t`Governance`} /> */}
-=======
                   <NavItem to="/range" icon="range" label={`Range`}>
                     <RangePrice bidOrAsk="ask" />
                     <RangePrice bidOrAsk="bid" />
                   </NavItem>
                   <NavItem to="/stake" icon="stake" label={`Stake`} />
-                  <NavItem href="https://vote.olympusdao.finance/" icon="voting" label={`Governance`} />
->>>>>>> 2c86b01f
+                  {chain.id === NetworkId.TESTNET_GOERLI && (
+                    <NavItem to="/governance" icon="governance" label={`Governance`} />
+                  )}
                 </>
               )}
               <Box className="menu-divider">
