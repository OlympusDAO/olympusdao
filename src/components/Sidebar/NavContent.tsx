import { t, Trans } from "@lingui/macro";
import { Box, Divider, Link, Paper, SvgIcon, Typography } from "@mui/material";
import { styled } from "@mui/material/styles";
import { Icon, NavItem } from "@olympusdao/component-library";
import React from "react";
import { NavLink } from "react-router-dom";
import { ReactComponent as OlympusIcon } from "src/assets/icons/olympus-nav-header.svg";
import { sortByDiscount } from "src/helpers/bonds/sortByDiscount";
import { Environment } from "src/helpers/environment/Environment/Environment";
import { useTestableNetworks } from "src/hooks/useTestableNetworks";
import { BondDiscount } from "src/views/Bond/components/BondDiscount";
import { useLiveBonds } from "src/views/Bond/hooks/useLiveBonds";
import { useNetwork } from "wagmi";

<<<<<<< HEAD
import { ReactComponent as OlympusIcon } from "../../assets/icons/olympus-nav-header.svg";

=======
>>>>>>> 6d6b1298
const PREFIX = "NavContent";

const classes = {
  gray: `${PREFIX}-gray`,
};

const StyledBox = styled(Box)(({ theme }) => ({
  [`& .${classes.gray}`]: {
    color: theme.colors.gray[90],
  },
}));

const NavContent: React.VFC = () => {
  const { chain = { id: 1 } } = useNetwork();
  const networks = useTestableNetworks();

  return (
    <Paper className="dapp-sidebar">
      <Box className="dapp-sidebar-inner" display="flex" justifyContent="space-between" flexDirection="column">
        <div className="dapp-menu-top">
          <Box className="branding-header">
            <Link href="https://olympusdao.finance" target="_blank" rel="noopener noreferrer">
              <SvgIcon
                color="primary"
                viewBox="0 0 50 50"
                component={OlympusIcon}
                style={{ minWidth: "51px", minHeight: "51px", width: "51px" }}
              />
              <Typography fontSize="24px" fontWeight="700" lineHeight="32px">
                Olympus
              </Typography>
            </Link>
          </Box>

          <div className="dapp-menu-links">
            <div className="dapp-nav" id="navbarNav">
              {chain.id === networks.MAINNET ? (
                <>
                  <NavItem to="/dashboard" icon="dashboard" label={t`Dashboard`} />

                  <NavItem to="/bonds" icon="bond" label={t`Bond`}>
                    <Bonds />
                    <InverseBonds />
                  </NavItem>

                  <NavItem to="/stake" icon="stake" label={t`Stake`} />

                  <NavItem to="/zap" icon="zap" label={t`Zap`} />

                  {Environment.isGiveEnabled() && <NavItem to="/give" icon="give" label={t`Give`} />}

                  <NavItem to="/wrap" icon="wrap" label={t`Wrap`} />

                  <NavItem icon="bridge" label={t`Bridge`} to="/bridge" />

                  <Box className="menu-divider">
                    <Divider />
                  </Box>

                  <NavItem href="https://pro.olympusdao.finance/" icon="olympus" label={t`Olympus Pro`} />

                  <Box className="menu-divider">
                    <Divider />
                  </Box>
                </>
              ) : (
                <>
                  <NavItem to="/wrap" icon="wrap" label={t`Wrap`} />

                  <NavItem icon="bridge" label={t`Bridge`} to="/bridge" />
                </>
              )}

              <NavItem href="https://forum.olympusdao.finance/" icon="forum" label={t`Forum`} />

              <NavItem href="https://vote.olympusdao.finance/" icon="governance" label={t`Governance`} />

              <NavItem href="https://docs.olympusdao.finance/" icon="docs" label={t`Docs`} />

              <NavItem href="https://immunefi.com/bounty/olympus/" icon="alert-circle" label={t`Bug Bounty`} />

              <NavItem href="https://grants.olympusdao.finance/" icon="grants" label={t`Grants`} />
            </div>
          </div>
        </div>

        <StyledBox display="flex" paddingX="17.84px" paddingY="24px">
          <Link href="https://github.com/OlympusDAO" target="_blank" rel="noopener noreferrer" pr="25px">
            <Icon name="github" className={classes.gray} />
          </Link>

          <Link href="https://olympusdao.medium.com/" target="_blank" rel="noopener noreferrer" pr="25px">
            <Icon name="medium" className={classes.gray} />
          </Link>

          <Link href="https://twitter.com/OlympusDAO" target="_blank" rel="noopener noreferrer" pr="25px">
            <Icon name="twitter" className={classes.gray} />
          </Link>

<<<<<<< HEAD
          <Link href="https://discord.gg/OlympusDAO" target="_blank" rel="noopener noreferrer" pr="25px">
=======
          <Link href="https://discord-invite.olympusdao.finance" target="_blank" rel="noopener noreferrer" pr="25px">
>>>>>>> 6d6b1298
            <Icon name="discord" className={classes.gray} />
          </Link>
        </StyledBox>
      </Box>
    </Paper>
  );
};

const Bonds: React.VFC = () => {
  const bonds = useLiveBonds().data;

  if (!bonds || bonds.length === 0) return null;

  return (
    <Box ml="26px" mt="16px" mb="12px">
      {sortByDiscount(bonds)
        .filter(bond => !bond.isSoldOut)
        .map(bond => (
          <Box mt="8px">
            <Link key={bond.id} component={NavLink} to={`/bonds/${bond.id}`}>
              <Typography variant="body1">
                <Box display="flex" flexDirection="row" justifyContent="space-between">
                  {bond.quoteToken.name}
                  <BondDiscount discount={bond.discount} />
                </Box>
              </Typography>
            </Link>
          </Box>
        ))}
    </Box>
  );
};

const InverseBonds: React.VFC = () => {
  const bonds = useLiveBonds({ isInverseBond: true }).data;

  if (!bonds || bonds.length === 0) return null;

  return (
    <Box ml="26px" mt="12px" mb="12px">
      <Typography variant="body2" color="textSecondary">
        <Trans>Inverse Bonds</Trans>
      </Typography>

      <Box mt="12px">
        {sortByDiscount(bonds)
          .filter(bond => !bond.isSoldOut)
          .map(bond => (
            <Box mt="8px">
              <Link key={bond.id} component={NavLink} to={`/bonds/inverse/${bond.id}`}>
                <Typography variant="body1">
                  <Box display="flex" flexDirection="row" justifyContent="space-between">
                    {bond.quoteToken.name}
                    <BondDiscount discount={bond.discount} />
                  </Box>
                </Typography>
              </Link>
            </Box>
          ))}
      </Box>
    </Box>
  );
};

export default NavContent;<|MERGE_RESOLUTION|>--- conflicted
+++ resolved
@@ -12,11 +12,6 @@
 import { useLiveBonds } from "src/views/Bond/hooks/useLiveBonds";
 import { useNetwork } from "wagmi";
 
-<<<<<<< HEAD
-import { ReactComponent as OlympusIcon } from "../../assets/icons/olympus-nav-header.svg";
-
-=======
->>>>>>> 6d6b1298
 const PREFIX = "NavContent";
 
 const classes = {
@@ -116,11 +111,7 @@
             <Icon name="twitter" className={classes.gray} />
           </Link>
 
-<<<<<<< HEAD
-          <Link href="https://discord.gg/OlympusDAO" target="_blank" rel="noopener noreferrer" pr="25px">
-=======
           <Link href="https://discord-invite.olympusdao.finance" target="_blank" rel="noopener noreferrer" pr="25px">
->>>>>>> 6d6b1298
             <Icon name="discord" className={classes.gray} />
           </Link>
         </StyledBox>
