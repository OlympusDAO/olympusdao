.sidebar {
  min-width: 280px;
  z-index: 2;
  border-radius: 0 !important;
}

.MuiDrawer-paper .MuiPaper-root {
  border-radius: 0 !important;
}

.dapp-sidebar {
  height: 100vh;
  border-radius: 0 !important;
  backdrop-filter: blur(10px);
  -webkit-backdrop-filter: blur(10px);
}

.branding-header {
  display: flex;
  flex-direction: column;
  text-align: center;
  justify-content: center;
  width: 100%;
  align-items: center;
  text-decoration: none;
  margin: 30px 0 10px 0;
<<<<<<< HEAD
=======
  .branding-header-icon {
    width: 50px;
    display: block;
    margin: 0 auto;
  }
>>>>>>> 1c77a767
  .wallet-link {
    margin: 10px;
  }
}

.dapp-menu-top {
  display: flex;
  justify-content: flex-start;
  flex-direction: column;
  margin-bottom: 33px;
  min-height: max-content;
  .dapp-nav {
    display: flex;
    flex-flow: column;
  }
}

.dapp-menu-bottom {
  height: 40vh;
  min-height: 30vh;
}

.dapp-menu-links {
  min-height: 35vh;
  display: flex;
  align-items: center;
}
.dapp-nav a {
  margin-top: 0.7rem;
  margin-left: 33px;
  align-items: center;
  margin-bottom: 0.5rem;
  svg {
    width: 20px;
    height: 20px;
    margin-right: 12px;
    vertical-align: -4px;
  }
}

.dapp-menu-external-links {
  display: flex;
  flex-flow: column;
  align-items: flex-start;
  justify-content: center;
  margin-left: 33px;
  h6 {
    display: flex;
    align-self: center;
  }
  a {
    display: flex;
    width: 100%;
    align-items: center;
    margin-bottom: 15px;
  }
  a svg {
    width: 20px;
    height: 20px;
    margin-right: 12px;
    vertical-align: middle;
  }
}

.bond-discounts {
  text-align: left;
  color: #999999;
  padding-left: 33px;
  margin-top: 8px;
  > p {
    margin-left: 33px;
  }
  .bond {
    display: block;
    padding: unset;
    margin-bottom: 0 0 1px 0;
    text-decoration: none !important;
    .bond-pair-roi {
      float: right;
      margin-left: 33px;
    }
  }
}

.social-row {
  display: flex;
  flex-flow: row;
  justify-content: space-evenly;
  padding: 1.3rem;
  a {
    &:hover {
      transform: scale(1.1);
    }
    img {
      height: 20px;
      width: 20px;
    }
  }
}

.mobile .show .dapp-sidebar {
  .dapp-menu-links {
    flex-flow: row !important;
    justify-content: center !important;
  }
  .dapp-menu-external-links {
    padding-top: 3em;
    line-height: 200% !important;
    justify-content: center;
  }
  .dapp-nav,
  .dapp-menu-external-links {
    flex-flow: column !important;
    justify-content: flex-start;
    margin: auto;
    a {
      padding: 0;
      svg {
        align-self: center;
      }
    }
  }
  .dapp-menu-external-links a {
    justify-content: left;
  }
  .dapp-nav {
    .dapp-menu-data.discounts {
      margin-top: 2.5em;
      .bond-discounts {
        display: none;
      }
    }
  }
}<|MERGE_RESOLUTION|>--- conflicted
+++ resolved
@@ -24,14 +24,11 @@
   align-items: center;
   text-decoration: none;
   margin: 30px 0 10px 0;
-<<<<<<< HEAD
-=======
   .branding-header-icon {
     width: 50px;
     display: block;
     margin: 0 auto;
   }
->>>>>>> 1c77a767
   .wallet-link {
     margin: 10px;
   }
