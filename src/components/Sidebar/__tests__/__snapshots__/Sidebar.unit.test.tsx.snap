--- conflicted
+++ resolved
@@ -365,6 +365,40 @@
                       </a>
                     </div>
                     <div
+                      class="NavItem-root nav-item-container css-20fmbk"
+                    >
+                      <a
+                        class="MuiTypography-root MuiTypography-inherit MuiLink-root MuiLink-underlineHover button-dapp-menu  css-1nffzm5-MuiTypography-root-MuiLink-root"
+                        href="#/governance"
+                      >
+                        <div
+                          class="link-container MuiBox-root css-b2udjo"
+                        >
+                          <div
+                            class="activePill MuiBox-root css-hfhjvs"
+                          />
+                          <div
+                            class="NavItem-title title MuiBox-root css-13buc9q"
+                          >
+                            <svg
+                              aria-hidden="true"
+                              class="MuiSvgIcon-root MuiSvgIcon-fontSizeSmall css-1fx2bp7-MuiSvgIcon-root"
+                              focusable="false"
+                              style="font-size: 21px;"
+                              viewBox="0 0 20 20"
+                            >
+                              <path
+                                clip-rule="evenodd"
+                                d="M 7.5 3.334 C 6.119 3.334 5 4.453 5 5.834 C 5 7.214 6.119 8.334 7.5 8.334 C 8.881 8.334 10 7.214 10 5.834 C 10 4.453 8.881 3.334 7.5 3.334 Z M 3.333 5.834 C 3.333 3.532 5.199 1.667 7.5 1.667 C 9.801 1.667 11.667 3.532 11.667 5.834 C 11.667 8.135 9.801 10 7.5 10 C 5.199 10 3.333 8.135 3.333 5.834 Z M 12.526 2.402 C 12.64 1.956 13.093 1.687 13.54 1.801 C 14.436 2.031 15.231 2.552 15.798 3.283 C 16.365 4.014 16.673 4.913 16.673 5.838 C 16.673 6.763 16.365 7.662 15.798 8.393 C 15.231 9.124 14.436 9.645 13.54 9.874 C 13.093 9.988 12.64 9.72 12.526 9.274 C 12.412 8.828 12.681 8.374 13.127 8.26 C 13.663 8.122 14.141 7.809 14.481 7.371 C 14.822 6.932 15.007 6.393 15.007 5.838 C 15.007 5.283 14.822 4.743 14.481 4.305 C 14.141 3.866 13.663 3.554 13.127 3.416 C 12.681 3.302 12.412 2.848 12.526 2.402 Z M 1.22 12.887 C 2.002 12.106 3.062 11.667 4.167 11.667 L 10.833 11.667 C 11.938 11.667 12.998 12.106 13.78 12.887 C 14.561 13.669 15 14.729 15 15.834 L 15 17.5 C 15 17.96 14.627 18.334 14.167 18.334 C 13.706 18.334 13.333 17.96 13.333 17.5 L 13.333 15.834 C 13.333 15.17 13.07 14.535 12.601 14.066 C 12.132 13.597 11.496 13.334 10.833 13.334 L 4.167 13.334 C 3.504 13.334 2.868 13.597 2.399 14.066 C 1.93 14.535 1.667 15.17 1.667 15.834 L 1.667 17.5 C 1.667 17.96 1.294 18.334 0.833 18.334 C 0.373 18.334 0 17.96 0 17.5 L 0 15.834 C 0 14.729 0.439 13.669 1.22 12.887 Z M 15.86 12.4 C 15.975 11.955 16.428 11.687 16.875 11.802 C 17.768 12.033 18.561 12.554 19.126 13.283 C 19.692 14.013 19.998 14.91 20 15.833 L 20 17.5 C 20 17.96 19.627 18.334 19.167 18.334 C 18.706 18.334 18.333 17.96 18.333 17.5 L 18.333 15.834 C 18.333 15.28 18.148 14.742 17.808 14.305 C 17.47 13.867 16.995 13.554 16.458 13.416 C 16.013 13.301 15.745 12.846 15.86 12.4 Z"
+                                fill-rule="evenodd"
+                              />
+                            </svg>
+                            Governance
+                          </div>
+                        </div>
+                      </a>
+                    </div>
+                    <div
                       class="menu-divider MuiBox-root css-0"
                     >
                       <hr
@@ -452,51 +486,6 @@
                               />
                             </svg>
                             Forum
-                            <svg
-                              aria-hidden="true"
-                              class="MuiSvgIcon-root MuiSvgIcon-fontSizeSmall external-site-link-icon css-1fx2bp7-MuiSvgIcon-root"
-                              focusable="false"
-                              viewBox="0 0 20 20"
-                            >
-                              <path
-                                d="M4.297 17.445h9.539c1.523 0 2.305-.78 2.305-2.28v-9.58c0-1.507-.782-2.288-2.305-2.288h-9.54c-1.523 0-2.304.773-2.304 2.289v9.578c0 1.508.781 2.281 2.305 2.281Zm.016-.968c-.875 0-1.352-.461-1.352-1.368V5.633c0-.899.477-1.367 1.352-1.367h9.5c.867 0 1.359.468 1.359 1.367v9.476c0 .907-.492 1.368-1.36 1.368h-9.5Zm7.296-4.235c.266 0 .438-.195.438-.476V7.867c0-.344-.188-.492-.492-.492H7.64c-.29 0-.47.172-.47.438 0 .265.188.445.477.445H9.53l1.133-.078-1.055.992-3.382 3.383a.476.476 0 0 0-.149.328c0 .273.18.453.453.453a.47.47 0 0 0 .344-.149L10.25 9.82l.984-1.047-.078 1.282v1.718c0 .29.18.47.453.47Z"
-                              />
-                            </svg>
-                          </div>
-                        </div>
-                      </a>
-                    </div>
-                    <div
-                      class="NavItem-root nav-item-container css-20fmbk"
-                    >
-                      <a
-                        class="MuiTypography-root MuiTypography-inherit MuiLink-root MuiLink-underlineHover external-site-link  css-1nffzm5-MuiTypography-root-MuiLink-root"
-                        href="https://vote.olympusdao.finance/"
-                        target="_blank"
-                      >
-                        <div
-                          class="link-container MuiBox-root css-b2udjo"
-                        >
-                          <div
-                            class="activePill MuiBox-root css-hfhjvs"
-                          />
-                          <div
-                            class="NavItem-title title MuiBox-root css-13buc9q"
-                          >
-                            <svg
-                              aria-hidden="true"
-                              class="MuiSvgIcon-root MuiSvgIcon-fontSizeSmall css-1fx2bp7-MuiSvgIcon-root"
-                              focusable="false"
-                              style="font-size: 21px;"
-                              viewBox="0 0 20 20"
-                            >
-                              <path
-                                clip-rule="evenodd"
-                                d="M 7.5 3.334 C 6.119 3.334 5 4.453 5 5.834 C 5 7.214 6.119 8.334 7.5 8.334 C 8.881 8.334 10 7.214 10 5.834 C 10 4.453 8.881 3.334 7.5 3.334 Z M 3.333 5.834 C 3.333 3.532 5.199 1.667 7.5 1.667 C 9.801 1.667 11.667 3.532 11.667 5.834 C 11.667 8.135 9.801 10 7.5 10 C 5.199 10 3.333 8.135 3.333 5.834 Z M 12.526 2.402 C 12.64 1.956 13.093 1.687 13.54 1.801 C 14.436 2.031 15.231 2.552 15.798 3.283 C 16.365 4.014 16.673 4.913 16.673 5.838 C 16.673 6.763 16.365 7.662 15.798 8.393 C 15.231 9.124 14.436 9.645 13.54 9.874 C 13.093 9.988 12.64 9.72 12.526 9.274 C 12.412 8.828 12.681 8.374 13.127 8.26 C 13.663 8.122 14.141 7.809 14.481 7.371 C 14.822 6.932 15.007 6.393 15.007 5.838 C 15.007 5.283 14.822 4.743 14.481 4.305 C 14.141 3.866 13.663 3.554 13.127 3.416 C 12.681 3.302 12.412 2.848 12.526 2.402 Z M 1.22 12.887 C 2.002 12.106 3.062 11.667 4.167 11.667 L 10.833 11.667 C 11.938 11.667 12.998 12.106 13.78 12.887 C 14.561 13.669 15 14.729 15 15.834 L 15 17.5 C 15 17.96 14.627 18.334 14.167 18.334 C 13.706 18.334 13.333 17.96 13.333 17.5 L 13.333 15.834 C 13.333 15.17 13.07 14.535 12.601 14.066 C 12.132 13.597 11.496 13.334 10.833 13.334 L 4.167 13.334 C 3.504 13.334 2.868 13.597 2.399 14.066 C 1.93 14.535 1.667 15.17 1.667 15.834 L 1.667 17.5 C 1.667 17.96 1.294 18.334 0.833 18.334 C 0.373 18.334 0 17.96 0 17.5 L 0 15.834 C 0 14.729 0.439 13.669 1.22 12.887 Z M 15.86 12.4 C 15.975 11.955 16.428 11.687 16.875 11.802 C 17.768 12.033 18.561 12.554 19.126 13.283 C 19.692 14.013 19.998 14.91 20 15.833 L 20 17.5 C 20 17.96 19.627 18.334 19.167 18.334 C 18.706 18.334 18.333 17.96 18.333 17.5 L 18.333 15.834 C 18.333 15.28 18.148 14.742 17.808 14.305 C 17.47 13.867 16.995 13.554 16.458 13.416 C 16.013 13.301 15.745 12.846 15.86 12.4 Z"
-                                fill-rule="evenodd"
-                              />
-                            </svg>
-                            Governance
                             <svg
                               aria-hidden="true"
                               class="MuiSvgIcon-root MuiSvgIcon-fontSizeSmall external-site-link-icon css-1fx2bp7-MuiSvgIcon-root"
@@ -703,11 +692,7 @@
                 </a>
                 <a
                   class="MuiTypography-root MuiTypography-inherit MuiLink-root MuiLink-underlineNone css-qskxep-MuiTypography-root-MuiLink-root"
-<<<<<<< HEAD
-                  href="https://discord.gg/OlympusDAO"
-=======
                   href="https://discord-invite.olympusdao.finance"
->>>>>>> c37974df
                   rel="noopener noreferrer"
                   target="_blank"
                 >
