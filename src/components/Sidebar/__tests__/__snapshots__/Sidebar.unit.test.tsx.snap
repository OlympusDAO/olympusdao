// Vitest Snapshot v1

exports[`<Sidebar/> > should render component 1`] = `
<div>
  <div
    class="sidebar"
    id="sidebarContent"
  >
    <div
      class="MuiDrawer-root MuiDrawer-docked css-6jemim-MuiDrawer-docked"
    >
      <div
        class="MuiPaper-root MuiPaper-elevation MuiPaper-elevation0 MuiDrawer-paper MuiDrawer-paperAnchorLeft MuiDrawer-paperAnchorDockedLeft css-1l360wv-MuiPaper-root-MuiDrawer-paper"
      >
        <div
          class="MuiPaper-root MuiPaper-elevation MuiPaper-rounded MuiPaper-elevation0 dapp-sidebar css-14vh17f-MuiPaper-root"
        >
          <div
            class="dapp-sidebar-inner MuiBox-root css-155ff3i"
          >
            <div
              class="dapp-menu-top"
            >
              <div
                class="branding-header MuiBox-root css-0"
              >
                <a
                  class="MuiTypography-root MuiTypography-inherit MuiLink-root MuiLink-underlineNone css-wl2u8x-MuiTypography-root-MuiLink-root"
                  href="https://olympusdao.finance"
                  rel="noopener noreferrer"
                  target="_blank"
                >
                  <svg
                    aria-hidden="true"
                    class="MuiSvgIcon-root MuiSvgIcon-colorPrimary MuiSvgIcon-fontSizeSmall css-1x7u7wj-MuiSvgIcon-root"
                    focusable="false"
                    height="50"
                    style="min-width: 51px; min-height: 51px; width: 51px;"
                    viewBox="0 0 50 50"
                    width="50"
                  >
                    <path
                      clip-rule="evenodd"
                      d="M 19.546 50 L 19.546 49.886 L 19.546 47.489 L 19.546 40.531 C 12.424 38.289 7.273 31.776 7.273 24.091 C 7.273 14.551 15.21 6.818 25 6.818 C 34.79 6.818 42.727 14.551 42.727 24.091 C 42.727 31.776 37.576 38.289 30.454 40.531 L 30.454 47.489 L 30.454 49.886 L 30.454 50 L 50 50 L 50 42.955 L 40.348 42.955 C 46.155 38.555 49.886 31.715 49.886 24.034 C 49.886 10.76 38.744 0 25 0 C 11.256 0 0.114 10.76 0.114 24.034 C 0.114 31.715 3.845 38.555 9.652 42.955 L 0 42.955 L 0 50 L 19.546 50 Z"
                      fill-rule="evenodd"
                    />
                  </svg>
                  <p
                    class="MuiTypography-root MuiTypography-body1 css-1v1in9t-MuiTypography-root"
                  >
                    Olympus
                  </p>
                </a>
              </div>
              <div
                class="dapp-menu-links"
              >
                <div
                  class="dapp-nav"
                  id="navbarNav"
                >
                  <div
                    class="NavItem-root nav-item-container css-20fmbk"
                  >
                    <a
                      class="MuiTypography-root MuiTypography-inherit MuiLink-root MuiLink-underlineHover button-dapp-menu  css-1nffzm5-MuiTypography-root-MuiLink-root"
                      href="#/dashboard"
                    >
                      <div
                        class="link-container MuiBox-root css-b2udjo"
                      >
                        <div
                          class="activePill MuiBox-root css-hfhjvs"
                        />
                        <div
                          class="NavItem-title title MuiBox-root css-13buc9q"
                        >
                          <svg
                            aria-hidden="true"
                            class="MuiSvgIcon-root MuiSvgIcon-fontSizeSmall css-1fx2bp7-MuiSvgIcon-root"
                            focusable="false"
                            style="font-size: 21px;"
                            viewBox="0 0 20 20"
                          >
                            <path
                              clip-rule="evenodd"
                              d="M 16.857 0 C 17.488 0 18 0.497 18 1.111 L 18 18.889 C 18 19.503 17.488 20 16.857 20 C 16.226 20 15.714 19.503 15.714 18.889 L 15.714 1.111 C 15.714 0.497 16.226 0 16.857 0 Z M 10 6.667 C 10.631 6.667 11.143 7.164 11.143 7.778 L 11.143 18.889 C 11.143 19.503 10.631 20 10 20 C 9.369 20 8.857 19.503 8.857 18.889 L 8.857 7.778 C 8.857 7.164 9.369 6.667 10 6.667 Z M 3.143 13.333 C 3.774 13.333 4.286 13.831 4.286 14.444 L 4.286 18.889 C 4.286 19.503 3.774 20 3.143 20 C 2.512 20 2 19.503 2 18.889 L 2 14.444 C 2 13.831 2.512 13.333 3.143 13.333 Z"
                              fill-rule="evenodd"
                            />
                          </svg>
                          Dashboard
                        </div>
                      </div>
                    </a>
                  </div>
                  <div
                    class="NavItem-root nav-item-container css-20fmbk"
                  >
                    <div
                      class="MuiPaper-root MuiPaper-elevation MuiPaper-elevation0 MuiAccordion-root Mui-expanded MuiAccordion-gutters Accordion-root undefined css-u06kr9-MuiPaper-root-MuiAccordion-root"
                    >
                      <div
                        aria-expanded="true"
                        class="MuiButtonBase-root MuiAccordionSummary-root Mui-expanded MuiAccordionSummary-gutters css-sh22l5-MuiButtonBase-root-MuiAccordionSummary-root"
                        role="button"
                        tabindex="0"
                      >
                        <div
                          class="MuiAccordionSummary-content Mui-expanded MuiAccordionSummary-contentGutters css-o4b71y-MuiAccordionSummary-content"
                        >
                          <a
                            class="MuiTypography-root MuiTypography-inherit MuiLink-root MuiLink-underlineHover button-dapp-menu  css-1nffzm5-MuiTypography-root-MuiLink-root"
                            href="#/bonds"
                          >
                            <div
                              class="link-container MuiBox-root css-b2udjo"
                            >
                              <div
                                class="activePill MuiBox-root css-hfhjvs"
                              />
                              <div
                                class="NavItem-title title MuiBox-root css-13buc9q"
                              >
                                <svg
                                  aria-hidden="true"
                                  class="MuiSvgIcon-root MuiSvgIcon-fontSizeSmall css-1fx2bp7-MuiSvgIcon-root"
                                  focusable="false"
                                  style="font-size: 21px;"
                                  viewBox="0 0 20 20"
                                >
                                  <path
                                    d="M5.30469 17.3984H6.91406C7.03125 17.3984 7.10156 17.4297 7.1875 17.5156L8.32812 18.6484C9.44531 19.7656 10.5469 19.7656 11.6641 18.6484L12.8047 17.5156C12.8906 17.4297 12.9609 17.3984 13.0781 17.3984H14.6875C16.2656 17.3984 17.0469 16.6172 17.0469 15.0391V13.4297C17.0469 13.3203 17.0781 13.2344 17.1641 13.1563L18.2969 12.0156C19.4141 10.8984 19.4141 9.79688 18.2969 8.6797L17.1641 7.54688C17.0703 7.45313 17.0469 7.38282 17.0469 7.27345V5.66407C17.0469 4.07813 16.2578 3.29688 14.6875 3.29688H13.0781C12.9609 3.29688 12.8828 3.26563 12.8047 3.18751L11.6641 2.0547C10.5391 0.921883 9.46094 0.937508 8.32812 2.06251L7.1875 3.18751C7.10938 3.26563 7.03125 3.29688 6.91406 3.29688H5.30469C3.72656 3.29688 2.94531 4.07032 2.94531 5.66407V7.27345C2.94531 7.38282 2.91406 7.46095 2.83594 7.54688L1.69531 8.6797C0.578125 9.79688 0.578125 10.8984 1.69531 12.0156L2.83594 13.1563C2.91406 13.2344 2.94531 13.3203 2.94531 13.4297V15.0391C2.94531 16.6172 3.73438 17.3984 5.30469 17.3984ZM5.79688 15.3438C5.13281 15.3438 5.01562 15.2266 5.00781 14.5547V12.7344C5.00781 12.5156 4.95312 12.3594 4.79688 12.2109L3.5 10.9141C3.02344 10.4375 3.02344 10.2813 3.5 9.8047L4.79688 8.50782C4.95312 8.35157 5.00781 8.19532 5.01562 7.98438V6.16407C5.01562 5.48438 5.125 5.37501 5.79688 5.37501L7.625 5.3672C7.83594 5.3672 8 5.3047 8.14844 5.15626L9.44531 3.85938C9.92188 3.39063 10.0703 3.38282 10.5469 3.85938L11.8438 5.15626C11.9922 5.3047 12.1562 5.3672 12.375 5.3672L14.1953 5.37501C14.8594 5.37501 14.9766 5.4922 14.9766 6.16407V7.98438C14.9844 8.19532 15.0391 8.35157 15.1953 8.50782L16.4922 9.8047C16.9688 10.2813 16.9688 10.4375 16.4922 10.9141L15.1953 12.2109C15.0391 12.3594 14.9844 12.5156 14.9844 12.7344L14.9766 14.5547C14.9766 15.2266 14.8594 15.3438 14.1953 15.3438L12.375 15.3516C12.1562 15.3516 12.0078 15.3906 11.8438 15.5547L10.5469 16.8516C10.0781 17.3281 9.92188 17.3281 9.44531 16.8516L8.14844 15.5547C7.98438 15.3906 7.83594 15.3516 7.625 15.3516L5.79688 15.3438Z"
                                  />
                                </svg>
                                Bond
                              </div>
                            </div>
                          </a>
                        </div>
                        <div
                          class="MuiAccordionSummary-expandIconWrapper Mui-expanded css-yw020d-MuiAccordionSummary-expandIconWrapper"
                        >
                          <svg
                            aria-hidden="true"
                            class="MuiSvgIcon-root MuiSvgIcon-fontSizeSmall accordion-arrow css-1fx2bp7-MuiSvgIcon-root"
                            focusable="false"
                            style="font-size: 12px;"
                            viewBox="0 0 20 20"
                          >
                            <path
                              d="M 0.419 4.705 C 0.976 4.146 1.88 4.146 2.439 4.705 L 10 12.265 L 17.561 4.705 C 18.119 4.146 19.023 4.146 19.582 4.705 C 20.139 5.262 20.139 6.166 19.582 6.725 L 11.01 15.296 C 10.452 15.854 9.547 15.854 8.99 15.296 L 0.419 6.725 C -0.14 6.166 -0.14 5.262 0.419 4.705 Z"
                            />
                          </svg>
                        </div>
                      </div>
                      <div
                        class="MuiCollapse-root MuiCollapse-vertical css-1fkrdiv-MuiCollapse-root"
                        style="min-height: 0px; height: 0px; transition-duration: 0ms;"
                      >
                        <div
                          class="MuiCollapse-wrapper MuiCollapse-vertical css-smkl36-MuiCollapse-wrapper"
                        >
                          <div
                            class="MuiCollapse-wrapperInner MuiCollapse-vertical css-9l5vo-MuiCollapse-wrapperInner"
                          >
                            <div
                              class="MuiAccordion-region"
                              role="region"
                            >
                              <div
                                class="MuiAccordionDetails-root css-15v22id-MuiAccordionDetails-root"
                              />
                            </div>
                          </div>
                        </div>
                      </div>
                    </div>
                  </div>
                  <div
                    class="NavItem-root nav-item-container css-20fmbk"
                  >
                    <a
                      class="MuiTypography-root MuiTypography-inherit MuiLink-root MuiLink-underlineHover button-dapp-menu  css-1nffzm5-MuiTypography-root-MuiLink-root"
                      href="#/stake"
                    >
                      <div
                        class="link-container MuiBox-root css-b2udjo"
                      >
                        <div
                          class="activePill MuiBox-root css-hfhjvs"
                        />
                        <div
                          class="NavItem-title title MuiBox-root css-13buc9q"
                        >
                          <svg
                            aria-hidden="true"
                            class="MuiSvgIcon-root MuiSvgIcon-fontSizeSmall css-1fx2bp7-MuiSvgIcon-root"
                            focusable="false"
                            style="font-size: 21px;"
                            viewBox="0 0 20 20"
                          >
                            <path
                              d="M11.6172 19.0859L17.6562 15.5859C18.3438 15.1875 18.6719 14.8203 18.6719 14.2656C18.6719 13.7031 18.3438 13.3438 17.6562 12.9375L16.75 12.4141L17.6562 11.8906C18.3438 11.4922 18.6719 11.125 18.6719 10.5703C18.6719 10.0078 18.3438 9.64844 17.6562 9.25L16.5781 8.625L17.6562 8C18.3438 7.59375 18.6719 7.23438 18.6719 6.67969C18.6719 6.11719 18.3438 5.75781 17.6562 5.35156L11.6172 1.85156C11.1797 1.60156 10.8438 1.46875 10.4922 1.46875C10.1484 1.46875 9.8125 1.60156 9.375 1.85156L3.33594 5.35156C2.64844 5.75781 2.32031 6.11719 2.32031 6.67969C2.32031 7.23438 2.64844 7.59375 3.33594 8L4.41406 8.625L3.33594 9.25C2.64844 9.64844 2.32031 10.0078 2.32031 10.5703C2.32031 11.125 2.64844 11.4922 3.33594 11.8906L4.24219 12.4141L3.33594 12.9375C2.64844 13.3438 2.32031 13.7031 2.32031 14.2656C2.32031 14.8203 2.64844 15.1875 3.33594 15.5859L9.375 19.0859C9.8125 19.3359 10.1484 19.4688 10.4922 19.4688C10.8438 19.4688 11.1797 19.3359 11.6172 19.0859ZM10.4922 10C10.3984 10 10.3125 9.96875 10.2031 9.90625L4.64062 6.75C4.60156 6.73438 4.58594 6.71094 4.58594 6.67969C4.58594 6.64062 4.60156 6.61719 4.64062 6.60156L10.2031 3.44531C10.3125 3.38281 10.3984 3.35156 10.4922 3.35156C10.5859 3.35156 10.6719 3.38281 10.7891 3.44531L16.3516 6.60156C16.3828 6.61719 16.4062 6.64062 16.4062 6.67969C16.4062 6.71094 16.3828 6.73438 16.3516 6.75L10.7891 9.90625C10.6719 9.96875 10.5859 10 10.4922 10ZM10.4922 11.8828C10.8438 11.8828 11.1797 11.75 11.6172 11.5L14.8359 9.63281L16.3516 10.4922C16.3828 10.5156 16.4062 10.5312 16.4062 10.5703C16.4062 10.6016 16.3828 10.625 16.3516 10.6406L10.7891 13.8047C10.6719 13.8672 10.5859 13.8984 10.4922 13.8984C10.3984 13.8984 10.3125 13.8672 10.2031 13.8047L4.64062 10.6406C4.60156 10.625 4.58594 10.6016 4.58594 10.5703C4.58594 10.5312 4.60156 10.5156 4.64062 10.4922L6.15625 9.63281L9.375 11.5C9.8125 11.75 10.1484 11.8828 10.4922 11.8828ZM10.2031 17.4922L4.64062 14.3359C4.60156 14.3203 4.58594 14.2969 4.58594 14.2656C4.58594 14.2266 4.60156 14.2109 4.64062 14.1875L5.98438 13.4297L9.375 15.3906C9.8125 15.6406 10.1484 15.7734 10.4922 15.7734C10.8438 15.7734 11.1797 15.6406 11.6172 15.3906L15.0078 13.4297L16.3516 14.1875C16.3828 14.2109 16.4062 14.2266 16.4062 14.2656C16.4062 14.2969 16.3828 14.3203 16.3516 14.3359L10.7891 17.4922C10.6719 17.5547 10.5859 17.5859 10.4922 17.5859C10.3984 17.5859 10.3125 17.5547 10.2031 17.4922Z"
                            />
                          </svg>
                          Stake
                        </div>
                      </div>
                    </a>
                  </div>
                  <div
                    class="NavItem-root nav-item-container css-20fmbk"
                  >
                    <a
                      class="MuiTypography-root MuiTypography-inherit MuiLink-root MuiLink-underlineHover button-dapp-menu  css-1nffzm5-MuiTypography-root-MuiLink-root"
                      href="#/give"
                    >
<<<<<<< HEAD
                      <div
                        class="link-container MuiBox-root css-b2udjo"
                      >
                        <div
                          class="activePill MuiBox-root css-hfhjvs"
                        />
                        <div
                          class="NavItem-title title MuiBox-root css-13buc9q"
                        >
                          <svg
                            aria-hidden="true"
                            class="MuiSvgIcon-root MuiSvgIcon-fontSizeSmall css-1fx2bp7-MuiSvgIcon-root"
                            focusable="false"
                            style="font-size: 21px;"
                            viewBox="0 0 20 20"
                          >
                            <path
                              d="M10 2.734C8.985 1.546 7.5.8 5.95.8 3.052.8.8 3.28.8 6.395c0 1.914.792 3.638 2.15 5.449 1.346 1.795 3.265 3.697 5.56 5.969l.044.044 1.306 1.285.14.14.14-.14 1.306-1.295.02-.02c2.305-2.278 4.234-4.184 5.585-5.984 1.358-1.81 2.149-3.534 2.149-5.448C19.2 3.28 16.948.8 14.05.8c-1.551 0-3.035.746-4.05 1.934Zm0 13.327c-2.123-2.095-3.871-3.825-5.094-5.383C3.673 9.108 3 7.745 3 6.395c0-1.868 1.276-3.233 2.95-3.233 1.298 0 2.575.915 3.025 2.182l.047.133h1.966l.047-.134c.44-1.266 1.716-2.181 3.015-2.181 1.674 0 2.95 1.365 2.95 3.233 0 1.35-.672 2.713-1.906 4.283-1.223 1.558-2.971 3.288-5.094 5.383Z"
                            />
                          </svg>
                          Give
                        </div>
                      </div>
                    </a>
                  </div>
                  <div
                    class="NavItem-root nav-item-container css-20fmbk"
                  >
                    <a
                      class="MuiTypography-root MuiTypography-inherit MuiLink-root MuiLink-underlineHover button-dapp-menu  css-1nffzm5-MuiTypography-root-MuiLink-root"
                      href="#/wrap"
                    >
                      <div
                        class="link-container MuiBox-root css-b2udjo"
                      >
                        <div
                          class="activePill MuiBox-root css-hfhjvs"
                        />
                        <div
                          class="NavItem-title title MuiBox-root css-13buc9q"
                        >
                          <svg
                            aria-hidden="true"
                            class="MuiSvgIcon-root MuiSvgIcon-fontSizeSmall css-1fx2bp7-MuiSvgIcon-root"
                            focusable="false"
                            style="font-size: 21px;"
                            viewBox="0 0 20 20"
                          >
                            <path
                              d="M 17.119 9.976 C 17.119 13.338 14.855 16.142 11.808 16.951 L 11.808 17.868 C 11.772 17.97 11.752 18.079 11.752 18.194 C 11.752 18.308 11.772 18.417 11.808 18.519 L 11.808 18.924 C 11.884 18.909 11.96 18.892 12.035 18.875 C 12.208 19.047 12.448 19.154 12.712 19.154 L 19.04 19.154 C 19.57 19.154 20 18.724 20 18.194 C 20 17.663 19.57 17.233 19.04 17.233 L 15.487 17.233 C 17.647 15.565 19.04 12.935 19.04 9.976 C 19.04 4.933 14.993 0.845 10 0.845 C 5.008 0.845 0.961 4.933 0.961 9.976 C 0.961 12.935 2.354 15.565 4.514 17.233 L 0.961 17.233 C 0.43 17.233 0 17.663 0 18.194 C 0 18.724 0.43 19.154 0.961 19.154 L 7.289 19.154 C 7.553 19.154 7.792 19.047 7.966 18.875 C 8.041 18.892 8.117 18.909 8.192 18.924 L 8.192 18.519 C 8.229 18.417 8.249 18.308 8.249 18.194 C 8.249 18.08 8.229 17.97 8.192 17.868 L 8.192 16.951 C 5.146 16.142 2.882 13.338 2.882 9.976 C 2.882 5.976 6.087 2.766 10 2.766 C 13.914 2.766 17.119 5.976 17.119 9.976 Z"
                            />
                            <path
                              clip-rule="evenodd"
                              d="M 12.712 9.976 C 12.712 11.489 11.498 12.715 10 12.715 C 8.503 12.715 7.289 11.489 7.289 9.976 C 7.289 8.463 8.503 7.237 10 7.237 C 11.498 7.237 12.712 8.463 12.712 9.976 Z M 10.791 9.976 C 10.791 10.446 10.419 10.794 10 10.794 C 9.582 10.794 9.209 10.446 9.209 9.976 C 9.209 9.506 9.582 9.158 10 9.158 C 10.419 9.158 10.791 9.506 10.791 9.976 Z"
                              fill-rule="evenodd"
                            />
                          </svg>
                          Wrap
                        </div>
                      </div>
                    </a>
                  </div>
                  <div
                    class="NavItem-root nav-item-container css-20fmbk"
                  >
                    <a
                      class="MuiTypography-root MuiTypography-inherit MuiLink-root MuiLink-underlineHover button-dapp-menu  css-1nffzm5-MuiTypography-root-MuiLink-root"
                      href="#/bridge"
                    >
                      <div
                        class="link-container MuiBox-root css-b2udjo"
=======
                      <a
                        class="MuiTypography-root MuiTypography-inherit MuiLink-root MuiLink-underlineHover button-dapp-menu  css-1nffzm5-MuiTypography-root-MuiLink-root"
                        href="#/bridge"
>>>>>>> 55a61232
                      >
                        <div
                          class="activePill MuiBox-root css-hfhjvs"
                        />
                        <div
                          class="NavItem-title title MuiBox-root css-13buc9q"
                        >
                          <svg
                            aria-hidden="true"
                            class="MuiSvgIcon-root MuiSvgIcon-fontSizeSmall css-1fx2bp7-MuiSvgIcon-root"
                            focusable="false"
                            style="font-size: 21px;"
                            viewBox="0 0 20 20"
                          >
                            <path
                              clip-rule="evenodd"
                              d="M 7.35 3.986 C 4.029 3.986 1.336 6.679 1.336 10 C 1.336 13.321 4.029 16.013 7.35 16.013 C 10.671 16.013 13.363 13.321 13.363 10 C 13.363 6.679 10.671 3.986 7.35 3.986 Z M 0 10 C 0 5.941 3.291 2.65 7.35 2.65 C 11.409 2.65 14.7 5.941 14.7 10 C 14.7 14.059 11.409 17.35 7.35 17.35 C 3.291 17.35 0 14.059 0 10 Z"
                              fill-rule="evenodd"
                            />
                            <path
                              clip-rule="evenodd"
                              d="M 12.65 3.986 C 9.329 3.986 6.637 6.679 6.637 10 C 6.637 13.321 9.329 16.013 12.65 16.013 C 15.971 16.013 18.664 13.321 18.664 10 C 18.664 6.679 15.971 3.986 12.65 3.986 Z M 5.3 10 C 5.3 5.941 8.591 2.65 12.65 2.65 C 16.709 2.65 20 5.941 20 10 C 20 14.059 16.709 17.35 12.65 17.35 C 8.591 17.35 5.3 14.059 5.3 10 Z"
                              fill-rule="evenodd"
                            />
                            <path
                              clip-rule="evenodd"
                              d="M 7.35 3.986 C 4.029 3.986 1.336 6.679 1.336 10 C 1.336 13.321 4.029 16.013 7.35 16.013 C 10.671 16.013 13.363 13.321 13.363 10 C 13.363 6.679 10.671 3.986 7.35 3.986 Z M 0 10 C 0 5.941 3.291 2.65 7.35 2.65 C 11.409 2.65 14.7 5.941 14.7 10 C 14.7 14.059 11.409 17.35 7.35 17.35 C 3.291 17.35 0 14.059 0 10 Z"
                              fill-rule="evenodd"
                              stroke-linecap="round"
                              stroke-linejoin="round"
                              stroke-width="0.2"
                            />
                            <path
                              clip-rule="evenodd"
                              d="M 12.65 3.986 C 9.329 3.986 6.637 6.679 6.637 10 C 6.637 13.321 9.329 16.013 12.65 16.013 C 15.971 16.013 18.664 13.321 18.664 10 C 18.664 6.679 15.971 3.986 12.65 3.986 Z M 5.3 10 C 5.3 5.941 8.591 2.65 12.65 2.65 C 16.709 2.65 20 5.941 20 10 C 20 14.059 16.709 17.35 12.65 17.35 C 8.591 17.35 5.3 14.059 5.3 10 Z"
                              fill-rule="evenodd"
                              stroke-linecap="round"
                              stroke-linejoin="round"
                              stroke-width="0.2"
                            />
                          </svg>
                          Bridge
                        </div>
                      </div>
                    </a>
                  </div>
                  <div
                    class="menu-divider MuiBox-root css-0"
                  >
                    <hr
                      class="MuiDivider-root MuiDivider-fullWidth css-9mgopn-MuiDivider-root"
                    />
                  </div>
                  <div
                    class="NavItem-root nav-item-container css-20fmbk"
                  >
                    <a
                      class="MuiTypography-root MuiTypography-inherit MuiLink-root MuiLink-underlineHover external-site-link  css-1nffzm5-MuiTypography-root-MuiLink-root"
                      href="https://pro.olympusdao.finance/"
                      target="_blank"
                    >
                      <div
                        class="link-container MuiBox-root css-b2udjo"
                      >
                        <div
                          class="activePill MuiBox-root css-hfhjvs"
                        />
                        <div
                          class="NavItem-title title MuiBox-root css-13buc9q"
                        >
                          <svg
                            aria-hidden="true"
                            class="MuiSvgIcon-root MuiSvgIcon-fontSizeSmall css-1fx2bp7-MuiSvgIcon-root"
                            focusable="false"
                            style="font-size: 21px;"
                            viewBox="0 0 20 20"
                          >
                            <path
                              d="M 12.143 16.236 C 15.041 15.357 17.143 12.743 17.143 9.655 C 17.143 5.846 13.945 2.759 10 2.759 C 6.055 2.759 2.857 5.846 2.857 9.655 C 2.857 12.743 4.959 15.357 7.857 16.236 L 7.857 20 L 0 20 L 0 17.241 L 3.814 17.241 C 1.491 15.473 0 12.732 0 9.655 C 0 4.323 4.477 0 10 0 C 15.523 0 20 4.323 20 9.655 C 20 12.732 18.509 15.473 16.186 17.241 L 20 17.241 L 20 20 L 12.143 20 L 12.143 16.236 Z"
                            />
                          </svg>
                          Olympus Pro
                          <svg
                            aria-hidden="true"
                            class="MuiSvgIcon-root MuiSvgIcon-fontSizeSmall external-site-link-icon css-1fx2bp7-MuiSvgIcon-root"
                            focusable="false"
                            viewBox="0 0 20 20"
                          >
                            <path
                              d="M4.297 17.445h9.539c1.523 0 2.305-.78 2.305-2.28v-9.58c0-1.507-.782-2.288-2.305-2.288h-9.54c-1.523 0-2.304.773-2.304 2.289v9.578c0 1.508.781 2.281 2.305 2.281Zm.016-.968c-.875 0-1.352-.461-1.352-1.368V5.633c0-.899.477-1.367 1.352-1.367h9.5c.867 0 1.359.468 1.359 1.367v9.476c0 .907-.492 1.368-1.36 1.368h-9.5Zm7.296-4.235c.266 0 .438-.195.438-.476V7.867c0-.344-.188-.492-.492-.492H7.64c-.29 0-.47.172-.47.438 0 .265.188.445.477.445H9.53l1.133-.078-1.055.992-3.382 3.383a.476.476 0 0 0-.149.328c0 .273.18.453.453.453a.47.47 0 0 0 .344-.149L10.25 9.82l.984-1.047-.078 1.282v1.718c0 .29.18.47.453.47Z"
                            />
                          </svg>
                        </div>
                      </div>
                    </a>
                  </div>
                  <div
                    class="menu-divider MuiBox-root css-0"
                  >
                    <hr
                      class="MuiDivider-root MuiDivider-fullWidth css-9mgopn-MuiDivider-root"
                    />
                  </div>
                  <div
                    class="NavItem-root nav-item-container css-20fmbk"
                  >
                    <a
                      class="MuiTypography-root MuiTypography-inherit MuiLink-root MuiLink-underlineHover external-site-link  css-1nffzm5-MuiTypography-root-MuiLink-root"
                      href="https://forum.olympusdao.finance/"
                      target="_blank"
                    >
                      <div
                        class="link-container MuiBox-root css-b2udjo"
                      >
                        <div
                          class="activePill MuiBox-root css-hfhjvs"
                        />
                        <div
                          class="NavItem-title title MuiBox-root css-13buc9q"
                        >
                          <svg
                            aria-hidden="true"
                            class="MuiSvgIcon-root MuiSvgIcon-fontSizeSmall css-1fx2bp7-MuiSvgIcon-root"
                            focusable="false"
                            style="font-size: 21px;"
                            viewBox="0 0 20 20"
                          >
                            <path
                              clip-rule="evenodd"
                              d="M 4.488 3.7 C 4.279 3.7 4.078 3.783 3.931 3.931 C 3.783 4.078 3.7 4.279 3.7 4.488 L 3.7 15.186 L 5.506 13.381 C 5.653 13.233 5.854 13.15 6.063 13.15 L 15.513 13.15 C 15.721 13.15 15.922 13.067 16.069 12.919 C 16.217 12.772 16.3 12.571 16.3 12.363 L 16.3 4.488 C 16.3 4.279 16.217 4.078 16.069 3.931 C 15.922 3.783 15.721 3.7 15.513 3.7 L 4.488 3.7 Z M 2.817 2.817 C 3.26 2.374 3.861 2.125 4.488 2.125 L 15.513 2.125 C 16.139 2.125 16.74 2.374 17.183 2.817 C 17.626 3.26 17.875 3.861 17.875 4.488 L 17.875 12.363 C 17.875 12.989 17.626 13.59 17.183 14.033 C 16.74 14.476 16.139 14.725 15.513 14.725 L 6.389 14.725 L 3.469 17.644 C 3.244 17.87 2.905 17.937 2.611 17.815 C 2.317 17.693 2.125 17.406 2.125 17.088 L 2.125 4.488 C 2.125 3.861 2.374 3.26 2.817 2.817 Z"
                              fill-rule="evenodd"
                            />
                          </svg>
                          Forum
                          <svg
                            aria-hidden="true"
                            class="MuiSvgIcon-root MuiSvgIcon-fontSizeSmall external-site-link-icon css-1fx2bp7-MuiSvgIcon-root"
                            focusable="false"
                            viewBox="0 0 20 20"
                          >
                            <path
                              d="M4.297 17.445h9.539c1.523 0 2.305-.78 2.305-2.28v-9.58c0-1.507-.782-2.288-2.305-2.288h-9.54c-1.523 0-2.304.773-2.304 2.289v9.578c0 1.508.781 2.281 2.305 2.281Zm.016-.968c-.875 0-1.352-.461-1.352-1.368V5.633c0-.899.477-1.367 1.352-1.367h9.5c.867 0 1.359.468 1.359 1.367v9.476c0 .907-.492 1.368-1.36 1.368h-9.5Zm7.296-4.235c.266 0 .438-.195.438-.476V7.867c0-.344-.188-.492-.492-.492H7.64c-.29 0-.47.172-.47.438 0 .265.188.445.477.445H9.53l1.133-.078-1.055.992-3.382 3.383a.476.476 0 0 0-.149.328c0 .273.18.453.453.453a.47.47 0 0 0 .344-.149L10.25 9.82l.984-1.047-.078 1.282v1.718c0 .29.18.47.453.47Z"
                            />
                          </svg>
                        </div>
                      </div>
                    </a>
                  </div>
                  <div
                    class="NavItem-root nav-item-container css-20fmbk"
                  >
                    <a
                      class="MuiTypography-root MuiTypography-inherit MuiLink-root MuiLink-underlineHover external-site-link  css-1nffzm5-MuiTypography-root-MuiLink-root"
                      href="https://vote.olympusdao.finance/"
                      target="_blank"
                    >
                      <div
                        class="link-container MuiBox-root css-b2udjo"
                      >
                        <div
                          class="activePill MuiBox-root css-hfhjvs"
                        />
                        <div
                          class="NavItem-title title MuiBox-root css-13buc9q"
                        >
                          <svg
                            aria-hidden="true"
                            class="MuiSvgIcon-root MuiSvgIcon-fontSizeSmall css-1fx2bp7-MuiSvgIcon-root"
                            focusable="false"
                            style="font-size: 21px;"
                            viewBox="0 0 20 20"
                          >
                            <path
                              clip-rule="evenodd"
                              d="M 7.5 3.334 C 6.119 3.334 5 4.453 5 5.834 C 5 7.214 6.119 8.334 7.5 8.334 C 8.881 8.334 10 7.214 10 5.834 C 10 4.453 8.881 3.334 7.5 3.334 Z M 3.333 5.834 C 3.333 3.532 5.199 1.667 7.5 1.667 C 9.801 1.667 11.667 3.532 11.667 5.834 C 11.667 8.135 9.801 10 7.5 10 C 5.199 10 3.333 8.135 3.333 5.834 Z M 12.526 2.402 C 12.64 1.956 13.093 1.687 13.54 1.801 C 14.436 2.031 15.231 2.552 15.798 3.283 C 16.365 4.014 16.673 4.913 16.673 5.838 C 16.673 6.763 16.365 7.662 15.798 8.393 C 15.231 9.124 14.436 9.645 13.54 9.874 C 13.093 9.988 12.64 9.72 12.526 9.274 C 12.412 8.828 12.681 8.374 13.127 8.26 C 13.663 8.122 14.141 7.809 14.481 7.371 C 14.822 6.932 15.007 6.393 15.007 5.838 C 15.007 5.283 14.822 4.743 14.481 4.305 C 14.141 3.866 13.663 3.554 13.127 3.416 C 12.681 3.302 12.412 2.848 12.526 2.402 Z M 1.22 12.887 C 2.002 12.106 3.062 11.667 4.167 11.667 L 10.833 11.667 C 11.938 11.667 12.998 12.106 13.78 12.887 C 14.561 13.669 15 14.729 15 15.834 L 15 17.5 C 15 17.96 14.627 18.334 14.167 18.334 C 13.706 18.334 13.333 17.96 13.333 17.5 L 13.333 15.834 C 13.333 15.17 13.07 14.535 12.601 14.066 C 12.132 13.597 11.496 13.334 10.833 13.334 L 4.167 13.334 C 3.504 13.334 2.868 13.597 2.399 14.066 C 1.93 14.535 1.667 15.17 1.667 15.834 L 1.667 17.5 C 1.667 17.96 1.294 18.334 0.833 18.334 C 0.373 18.334 0 17.96 0 17.5 L 0 15.834 C 0 14.729 0.439 13.669 1.22 12.887 Z M 15.86 12.4 C 15.975 11.955 16.428 11.687 16.875 11.802 C 17.768 12.033 18.561 12.554 19.126 13.283 C 19.692 14.013 19.998 14.91 20 15.833 L 20 17.5 C 20 17.96 19.627 18.334 19.167 18.334 C 18.706 18.334 18.333 17.96 18.333 17.5 L 18.333 15.834 C 18.333 15.28 18.148 14.742 17.808 14.305 C 17.47 13.867 16.995 13.554 16.458 13.416 C 16.013 13.301 15.745 12.846 15.86 12.4 Z"
                              fill-rule="evenodd"
                            />
                          </svg>
                          Governance
                          <svg
                            aria-hidden="true"
                            class="MuiSvgIcon-root MuiSvgIcon-fontSizeSmall external-site-link-icon css-1fx2bp7-MuiSvgIcon-root"
                            focusable="false"
                            viewBox="0 0 20 20"
                          >
                            <path
                              d="M4.297 17.445h9.539c1.523 0 2.305-.78 2.305-2.28v-9.58c0-1.507-.782-2.288-2.305-2.288h-9.54c-1.523 0-2.304.773-2.304 2.289v9.578c0 1.508.781 2.281 2.305 2.281Zm.016-.968c-.875 0-1.352-.461-1.352-1.368V5.633c0-.899.477-1.367 1.352-1.367h9.5c.867 0 1.359.468 1.359 1.367v9.476c0 .907-.492 1.368-1.36 1.368h-9.5Zm7.296-4.235c.266 0 .438-.195.438-.476V7.867c0-.344-.188-.492-.492-.492H7.64c-.29 0-.47.172-.47.438 0 .265.188.445.477.445H9.53l1.133-.078-1.055.992-3.382 3.383a.476.476 0 0 0-.149.328c0 .273.18.453.453.453a.47.47 0 0 0 .344-.149L10.25 9.82l.984-1.047-.078 1.282v1.718c0 .29.18.47.453.47Z"
                            />
                          </svg>
                        </div>
                      </div>
                    </a>
                  </div>
                  <div
                    class="NavItem-root nav-item-container css-20fmbk"
                  >
                    <a
                      class="MuiTypography-root MuiTypography-inherit MuiLink-root MuiLink-underlineHover external-site-link  css-1nffzm5-MuiTypography-root-MuiLink-root"
                      href="https://docs.olympusdao.finance/"
                      target="_blank"
                    >
                      <div
                        class="link-container MuiBox-root css-b2udjo"
                      >
                        <div
                          class="activePill MuiBox-root css-hfhjvs"
                        />
                        <div
                          class="NavItem-title title MuiBox-root css-13buc9q"
                        >
                          <svg
                            aria-hidden="true"
                            class="MuiSvgIcon-root MuiSvgIcon-fontSizeSmall css-1fx2bp7-MuiSvgIcon-root"
                            focusable="false"
                            style="font-size: 21px;"
                            viewBox="0 0 20 20"
                          >
                            <path
                              clip-rule="evenodd"
                              d="M 5.111 1.818 C 4.758 1.818 4.418 1.962 4.168 2.218 C 3.918 2.474 3.778 2.82 3.778 3.182 L 3.778 13.943 C 4.19 13.743 4.646 13.636 5.111 13.636 L 16.222 13.636 L 16.222 1.818 L 5.111 1.818 Z M 18 0.909 C 18 0.407 17.602 0 17.111 0 L 5.111 0 C 4.286 0 3.494 0.335 2.911 0.932 C 2.328 1.529 2 2.338 2 3.182 L 2 16.818 C 2 17.662 2.328 18.471 2.911 19.068 C 3.494 19.665 4.286 20 5.111 20 L 17.111 20 C 17.602 20 18 19.593 18 19.091 L 18 0.909 Z M 16.222 15.454 L 5.111 15.454 C 4.758 15.454 4.418 15.598 4.168 15.854 C 3.918 16.11 3.778 16.457 3.778 16.818 C 3.778 17.18 3.918 17.526 4.168 17.782 C 4.418 18.038 4.758 18.182 5.111 18.182 L 16.222 18.182 L 16.222 15.454 Z"
                              fill-rule="evenodd"
                            />
                          </svg>
                          Docs
                          <svg
                            aria-hidden="true"
                            class="MuiSvgIcon-root MuiSvgIcon-fontSizeSmall external-site-link-icon css-1fx2bp7-MuiSvgIcon-root"
                            focusable="false"
                            viewBox="0 0 20 20"
                          >
                            <path
                              d="M4.297 17.445h9.539c1.523 0 2.305-.78 2.305-2.28v-9.58c0-1.507-.782-2.288-2.305-2.288h-9.54c-1.523 0-2.304.773-2.304 2.289v9.578c0 1.508.781 2.281 2.305 2.281Zm.016-.968c-.875 0-1.352-.461-1.352-1.368V5.633c0-.899.477-1.367 1.352-1.367h9.5c.867 0 1.359.468 1.359 1.367v9.476c0 .907-.492 1.368-1.36 1.368h-9.5Zm7.296-4.235c.266 0 .438-.195.438-.476V7.867c0-.344-.188-.492-.492-.492H7.64c-.29 0-.47.172-.47.438 0 .265.188.445.477.445H9.53l1.133-.078-1.055.992-3.382 3.383a.476.476 0 0 0-.149.328c0 .273.18.453.453.453a.47.47 0 0 0 .344-.149L10.25 9.82l.984-1.047-.078 1.282v1.718c0 .29.18.47.453.47Z"
                            />
                          </svg>
                        </div>
                      </div>
                    </a>
                  </div>
                  <div
                    class="NavItem-root nav-item-container css-20fmbk"
                  >
                    <a
                      class="MuiTypography-root MuiTypography-inherit MuiLink-root MuiLink-underlineHover external-site-link  css-1nffzm5-MuiTypography-root-MuiLink-root"
                      href="https://immunefi.com/bounty/olympus/"
                      target="_blank"
                    >
                      <div
                        class="link-container MuiBox-root css-b2udjo"
                      >
                        <div
                          class="activePill MuiBox-root css-hfhjvs"
                        />
                        <div
                          class="NavItem-title title MuiBox-root css-13buc9q"
                        >
                          <svg
                            aria-hidden="true"
                            class="MuiSvgIcon-root MuiSvgIcon-fontSizeSmall css-1fx2bp7-MuiSvgIcon-root"
                            focusable="false"
                            style="font-size: 21px;"
                            viewBox="0 0 20 20"
                          >
                            <path
                              d="M 9 13 L 11 13 L 11 15 L 9 15 Z M 9 5 L 11 5 L 11 11 L 9 11 Z M 9.99 0 C 4.47 0 0 4.48 0 10 C 0 15.52 4.47 20 9.99 20 C 15.52 20 20 15.52 20 10 C 20 4.48 15.52 0 9.99 0 Z M 10 18 C 5.58 18 2 14.42 2 10 C 2 5.58 5.58 2 10 2 C 14.42 2 18 5.58 18 10 C 18 14.42 14.42 18 10 18 Z"
                            />
                          </svg>
                          Bug Bounty
                          <svg
                            aria-hidden="true"
                            class="MuiSvgIcon-root MuiSvgIcon-fontSizeSmall external-site-link-icon css-1fx2bp7-MuiSvgIcon-root"
                            focusable="false"
                            viewBox="0 0 20 20"
                          >
                            <path
                              d="M4.297 17.445h9.539c1.523 0 2.305-.78 2.305-2.28v-9.58c0-1.507-.782-2.288-2.305-2.288h-9.54c-1.523 0-2.304.773-2.304 2.289v9.578c0 1.508.781 2.281 2.305 2.281Zm.016-.968c-.875 0-1.352-.461-1.352-1.368V5.633c0-.899.477-1.367 1.352-1.367h9.5c.867 0 1.359.468 1.359 1.367v9.476c0 .907-.492 1.368-1.36 1.368h-9.5Zm7.296-4.235c.266 0 .438-.195.438-.476V7.867c0-.344-.188-.492-.492-.492H7.64c-.29 0-.47.172-.47.438 0 .265.188.445.477.445H9.53l1.133-.078-1.055.992-3.382 3.383a.476.476 0 0 0-.149.328c0 .273.18.453.453.453a.47.47 0 0 0 .344-.149L10.25 9.82l.984-1.047-.078 1.282v1.718c0 .29.18.47.453.47Z"
                            />
                          </svg>
                        </div>
                      </div>
                    </a>
                  </div>
                  <div
                    class="NavItem-root nav-item-container css-20fmbk"
                  >
                    <a
                      class="MuiTypography-root MuiTypography-inherit MuiLink-root MuiLink-underlineHover external-site-link  css-1nffzm5-MuiTypography-root-MuiLink-root"
                      href="https://grants.olympusdao.finance/"
                      target="_blank"
                    >
                      <div
                        class="link-container MuiBox-root css-b2udjo"
                      >
                        <div
                          class="activePill MuiBox-root css-hfhjvs"
                        />
                        <div
                          class="NavItem-title title MuiBox-root css-13buc9q"
                        >
                          <svg
                            aria-hidden="true"
                            class="MuiSvgIcon-root MuiSvgIcon-fontSizeSmall css-1fx2bp7-MuiSvgIcon-root"
                            focusable="false"
                            style="font-size: 21px;"
                            viewBox="0 0 20 20"
                          >
                            <path
                              clip-rule="evenodd"
                              d="M 9.846 5.29 L 10.383 5.534 C 10.352 5.56 10.322 5.587 10.293 5.616 L 7.173 8.728 L 7.166 8.735 C 7.035 8.87 6.934 9.03 6.87 9.206 C 6.806 9.382 6.78 9.57 6.794 9.756 C 6.808 9.944 6.862 10.126 6.951 10.29 C 7.04 10.455 7.163 10.598 7.313 10.712 L 7.742 11.039 L 7.747 11.042 C 8.306 11.459 8.984 11.684 9.682 11.684 C 10.378 11.684 11.057 11.459 11.615 11.042 L 12.234 10.578 L 14.687 12.362 L 12.338 14.712 L 7.77 13.57 L 7.768 13.568 L 3.86 10.518 L 6.003 6.413 L 9.846 5.29 Z M 5.627 5.109 L 9.487 3.98 C 9.786 3.894 10.106 3.917 10.391 4.046 L 10.392 4.046 L 13.012 5.235 L 14.295 5.235 L 16.137 4.314 C 16.138 4.314 16.139 4.313 16.14 4.313 C 16.447 4.158 16.803 4.129 17.13 4.235 C 17.459 4.339 17.732 4.57 17.892 4.876 C 17.892 4.877 17.892 4.877 17.892 4.878 L 19.847 8.62 C 19.847 8.621 19.847 8.622 19.848 8.622 C 19.93 8.778 19.979 8.946 19.995 9.12 C 20.01 9.295 19.99 9.471 19.937 9.638 C 19.883 9.805 19.797 9.96 19.682 10.093 C 19.568 10.226 19.428 10.335 19.271 10.413 L 17.43 11.331 L 16.246 12.721 C 16.235 12.735 16.222 12.748 16.209 12.761 L 13.281 15.69 C 13.276 15.694 13.27 15.7 13.264 15.705 C 13.105 15.854 12.911 15.963 12.7 16.021 C 12.489 16.08 12.267 16.086 12.053 16.04 C 12.046 16.039 12.038 16.037 12.031 16.035 L 7.415 14.881 L 7.398 14.877 C 7.226 14.829 7.066 14.747 6.927 14.635 L 2.632 11.281 L 0.729 10.326 C 0.572 10.249 0.434 10.142 0.319 10.011 C 0.205 9.878 0.117 9.723 0.064 9.557 C 0.01 9.39 -0.011 9.214 0.005 9.039 C 0.02 8.866 0.07 8.697 0.151 8.543 L 2.108 4.797 C 2.108 4.797 2.108 4.797 2.108 4.797 C 2.266 4.494 2.537 4.263 2.863 4.155 C 3.188 4.047 3.543 4.072 3.851 4.221 L 3.857 4.225 L 5.627 5.109 Z M 2.704 9.798 L 4.622 6.125 L 3.293 5.461 L 1.376 9.132 L 2.704 9.798 Z M 17.296 9.88 L 18.626 9.217 L 16.709 5.547 L 15.378 6.213 L 17.296 9.88 Z M 14.045 6.593 L 12.879 6.593 C 12.869 6.594 12.86 6.594 12.849 6.593 L 11.236 6.593 L 8.166 9.656 L 8.562 9.955 C 8.885 10.196 9.278 10.326 9.682 10.326 C 10.085 10.326 10.479 10.196 10.803 9.954 C 10.803 9.954 10.803 9.954 10.803 9.954 L 11.821 9.191 C 12.059 9.012 12.386 9.009 12.628 9.185 L 15.62 11.361 L 16.188 10.694 L 14.045 6.593 Z"
                              fill-rule="evenodd"
                            />
                          </svg>
                          Grants
                          <svg
                            aria-hidden="true"
                            class="MuiSvgIcon-root MuiSvgIcon-fontSizeSmall external-site-link-icon css-1fx2bp7-MuiSvgIcon-root"
                            focusable="false"
                            viewBox="0 0 20 20"
                          >
                            <path
                              d="M4.297 17.445h9.539c1.523 0 2.305-.78 2.305-2.28v-9.58c0-1.507-.782-2.288-2.305-2.288h-9.54c-1.523 0-2.304.773-2.304 2.289v9.578c0 1.508.781 2.281 2.305 2.281Zm.016-.968c-.875 0-1.352-.461-1.352-1.368V5.633c0-.899.477-1.367 1.352-1.367h9.5c.867 0 1.359.468 1.359 1.367v9.476c0 .907-.492 1.368-1.36 1.368h-9.5Zm7.296-4.235c.266 0 .438-.195.438-.476V7.867c0-.344-.188-.492-.492-.492H7.64c-.29 0-.47.172-.47.438 0 .265.188.445.477.445H9.53l1.133-.078-1.055.992-3.382 3.383a.476.476 0 0 0-.149.328c0 .273.18.453.453.453a.47.47 0 0 0 .344-.149L10.25 9.82l.984-1.047-.078 1.282v1.718c0 .29.18.47.453.47Z"
                            />
                          </svg>
                        </div>
                      </div>
                    </a>
                  </div>
                </div>
              </div>
            </div>
            <div
              class="MuiBox-root css-1xvyr95"
            >
              <a
                class="MuiTypography-root MuiTypography-inherit MuiLink-root MuiLink-underlineNone css-qskxep-MuiTypography-root-MuiLink-root"
                href="https://github.com/OlympusDAO"
                rel="noopener noreferrer"
                target="_blank"
              >
                <svg
                  aria-hidden="true"
                  class="MuiSvgIcon-root MuiSvgIcon-fontSizeSmall NavContent-gray css-1fx2bp7-MuiSvgIcon-root"
                  focusable="false"
                  viewBox="0 0 20 20"
                >
                  <path
                    d="M10 0C4.478 0 0 4.548 0 10.157 0 14.916 3.227 18.898 7.577 20a1.503 1.503 0 0 1-.077-.493V17.77H6.243c-.684 0-1.292-.3-1.587-.854-.328-.617-.384-1.561-1.196-2.138-.24-.193-.058-.412.22-.382.512.147.937.504 1.337 1.034.399.53.586.651 1.33.651.361 0 .901-.021 1.41-.102.273-.705.745-1.354 1.323-1.66-3.33-.349-4.92-2.031-4.92-4.316 0-.983.413-1.935 1.114-2.736-.23-.796-.519-2.418.088-3.036 1.499 0 2.405.987 2.622 1.253a7.39 7.39 0 0 1 2.428-.407c.864 0 1.687.148 2.435.41.216-.266 1.122-1.256 2.624-1.256.61.619.317 2.248.085 3.042.697.8 1.107 1.748 1.107 2.73 0 2.283-1.587 3.965-4.912 4.314.915.485 1.582 1.848 1.582 2.875v2.314c0 .088-.019.151-.029.226C17.201 18.346 20 14.588 20 10.157 20 4.547 15.523 0 10 0Z"
                  />
                </svg>
              </a>
              <a
                class="MuiTypography-root MuiTypography-inherit MuiLink-root MuiLink-underlineNone css-qskxep-MuiTypography-root-MuiLink-root"
                href="https://olympusdao.medium.com/"
                rel="noopener noreferrer"
                target="_blank"
              >
                <svg
                  aria-hidden="true"
                  class="MuiSvgIcon-root MuiSvgIcon-fontSizeSmall NavContent-gray css-1fx2bp7-MuiSvgIcon-root"
                  focusable="false"
                  viewBox="0 0 20 20"
                >
                  <path
                    d="M18.182 0H1.818A1.818 1.818 0 0 0 0 1.818v16.364C0 19.186.814 20 1.818 20h16.364A1.818 1.818 0 0 0 20 18.182V1.818A1.818 1.818 0 0 0 18.182 0Zm-1.326 15.454h-5.392v-.302l1.263-1.111V7.7l-3.1 7.754h-.485L5.682 7.64v5.534l1.582 1.979v.303h-4.12v-.303l1.635-1.98V6.59L3.325 4.772V4.55h3.979l3.09 6.685 2.665-6.685h3.777v.222l-1.381 1.16v8.109l1.401 1.11v.303Z"
                  />
                </svg>
              </a>
              <a
                class="MuiTypography-root MuiTypography-inherit MuiLink-root MuiLink-underlineNone css-qskxep-MuiTypography-root-MuiLink-root"
                href="https://twitter.com/OlympusDAO"
                rel="noopener noreferrer"
                target="_blank"
              >
                <svg
                  aria-hidden="true"
                  class="MuiSvgIcon-root MuiSvgIcon-fontSizeSmall NavContent-gray css-1fx2bp7-MuiSvgIcon-root"
                  focusable="false"
                  viewBox="0 0 20 20"
                >
                  <path
                    d="M20 3.924a8.191 8.191 0 0 1-2.357.646 4.11 4.11 0 0 0 1.804-2.27c-.792.47-1.67.812-2.606.996A4.103 4.103 0 0 0 9.85 7.037 11.648 11.648 0 0 1 1.392 2.75a4.093 4.093 0 0 0-.554 2.064 4.1 4.1 0 0 0 1.824 3.414 4.095 4.095 0 0 1-1.858-.513v.052a4.104 4.104 0 0 0 3.291 4.023 4.102 4.102 0 0 1-1.853.07 4.108 4.108 0 0 0 3.833 2.85A8.23 8.23 0 0 1 0 16.41a11.615 11.615 0 0 0 6.29 1.843c7.547 0 11.673-6.253 11.673-11.675 0-.177-.004-.354-.011-.53A8.35 8.35 0 0 0 20 3.924Z"
                  />
                </svg>
              </a>
              <a
                class="MuiTypography-root MuiTypography-inherit MuiLink-root MuiLink-underlineNone css-qskxep-MuiTypography-root-MuiLink-root"
                href="https://discord-invite.olympusdao.finance"
                rel="noopener noreferrer"
                target="_blank"
              >
                <svg
                  aria-hidden="true"
                  class="MuiSvgIcon-root MuiSvgIcon-fontSizeSmall NavContent-gray css-1fx2bp7-MuiSvgIcon-root"
                  focusable="false"
                  viewBox="0 0 20 20"
                >
                  <path
                    d="M17.2286 4.63925C15.4971 3.24782 12.7593 3.01211 12.6436 3.00211C12.4607 2.98639 12.2871 3.08997 12.2121 3.25711C12.2093 3.26282 12.0564 3.70639 11.9086 4.13425C13.9207 4.48639 15.2879 5.26782 15.3607 5.31068C15.7021 5.50925 15.8164 5.94711 15.6171 6.28782C15.485 6.51496 15.2457 6.64211 15 6.64211C14.8779 6.64211 14.755 6.61139 14.6421 6.54568C14.6221 6.53354 12.6164 5.39211 10.0014 5.39211C7.38571 5.39211 5.37929 6.53425 5.35929 6.54568C5.01857 6.74354 4.58143 6.62711 4.38357 6.28568C4.18571 5.94568 4.30071 5.50925 4.64071 5.31068C4.71357 5.26782 6.08571 4.48354 8.10357 4.13211C7.94786 3.69925 7.79071 3.26282 7.78786 3.25711C7.71286 3.08925 7.53929 2.98354 7.35643 3.00211C7.24071 3.01139 4.50286 3.24711 2.74857 4.65782C1.83143 5.50497 0 10.4578 0 14.74C0 14.8157 0.0192857 14.8893 0.0571429 14.955C1.32214 17.1764 4.77071 17.7578 5.55643 17.7828C5.56143 17.7835 5.56571 17.7835 5.57 17.7835C5.70857 17.7835 5.83929 17.7171 5.92143 17.605L6.77143 16.4535C4.90714 16.0043 3.92143 15.2978 3.86214 15.2542C3.545 15.0207 3.47643 14.5735 3.71 14.2557C3.94286 13.9393 4.38857 13.8693 4.70571 14.1014C4.73214 14.1185 6.55143 15.3921 10 15.3921C13.4621 15.3921 15.2764 14.1135 15.2943 14.1007C15.6114 13.8707 16.0586 13.94 16.2907 14.2585C16.5221 14.5757 16.455 15.02 16.1393 15.2528C16.08 15.2964 15.0993 16.0014 13.2393 16.4507L14.0786 17.6042C14.1607 17.7171 14.2914 17.7828 14.43 17.7828C14.435 17.7828 14.4393 17.7828 14.4436 17.7821C15.23 17.7571 18.6786 17.1757 19.9429 14.9542C19.9807 14.8885 20 14.815 20 14.7393C20 10.4578 18.1686 5.50497 17.2286 4.63925ZM7.14286 13.2493C6.35357 13.2493 5.71429 12.45 5.71429 11.4635C5.71429 10.4771 6.35357 9.67782 7.14286 9.67782C7.93214 9.67782 8.57143 10.4771 8.57143 11.4635C8.57143 12.45 7.93214 13.2493 7.14286 13.2493ZM12.8571 13.2493C12.0679 13.2493 11.4286 12.45 11.4286 11.4635C11.4286 10.4771 12.0679 9.67782 12.8571 9.67782C13.6464 9.67782 14.2857 10.4771 14.2857 11.4635C14.2857 12.45 13.6464 13.2493 12.8571 13.2493Z"
                  />
                </svg>
              </a>
            </div>
          </div>
        </div>
      </div>
    </div>
  </div>
</div>
`;<|MERGE_RESOLUTION|>--- conflicted
+++ resolved
@@ -213,85 +213,10 @@
                   >
                     <a
                       class="MuiTypography-root MuiTypography-inherit MuiLink-root MuiLink-underlineHover button-dapp-menu  css-1nffzm5-MuiTypography-root-MuiLink-root"
-                      href="#/give"
-                    >
-<<<<<<< HEAD
-                      <div
-                        class="link-container MuiBox-root css-b2udjo"
-                      >
-                        <div
-                          class="activePill MuiBox-root css-hfhjvs"
-                        />
-                        <div
-                          class="NavItem-title title MuiBox-root css-13buc9q"
-                        >
-                          <svg
-                            aria-hidden="true"
-                            class="MuiSvgIcon-root MuiSvgIcon-fontSizeSmall css-1fx2bp7-MuiSvgIcon-root"
-                            focusable="false"
-                            style="font-size: 21px;"
-                            viewBox="0 0 20 20"
-                          >
-                            <path
-                              d="M10 2.734C8.985 1.546 7.5.8 5.95.8 3.052.8.8 3.28.8 6.395c0 1.914.792 3.638 2.15 5.449 1.346 1.795 3.265 3.697 5.56 5.969l.044.044 1.306 1.285.14.14.14-.14 1.306-1.295.02-.02c2.305-2.278 4.234-4.184 5.585-5.984 1.358-1.81 2.149-3.534 2.149-5.448C19.2 3.28 16.948.8 14.05.8c-1.551 0-3.035.746-4.05 1.934Zm0 13.327c-2.123-2.095-3.871-3.825-5.094-5.383C3.673 9.108 3 7.745 3 6.395c0-1.868 1.276-3.233 2.95-3.233 1.298 0 2.575.915 3.025 2.182l.047.133h1.966l.047-.134c.44-1.266 1.716-2.181 3.015-2.181 1.674 0 2.95 1.365 2.95 3.233 0 1.35-.672 2.713-1.906 4.283-1.223 1.558-2.971 3.288-5.094 5.383Z"
-                            />
-                          </svg>
-                          Give
-                        </div>
-                      </div>
-                    </a>
-                  </div>
-                  <div
-                    class="NavItem-root nav-item-container css-20fmbk"
-                  >
-                    <a
-                      class="MuiTypography-root MuiTypography-inherit MuiLink-root MuiLink-underlineHover button-dapp-menu  css-1nffzm5-MuiTypography-root-MuiLink-root"
-                      href="#/wrap"
-                    >
-                      <div
-                        class="link-container MuiBox-root css-b2udjo"
-                      >
-                        <div
-                          class="activePill MuiBox-root css-hfhjvs"
-                        />
-                        <div
-                          class="NavItem-title title MuiBox-root css-13buc9q"
-                        >
-                          <svg
-                            aria-hidden="true"
-                            class="MuiSvgIcon-root MuiSvgIcon-fontSizeSmall css-1fx2bp7-MuiSvgIcon-root"
-                            focusable="false"
-                            style="font-size: 21px;"
-                            viewBox="0 0 20 20"
-                          >
-                            <path
-                              d="M 17.119 9.976 C 17.119 13.338 14.855 16.142 11.808 16.951 L 11.808 17.868 C 11.772 17.97 11.752 18.079 11.752 18.194 C 11.752 18.308 11.772 18.417 11.808 18.519 L 11.808 18.924 C 11.884 18.909 11.96 18.892 12.035 18.875 C 12.208 19.047 12.448 19.154 12.712 19.154 L 19.04 19.154 C 19.57 19.154 20 18.724 20 18.194 C 20 17.663 19.57 17.233 19.04 17.233 L 15.487 17.233 C 17.647 15.565 19.04 12.935 19.04 9.976 C 19.04 4.933 14.993 0.845 10 0.845 C 5.008 0.845 0.961 4.933 0.961 9.976 C 0.961 12.935 2.354 15.565 4.514 17.233 L 0.961 17.233 C 0.43 17.233 0 17.663 0 18.194 C 0 18.724 0.43 19.154 0.961 19.154 L 7.289 19.154 C 7.553 19.154 7.792 19.047 7.966 18.875 C 8.041 18.892 8.117 18.909 8.192 18.924 L 8.192 18.519 C 8.229 18.417 8.249 18.308 8.249 18.194 C 8.249 18.08 8.229 17.97 8.192 17.868 L 8.192 16.951 C 5.146 16.142 2.882 13.338 2.882 9.976 C 2.882 5.976 6.087 2.766 10 2.766 C 13.914 2.766 17.119 5.976 17.119 9.976 Z"
-                            />
-                            <path
-                              clip-rule="evenodd"
-                              d="M 12.712 9.976 C 12.712 11.489 11.498 12.715 10 12.715 C 8.503 12.715 7.289 11.489 7.289 9.976 C 7.289 8.463 8.503 7.237 10 7.237 C 11.498 7.237 12.712 8.463 12.712 9.976 Z M 10.791 9.976 C 10.791 10.446 10.419 10.794 10 10.794 C 9.582 10.794 9.209 10.446 9.209 9.976 C 9.209 9.506 9.582 9.158 10 9.158 C 10.419 9.158 10.791 9.506 10.791 9.976 Z"
-                              fill-rule="evenodd"
-                            />
-                          </svg>
-                          Wrap
-                        </div>
-                      </div>
-                    </a>
-                  </div>
-                  <div
-                    class="NavItem-root nav-item-container css-20fmbk"
-                  >
-                    <a
-                      class="MuiTypography-root MuiTypography-inherit MuiLink-root MuiLink-underlineHover button-dapp-menu  css-1nffzm5-MuiTypography-root-MuiLink-root"
                       href="#/bridge"
                     >
                       <div
                         class="link-container MuiBox-root css-b2udjo"
-=======
-                      <a
-                        class="MuiTypography-root MuiTypography-inherit MuiLink-root MuiLink-underlineHover button-dapp-menu  css-1nffzm5-MuiTypography-root-MuiLink-root"
-                        href="#/bridge"
->>>>>>> 55a61232
                       >
                         <div
                           class="activePill MuiBox-root css-hfhjvs"
