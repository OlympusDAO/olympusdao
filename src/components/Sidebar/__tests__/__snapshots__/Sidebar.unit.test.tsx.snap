// Vitest Snapshot v1

exports[`<Sidebar/> > should render component 1`] = `
<div>
  <div
    class="sidebar"
    id="sidebarContent"
  >
<<<<<<< HEAD
    <div
      class="MuiDrawer-root MuiDrawer-docked css-6jemim-MuiDrawer-docked"
=======
    <style>
      [data-rk]{--rk-blurs-modalOverlay:blur(0px);--rk-fonts-body:SFRounded, ui-rounded, "SF Pro Rounded", -apple-system, BlinkMacSystemFont, "Segoe UI", Roboto, Helvetica, Arial, sans-serif, "Apple Color Emoji", "Segoe UI Emoji", "Segoe UI Symbol";--rk-radii-actionButton:9999px;--rk-radii-connectButton:12px;--rk-radii-menuButton:12px;--rk-radii-modal:24px;--rk-radii-modalMobile:28px;--rk-colors-accentColor:#0E76FD;--rk-colors-accentColorForeground:#FFF;--rk-colors-actionButtonBorder:rgba(0, 0, 0, 0.04);--rk-colors-actionButtonBorderMobile:rgba(0, 0, 0, 0.06);--rk-colors-actionButtonSecondaryBackground:rgba(0, 0, 0, 0.06);--rk-colors-closeButton:rgba(60, 66, 66, 0.8);--rk-colors-closeButtonBackground:rgba(0, 0, 0, 0.06);--rk-colors-connectButtonBackground:#FFF;--rk-colors-connectButtonBackgroundError:#FF494A;--rk-colors-connectButtonInnerBackground:linear-gradient(0deg, rgba(0, 0, 0, 0.03), rgba(0, 0, 0, 0.06));--rk-colors-connectButtonText:#25292E;--rk-colors-connectButtonTextError:#FFF;--rk-colors-connectionIndicator:#30E000;--rk-colors-downloadBottomCardBackground:linear-gradient(126deg, rgba(255, 255, 255, 0) 9.49%, rgba(171, 171, 171, 0.04) 71.04%), #FFFFFF;--rk-colors-downloadTopCardBackground:linear-gradient(126deg, rgba(171, 171, 171, 0.2) 9.49%, rgba(255, 255, 255, 0) 71.04%), #FFFFFF;--rk-colors-error:#FF494A;--rk-colors-generalBorder:rgba(0, 0, 0, 0.06);--rk-colors-generalBorderDim:rgba(0, 0, 0, 0.03);--rk-colors-menuItemBackground:rgba(60, 66, 66, 0.1);--rk-colors-modalBackdrop:rgba(0, 0, 0, 0.3);--rk-colors-modalBackground:#FFF;--rk-colors-modalBorder:transparent;--rk-colors-modalText:#25292E;--rk-colors-modalTextDim:rgba(60, 66, 66, 0.3);--rk-colors-modalTextSecondary:rgba(60, 66, 66, 0.6);--rk-colors-profileAction:#FFF;--rk-colors-profileActionHover:rgba(255, 255, 255, 0.5);--rk-colors-profileForeground:rgba(60, 66, 66, 0.06);--rk-colors-selectedOptionBorder:rgba(60, 66, 66, 0.1);--rk-colors-standby:#FFD641;--rk-shadows-connectButton:0px 4px 12px rgba(0, 0, 0, 0.1);--rk-shadows-dialog:0px 8px 32px rgba(0, 0, 0, 0.32);--rk-shadows-profileDetailsAction:0px 2px 6px rgba(37, 41, 46, 0.04);--rk-shadows-selectedOption:0px 2px 6px rgba(0, 0, 0, 0.24);--rk-shadows-selectedWallet:0px 2px 6px rgba(0, 0, 0, 0.12);--rk-shadows-walletLogo:0px 2px 16px rgba(0, 0, 0, 0.16);}
    </style>
    <div
      style="position: fixed; z-index: 9999; top: 16px; left: 16px; right: 16px; bottom: 16px; pointer-events: none;"
    />
    <div
      class="sidebar"
      id="sidebarContent"
>>>>>>> alpha
    >
      <div
        class="MuiPaper-root MuiPaper-elevation MuiPaper-elevation0 MuiDrawer-paper MuiDrawer-paperAnchorLeft MuiDrawer-paperAnchorDockedLeft css-1l360wv-MuiPaper-root-MuiDrawer-paper"
      >
        <div
<<<<<<< HEAD
<<<<<<< HEAD
          class="MuiPaper-root MuiPaper-elevation MuiPaper-rounded MuiPaper-elevation0 dapp-sidebar css-14vh17f-MuiPaper-root"
=======
          class="MuiPaper-root MuiPaper-elevation MuiPaper-elevation0 MuiDrawer-paper MuiDrawer-paperAnchorLeft MuiDrawer-paperAnchorDockedLeft css-1lt5il1-MuiPaper-root-MuiDrawer-paper"
>>>>>>> alpha
=======
          class="MuiPaper-root MuiPaper-elevation MuiPaper-elevation0 MuiDrawer-paper MuiDrawer-paperAnchorLeft MuiDrawer-paperAnchorDockedLeft css-1lt5il1-MuiPaper-root-MuiDrawer-paper"
>>>>>>> dd954e11
        >
          <div
            class="dapp-sidebar-inner MuiBox-root css-155ff3i"
          >
            <div
              class="dapp-menu-top"
            >
              <div
                class="branding-header MuiBox-root css-0"
              >
                <a
                  class="MuiTypography-root MuiTypography-inherit MuiLink-root MuiLink-underlineNone css-wl2u8x-MuiTypography-root-MuiLink-root"
                  href="https://olympusdao.finance"
                  rel="noopener noreferrer"
                  target="_blank"
                >
                  <svg
                    aria-hidden="true"
                    class="MuiSvgIcon-root MuiSvgIcon-colorPrimary MuiSvgIcon-fontSizeSmall css-1x7u7wj-MuiSvgIcon-root"
                    focusable="false"
                    height="50"
                    style="min-width: 51px; min-height: 51px; width: 51px;"
                    viewBox="0 0 50 50"
                    width="50"
                  >
                    <path
                      clip-rule="evenodd"
                      d="M 19.546 50 L 19.546 49.886 L 19.546 47.489 L 19.546 40.531 C 12.424 38.289 7.273 31.776 7.273 24.091 C 7.273 14.551 15.21 6.818 25 6.818 C 34.79 6.818 42.727 14.551 42.727 24.091 C 42.727 31.776 37.576 38.289 30.454 40.531 L 30.454 47.489 L 30.454 49.886 L 30.454 50 L 50 50 L 50 42.955 L 40.348 42.955 C 46.155 38.555 49.886 31.715 49.886 24.034 C 49.886 10.76 38.744 0 25 0 C 11.256 0 0.114 10.76 0.114 24.034 C 0.114 31.715 3.845 38.555 9.652 42.955 L 0 42.955 L 0 50 L 19.546 50 Z"
                      fill-rule="evenodd"
                    />
                  </svg>
                  <p
                    class="MuiTypography-root MuiTypography-body1 css-1v1in9t-MuiTypography-root"
                  >
                    Olympus
                  </p>
                </a>
              </div>
              <div
                class="dapp-menu-links"
              >
                <div
<<<<<<< HEAD
                  class="dapp-nav"
                  id="navbarNav"
=======
                  class="branding-header MuiBox-root css-0"
                >
                  <a
                    class="MuiTypography-root MuiTypography-inherit MuiLink-root MuiLink-underlineNone css-wl2u8x-MuiTypography-root-MuiLink-root"
                    href="https://olympusdao.finance"
                    rel="noopener noreferrer"
                    target="_blank"
                  >
                    <svg
                      aria-hidden="true"
                      class="MuiSvgIcon-root MuiSvgIcon-colorPrimary MuiSvgIcon-fontSizeSmall css-1hbykvk-MuiSvgIcon-root"
                      focusable="false"
                      style="min-width: 51px; min-height: 51px; width: 51px;"
                      viewBox="0 0 50 50"
                    >
                      olympus-nav-header.svg
                    </svg>
                    <p
                      class="MuiTypography-root MuiTypography-body1 css-1kfxwbv-MuiTypography-root"
                    >
                      Olympus
                    </p>
                  </a>
                </div>
                <div
                  class="dapp-menu-links"
>>>>>>> alpha
                >
                  <div
                    class="NavItem-root nav-item-container css-20fmbk"
                  >
<<<<<<< HEAD
                    <a
                      class="MuiTypography-root MuiTypography-inherit MuiLink-root MuiLink-underlineHover button-dapp-menu  css-1nffzm5-MuiTypography-root-MuiLink-root"
                      href="#/dashboard"
=======
                    <div
                      class="NavItem-root nav-item-container css-i4j8eu"
                    >
                      <a
                        class="MuiTypography-root MuiTypography-inherit MuiLink-root MuiLink-underlineHover button-dapp-menu  css-1nffzm5-MuiTypography-root-MuiLink-root"
                        href="#/dashboard"
                      >
                        <div
                          class="link-container MuiBox-root css-b2udjo"
                        >
                          <div
                            class="NavItem-title title MuiBox-root css-13buc9q"
                          >
                            <svg
                              aria-hidden="true"
                              class="MuiSvgIcon-root MuiSvgIcon-fontSizeSmall css-1b8e8sl-MuiSvgIcon-root"
                              focusable="false"
                              style="font-size: 21px;"
                              viewBox="0 0 20 20"
                            >
                              <path
                                clip-rule="evenodd"
                                d="M 16.857 0 C 17.488 0 18 0.497 18 1.111 L 18 18.889 C 18 19.503 17.488 20 16.857 20 C 16.226 20 15.714 19.503 15.714 18.889 L 15.714 1.111 C 15.714 0.497 16.226 0 16.857 0 Z M 10 6.667 C 10.631 6.667 11.143 7.164 11.143 7.778 L 11.143 18.889 C 11.143 19.503 10.631 20 10 20 C 9.369 20 8.857 19.503 8.857 18.889 L 8.857 7.778 C 8.857 7.164 9.369 6.667 10 6.667 Z M 3.143 13.333 C 3.774 13.333 4.286 13.831 4.286 14.444 L 4.286 18.889 C 4.286 19.503 3.774 20 3.143 20 C 2.512 20 2 19.503 2 18.889 L 2 14.444 C 2 13.831 2.512 13.333 3.143 13.333 Z"
                                fill-rule="evenodd"
                              />
                            </svg>
                            Dashboard
                          </div>
                        </div>
                      </a>
                    </div>
                    <div
<<<<<<< HEAD
                      class="NavItem-root nav-item-container css-20fmbk"
>>>>>>> alpha
=======
                      class="menu-divider MuiBox-root css-0"
                    >
                      <hr
                        class="MuiDivider-root MuiDivider-fullWidth css-1qxgd41-MuiDivider-root"
                      />
                    </div>
                    <div
                      class="NavItem-root nav-item-container css-i4j8eu"
>>>>>>> dd954e11
                    >
                      <div
                        class="link-container MuiBox-root css-b2udjo"
                      >
                        <div
<<<<<<< HEAD
                          class="activePill MuiBox-root css-hfhjvs"
                        />
=======
                          aria-expanded="true"
                          class="MuiButtonBase-root MuiAccordionSummary-root Mui-expanded MuiAccordionSummary-gutters css-sh22l5-MuiButtonBase-root-MuiAccordionSummary-root"
                          role="button"
                          tabindex="0"
                        >
                          <div
                            class="MuiAccordionSummary-content Mui-expanded MuiAccordionSummary-contentGutters css-o4b71y-MuiAccordionSummary-content"
                          >
                            <a
                              class="MuiTypography-root MuiTypography-inherit MuiLink-root MuiLink-underlineHover button-dapp-menu  css-1nffzm5-MuiTypography-root-MuiLink-root"
                              href="#/bonds"
                            >
                              <div
                                class="link-container MuiBox-root css-b2udjo"
                              >
                                <div
                                  class="NavItem-title title MuiBox-root css-13buc9q"
                                >
                                  <svg
                                    aria-hidden="true"
                                    class="MuiSvgIcon-root MuiSvgIcon-fontSizeSmall css-1b8e8sl-MuiSvgIcon-root"
                                    focusable="false"
                                    style="font-size: 21px;"
                                    viewBox="0 0 20 20"
                                  >
                                    <path
                                      d="M5.30469 17.3984H6.91406C7.03125 17.3984 7.10156 17.4297 7.1875 17.5156L8.32812 18.6484C9.44531 19.7656 10.5469 19.7656 11.6641 18.6484L12.8047 17.5156C12.8906 17.4297 12.9609 17.3984 13.0781 17.3984H14.6875C16.2656 17.3984 17.0469 16.6172 17.0469 15.0391V13.4297C17.0469 13.3203 17.0781 13.2344 17.1641 13.1563L18.2969 12.0156C19.4141 10.8984 19.4141 9.79688 18.2969 8.6797L17.1641 7.54688C17.0703 7.45313 17.0469 7.38282 17.0469 7.27345V5.66407C17.0469 4.07813 16.2578 3.29688 14.6875 3.29688H13.0781C12.9609 3.29688 12.8828 3.26563 12.8047 3.18751L11.6641 2.0547C10.5391 0.921883 9.46094 0.937508 8.32812 2.06251L7.1875 3.18751C7.10938 3.26563 7.03125 3.29688 6.91406 3.29688H5.30469C3.72656 3.29688 2.94531 4.07032 2.94531 5.66407V7.27345C2.94531 7.38282 2.91406 7.46095 2.83594 7.54688L1.69531 8.6797C0.578125 9.79688 0.578125 10.8984 1.69531 12.0156L2.83594 13.1563C2.91406 13.2344 2.94531 13.3203 2.94531 13.4297V15.0391C2.94531 16.6172 3.73438 17.3984 5.30469 17.3984ZM5.79688 15.3438C5.13281 15.3438 5.01562 15.2266 5.00781 14.5547V12.7344C5.00781 12.5156 4.95312 12.3594 4.79688 12.2109L3.5 10.9141C3.02344 10.4375 3.02344 10.2813 3.5 9.8047L4.79688 8.50782C4.95312 8.35157 5.00781 8.19532 5.01562 7.98438V6.16407C5.01562 5.48438 5.125 5.37501 5.79688 5.37501L7.625 5.3672C7.83594 5.3672 8 5.3047 8.14844 5.15626L9.44531 3.85938C9.92188 3.39063 10.0703 3.38282 10.5469 3.85938L11.8438 5.15626C11.9922 5.3047 12.1562 5.3672 12.375 5.3672L14.1953 5.37501C14.8594 5.37501 14.9766 5.4922 14.9766 6.16407V7.98438C14.9844 8.19532 15.0391 8.35157 15.1953 8.50782L16.4922 9.8047C16.9688 10.2813 16.9688 10.4375 16.4922 10.9141L15.1953 12.2109C15.0391 12.3594 14.9844 12.5156 14.9844 12.7344L14.9766 14.5547C14.9766 15.2266 14.8594 15.3438 14.1953 15.3438L12.375 15.3516C12.1562 15.3516 12.0078 15.3906 11.8438 15.5547L10.5469 16.8516C10.0781 17.3281 9.92188 17.3281 9.44531 16.8516L8.14844 15.5547C7.98438 15.3906 7.83594 15.3516 7.625 15.3516L5.79688 15.3438Z"
                                    />
                                  </svg>
                                  Bond
                                </div>
                              </div>
                            </a>
                          </div>
                          <div
                            class="MuiAccordionSummary-expandIconWrapper Mui-expanded css-yw020d-MuiAccordionSummary-expandIconWrapper"
                          >
                            <svg
                              aria-hidden="true"
                              class="MuiSvgIcon-root MuiSvgIcon-fontSizeSmall accordion-arrow css-1b8e8sl-MuiSvgIcon-root"
                              focusable="false"
                              style="font-size: 12px;"
                              viewBox="0 0 20 20"
                            >
                              <path
                                d="M 0.419 4.705 C 0.976 4.146 1.88 4.146 2.439 4.705 L 10 12.265 L 17.561 4.705 C 18.119 4.146 19.023 4.146 19.582 4.705 C 20.139 5.262 20.139 6.166 19.582 6.725 L 11.01 15.296 C 10.452 15.854 9.547 15.854 8.99 15.296 L 0.419 6.725 C -0.14 6.166 -0.14 5.262 0.419 4.705 Z"
                              />
                            </svg>
                          </div>
                        </div>
>>>>>>> alpha
                        <div
                          class="NavItem-title title MuiBox-root css-13buc9q"
                        >
                          <svg
                            aria-hidden="true"
                            class="MuiSvgIcon-root MuiSvgIcon-fontSizeSmall css-1fx2bp7-MuiSvgIcon-root"
                            focusable="false"
                            style="font-size: 21px;"
                            viewBox="0 0 20 20"
                          >
                            <path
                              clip-rule="evenodd"
                              d="M 16.857 0 C 17.488 0 18 0.497 18 1.111 L 18 18.889 C 18 19.503 17.488 20 16.857 20 C 16.226 20 15.714 19.503 15.714 18.889 L 15.714 1.111 C 15.714 0.497 16.226 0 16.857 0 Z M 10 6.667 C 10.631 6.667 11.143 7.164 11.143 7.778 L 11.143 18.889 C 11.143 19.503 10.631 20 10 20 C 9.369 20 8.857 19.503 8.857 18.889 L 8.857 7.778 C 8.857 7.164 9.369 6.667 10 6.667 Z M 3.143 13.333 C 3.774 13.333 4.286 13.831 4.286 14.444 L 4.286 18.889 C 4.286 19.503 3.774 20 3.143 20 C 2.512 20 2 19.503 2 18.889 L 2 14.444 C 2 13.831 2.512 13.333 3.143 13.333 Z"
                              fill-rule="evenodd"
                            />
                          </svg>
                          Dashboard
                        </div>
                      </div>
                    </a>
                  </div>
                  <div
                    class="NavItem-root nav-item-container css-20fmbk"
                  >
                    <div
                      class="MuiPaper-root MuiPaper-elevation MuiPaper-elevation0 MuiAccordion-root Mui-expanded MuiAccordion-gutters Accordion-root undefined css-u06kr9-MuiPaper-root-MuiAccordion-root"
                    >
                      <div
                        aria-expanded="true"
                        class="MuiButtonBase-root MuiAccordionSummary-root Mui-expanded MuiAccordionSummary-gutters css-sh22l5-MuiButtonBase-root-MuiAccordionSummary-root"
                        role="button"
                        tabindex="0"
                      >
                        <div
                          class="MuiAccordionSummary-content Mui-expanded MuiAccordionSummary-contentGutters css-o4b71y-MuiAccordionSummary-content"
                        >
                          <a
                            class="MuiTypography-root MuiTypography-inherit MuiLink-root MuiLink-underlineHover button-dapp-menu  css-1nffzm5-MuiTypography-root-MuiLink-root"
                            href="#/bonds"
                          >
                            <div
                              class="link-container MuiBox-root css-b2udjo"
                            >
                              <div
                                class="activePill MuiBox-root css-hfhjvs"
                              />
                              <div
                                class="NavItem-title title MuiBox-root css-13buc9q"
                              >
                                <svg
                                  aria-hidden="true"
                                  class="MuiSvgIcon-root MuiSvgIcon-fontSizeSmall css-1fx2bp7-MuiSvgIcon-root"
                                  focusable="false"
                                  style="font-size: 21px;"
                                  viewBox="0 0 20 20"
                                >
                                  <path
                                    d="M5.30469 17.3984H6.91406C7.03125 17.3984 7.10156 17.4297 7.1875 17.5156L8.32812 18.6484C9.44531 19.7656 10.5469 19.7656 11.6641 18.6484L12.8047 17.5156C12.8906 17.4297 12.9609 17.3984 13.0781 17.3984H14.6875C16.2656 17.3984 17.0469 16.6172 17.0469 15.0391V13.4297C17.0469 13.3203 17.0781 13.2344 17.1641 13.1563L18.2969 12.0156C19.4141 10.8984 19.4141 9.79688 18.2969 8.6797L17.1641 7.54688C17.0703 7.45313 17.0469 7.38282 17.0469 7.27345V5.66407C17.0469 4.07813 16.2578 3.29688 14.6875 3.29688H13.0781C12.9609 3.29688 12.8828 3.26563 12.8047 3.18751L11.6641 2.0547C10.5391 0.921883 9.46094 0.937508 8.32812 2.06251L7.1875 3.18751C7.10938 3.26563 7.03125 3.29688 6.91406 3.29688H5.30469C3.72656 3.29688 2.94531 4.07032 2.94531 5.66407V7.27345C2.94531 7.38282 2.91406 7.46095 2.83594 7.54688L1.69531 8.6797C0.578125 9.79688 0.578125 10.8984 1.69531 12.0156L2.83594 13.1563C2.91406 13.2344 2.94531 13.3203 2.94531 13.4297V15.0391C2.94531 16.6172 3.73438 17.3984 5.30469 17.3984ZM5.79688 15.3438C5.13281 15.3438 5.01562 15.2266 5.00781 14.5547V12.7344C5.00781 12.5156 4.95312 12.3594 4.79688 12.2109L3.5 10.9141C3.02344 10.4375 3.02344 10.2813 3.5 9.8047L4.79688 8.50782C4.95312 8.35157 5.00781 8.19532 5.01562 7.98438V6.16407C5.01562 5.48438 5.125 5.37501 5.79688 5.37501L7.625 5.3672C7.83594 5.3672 8 5.3047 8.14844 5.15626L9.44531 3.85938C9.92188 3.39063 10.0703 3.38282 10.5469 3.85938L11.8438 5.15626C11.9922 5.3047 12.1562 5.3672 12.375 5.3672L14.1953 5.37501C14.8594 5.37501 14.9766 5.4922 14.9766 6.16407V7.98438C14.9844 8.19532 15.0391 8.35157 15.1953 8.50782L16.4922 9.8047C16.9688 10.2813 16.9688 10.4375 16.4922 10.9141L15.1953 12.2109C15.0391 12.3594 14.9844 12.5156 14.9844 12.7344L14.9766 14.5547C14.9766 15.2266 14.8594 15.3438 14.1953 15.3438L12.375 15.3516C12.1562 15.3516 12.0078 15.3906 11.8438 15.5547L10.5469 16.8516C10.0781 17.3281 9.92188 17.3281 9.44531 16.8516L8.14844 15.5547C7.98438 15.3906 7.83594 15.3516 7.625 15.3516L5.79688 15.3438Z"
                                  />
                                </svg>
                                Bond
                              </div>
                            </div>
                          </a>
                        </div>
                        <div
                          class="MuiAccordionSummary-expandIconWrapper Mui-expanded css-yw020d-MuiAccordionSummary-expandIconWrapper"
                        >
                          <svg
                            aria-hidden="true"
                            class="MuiSvgIcon-root MuiSvgIcon-fontSizeSmall accordion-arrow css-1fx2bp7-MuiSvgIcon-root"
                            focusable="false"
                            style="font-size: 12px;"
                            viewBox="0 0 20 20"
                          >
                            <path
                              d="M 0.419 4.705 C 0.976 4.146 1.88 4.146 2.439 4.705 L 10 12.265 L 17.561 4.705 C 18.119 4.146 19.023 4.146 19.582 4.705 C 20.139 5.262 20.139 6.166 19.582 6.725 L 11.01 15.296 C 10.452 15.854 9.547 15.854 8.99 15.296 L 0.419 6.725 C -0.14 6.166 -0.14 5.262 0.419 4.705 Z"
                            />
                          </svg>
                        </div>
                      </div>
                      <div
                        class="MuiCollapse-root MuiCollapse-vertical css-1fkrdiv-MuiCollapse-root"
                        style="min-height: 0px; height: 0px; transition-duration: 0ms;"
                      >
                        <div
                          class="MuiCollapse-wrapper MuiCollapse-vertical css-smkl36-MuiCollapse-wrapper"
                        >
                          <div
                            class="MuiCollapse-wrapperInner MuiCollapse-vertical css-9l5vo-MuiCollapse-wrapperInner"
                          >
                            <div
                              class="MuiAccordion-region"
                              role="region"
                            >
                              <div
                                class="MuiAccordionDetails-root css-15v22id-MuiAccordionDetails-root"
                              />
                            </div>
                          </div>
                        </div>
                      </div>
                    </div>
<<<<<<< HEAD
                  </div>
                  <div
                    class="NavItem-root nav-item-container css-20fmbk"
                  >
                    <a
                      class="MuiTypography-root MuiTypography-inherit MuiLink-root MuiLink-underlineHover button-dapp-menu  css-1nffzm5-MuiTypography-root-MuiLink-root"
                      href="#/stake"
=======
                    <div
                      class="NavItem-root nav-item-container css-i4j8eu"
>>>>>>> dd954e11
                    >
                      <div
                        class="link-container MuiBox-root css-b2udjo"
                      >
                        <div
                          class="activePill MuiBox-root css-hfhjvs"
                        />
                        <div
                          class="NavItem-title title MuiBox-root css-13buc9q"
                        >
<<<<<<< HEAD
                          <svg
                            aria-hidden="true"
                            class="MuiSvgIcon-root MuiSvgIcon-fontSizeSmall css-1fx2bp7-MuiSvgIcon-root"
                            focusable="false"
                            style="font-size: 21px;"
                            viewBox="0 0 20 20"
=======
                          <div
                            class="NavItem-title title MuiBox-root css-13buc9q"
>>>>>>> dd954e11
                          >
<<<<<<< HEAD
                            <path
                              d="M11.6172 19.0859L17.6562 15.5859C18.3438 15.1875 18.6719 14.8203 18.6719 14.2656C18.6719 13.7031 18.3438 13.3438 17.6562 12.9375L16.75 12.4141L17.6562 11.8906C18.3438 11.4922 18.6719 11.125 18.6719 10.5703C18.6719 10.0078 18.3438 9.64844 17.6562 9.25L16.5781 8.625L17.6562 8C18.3438 7.59375 18.6719 7.23438 18.6719 6.67969C18.6719 6.11719 18.3438 5.75781 17.6562 5.35156L11.6172 1.85156C11.1797 1.60156 10.8438 1.46875 10.4922 1.46875C10.1484 1.46875 9.8125 1.60156 9.375 1.85156L3.33594 5.35156C2.64844 5.75781 2.32031 6.11719 2.32031 6.67969C2.32031 7.23438 2.64844 7.59375 3.33594 8L4.41406 8.625L3.33594 9.25C2.64844 9.64844 2.32031 10.0078 2.32031 10.5703C2.32031 11.125 2.64844 11.4922 3.33594 11.8906L4.24219 12.4141L3.33594 12.9375C2.64844 13.3438 2.32031 13.7031 2.32031 14.2656C2.32031 14.8203 2.64844 15.1875 3.33594 15.5859L9.375 19.0859C9.8125 19.3359 10.1484 19.4688 10.4922 19.4688C10.8438 19.4688 11.1797 19.3359 11.6172 19.0859ZM10.4922 10C10.3984 10 10.3125 9.96875 10.2031 9.90625L4.64062 6.75C4.60156 6.73438 4.58594 6.71094 4.58594 6.67969C4.58594 6.64062 4.60156 6.61719 4.64062 6.60156L10.2031 3.44531C10.3125 3.38281 10.3984 3.35156 10.4922 3.35156C10.5859 3.35156 10.6719 3.38281 10.7891 3.44531L16.3516 6.60156C16.3828 6.61719 16.4062 6.64062 16.4062 6.67969C16.4062 6.71094 16.3828 6.73438 16.3516 6.75L10.7891 9.90625C10.6719 9.96875 10.5859 10 10.4922 10ZM10.4922 11.8828C10.8438 11.8828 11.1797 11.75 11.6172 11.5L14.8359 9.63281L16.3516 10.4922C16.3828 10.5156 16.4062 10.5312 16.4062 10.5703C16.4062 10.6016 16.3828 10.625 16.3516 10.6406L10.7891 13.8047C10.6719 13.8672 10.5859 13.8984 10.4922 13.8984C10.3984 13.8984 10.3125 13.8672 10.2031 13.8047L4.64062 10.6406C4.60156 10.625 4.58594 10.6016 4.58594 10.5703C4.58594 10.5312 4.60156 10.5156 4.64062 10.4922L6.15625 9.63281L9.375 11.5C9.8125 11.75 10.1484 11.8828 10.4922 11.8828ZM10.2031 17.4922L4.64062 14.3359C4.60156 14.3203 4.58594 14.2969 4.58594 14.2656C4.58594 14.2266 4.60156 14.2109 4.64062 14.1875L5.98438 13.4297L9.375 15.3906C9.8125 15.6406 10.1484 15.7734 10.4922 15.7734C10.8438 15.7734 11.1797 15.6406 11.6172 15.3906L15.0078 13.4297L16.3516 14.1875C16.3828 14.2109 16.4062 14.2266 16.4062 14.2656C16.4062 14.2969 16.3828 14.3203 16.3516 14.3359L10.7891 17.4922C10.6719 17.5547 10.5859 17.5859 10.4922 17.5859C10.3984 17.5859 10.3125 17.5547 10.2031 17.4922Z"
                            />
                          </svg>
                          Stake
=======
                            <svg
                              aria-hidden="true"
                              class="MuiSvgIcon-root MuiSvgIcon-fontSizeSmall css-1b8e8sl-MuiSvgIcon-root"
                              focusable="false"
                              style="font-size: 21px;"
                              viewBox="0 0 20 20"
                            >
                              <path
                                d="M11.6172 19.0859L17.6562 15.5859C18.3438 15.1875 18.6719 14.8203 18.6719 14.2656C18.6719 13.7031 18.3438 13.3438 17.6562 12.9375L16.75 12.4141L17.6562 11.8906C18.3438 11.4922 18.6719 11.125 18.6719 10.5703C18.6719 10.0078 18.3438 9.64844 17.6562 9.25L16.5781 8.625L17.6562 8C18.3438 7.59375 18.6719 7.23438 18.6719 6.67969C18.6719 6.11719 18.3438 5.75781 17.6562 5.35156L11.6172 1.85156C11.1797 1.60156 10.8438 1.46875 10.4922 1.46875C10.1484 1.46875 9.8125 1.60156 9.375 1.85156L3.33594 5.35156C2.64844 5.75781 2.32031 6.11719 2.32031 6.67969C2.32031 7.23438 2.64844 7.59375 3.33594 8L4.41406 8.625L3.33594 9.25C2.64844 9.64844 2.32031 10.0078 2.32031 10.5703C2.32031 11.125 2.64844 11.4922 3.33594 11.8906L4.24219 12.4141L3.33594 12.9375C2.64844 13.3438 2.32031 13.7031 2.32031 14.2656C2.32031 14.8203 2.64844 15.1875 3.33594 15.5859L9.375 19.0859C9.8125 19.3359 10.1484 19.4688 10.4922 19.4688C10.8438 19.4688 11.1797 19.3359 11.6172 19.0859ZM10.4922 10C10.3984 10 10.3125 9.96875 10.2031 9.90625L4.64062 6.75C4.60156 6.73438 4.58594 6.71094 4.58594 6.67969C4.58594 6.64062 4.60156 6.61719 4.64062 6.60156L10.2031 3.44531C10.3125 3.38281 10.3984 3.35156 10.4922 3.35156C10.5859 3.35156 10.6719 3.38281 10.7891 3.44531L16.3516 6.60156C16.3828 6.61719 16.4062 6.64062 16.4062 6.67969C16.4062 6.71094 16.3828 6.73438 16.3516 6.75L10.7891 9.90625C10.6719 9.96875 10.5859 10 10.4922 10ZM10.4922 11.8828C10.8438 11.8828 11.1797 11.75 11.6172 11.5L14.8359 9.63281L16.3516 10.4922C16.3828 10.5156 16.4062 10.5312 16.4062 10.5703C16.4062 10.6016 16.3828 10.625 16.3516 10.6406L10.7891 13.8047C10.6719 13.8672 10.5859 13.8984 10.4922 13.8984C10.3984 13.8984 10.3125 13.8672 10.2031 13.8047L4.64062 10.6406C4.60156 10.625 4.58594 10.6016 4.58594 10.5703C4.58594 10.5312 4.60156 10.5156 4.64062 10.4922L6.15625 9.63281L9.375 11.5C9.8125 11.75 10.1484 11.8828 10.4922 11.8828ZM10.2031 17.4922L4.64062 14.3359C4.60156 14.3203 4.58594 14.2969 4.58594 14.2656C4.58594 14.2266 4.60156 14.2109 4.64062 14.1875L5.98438 13.4297L9.375 15.3906C9.8125 15.6406 10.1484 15.7734 10.4922 15.7734C10.8438 15.7734 11.1797 15.6406 11.6172 15.3906L15.0078 13.4297L16.3516 14.1875C16.3828 14.2109 16.4062 14.2266 16.4062 14.2656C16.4062 14.2969 16.3828 14.3203 16.3516 14.3359L10.7891 17.4922C10.6719 17.5547 10.5859 17.5859 10.4922 17.5859C10.3984 17.5859 10.3125 17.5547 10.2031 17.4922Z"
                              />
                            </svg>
                            Stake
                          </div>
>>>>>>> alpha
                        </div>
<<<<<<< HEAD
                      </div>
                    </a>
                  </div>
                  <div
                    class="NavItem-root nav-item-container css-20fmbk"
                  >
                    <a
                      class="MuiTypography-root MuiTypography-inherit MuiLink-root MuiLink-underlineHover button-dapp-menu  css-1nffzm5-MuiTypography-root-MuiLink-root"
                      href="#/bridge"
                    >
                      <div
                        class="link-container MuiBox-root css-b2udjo"
                      >
                        <div
                          class="activePill MuiBox-root css-hfhjvs"
                        />
                        <div
                          class="NavItem-title title MuiBox-root css-13buc9q"
                        >
                          <svg
                            aria-hidden="true"
                            class="MuiSvgIcon-root MuiSvgIcon-fontSizeSmall css-1fx2bp7-MuiSvgIcon-root"
                            focusable="false"
                            style="font-size: 21px;"
                            viewBox="0 0 20 20"
                          >
<<<<<<< HEAD
                            <path
                              clip-rule="evenodd"
                              d="M 7.35 3.986 C 4.029 3.986 1.336 6.679 1.336 10 C 1.336 13.321 4.029 16.013 7.35 16.013 C 10.671 16.013 13.363 13.321 13.363 10 C 13.363 6.679 10.671 3.986 7.35 3.986 Z M 0 10 C 0 5.941 3.291 2.65 7.35 2.65 C 11.409 2.65 14.7 5.941 14.7 10 C 14.7 14.059 11.409 17.35 7.35 17.35 C 3.291 17.35 0 14.059 0 10 Z"
                              fill-rule="evenodd"
                            />
                            <path
                              clip-rule="evenodd"
                              d="M 12.65 3.986 C 9.329 3.986 6.637 6.679 6.637 10 C 6.637 13.321 9.329 16.013 12.65 16.013 C 15.971 16.013 18.664 13.321 18.664 10 C 18.664 6.679 15.971 3.986 12.65 3.986 Z M 5.3 10 C 5.3 5.941 8.591 2.65 12.65 2.65 C 16.709 2.65 20 5.941 20 10 C 20 14.059 16.709 17.35 12.65 17.35 C 8.591 17.35 5.3 14.059 5.3 10 Z"
                              fill-rule="evenodd"
                            />
                            <path
                              clip-rule="evenodd"
                              d="M 7.35 3.986 C 4.029 3.986 1.336 6.679 1.336 10 C 1.336 13.321 4.029 16.013 7.35 16.013 C 10.671 16.013 13.363 13.321 13.363 10 C 13.363 6.679 10.671 3.986 7.35 3.986 Z M 0 10 C 0 5.941 3.291 2.65 7.35 2.65 C 11.409 2.65 14.7 5.941 14.7 10 C 14.7 14.059 11.409 17.35 7.35 17.35 C 3.291 17.35 0 14.059 0 10 Z"
                              fill-rule="evenodd"
                              stroke-linecap="round"
                              stroke-linejoin="round"
                              stroke-width="0.2"
                            />
                            <path
                              clip-rule="evenodd"
                              d="M 12.65 3.986 C 9.329 3.986 6.637 6.679 6.637 10 C 6.637 13.321 9.329 16.013 12.65 16.013 C 15.971 16.013 18.664 13.321 18.664 10 C 18.664 6.679 15.971 3.986 12.65 3.986 Z M 5.3 10 C 5.3 5.941 8.591 2.65 12.65 2.65 C 16.709 2.65 20 5.941 20 10 C 20 14.059 16.709 17.35 12.65 17.35 C 8.591 17.35 5.3 14.059 5.3 10 Z"
                              fill-rule="evenodd"
                              stroke-linecap="round"
                              stroke-linejoin="round"
                              stroke-width="0.2"
                            />
                          </svg>
                          Bridge
=======
                            <svg
                              aria-hidden="true"
                              class="MuiSvgIcon-root MuiSvgIcon-fontSizeSmall css-1b8e8sl-MuiSvgIcon-root"
                              focusable="false"
                              style="font-size: 21px;"
                              viewBox="0 0 20 20"
                            >
                              <path
                                clip-rule="evenodd"
                                d="M 7.35 3.986 C 4.029 3.986 1.336 6.679 1.336 10 C 1.336 13.321 4.029 16.013 7.35 16.013 C 10.671 16.013 13.363 13.321 13.363 10 C 13.363 6.679 10.671 3.986 7.35 3.986 Z M 0 10 C 0 5.941 3.291 2.65 7.35 2.65 C 11.409 2.65 14.7 5.941 14.7 10 C 14.7 14.059 11.409 17.35 7.35 17.35 C 3.291 17.35 0 14.059 0 10 Z"
                                fill-rule="evenodd"
                              />
                              <path
                                clip-rule="evenodd"
                                d="M 12.65 3.986 C 9.329 3.986 6.637 6.679 6.637 10 C 6.637 13.321 9.329 16.013 12.65 16.013 C 15.971 16.013 18.664 13.321 18.664 10 C 18.664 6.679 15.971 3.986 12.65 3.986 Z M 5.3 10 C 5.3 5.941 8.591 2.65 12.65 2.65 C 16.709 2.65 20 5.941 20 10 C 20 14.059 16.709 17.35 12.65 17.35 C 8.591 17.35 5.3 14.059 5.3 10 Z"
                                fill-rule="evenodd"
                              />
                              <path
                                clip-rule="evenodd"
                                d="M 7.35 3.986 C 4.029 3.986 1.336 6.679 1.336 10 C 1.336 13.321 4.029 16.013 7.35 16.013 C 10.671 16.013 13.363 13.321 13.363 10 C 13.363 6.679 10.671 3.986 7.35 3.986 Z M 0 10 C 0 5.941 3.291 2.65 7.35 2.65 C 11.409 2.65 14.7 5.941 14.7 10 C 14.7 14.059 11.409 17.35 7.35 17.35 C 3.291 17.35 0 14.059 0 10 Z"
                                fill-rule="evenodd"
                                stroke-linecap="round"
                                stroke-linejoin="round"
                                stroke-width="0.2"
                              />
                              <path
                                clip-rule="evenodd"
                                d="M 12.65 3.986 C 9.329 3.986 6.637 6.679 6.637 10 C 6.637 13.321 9.329 16.013 12.65 16.013 C 15.971 16.013 18.664 13.321 18.664 10 C 18.664 6.679 15.971 3.986 12.65 3.986 Z M 5.3 10 C 5.3 5.941 8.591 2.65 12.65 2.65 C 16.709 2.65 20 5.941 20 10 C 20 14.059 16.709 17.35 12.65 17.35 C 8.591 17.35 5.3 14.059 5.3 10 Z"
                                fill-rule="evenodd"
                                stroke-linecap="round"
                                stroke-linejoin="round"
                                stroke-width="0.2"
                              />
                            </svg>
                            Bridge
                          </div>
>>>>>>> alpha
                        </div>
                      </div>
                    </a>
                  </div>
                  <div
                    class="menu-divider MuiBox-root css-0"
                  >
                    <hr
                      class="MuiDivider-root MuiDivider-fullWidth css-9mgopn-MuiDivider-root"
                    />
                  </div>
                  <div
                    class="NavItem-root nav-item-container css-20fmbk"
                  >
                    <a
                      class="MuiTypography-root MuiTypography-inherit MuiLink-root MuiLink-underlineHover external-site-link  css-1nffzm5-MuiTypography-root-MuiLink-root"
                      href="https://pro.olympusdao.finance/"
                      target="_blank"
                    >
                      <div
                        class="link-container MuiBox-root css-b2udjo"
=======
                      </a>
                    </div>
                    <div
                      class="NavItem-root nav-item-container css-i4j8eu"
                    >
                      <a
                        class="MuiTypography-root MuiTypography-inherit MuiLink-root MuiLink-underlineHover external-site-link  css-1nffzm5-MuiTypography-root-MuiLink-root"
                        href="https://vote.olympusdao.finance/"
                        target="_blank"
>>>>>>> dd954e11
                      >
                        <div
                          class="activePill MuiBox-root css-hfhjvs"
                        />
                        <div
                          class="NavItem-title title MuiBox-root css-13buc9q"
                        >
<<<<<<< HEAD
                          <svg
                            aria-hidden="true"
                            class="MuiSvgIcon-root MuiSvgIcon-fontSizeSmall css-1fx2bp7-MuiSvgIcon-root"
                            focusable="false"
                            style="font-size: 21px;"
                            viewBox="0 0 20 20"
=======
                          <div
                            class="NavItem-title title MuiBox-root css-13buc9q"
>>>>>>> dd954e11
                          >
<<<<<<< HEAD
                            <path
                              d="M 12.143 16.236 C 15.041 15.357 17.143 12.743 17.143 9.655 C 17.143 5.846 13.945 2.759 10 2.759 C 6.055 2.759 2.857 5.846 2.857 9.655 C 2.857 12.743 4.959 15.357 7.857 16.236 L 7.857 20 L 0 20 L 0 17.241 L 3.814 17.241 C 1.491 15.473 0 12.732 0 9.655 C 0 4.323 4.477 0 10 0 C 15.523 0 20 4.323 20 9.655 C 20 12.732 18.509 15.473 16.186 17.241 L 20 17.241 L 20 20 L 12.143 20 L 12.143 16.236 Z"
                            />
                          </svg>
                          Olympus Pro
                          <svg
                            aria-hidden="true"
                            class="MuiSvgIcon-root MuiSvgIcon-fontSizeSmall external-site-link-icon css-1fx2bp7-MuiSvgIcon-root"
                            focusable="false"
                            viewBox="0 0 20 20"
                          >
                            <path
                              d="M4.297 17.445h9.539c1.523 0 2.305-.78 2.305-2.28v-9.58c0-1.507-.782-2.288-2.305-2.288h-9.54c-1.523 0-2.304.773-2.304 2.289v9.578c0 1.508.781 2.281 2.305 2.281Zm.016-.968c-.875 0-1.352-.461-1.352-1.368V5.633c0-.899.477-1.367 1.352-1.367h9.5c.867 0 1.359.468 1.359 1.367v9.476c0 .907-.492 1.368-1.36 1.368h-9.5Zm7.296-4.235c.266 0 .438-.195.438-.476V7.867c0-.344-.188-.492-.492-.492H7.64c-.29 0-.47.172-.47.438 0 .265.188.445.477.445H9.53l1.133-.078-1.055.992-3.382 3.383a.476.476 0 0 0-.149.328c0 .273.18.453.453.453a.47.47 0 0 0 .344-.149L10.25 9.82l.984-1.047-.078 1.282v1.718c0 .29.18.47.453.47Z"
                            />
                          </svg>
=======
                            <svg
                              aria-hidden="true"
                              class="MuiSvgIcon-root MuiSvgIcon-fontSizeSmall css-1b8e8sl-MuiSvgIcon-root"
                              focusable="false"
                              style="font-size: 21px;"
                              viewBox="0 0 20 20"
                            >
                              <path
                                clip-rule="evenodd"
                                d="M 13.434 0.063 C 13.602 0.007 13.744 -0.008 13.966 0.004 L 13.699 0.004 L 13.966 0.004 C 13.99 0.005 14.013 0.006 14.034 0.007 C 14.144 0.012 14.236 0.016 14.336 0.048 C 14.458 0.08700000000000001 14.587 0.167 14.781 0.329 C 15.133 0.622 15.716 1.204 16.874 2.36 C 16.984 2.47 17.1 2.585 17.221 2.706 C 18.307 3.788 18.936 4.42 19.307 4.806 C 19.676 5.191 19.793 5.337 19.849 5.449 C 20.078 5.912 20.044 6.481 19.763 6.924 L 19.715 6.894 L 19.763 6.924 C 19.729 6.977 19.629 7.092 19.501 7.231 C 19.371 7.371 19.208 7.539 19.043 7.702 C 18.691 8.05 18.47 8.253 18.273 8.371 C 18.071 8.492 17.895 8.522 17.639 8.536 C 17.513 8.542 17.421 8.542 17.337 8.532 C 17.253 8.521 17.179 8.5 17.091 8.466 L 17.111 8.413 L 17.091 8.466 C 17.039 8.447 17.002 8.432 16.973 8.423 C 16.943 8.413 16.927 8.41 16.918 8.409 C 16.916 8.409 16.914 8.409 16.913 8.409 L 16.912 8.409 C 16.913 8.409 11.646 2.9210000000000003 11.646 2.9210000000000003 C 11.486 2.799 11.426 2.276 11.528 1.996 C 11.552 1.931 11.64 1.678 11.677 1.63 C 11.871 1.3780000000000001 11.981 1.244 12.185 1.062 C 12.882 0.442 13.414 0.048 13.434 0.063 Z M 8.043 12.639 C 7.734 12.955 7.541 13.165 7.407 13.355 C 7.271 13.547 7.196 13.717 7.116 13.954 C 7.059 14.123 7.034 14.358 7.037 14.592 C 7.041 14.826 7.073 15.066 7.134 15.246 C 7.359 15.901 7.859 16.383 8.532 16.594 C 8.691 16.644 8.903 16.67 9.115 16.673 C 9.327 16.676 9.544 16.657 9.714 16.612 C 9.96 16.549 10.128 16.484 10.349 16.317 C 10.567 16.154 10.836 15.891 11.288 15.433 L 12.035 14.674 L 12.036 16.627 L 12.037 18.661 L 7.524 18.661 L 3.011 18.661 L 3.011 15.392 L 3.011 12.122 L 5.819 12.122 L 8.549 12.122 L 8.043 12.639 Z M 8.254 10.547 L 8.207 10.516 L 8.254 10.547 C 8.644 9.964 9.364 9.734 10.033 9.984 C 10.136 10.022 10.278 10.103 10.347 10.161 L 10.435 10.236 L 10.188 10.487 L 9.914 10.764 L 8.993 10.764 C 8.733 10.764 8.497 10.761 8.328 10.754 C 8.244 10.751 8.178 10.747 8.132 10.744 C 8.136 10.737 8.14 10.729 8.144 10.721 C 8.173 10.674 8.211 10.612 8.254 10.547 Z M 16.303 3.694 C 17.222 4.614 17.812 5.209 18.173 5.584 C 18.353 5.772 18.475 5.904 18.552 5.993 C 18.591 6.037 18.616 6.071 18.633 6.094 C 18.639 6.104 18.644 6.111 18.647 6.116 C 18.646 6.117 18.645 6.12 18.643 6.123 C 18.638 6.135 18.629 6.15 18.616 6.169 C 18.59 6.207 18.552 6.255 18.505 6.311 C 18.411 6.421 18.284 6.557 18.151 6.689 C 18.019 6.821 17.884 6.948 17.773 7.042 C 17.717 7.089 17.669 7.127 17.631 7.152 C 17.611 7.165 17.596 7.174 17.584 7.18 C 17.581 7.182 17.578 7.183 17.576 7.184 C 17.572 7.182 17.566 7.179 17.559 7.175 C 17.542 7.164 17.517 7.146 17.483 7.118 C 17.416 7.063 17.318 6.974 17.178 6.841 C 16.899 6.575 16.457 6.136 15.768 5.442 C 14.704 4.372 13.961 3.621 13.484 3.134 C 13.246 2.8890000000000002 13.074 2.7119999999999997 12.962 2.592 C 12.906 2.532 12.865 2.488 12.838000000000001 2.458 C 12.828 2.446 12.819 2.436 12.814 2.4290000000000003 C 12.817 2.418 12.823 2.402 12.836 2.38 C 12.856 2.346 12.887 2.302 12.933 2.247 C 13.023 2.138 13.164 1.9889999999999999 13.369 1.7879999999999998 C 13.535 1.624 13.656 1.512 13.743 1.44 C 13.786999999999999 1.404 13.821 1.38 13.846 1.365 C 13.859 1.357 13.869 1.3519999999999999 13.876 1.35 C 13.878 1.349 13.879 1.349 13.881 1.3479999999999999 C 13.886 1.351 13.894 1.3559999999999999 13.905 1.3639999999999999 C 13.929 1.381 13.963 1.408 14.008 1.448 C 14.099 1.5270000000000001 14.233 1.6520000000000001 14.423 1.834 C 14.801 2.198 15.397 2.7889999999999997 16.303 3.694 Z M 9.498 15.246 C 9.42 15.286 9.299 15.31 9.171 15.314 C 9.044 15.318 8.92 15.302 8.838000000000001 15.267 C 8.682 15.201 8.528 15.041 8.441 14.847 C 8.356 14.658 8.371 14.425 8.491 14.185 L 8.44 14.159 L 8.491 14.185 C 8.495 14.177 8.507 14.159 8.531 14.129 C 8.554 14.099 8.586 14.062 8.626 14.016 C 8.707 13.925 8.822 13.801 8.971 13.644 C 9.268 13.331 9.701 12.889 10.269 12.32 C 10.314 12.275 10.358 12.231 10.4 12.188 C 11.231 11.354 11.649000000000001 10.933 11.853 10.682 C 11.959 10.551 12.013 10.458 12.031 10.372 C 12.048 10.295 12.035 10.227 12.021 10.154 C 12.019 10.146 12.018 10.138 12.016 10.13 C 12.006 10.073 11.97 9.999 11.924 9.921 C 11.876 9.842 11.814 9.751 11.744 9.661 C 11.605 9.479 11.433 9.29 11.288 9.172 C 10.403 8.454 9.173 8.325 8.18 8.847 C 7.886 9.002 7.664 9.159 7.456 9.381 C 7.249 9.600999999999999 7.06 9.885 6.828 10.291 L 6.558 10.764 L 6.089 10.755 L 5.62 10.746 L 5.527 10.556000000000001 C 5.408 10.315 5.306 9.972 5.239 9.625 C 5.174 9.277 5.145 8.929 5.17 8.677 C 5.336 7.011 6.274 5.753 7.793 5.157 C 7.846 5.136 8.083 5.069 8.427 4.976 C 8.768 4.884 9.211 4.768 9.672 4.651 C 10.594 4.417 11.577 4.165 11.856 4.091 C 11.994 4.055 12.123 4.021 12.219 3.997 L 12.334 3.967 L 12.354 3.9619999999999997 C 12.359 3.966 12.364 3.971 12.371 3.977 C 12.396 4.001 12.432 4.036 12.478 4.081 C 12.571 4.171 12.704 4.302 12.868 4.464 C 13.194 4.787 13.642 5.234 14.132 5.727 C 14.996 6.595 15.439 7.042 15.661 7.282 C 15.773 7.404 15.823 7.469 15.843 7.506 C 15.849 7.518 15.851 7.524 15.852 7.527 C 15.851 7.527 15.85 7.529 15.848 7.532 L 14.543 9.546 L 13.297 11.466 L 11.466 13.321 C 10.921 13.874 10.448 14.346 10.099 14.686 C 9.926 14.856 9.783 14.992 9.679 15.089 C 9.627 15.137 9.584 15.175 9.553 15.202 C 9.537 15.216 9.524000000000001 15.227 9.514 15.234 C 9.512 15.236 9.51 15.237 9.509 15.238 C 9.506 15.24 9.504 15.242 9.502 15.243 C 9.499 15.245 9.498 15.246 9.498 15.246 Z M 16.912 8.409 L 11.503 2.782 L 16.912 8.409 Z M 16.912 8.409 L 16.912 8.41 C 16.909 8.412 16.904 8.417 16.892 8.433 L 16.891 8.434 L 16.889 8.437 L 16.882 8.447 L 16.859 8.482 L 16.778 8.604 C 16.711 8.707 16.617 8.852 16.503 9.027 C 16.274 9.377 15.966 9.852 15.633 10.366 C 14.448 12.194 14.411 12.247 13.898 12.79 L 13.395 13.323 L 13.395 16.006 L 13.395 18.657 L 13.959 18.668 C 14.235 18.674 14.396 18.679 14.501 18.692 C 14.553 18.699 14.594 18.708 14.629 18.721 C 14.664 18.735 14.692 18.752 14.719 18.772 L 14.685 18.817 L 14.719 18.772 C 14.824 18.851 14.899000000000001 18.926 14.946 19.018 C 14.993 19.11 15.009 19.212 15.009 19.34 C 15.009 19.468 14.993 19.571 14.946 19.662 C 14.899000000000001 19.754 14.824 19.83 14.719 19.909 L 14.611 19.989 L 14.596 20 L 14.578 20 L 7.504 20 L 0.43200000000000005 20 L 0.41300000000000003 20 L 0.398 19.989 L 0.29100000000000004 19.909 C 0.185 19.83 0.111 19.754 0.064 19.662 C 0.016 19.571 0 19.468 0 19.34 C 0 19.212 0.016 19.11 0.064 19.018 C 0.111 18.926 0.185 18.851 0.29100000000000004 18.772 C 0.318 18.752 0.345 18.734 0.381 18.721 C 0.41600000000000004 18.707 0.458 18.699 0.512 18.692 C 0.618 18.679 0.7839999999999999 18.674 1.069 18.668 L 1.653 18.657 L 1.653 14.987 L 1.653 11.261 L 1.653 11.243 L 1.6629999999999998 11.229 L 1.75 11.097 C 1.779 11.054 1.824 11.007 1.874 10.966 C 1.924 10.924 1.9809999999999999 10.884 2.033 10.858 C 2.075 10.836 2.113 10.819 2.161 10.805 C 2.209 10.791 2.265 10.782 2.343 10.777 C 2.498 10.765 2.751 10.764 3.227 10.764 L 4.144 10.764 L 4.058 10.5 L 4.112 10.482 L 4.058 10.5 C 3.5460000000000003 8.927 3.862 7.069 4.869 5.727 C 5.358 5.077 6.094 4.459 6.7989999999999995 4.107 C 7.259 3.878 7.5969999999999995 3.777 9.609 3.265 L 11.503 2.782 L 16.912 8.409 Z"
                                fill-rule="evenodd"
                                stroke-width="0.1"
                              />
                            </svg>
                            Governance
                            <svg
                              aria-hidden="true"
                              class="MuiSvgIcon-root MuiSvgIcon-fontSizeSmall external-site-link-icon css-1b8e8sl-MuiSvgIcon-root"
                              focusable="false"
                              viewBox="0 0 20 20"
                            >
                              <path
                                d="M4.297 17.445h9.539c1.523 0 2.305-.78 2.305-2.28v-9.58c0-1.507-.782-2.288-2.305-2.288h-9.54c-1.523 0-2.304.773-2.304 2.289v9.578c0 1.508.781 2.281 2.305 2.281Zm.016-.968c-.875 0-1.352-.461-1.352-1.368V5.633c0-.899.477-1.367 1.352-1.367h9.5c.867 0 1.359.468 1.359 1.367v9.476c0 .907-.492 1.368-1.36 1.368h-9.5Zm7.296-4.235c.266 0 .438-.195.438-.476V7.867c0-.344-.188-.492-.492-.492H7.64c-.29 0-.47.172-.47.438 0 .265.188.445.477.445H9.53l1.133-.078-1.055.992-3.382 3.383a.476.476 0 0 0-.149.328c0 .273.18.453.453.453a.47.47 0 0 0 .344-.149L10.25 9.82l.984-1.047-.078 1.282v1.718c0 .29.18.47.453.47Z"
                              />
                            </svg>
                          </div>
>>>>>>> alpha
                        </div>
<<<<<<< HEAD
                      </div>
                    </a>
                  </div>
                  <div
                    class="menu-divider MuiBox-root css-0"
                  >
                    <hr
                      class="MuiDivider-root MuiDivider-fullWidth css-9mgopn-MuiDivider-root"
                    />
                  </div>
                  <div
                    class="NavItem-root nav-item-container css-20fmbk"
                  >
                    <a
                      class="MuiTypography-root MuiTypography-inherit MuiLink-root MuiLink-underlineHover external-site-link  css-1nffzm5-MuiTypography-root-MuiLink-root"
                      href="https://forum.olympusdao.finance/"
                      target="_blank"
                    >
                      <div
                        class="link-container MuiBox-root css-b2udjo"
=======
                      </a>
                    </div>
                    <div
                      class="menu-divider MuiBox-root css-0"
                    >
                      <hr
                        class="MuiDivider-root MuiDivider-fullWidth css-1qxgd41-MuiDivider-root"
                      />
                    </div>
                    <div
                      class="NavItem-root nav-item-container css-i4j8eu"
                    >
                      <a
                        class="MuiTypography-root MuiTypography-inherit MuiLink-root MuiLink-underlineHover button-dapp-menu  css-1nffzm5-MuiTypography-root-MuiLink-root"
                        href="#/bridge"
>>>>>>> dd954e11
                      >
                        <div
                          class="activePill MuiBox-root css-hfhjvs"
                        />
                        <div
                          class="NavItem-title title MuiBox-root css-13buc9q"
                        >
<<<<<<< HEAD
                          <svg
                            aria-hidden="true"
                            class="MuiSvgIcon-root MuiSvgIcon-fontSizeSmall css-1fx2bp7-MuiSvgIcon-root"
                            focusable="false"
                            style="font-size: 21px;"
                            viewBox="0 0 20 20"
                          >
<<<<<<< HEAD
                            <path
                              clip-rule="evenodd"
                              d="M 4.488 3.7 C 4.279 3.7 4.078 3.783 3.931 3.931 C 3.783 4.078 3.7 4.279 3.7 4.488 L 3.7 15.186 L 5.506 13.381 C 5.653 13.233 5.854 13.15 6.063 13.15 L 15.513 13.15 C 15.721 13.15 15.922 13.067 16.069 12.919 C 16.217 12.772 16.3 12.571 16.3 12.363 L 16.3 4.488 C 16.3 4.279 16.217 4.078 16.069 3.931 C 15.922 3.783 15.721 3.7 15.513 3.7 L 4.488 3.7 Z M 2.817 2.817 C 3.26 2.374 3.861 2.125 4.488 2.125 L 15.513 2.125 C 16.139 2.125 16.74 2.374 17.183 2.817 C 17.626 3.26 17.875 3.861 17.875 4.488 L 17.875 12.363 C 17.875 12.989 17.626 13.59 17.183 14.033 C 16.74 14.476 16.139 14.725 15.513 14.725 L 6.389 14.725 L 3.469 17.644 C 3.244 17.87 2.905 17.937 2.611 17.815 C 2.317 17.693 2.125 17.406 2.125 17.088 L 2.125 4.488 C 2.125 3.861 2.374 3.26 2.817 2.817 Z"
                              fill-rule="evenodd"
                            />
                          </svg>
                          Forum
                          <svg
                            aria-hidden="true"
                            class="MuiSvgIcon-root MuiSvgIcon-fontSizeSmall external-site-link-icon css-1fx2bp7-MuiSvgIcon-root"
                            focusable="false"
                            viewBox="0 0 20 20"
=======
                          <div
                            class="NavItem-title title MuiBox-root css-13buc9q"
>>>>>>> dd954e11
                          >
                            <path
                              d="M4.297 17.445h9.539c1.523 0 2.305-.78 2.305-2.28v-9.58c0-1.507-.782-2.288-2.305-2.288h-9.54c-1.523 0-2.304.773-2.304 2.289v9.578c0 1.508.781 2.281 2.305 2.281Zm.016-.968c-.875 0-1.352-.461-1.352-1.368V5.633c0-.899.477-1.367 1.352-1.367h9.5c.867 0 1.359.468 1.359 1.367v9.476c0 .907-.492 1.368-1.36 1.368h-9.5Zm7.296-4.235c.266 0 .438-.195.438-.476V7.867c0-.344-.188-.492-.492-.492H7.64c-.29 0-.47.172-.47.438 0 .265.188.445.477.445H9.53l1.133-.078-1.055.992-3.382 3.383a.476.476 0 0 0-.149.328c0 .273.18.453.453.453a.47.47 0 0 0 .344-.149L10.25 9.82l.984-1.047-.078 1.282v1.718c0 .29.18.47.453.47Z"
                            />
                          </svg>
=======
                            <svg
                              aria-hidden="true"
                              class="MuiSvgIcon-root MuiSvgIcon-fontSizeSmall css-1b8e8sl-MuiSvgIcon-root"
                              focusable="false"
                              style="font-size: 21px;"
                              viewBox="0 0 20 20"
                            >
                              <path
                                clip-rule="evenodd"
                                d="M 7.35 3.986 C 4.029 3.986 1.336 6.679 1.336 10 C 1.336 13.321 4.029 16.013 7.35 16.013 C 10.671 16.013 13.363 13.321 13.363 10 C 13.363 6.679 10.671 3.986 7.35 3.986 Z M 0 10 C 0 5.941 3.291 2.65 7.35 2.65 C 11.409 2.65 14.7 5.941 14.7 10 C 14.7 14.059 11.409 17.35 7.35 17.35 C 3.291 17.35 0 14.059 0 10 Z"
                                fill-rule="evenodd"
                              />
<<<<<<< HEAD
                            </svg>
                            Forum
                            <svg
                              aria-hidden="true"
                              class="MuiSvgIcon-root MuiSvgIcon-fontSizeSmall external-site-link-icon css-1b8e8sl-MuiSvgIcon-root"
                              focusable="false"
                              viewBox="0 0 20 20"
                            >
=======
>>>>>>> dd954e11
                              <path
                                clip-rule="evenodd"
                                d="M 12.65 3.986 C 9.329 3.986 6.637 6.679 6.637 10 C 6.637 13.321 9.329 16.013 12.65 16.013 C 15.971 16.013 18.664 13.321 18.664 10 C 18.664 6.679 15.971 3.986 12.65 3.986 Z M 5.3 10 C 5.3 5.941 8.591 2.65 12.65 2.65 C 16.709 2.65 20 5.941 20 10 C 20 14.059 16.709 17.35 12.65 17.35 C 8.591 17.35 5.3 14.059 5.3 10 Z"
                                fill-rule="evenodd"
                              />
<<<<<<< HEAD
                            </svg>
                          </div>
>>>>>>> alpha
                        </div>
                      </div>
                    </a>
                  </div>
                  <div
                    class="NavItem-root nav-item-container css-20fmbk"
                  >
                    <a
                      class="MuiTypography-root MuiTypography-inherit MuiLink-root MuiLink-underlineHover external-site-link  css-1nffzm5-MuiTypography-root-MuiLink-root"
                      href="https://vote.olympusdao.finance/"
                      target="_blank"
                    >
                      <div
                        class="link-container MuiBox-root css-b2udjo"
                      >
                        <div
                          class="activePill MuiBox-root css-hfhjvs"
                        />
                        <div
                          class="NavItem-title title MuiBox-root css-13buc9q"
                        >
                          <svg
                            aria-hidden="true"
                            class="MuiSvgIcon-root MuiSvgIcon-fontSizeSmall css-1fx2bp7-MuiSvgIcon-root"
                            focusable="false"
                            style="font-size: 21px;"
                            viewBox="0 0 20 20"
                          >
<<<<<<< HEAD
                            <path
                              clip-rule="evenodd"
                              d="M 7.5 3.334 C 6.119 3.334 5 4.453 5 5.834 C 5 7.214 6.119 8.334 7.5 8.334 C 8.881 8.334 10 7.214 10 5.834 C 10 4.453 8.881 3.334 7.5 3.334 Z M 3.333 5.834 C 3.333 3.532 5.199 1.667 7.5 1.667 C 9.801 1.667 11.667 3.532 11.667 5.834 C 11.667 8.135 9.801 10 7.5 10 C 5.199 10 3.333 8.135 3.333 5.834 Z M 12.526 2.402 C 12.64 1.956 13.093 1.687 13.54 1.801 C 14.436 2.031 15.231 2.552 15.798 3.283 C 16.365 4.014 16.673 4.913 16.673 5.838 C 16.673 6.763 16.365 7.662 15.798 8.393 C 15.231 9.124 14.436 9.645 13.54 9.874 C 13.093 9.988 12.64 9.72 12.526 9.274 C 12.412 8.828 12.681 8.374 13.127 8.26 C 13.663 8.122 14.141 7.809 14.481 7.371 C 14.822 6.932 15.007 6.393 15.007 5.838 C 15.007 5.283 14.822 4.743 14.481 4.305 C 14.141 3.866 13.663 3.554 13.127 3.416 C 12.681 3.302 12.412 2.848 12.526 2.402 Z M 1.22 12.887 C 2.002 12.106 3.062 11.667 4.167 11.667 L 10.833 11.667 C 11.938 11.667 12.998 12.106 13.78 12.887 C 14.561 13.669 15 14.729 15 15.834 L 15 17.5 C 15 17.96 14.627 18.334 14.167 18.334 C 13.706 18.334 13.333 17.96 13.333 17.5 L 13.333 15.834 C 13.333 15.17 13.07 14.535 12.601 14.066 C 12.132 13.597 11.496 13.334 10.833 13.334 L 4.167 13.334 C 3.504 13.334 2.868 13.597 2.399 14.066 C 1.93 14.535 1.667 15.17 1.667 15.834 L 1.667 17.5 C 1.667 17.96 1.294 18.334 0.833 18.334 C 0.373 18.334 0 17.96 0 17.5 L 0 15.834 C 0 14.729 0.439 13.669 1.22 12.887 Z M 15.86 12.4 C 15.975 11.955 16.428 11.687 16.875 11.802 C 17.768 12.033 18.561 12.554 19.126 13.283 C 19.692 14.013 19.998 14.91 20 15.833 L 20 17.5 C 20 17.96 19.627 18.334 19.167 18.334 C 18.706 18.334 18.333 17.96 18.333 17.5 L 18.333 15.834 C 18.333 15.28 18.148 14.742 17.808 14.305 C 17.47 13.867 16.995 13.554 16.458 13.416 C 16.013 13.301 15.745 12.846 15.86 12.4 Z"
                              fill-rule="evenodd"
                            />
                          </svg>
                          Governance
                          <svg
                            aria-hidden="true"
                            class="MuiSvgIcon-root MuiSvgIcon-fontSizeSmall external-site-link-icon css-1fx2bp7-MuiSvgIcon-root"
                            focusable="false"
                            viewBox="0 0 20 20"
                          >
                            <path
                              d="M4.297 17.445h9.539c1.523 0 2.305-.78 2.305-2.28v-9.58c0-1.507-.782-2.288-2.305-2.288h-9.54c-1.523 0-2.304.773-2.304 2.289v9.578c0 1.508.781 2.281 2.305 2.281Zm.016-.968c-.875 0-1.352-.461-1.352-1.368V5.633c0-.899.477-1.367 1.352-1.367h9.5c.867 0 1.359.468 1.359 1.367v9.476c0 .907-.492 1.368-1.36 1.368h-9.5Zm7.296-4.235c.266 0 .438-.195.438-.476V7.867c0-.344-.188-.492-.492-.492H7.64c-.29 0-.47.172-.47.438 0 .265.188.445.477.445H9.53l1.133-.078-1.055.992-3.382 3.383a.476.476 0 0 0-.149.328c0 .273.18.453.453.453a.47.47 0 0 0 .344-.149L10.25 9.82l.984-1.047-.078 1.282v1.718c0 .29.18.47.453.47Z"
                            />
                          </svg>
=======
                            <svg
                              aria-hidden="true"
                              class="MuiSvgIcon-root MuiSvgIcon-fontSizeSmall css-1b8e8sl-MuiSvgIcon-root"
                              focusable="false"
                              style="font-size: 21px;"
                              viewBox="0 0 20 20"
                            >
=======
>>>>>>> dd954e11
                              <path
                                clip-rule="evenodd"
                                d="M 7.35 3.986 C 4.029 3.986 1.336 6.679 1.336 10 C 1.336 13.321 4.029 16.013 7.35 16.013 C 10.671 16.013 13.363 13.321 13.363 10 C 13.363 6.679 10.671 3.986 7.35 3.986 Z M 0 10 C 0 5.941 3.291 2.65 7.35 2.65 C 11.409 2.65 14.7 5.941 14.7 10 C 14.7 14.059 11.409 17.35 7.35 17.35 C 3.291 17.35 0 14.059 0 10 Z"
                                fill-rule="evenodd"
                                stroke-linecap="round"
                                stroke-linejoin="round"
                                stroke-width="0.2"
                              />
<<<<<<< HEAD
                            </svg>
                            Governance
                            <svg
                              aria-hidden="true"
                              class="MuiSvgIcon-root MuiSvgIcon-fontSizeSmall external-site-link-icon css-1b8e8sl-MuiSvgIcon-root"
                              focusable="false"
                              viewBox="0 0 20 20"
                            >
=======
>>>>>>> dd954e11
                              <path
                                clip-rule="evenodd"
                                d="M 12.65 3.986 C 9.329 3.986 6.637 6.679 6.637 10 C 6.637 13.321 9.329 16.013 12.65 16.013 C 15.971 16.013 18.664 13.321 18.664 10 C 18.664 6.679 15.971 3.986 12.65 3.986 Z M 5.3 10 C 5.3 5.941 8.591 2.65 12.65 2.65 C 16.709 2.65 20 5.941 20 10 C 20 14.059 16.709 17.35 12.65 17.35 C 8.591 17.35 5.3 14.059 5.3 10 Z"
                                fill-rule="evenodd"
                                stroke-linecap="round"
                                stroke-linejoin="round"
                                stroke-width="0.2"
                              />
                            </svg>
                            Bridge
                          </div>
>>>>>>> alpha
                        </div>
<<<<<<< HEAD
                      </div>
                    </a>
                  </div>
                  <div
                    class="NavItem-root nav-item-container css-20fmbk"
                  >
                    <a
                      class="MuiTypography-root MuiTypography-inherit MuiLink-root MuiLink-underlineHover external-site-link  css-1nffzm5-MuiTypography-root-MuiLink-root"
                      href="https://docs.olympusdao.finance/"
                      target="_blank"
                    >
                      <div
                        class="link-container MuiBox-root css-b2udjo"
=======
                      </a>
                    </div>
                    <div
                      class="NavItem-root nav-item-container css-i4j8eu"
                    >
                      <a
                        class="MuiTypography-root MuiTypography-inherit MuiLink-root MuiLink-underlineHover external-site-link  css-1nffzm5-MuiTypography-root-MuiLink-root"
                        href="https://www.olympusdao.finance/transparency"
                        target="_blank"
>>>>>>> dd954e11
                      >
                        <div
                          class="activePill MuiBox-root css-hfhjvs"
                        />
                        <div
                          class="NavItem-title title MuiBox-root css-13buc9q"
                        >
<<<<<<< HEAD
                          <svg
                            aria-hidden="true"
                            class="MuiSvgIcon-root MuiSvgIcon-fontSizeSmall css-1fx2bp7-MuiSvgIcon-root"
                            focusable="false"
                            style="font-size: 21px;"
                            viewBox="0 0 20 20"
=======
                          <div
                            class="NavItem-title title MuiBox-root css-13buc9q"
>>>>>>> dd954e11
                          >
<<<<<<< HEAD
                            <path
                              clip-rule="evenodd"
                              d="M 5.111 1.818 C 4.758 1.818 4.418 1.962 4.168 2.218 C 3.918 2.474 3.778 2.82 3.778 3.182 L 3.778 13.943 C 4.19 13.743 4.646 13.636 5.111 13.636 L 16.222 13.636 L 16.222 1.818 L 5.111 1.818 Z M 18 0.909 C 18 0.407 17.602 0 17.111 0 L 5.111 0 C 4.286 0 3.494 0.335 2.911 0.932 C 2.328 1.529 2 2.338 2 3.182 L 2 16.818 C 2 17.662 2.328 18.471 2.911 19.068 C 3.494 19.665 4.286 20 5.111 20 L 17.111 20 C 17.602 20 18 19.593 18 19.091 L 18 0.909 Z M 16.222 15.454 L 5.111 15.454 C 4.758 15.454 4.418 15.598 4.168 15.854 C 3.918 16.11 3.778 16.457 3.778 16.818 C 3.778 17.18 3.918 17.526 4.168 17.782 C 4.418 18.038 4.758 18.182 5.111 18.182 L 16.222 18.182 L 16.222 15.454 Z"
                              fill-rule="evenodd"
                            />
                          </svg>
                          Docs
                          <svg
                            aria-hidden="true"
                            class="MuiSvgIcon-root MuiSvgIcon-fontSizeSmall external-site-link-icon css-1fx2bp7-MuiSvgIcon-root"
                            focusable="false"
                            viewBox="0 0 20 20"
                          >
                            <path
                              d="M4.297 17.445h9.539c1.523 0 2.305-.78 2.305-2.28v-9.58c0-1.507-.782-2.288-2.305-2.288h-9.54c-1.523 0-2.304.773-2.304 2.289v9.578c0 1.508.781 2.281 2.305 2.281Zm.016-.968c-.875 0-1.352-.461-1.352-1.368V5.633c0-.899.477-1.367 1.352-1.367h9.5c.867 0 1.359.468 1.359 1.367v9.476c0 .907-.492 1.368-1.36 1.368h-9.5Zm7.296-4.235c.266 0 .438-.195.438-.476V7.867c0-.344-.188-.492-.492-.492H7.64c-.29 0-.47.172-.47.438 0 .265.188.445.477.445H9.53l1.133-.078-1.055.992-3.382 3.383a.476.476 0 0 0-.149.328c0 .273.18.453.453.453a.47.47 0 0 0 .344-.149L10.25 9.82l.984-1.047-.078 1.282v1.718c0 .29.18.47.453.47Z"
                            />
                          </svg>
=======
                            <svg
                              aria-hidden="true"
                              class="MuiSvgIcon-root MuiSvgIcon-fontSizeSmall css-1b8e8sl-MuiSvgIcon-root"
                              focusable="false"
                              style="font-size: 21px;"
                              viewBox="0 0 20 20"
                            >
                              <path
                                clip-rule="evenodd"
                                d="M 0 0.961 C 0 0.43 0.43 0 0.961 0 L 9.609 0 C 10.139 0 10.569 0.43 10.569 0.961 L 10.569 15.022 C 10.569 17.836 8.135 20 5.285 20 C 2.434 20 0 17.836 0 15.022 L 0 0.961 Z M 1.921 1.921 L 1.921 15.022 C 1.921 16.645 3.36 18.079 5.285 18.079 C 7.211 18.079 8.648 16.645 8.648 15.022 L 8.648 1.921 L 1.921 1.921 Z M 12.27 1.517 C 12.639 1.174 13.209 1.174 13.578 1.517 L 19.693 7.198 C 19.889 7.38 20 7.634 20 7.902 C 20 8.169 19.889 8.423 19.693 8.605 L 13.046 14.782 C 12.658 15.142 12.049 15.12 11.689 14.731 C 11.327 14.343 11.349 13.735 11.738 13.374 L 17.628 7.902 L 12.924 3.532 L 12.86 3.59 C 12.472 3.951 11.865 3.929 11.503 3.541 C 11.143 3.152 11.165 2.544 11.553 2.182 L 12.27 1.517 Z M 4.447 15.549 C 4.711 15.089 5.298 14.929 5.758 15.192 L 5.761 15.195 C 6.22 15.458 6.38 16.045 6.117 16.506 C 5.852 16.965 5.266 17.124 4.806 16.861 L 4.804 16.86 C 4.343 16.596 4.184 16.01 4.447 15.549 Z"
                                fill-rule="evenodd"
                              />
                            </svg>
                            Transparency
                            <svg
                              aria-hidden="true"
                              class="MuiSvgIcon-root MuiSvgIcon-fontSizeSmall external-site-link-icon css-1b8e8sl-MuiSvgIcon-root"
                              focusable="false"
                              viewBox="0 0 20 20"
                            >
                              <path
                                d="M4.297 17.445h9.539c1.523 0 2.305-.78 2.305-2.28v-9.58c0-1.507-.782-2.288-2.305-2.288h-9.54c-1.523 0-2.304.773-2.304 2.289v9.578c0 1.508.781 2.281 2.305 2.281Zm.016-.968c-.875 0-1.352-.461-1.352-1.368V5.633c0-.899.477-1.367 1.352-1.367h9.5c.867 0 1.359.468 1.359 1.367v9.476c0 .907-.492 1.368-1.36 1.368h-9.5Zm7.296-4.235c.266 0 .438-.195.438-.476V7.867c0-.344-.188-.492-.492-.492H7.64c-.29 0-.47.172-.47.438 0 .265.188.445.477.445H9.53l1.133-.078-1.055.992-3.382 3.383a.476.476 0 0 0-.149.328c0 .273.18.453.453.453a.47.47 0 0 0 .344-.149L10.25 9.82l.984-1.047-.078 1.282v1.718c0 .29.18.47.453.47Z"
                              />
                            </svg>
                          </div>
>>>>>>> alpha
                        </div>
<<<<<<< HEAD
                      </div>
                    </a>
                  </div>
                  <div
                    class="NavItem-root nav-item-container css-20fmbk"
                  >
                    <a
                      class="MuiTypography-root MuiTypography-inherit MuiLink-root MuiLink-underlineHover external-site-link  css-1nffzm5-MuiTypography-root-MuiLink-root"
                      href="https://immunefi.com/bounty/olympus/"
                      target="_blank"
                    >
                      <div
                        class="link-container MuiBox-root css-b2udjo"
                      >
                        <div
                          class="activePill MuiBox-root css-hfhjvs"
                        />
                        <div
                          class="NavItem-title title MuiBox-root css-13buc9q"
                        >
                          <svg
                            aria-hidden="true"
                            class="MuiSvgIcon-root MuiSvgIcon-fontSizeSmall css-1fx2bp7-MuiSvgIcon-root"
                            focusable="false"
                            style="font-size: 21px;"
                            viewBox="0 0 20 20"
                          >
<<<<<<< HEAD
                            <path
                              d="M 9 13 L 11 13 L 11 15 L 9 15 Z M 9 5 L 11 5 L 11 11 L 9 11 Z M 9.99 0 C 4.47 0 0 4.48 0 10 C 0 15.52 4.47 20 9.99 20 C 15.52 20 20 15.52 20 10 C 20 4.48 15.52 0 9.99 0 Z M 10 18 C 5.58 18 2 14.42 2 10 C 2 5.58 5.58 2 10 2 C 14.42 2 18 5.58 18 10 C 18 14.42 14.42 18 10 18 Z"
                            />
                          </svg>
                          Bug Bounty
                          <svg
                            aria-hidden="true"
                            class="MuiSvgIcon-root MuiSvgIcon-fontSizeSmall external-site-link-icon css-1fx2bp7-MuiSvgIcon-root"
                            focusable="false"
                            viewBox="0 0 20 20"
                          >
                            <path
                              d="M4.297 17.445h9.539c1.523 0 2.305-.78 2.305-2.28v-9.58c0-1.507-.782-2.288-2.305-2.288h-9.54c-1.523 0-2.304.773-2.304 2.289v9.578c0 1.508.781 2.281 2.305 2.281Zm.016-.968c-.875 0-1.352-.461-1.352-1.368V5.633c0-.899.477-1.367 1.352-1.367h9.5c.867 0 1.359.468 1.359 1.367v9.476c0 .907-.492 1.368-1.36 1.368h-9.5Zm7.296-4.235c.266 0 .438-.195.438-.476V7.867c0-.344-.188-.492-.492-.492H7.64c-.29 0-.47.172-.47.438 0 .265.188.445.477.445H9.53l1.133-.078-1.055.992-3.382 3.383a.476.476 0 0 0-.149.328c0 .273.18.453.453.453a.47.47 0 0 0 .344-.149L10.25 9.82l.984-1.047-.078 1.282v1.718c0 .29.18.47.453.47Z"
                            />
                          </svg>
=======
                            <svg
                              aria-hidden="true"
                              class="MuiSvgIcon-root MuiSvgIcon-fontSizeSmall css-1b8e8sl-MuiSvgIcon-root"
                              focusable="false"
                              style="font-size: 21px;"
                              viewBox="0 0 20 20"
                            >
                              <path
                                d="M 9 13 L 11 13 L 11 15 L 9 15 Z M 9 5 L 11 5 L 11 11 L 9 11 Z M 9.99 0 C 4.47 0 0 4.48 0 10 C 0 15.52 4.47 20 9.99 20 C 15.52 20 20 15.52 20 10 C 20 4.48 15.52 0 9.99 0 Z M 10 18 C 5.58 18 2 14.42 2 10 C 2 5.58 5.58 2 10 2 C 14.42 2 18 5.58 18 10 C 18 14.42 14.42 18 10 18 Z"
                              />
                            </svg>
                            Bug Bounty
                            <svg
                              aria-hidden="true"
                              class="MuiSvgIcon-root MuiSvgIcon-fontSizeSmall external-site-link-icon css-1b8e8sl-MuiSvgIcon-root"
                              focusable="false"
                              viewBox="0 0 20 20"
                            >
                              <path
                                d="M4.297 17.445h9.539c1.523 0 2.305-.78 2.305-2.28v-9.58c0-1.507-.782-2.288-2.305-2.288h-9.54c-1.523 0-2.304.773-2.304 2.289v9.578c0 1.508.781 2.281 2.305 2.281Zm.016-.968c-.875 0-1.352-.461-1.352-1.368V5.633c0-.899.477-1.367 1.352-1.367h9.5c.867 0 1.359.468 1.359 1.367v9.476c0 .907-.492 1.368-1.36 1.368h-9.5Zm7.296-4.235c.266 0 .438-.195.438-.476V7.867c0-.344-.188-.492-.492-.492H7.64c-.29 0-.47.172-.47.438 0 .265.188.445.477.445H9.53l1.133-.078-1.055.992-3.382 3.383a.476.476 0 0 0-.149.328c0 .273.18.453.453.453a.47.47 0 0 0 .344-.149L10.25 9.82l.984-1.047-.078 1.282v1.718c0 .29.18.47.453.47Z"
                              />
                            </svg>
                          </div>
>>>>>>> alpha
                        </div>
                      </div>
                    </a>
                  </div>
                  <div
                    class="NavItem-root nav-item-container css-20fmbk"
                  >
                    <a
                      class="MuiTypography-root MuiTypography-inherit MuiLink-root MuiLink-underlineHover external-site-link  css-1nffzm5-MuiTypography-root-MuiLink-root"
                      href="https://grants.olympusdao.finance/"
                      target="_blank"
                    >
                      <div
                        class="link-container MuiBox-root css-b2udjo"
                      >
                        <div
                          class="activePill MuiBox-root css-hfhjvs"
                        />
                        <div
                          class="NavItem-title title MuiBox-root css-13buc9q"
                        >
                          <svg
                            aria-hidden="true"
                            class="MuiSvgIcon-root MuiSvgIcon-fontSizeSmall css-1fx2bp7-MuiSvgIcon-root"
                            focusable="false"
                            style="font-size: 21px;"
                            viewBox="0 0 20 20"
                          >
<<<<<<< HEAD
                            <path
                              clip-rule="evenodd"
                              d="M 9.846 5.29 L 10.383 5.534 C 10.352 5.56 10.322 5.587 10.293 5.616 L 7.173 8.728 L 7.166 8.735 C 7.035 8.87 6.934 9.03 6.87 9.206 C 6.806 9.382 6.78 9.57 6.794 9.756 C 6.808 9.944 6.862 10.126 6.951 10.29 C 7.04 10.455 7.163 10.598 7.313 10.712 L 7.742 11.039 L 7.747 11.042 C 8.306 11.459 8.984 11.684 9.682 11.684 C 10.378 11.684 11.057 11.459 11.615 11.042 L 12.234 10.578 L 14.687 12.362 L 12.338 14.712 L 7.77 13.57 L 7.768 13.568 L 3.86 10.518 L 6.003 6.413 L 9.846 5.29 Z M 5.627 5.109 L 9.487 3.98 C 9.786 3.894 10.106 3.917 10.391 4.046 L 10.392 4.046 L 13.012 5.235 L 14.295 5.235 L 16.137 4.314 C 16.138 4.314 16.139 4.313 16.14 4.313 C 16.447 4.158 16.803 4.129 17.13 4.235 C 17.459 4.339 17.732 4.57 17.892 4.876 C 17.892 4.877 17.892 4.877 17.892 4.878 L 19.847 8.62 C 19.847 8.621 19.847 8.622 19.848 8.622 C 19.93 8.778 19.979 8.946 19.995 9.12 C 20.01 9.295 19.99 9.471 19.937 9.638 C 19.883 9.805 19.797 9.96 19.682 10.093 C 19.568 10.226 19.428 10.335 19.271 10.413 L 17.43 11.331 L 16.246 12.721 C 16.235 12.735 16.222 12.748 16.209 12.761 L 13.281 15.69 C 13.276 15.694 13.27 15.7 13.264 15.705 C 13.105 15.854 12.911 15.963 12.7 16.021 C 12.489 16.08 12.267 16.086 12.053 16.04 C 12.046 16.039 12.038 16.037 12.031 16.035 L 7.415 14.881 L 7.398 14.877 C 7.226 14.829 7.066 14.747 6.927 14.635 L 2.632 11.281 L 0.729 10.326 C 0.572 10.249 0.434 10.142 0.319 10.011 C 0.205 9.878 0.117 9.723 0.064 9.557 C 0.01 9.39 -0.011 9.214 0.005 9.039 C 0.02 8.866 0.07 8.697 0.151 8.543 L 2.108 4.797 C 2.108 4.797 2.108 4.797 2.108 4.797 C 2.266 4.494 2.537 4.263 2.863 4.155 C 3.188 4.047 3.543 4.072 3.851 4.221 L 3.857 4.225 L 5.627 5.109 Z M 2.704 9.798 L 4.622 6.125 L 3.293 5.461 L 1.376 9.132 L 2.704 9.798 Z M 17.296 9.88 L 18.626 9.217 L 16.709 5.547 L 15.378 6.213 L 17.296 9.88 Z M 14.045 6.593 L 12.879 6.593 C 12.869 6.594 12.86 6.594 12.849 6.593 L 11.236 6.593 L 8.166 9.656 L 8.562 9.955 C 8.885 10.196 9.278 10.326 9.682 10.326 C 10.085 10.326 10.479 10.196 10.803 9.954 C 10.803 9.954 10.803 9.954 10.803 9.954 L 11.821 9.191 C 12.059 9.012 12.386 9.009 12.628 9.185 L 15.62 11.361 L 16.188 10.694 L 14.045 6.593 Z"
                              fill-rule="evenodd"
                            />
                          </svg>
                          Grants
                          <svg
                            aria-hidden="true"
                            class="MuiSvgIcon-root MuiSvgIcon-fontSizeSmall external-site-link-icon css-1fx2bp7-MuiSvgIcon-root"
                            focusable="false"
                            viewBox="0 0 20 20"
                          >
                            <path
                              d="M4.297 17.445h9.539c1.523 0 2.305-.78 2.305-2.28v-9.58c0-1.507-.782-2.288-2.305-2.288h-9.54c-1.523 0-2.304.773-2.304 2.289v9.578c0 1.508.781 2.281 2.305 2.281Zm.016-.968c-.875 0-1.352-.461-1.352-1.368V5.633c0-.899.477-1.367 1.352-1.367h9.5c.867 0 1.359.468 1.359 1.367v9.476c0 .907-.492 1.368-1.36 1.368h-9.5Zm7.296-4.235c.266 0 .438-.195.438-.476V7.867c0-.344-.188-.492-.492-.492H7.64c-.29 0-.47.172-.47.438 0 .265.188.445.477.445H9.53l1.133-.078-1.055.992-3.382 3.383a.476.476 0 0 0-.149.328c0 .273.18.453.453.453a.47.47 0 0 0 .344-.149L10.25 9.82l.984-1.047-.078 1.282v1.718c0 .29.18.47.453.47Z"
                            />
                          </svg>
=======
                            <svg
                              aria-hidden="true"
                              class="MuiSvgIcon-root MuiSvgIcon-fontSizeSmall css-1b8e8sl-MuiSvgIcon-root"
                              focusable="false"
                              style="font-size: 21px;"
                              viewBox="0 0 20 20"
                            >
                              <path
                                clip-rule="evenodd"
                                d="M 9.846 5.29 L 10.383 5.534 C 10.352 5.56 10.322 5.587 10.293 5.616 L 7.173 8.728 L 7.166 8.735 C 7.035 8.87 6.934 9.03 6.87 9.206 C 6.806 9.382 6.78 9.57 6.794 9.756 C 6.808 9.944 6.862 10.126 6.951 10.29 C 7.04 10.455 7.163 10.598 7.313 10.712 L 7.742 11.039 L 7.747 11.042 C 8.306 11.459 8.984 11.684 9.682 11.684 C 10.378 11.684 11.057 11.459 11.615 11.042 L 12.234 10.578 L 14.687 12.362 L 12.338 14.712 L 7.77 13.57 L 7.768 13.568 L 3.86 10.518 L 6.003 6.413 L 9.846 5.29 Z M 5.627 5.109 L 9.487 3.98 C 9.786 3.894 10.106 3.917 10.391 4.046 L 10.392 4.046 L 13.012 5.235 L 14.295 5.235 L 16.137 4.314 C 16.138 4.314 16.139 4.313 16.14 4.313 C 16.447 4.158 16.803 4.129 17.13 4.235 C 17.459 4.339 17.732 4.57 17.892 4.876 C 17.892 4.877 17.892 4.877 17.892 4.878 L 19.847 8.62 C 19.847 8.621 19.847 8.622 19.848 8.622 C 19.93 8.778 19.979 8.946 19.995 9.12 C 20.01 9.295 19.99 9.471 19.937 9.638 C 19.883 9.805 19.797 9.96 19.682 10.093 C 19.568 10.226 19.428 10.335 19.271 10.413 L 17.43 11.331 L 16.246 12.721 C 16.235 12.735 16.222 12.748 16.209 12.761 L 13.281 15.69 C 13.276 15.694 13.27 15.7 13.264 15.705 C 13.105 15.854 12.911 15.963 12.7 16.021 C 12.489 16.08 12.267 16.086 12.053 16.04 C 12.046 16.039 12.038 16.037 12.031 16.035 L 7.415 14.881 L 7.398 14.877 C 7.226 14.829 7.066 14.747 6.927 14.635 L 2.632 11.281 L 0.729 10.326 C 0.572 10.249 0.434 10.142 0.319 10.011 C 0.205 9.878 0.117 9.723 0.064 9.557 C 0.01 9.39 -0.011 9.214 0.005 9.039 C 0.02 8.866 0.07 8.697 0.151 8.543 L 2.108 4.797 C 2.108 4.797 2.108 4.797 2.108 4.797 C 2.266 4.494 2.537 4.263 2.863 4.155 C 3.188 4.047 3.543 4.072 3.851 4.221 L 3.857 4.225 L 5.627 5.109 Z M 2.704 9.798 L 4.622 6.125 L 3.293 5.461 L 1.376 9.132 L 2.704 9.798 Z M 17.296 9.88 L 18.626 9.217 L 16.709 5.547 L 15.378 6.213 L 17.296 9.88 Z M 14.045 6.593 L 12.879 6.593 C 12.869 6.594 12.86 6.594 12.849 6.593 L 11.236 6.593 L 8.166 9.656 L 8.562 9.955 C 8.885 10.196 9.278 10.326 9.682 10.326 C 10.085 10.326 10.479 10.196 10.803 9.954 C 10.803 9.954 10.803 9.954 10.803 9.954 L 11.821 9.191 C 12.059 9.012 12.386 9.009 12.628 9.185 L 15.62 11.361 L 16.188 10.694 L 14.045 6.593 Z"
                                fill-rule="evenodd"
                              />
                            </svg>
                            Grants
                            <svg
                              aria-hidden="true"
                              class="MuiSvgIcon-root MuiSvgIcon-fontSizeSmall external-site-link-icon css-1b8e8sl-MuiSvgIcon-root"
                              focusable="false"
                              viewBox="0 0 20 20"
                            >
                              <path
                                d="M4.297 17.445h9.539c1.523 0 2.305-.78 2.305-2.28v-9.58c0-1.507-.782-2.288-2.305-2.288h-9.54c-1.523 0-2.304.773-2.304 2.289v9.578c0 1.508.781 2.281 2.305 2.281Zm.016-.968c-.875 0-1.352-.461-1.352-1.368V5.633c0-.899.477-1.367 1.352-1.367h9.5c.867 0 1.359.468 1.359 1.367v9.476c0 .907-.492 1.368-1.36 1.368h-9.5Zm7.296-4.235c.266 0 .438-.195.438-.476V7.867c0-.344-.188-.492-.492-.492H7.64c-.29 0-.47.172-.47.438 0 .265.188.445.477.445H9.53l1.133-.078-1.055.992-3.382 3.383a.476.476 0 0 0-.149.328c0 .273.18.453.453.453a.47.47 0 0 0 .344-.149L10.25 9.82l.984-1.047-.078 1.282v1.718c0 .29.18.47.453.47Z"
                              />
                            </svg>
                          </div>
>>>>>>> alpha
                        </div>
                      </div>
                    </a>
                  </div>
                </div>
              </div>
            </div>
            <div
              class="MuiBox-root css-1xvyr95"
            >
              <a
                class="MuiTypography-root MuiTypography-inherit MuiLink-root MuiLink-underlineNone css-qskxep-MuiTypography-root-MuiLink-root"
                href="https://github.com/OlympusDAO"
                rel="noopener noreferrer"
                target="_blank"
              >
                <svg
                  aria-hidden="true"
                  class="MuiSvgIcon-root MuiSvgIcon-fontSizeSmall NavContent-gray css-1fx2bp7-MuiSvgIcon-root"
                  focusable="false"
                  viewBox="0 0 20 20"
                >
<<<<<<< HEAD
                  <path
                    d="M10 0C4.478 0 0 4.548 0 10.157 0 14.916 3.227 18.898 7.577 20a1.503 1.503 0 0 1-.077-.493V17.77H6.243c-.684 0-1.292-.3-1.587-.854-.328-.617-.384-1.561-1.196-2.138-.24-.193-.058-.412.22-.382.512.147.937.504 1.337 1.034.399.53.586.651 1.33.651.361 0 .901-.021 1.41-.102.273-.705.745-1.354 1.323-1.66-3.33-.349-4.92-2.031-4.92-4.316 0-.983.413-1.935 1.114-2.736-.23-.796-.519-2.418.088-3.036 1.499 0 2.405.987 2.622 1.253a7.39 7.39 0 0 1 2.428-.407c.864 0 1.687.148 2.435.41.216-.266 1.122-1.256 2.624-1.256.61.619.317 2.248.085 3.042.697.8 1.107 1.748 1.107 2.73 0 2.283-1.587 3.965-4.912 4.314.915.485 1.582 1.848 1.582 2.875v2.314c0 .088-.019.151-.029.226C17.201 18.346 20 14.588 20 10.157 20 4.547 15.523 0 10 0Z"
                  />
                </svg>
              </a>
              <a
                class="MuiTypography-root MuiTypography-inherit MuiLink-root MuiLink-underlineNone css-qskxep-MuiTypography-root-MuiLink-root"
                href="https://olympusdao.medium.com/"
                rel="noopener noreferrer"
                target="_blank"
              >
                <svg
                  aria-hidden="true"
                  class="MuiSvgIcon-root MuiSvgIcon-fontSizeSmall NavContent-gray css-1fx2bp7-MuiSvgIcon-root"
                  focusable="false"
                  viewBox="0 0 20 20"
                >
                  <path
                    d="M18.182 0H1.818A1.818 1.818 0 0 0 0 1.818v16.364C0 19.186.814 20 1.818 20h16.364A1.818 1.818 0 0 0 20 18.182V1.818A1.818 1.818 0 0 0 18.182 0Zm-1.326 15.454h-5.392v-.302l1.263-1.111V7.7l-3.1 7.754h-.485L5.682 7.64v5.534l1.582 1.979v.303h-4.12v-.303l1.635-1.98V6.59L3.325 4.772V4.55h3.979l3.09 6.685 2.665-6.685h3.777v.222l-1.381 1.16v8.109l1.401 1.11v.303Z"
                  />
                </svg>
              </a>
              <a
                class="MuiTypography-root MuiTypography-inherit MuiLink-root MuiLink-underlineNone css-qskxep-MuiTypography-root-MuiLink-root"
                href="https://twitter.com/OlympusDAO"
                rel="noopener noreferrer"
                target="_blank"
              >
                <svg
                  aria-hidden="true"
                  class="MuiSvgIcon-root MuiSvgIcon-fontSizeSmall NavContent-gray css-1fx2bp7-MuiSvgIcon-root"
                  focusable="false"
                  viewBox="0 0 20 20"
                >
                  <path
                    d="M20 3.924a8.191 8.191 0 0 1-2.357.646 4.11 4.11 0 0 0 1.804-2.27c-.792.47-1.67.812-2.606.996A4.103 4.103 0 0 0 9.85 7.037 11.648 11.648 0 0 1 1.392 2.75a4.093 4.093 0 0 0-.554 2.064 4.1 4.1 0 0 0 1.824 3.414 4.095 4.095 0 0 1-1.858-.513v.052a4.104 4.104 0 0 0 3.291 4.023 4.102 4.102 0 0 1-1.853.07 4.108 4.108 0 0 0 3.833 2.85A8.23 8.23 0 0 1 0 16.41a11.615 11.615 0 0 0 6.29 1.843c7.547 0 11.673-6.253 11.673-11.675 0-.177-.004-.354-.011-.53A8.35 8.35 0 0 0 20 3.924Z"
                  />
                </svg>
              </a>
              <a
                class="MuiTypography-root MuiTypography-inherit MuiLink-root MuiLink-underlineNone css-qskxep-MuiTypography-root-MuiLink-root"
                href="https://discord-invite.olympusdao.finance"
                rel="noopener noreferrer"
                target="_blank"
              >
                <svg
                  aria-hidden="true"
                  class="MuiSvgIcon-root MuiSvgIcon-fontSizeSmall NavContent-gray css-1fx2bp7-MuiSvgIcon-root"
                  focusable="false"
                  viewBox="0 0 20 20"
                >
                  <path
                    d="M17.2286 4.63925C15.4971 3.24782 12.7593 3.01211 12.6436 3.00211C12.4607 2.98639 12.2871 3.08997 12.2121 3.25711C12.2093 3.26282 12.0564 3.70639 11.9086 4.13425C13.9207 4.48639 15.2879 5.26782 15.3607 5.31068C15.7021 5.50925 15.8164 5.94711 15.6171 6.28782C15.485 6.51496 15.2457 6.64211 15 6.64211C14.8779 6.64211 14.755 6.61139 14.6421 6.54568C14.6221 6.53354 12.6164 5.39211 10.0014 5.39211C7.38571 5.39211 5.37929 6.53425 5.35929 6.54568C5.01857 6.74354 4.58143 6.62711 4.38357 6.28568C4.18571 5.94568 4.30071 5.50925 4.64071 5.31068C4.71357 5.26782 6.08571 4.48354 8.10357 4.13211C7.94786 3.69925 7.79071 3.26282 7.78786 3.25711C7.71286 3.08925 7.53929 2.98354 7.35643 3.00211C7.24071 3.01139 4.50286 3.24711 2.74857 4.65782C1.83143 5.50497 0 10.4578 0 14.74C0 14.8157 0.0192857 14.8893 0.0571429 14.955C1.32214 17.1764 4.77071 17.7578 5.55643 17.7828C5.56143 17.7835 5.56571 17.7835 5.57 17.7835C5.70857 17.7835 5.83929 17.7171 5.92143 17.605L6.77143 16.4535C4.90714 16.0043 3.92143 15.2978 3.86214 15.2542C3.545 15.0207 3.47643 14.5735 3.71 14.2557C3.94286 13.9393 4.38857 13.8693 4.70571 14.1014C4.73214 14.1185 6.55143 15.3921 10 15.3921C13.4621 15.3921 15.2764 14.1135 15.2943 14.1007C15.6114 13.8707 16.0586 13.94 16.2907 14.2585C16.5221 14.5757 16.455 15.02 16.1393 15.2528C16.08 15.2964 15.0993 16.0014 13.2393 16.4507L14.0786 17.6042C14.1607 17.7171 14.2914 17.7828 14.43 17.7828C14.435 17.7828 14.4393 17.7828 14.4436 17.7821C15.23 17.7571 18.6786 17.1757 19.9429 14.9542C19.9807 14.8885 20 14.815 20 14.7393C20 10.4578 18.1686 5.50497 17.2286 4.63925ZM7.14286 13.2493C6.35357 13.2493 5.71429 12.45 5.71429 11.4635C5.71429 10.4771 6.35357 9.67782 7.14286 9.67782C7.93214 9.67782 8.57143 10.4771 8.57143 11.4635C8.57143 12.45 7.93214 13.2493 7.14286 13.2493ZM12.8571 13.2493C12.0679 13.2493 11.4286 12.45 11.4286 11.4635C11.4286 10.4771 12.0679 9.67782 12.8571 9.67782C13.6464 9.67782 14.2857 10.4771 14.2857 11.4635C14.2857 12.45 13.6464 13.2493 12.8571 13.2493Z"
                  />
                </svg>
              </a>
=======
                  <svg
                    aria-hidden="true"
                    class="MuiSvgIcon-root MuiSvgIcon-fontSizeSmall NavContent-gray css-1b8e8sl-MuiSvgIcon-root"
                    focusable="false"
                    viewBox="0 0 20 20"
=======
                      </a>
                    </div>
                    <div
                      class="menu-divider MuiBox-root css-0"
                    >
                      <hr
                        class="MuiDivider-root MuiDivider-fullWidth css-1qxgd41-MuiDivider-root"
                      />
                    </div>
                  </div>
                </div>
              </div>
              <div
                class="MuiBox-root css-0"
              >
                <div
                  class="NavItem-root nav-item-container css-i4j8eu"
                >
                  <a
                    class="MuiTypography-root MuiTypography-inherit MuiLink-root MuiLink-underlineHover external-site-link  css-1nffzm5-MuiTypography-root-MuiLink-root"
                    href="https://forum.olympusdao.finance/"
                    target="_blank"
                  >
                    <div
                      class="link-container MuiBox-root css-b2udjo"
                    >
                      <div
                        class="NavItem-title title MuiBox-root css-13buc9q"
                      >
                        <svg
                          aria-hidden="true"
                          class="MuiSvgIcon-root MuiSvgIcon-fontSizeSmall css-1b8e8sl-MuiSvgIcon-root"
                          focusable="false"
                          style="font-size: 21px;"
                          viewBox="0 0 20 20"
                        >
                          <path
                            clip-rule="evenodd"
                            d="M 4.488 3.7 C 4.279 3.7 4.078 3.783 3.931 3.931 C 3.783 4.078 3.7 4.279 3.7 4.488 L 3.7 15.186 L 5.506 13.381 C 5.653 13.233 5.854 13.15 6.063 13.15 L 15.513 13.15 C 15.721 13.15 15.922 13.067 16.069 12.919 C 16.217 12.772 16.3 12.571 16.3 12.363 L 16.3 4.488 C 16.3 4.279 16.217 4.078 16.069 3.931 C 15.922 3.783 15.721 3.7 15.513 3.7 L 4.488 3.7 Z M 2.817 2.817 C 3.26 2.374 3.861 2.125 4.488 2.125 L 15.513 2.125 C 16.139 2.125 16.74 2.374 17.183 2.817 C 17.626 3.26 17.875 3.861 17.875 4.488 L 17.875 12.363 C 17.875 12.989 17.626 13.59 17.183 14.033 C 16.74 14.476 16.139 14.725 15.513 14.725 L 6.389 14.725 L 3.469 17.644 C 3.244 17.87 2.905 17.937 2.611 17.815 C 2.317 17.693 2.125 17.406 2.125 17.088 L 2.125 4.488 C 2.125 3.861 2.374 3.26 2.817 2.817 Z"
                            fill-rule="evenodd"
                          />
                        </svg>
                        Forum
                        <svg
                          aria-hidden="true"
                          class="MuiSvgIcon-root MuiSvgIcon-fontSizeSmall external-site-link-icon css-1b8e8sl-MuiSvgIcon-root"
                          focusable="false"
                          viewBox="0 0 20 20"
                        >
                          <path
                            d="M4.297 17.445h9.539c1.523 0 2.305-.78 2.305-2.28v-9.58c0-1.507-.782-2.288-2.305-2.288h-9.54c-1.523 0-2.304.773-2.304 2.289v9.578c0 1.508.781 2.281 2.305 2.281Zm.016-.968c-.875 0-1.352-.461-1.352-1.368V5.633c0-.899.477-1.367 1.352-1.367h9.5c.867 0 1.359.468 1.359 1.367v9.476c0 .907-.492 1.368-1.36 1.368h-9.5Zm7.296-4.235c.266 0 .438-.195.438-.476V7.867c0-.344-.188-.492-.492-.492H7.64c-.29 0-.47.172-.47.438 0 .265.188.445.477.445H9.53l1.133-.078-1.055.992-3.382 3.383a.476.476 0 0 0-.149.328c0 .273.18.453.453.453a.47.47 0 0 0 .344-.149L10.25 9.82l.984-1.047-.078 1.282v1.718c0 .29.18.47.453.47Z"
                          />
                        </svg>
                      </div>
                    </div>
                  </a>
                </div>
                <div
                  class="NavItem-root nav-item-container css-i4j8eu"
                >
                  <a
                    class="MuiTypography-root MuiTypography-inherit MuiLink-root MuiLink-underlineHover external-site-link  css-1nffzm5-MuiTypography-root-MuiLink-root"
                    href="https://docs.olympusdao.finance/"
                    target="_blank"
                  >
                    <div
                      class="link-container MuiBox-root css-b2udjo"
                    >
                      <div
                        class="NavItem-title title MuiBox-root css-13buc9q"
                      >
                        <svg
                          aria-hidden="true"
                          class="MuiSvgIcon-root MuiSvgIcon-fontSizeSmall css-1b8e8sl-MuiSvgIcon-root"
                          focusable="false"
                          style="font-size: 21px;"
                          viewBox="0 0 20 20"
                        >
                          <path
                            clip-rule="evenodd"
                            d="M 5.111 1.818 C 4.758 1.818 4.418 1.962 4.168 2.218 C 3.918 2.474 3.778 2.82 3.778 3.182 L 3.778 13.943 C 4.19 13.743 4.646 13.636 5.111 13.636 L 16.222 13.636 L 16.222 1.818 L 5.111 1.818 Z M 18 0.909 C 18 0.407 17.602 0 17.111 0 L 5.111 0 C 4.286 0 3.494 0.335 2.911 0.932 C 2.328 1.529 2 2.338 2 3.182 L 2 16.818 C 2 17.662 2.328 18.471 2.911 19.068 C 3.494 19.665 4.286 20 5.111 20 L 17.111 20 C 17.602 20 18 19.593 18 19.091 L 18 0.909 Z M 16.222 15.454 L 5.111 15.454 C 4.758 15.454 4.418 15.598 4.168 15.854 C 3.918 16.11 3.778 16.457 3.778 16.818 C 3.778 17.18 3.918 17.526 4.168 17.782 C 4.418 18.038 4.758 18.182 5.111 18.182 L 16.222 18.182 L 16.222 15.454 Z"
                            fill-rule="evenodd"
                          />
                        </svg>
                        Docs
                        <svg
                          aria-hidden="true"
                          class="MuiSvgIcon-root MuiSvgIcon-fontSizeSmall external-site-link-icon css-1b8e8sl-MuiSvgIcon-root"
                          focusable="false"
                          viewBox="0 0 20 20"
                        >
                          <path
                            d="M4.297 17.445h9.539c1.523 0 2.305-.78 2.305-2.28v-9.58c0-1.507-.782-2.288-2.305-2.288h-9.54c-1.523 0-2.304.773-2.304 2.289v9.578c0 1.508.781 2.281 2.305 2.281Zm.016-.968c-.875 0-1.352-.461-1.352-1.368V5.633c0-.899.477-1.367 1.352-1.367h9.5c.867 0 1.359.468 1.359 1.367v9.476c0 .907-.492 1.368-1.36 1.368h-9.5Zm7.296-4.235c.266 0 .438-.195.438-.476V7.867c0-.344-.188-.492-.492-.492H7.64c-.29 0-.47.172-.47.438 0 .265.188.445.477.445H9.53l1.133-.078-1.055.992-3.382 3.383a.476.476 0 0 0-.149.328c0 .273.18.453.453.453a.47.47 0 0 0 .344-.149L10.25 9.82l.984-1.047-.078 1.282v1.718c0 .29.18.47.453.47Z"
                          />
                        </svg>
                      </div>
                    </div>
                  </a>
                </div>
                <div
                  class="NavItem-root nav-item-container css-i4j8eu"
                >
                  <a
                    class="MuiTypography-root MuiTypography-inherit MuiLink-root MuiLink-underlineHover external-site-link  css-1nffzm5-MuiTypography-root-MuiLink-root"
                    href="https://immunefi.com/bounty/olympus/"
                    target="_blank"
>>>>>>> dd954e11
                  >
                    <div
                      class="link-container MuiBox-root css-b2udjo"
                    >
                      <div
                        class="NavItem-title title MuiBox-root css-13buc9q"
                      >
                        <svg
                          aria-hidden="true"
                          class="MuiSvgIcon-root MuiSvgIcon-fontSizeSmall css-1b8e8sl-MuiSvgIcon-root"
                          focusable="false"
                          style="font-size: 21px;"
                          viewBox="0 0 20 20"
                        >
                          <path
                            d="M 9 13 L 11 13 L 11 15 L 9 15 Z M 9 5 L 11 5 L 11 11 L 9 11 Z M 9.99 0 C 4.47 0 0 4.48 0 10 C 0 15.52 4.47 20 9.99 20 C 15.52 20 20 15.52 20 10 C 20 4.48 15.52 0 9.99 0 Z M 10 18 C 5.58 18 2 14.42 2 10 C 2 5.58 5.58 2 10 2 C 14.42 2 18 5.58 18 10 C 18 14.42 14.42 18 10 18 Z"
                          />
                        </svg>
                        Bug Bounty
                        <svg
                          aria-hidden="true"
                          class="MuiSvgIcon-root MuiSvgIcon-fontSizeSmall external-site-link-icon css-1b8e8sl-MuiSvgIcon-root"
                          focusable="false"
                          viewBox="0 0 20 20"
                        >
                          <path
                            d="M4.297 17.445h9.539c1.523 0 2.305-.78 2.305-2.28v-9.58c0-1.507-.782-2.288-2.305-2.288h-9.54c-1.523 0-2.304.773-2.304 2.289v9.578c0 1.508.781 2.281 2.305 2.281Zm.016-.968c-.875 0-1.352-.461-1.352-1.368V5.633c0-.899.477-1.367 1.352-1.367h9.5c.867 0 1.359.468 1.359 1.367v9.476c0 .907-.492 1.368-1.36 1.368h-9.5Zm7.296-4.235c.266 0 .438-.195.438-.476V7.867c0-.344-.188-.492-.492-.492H7.64c-.29 0-.47.172-.47.438 0 .265.188.445.477.445H9.53l1.133-.078-1.055.992-3.382 3.383a.476.476 0 0 0-.149.328c0 .273.18.453.453.453a.47.47 0 0 0 .344-.149L10.25 9.82l.984-1.047-.078 1.282v1.718c0 .29.18.47.453.47Z"
                          />
                        </svg>
                      </div>
                    </div>
                  </a>
                </div>
                <div
                  class="NavItem-root nav-item-container css-i4j8eu"
                >
<<<<<<< HEAD
                  <svg
                    aria-hidden="true"
                    class="MuiSvgIcon-root MuiSvgIcon-fontSizeSmall NavContent-gray css-1b8e8sl-MuiSvgIcon-root"
                    focusable="false"
                    viewBox="0 0 20 20"
=======
                  <a
                    class="MuiTypography-root MuiTypography-inherit MuiLink-root MuiLink-underlineHover external-site-link  css-1nffzm5-MuiTypography-root-MuiLink-root"
                    href="https://grants.olympusdao.finance/"
                    target="_blank"
>>>>>>> dd954e11
                  >
                    <div
                      class="link-container MuiBox-root css-b2udjo"
                    >
                      <div
                        class="NavItem-title title MuiBox-root css-13buc9q"
                      >
                        <svg
                          aria-hidden="true"
                          class="MuiSvgIcon-root MuiSvgIcon-fontSizeSmall css-1b8e8sl-MuiSvgIcon-root"
                          focusable="false"
                          style="font-size: 21px;"
                          viewBox="0 0 20 20"
                        >
                          <path
                            clip-rule="evenodd"
                            d="M 9.846 5.29 L 10.383 5.534 C 10.352 5.56 10.322 5.587 10.293 5.616 L 7.173 8.728 L 7.166 8.735 C 7.035 8.87 6.934 9.03 6.87 9.206 C 6.806 9.382 6.78 9.57 6.794 9.756 C 6.808 9.944 6.862 10.126 6.951 10.29 C 7.04 10.455 7.163 10.598 7.313 10.712 L 7.742 11.039 L 7.747 11.042 C 8.306 11.459 8.984 11.684 9.682 11.684 C 10.378 11.684 11.057 11.459 11.615 11.042 L 12.234 10.578 L 14.687 12.362 L 12.338 14.712 L 7.77 13.57 L 7.768 13.568 L 3.86 10.518 L 6.003 6.413 L 9.846 5.29 Z M 5.627 5.109 L 9.487 3.98 C 9.786 3.894 10.106 3.917 10.391 4.046 L 10.392 4.046 L 13.012 5.235 L 14.295 5.235 L 16.137 4.314 C 16.138 4.314 16.139 4.313 16.14 4.313 C 16.447 4.158 16.803 4.129 17.13 4.235 C 17.459 4.339 17.732 4.57 17.892 4.876 C 17.892 4.877 17.892 4.877 17.892 4.878 L 19.847 8.62 C 19.847 8.621 19.847 8.622 19.848 8.622 C 19.93 8.778 19.979 8.946 19.995 9.12 C 20.01 9.295 19.99 9.471 19.937 9.638 C 19.883 9.805 19.797 9.96 19.682 10.093 C 19.568 10.226 19.428 10.335 19.271 10.413 L 17.43 11.331 L 16.246 12.721 C 16.235 12.735 16.222 12.748 16.209 12.761 L 13.281 15.69 C 13.276 15.694 13.27 15.7 13.264 15.705 C 13.105 15.854 12.911 15.963 12.7 16.021 C 12.489 16.08 12.267 16.086 12.053 16.04 C 12.046 16.039 12.038 16.037 12.031 16.035 L 7.415 14.881 L 7.398 14.877 C 7.226 14.829 7.066 14.747 6.927 14.635 L 2.632 11.281 L 0.729 10.326 C 0.572 10.249 0.434 10.142 0.319 10.011 C 0.205 9.878 0.117 9.723 0.064 9.557 C 0.01 9.39 -0.011 9.214 0.005 9.039 C 0.02 8.866 0.07 8.697 0.151 8.543 L 2.108 4.797 C 2.108 4.797 2.108 4.797 2.108 4.797 C 2.266 4.494 2.537 4.263 2.863 4.155 C 3.188 4.047 3.543 4.072 3.851 4.221 L 3.857 4.225 L 5.627 5.109 Z M 2.704 9.798 L 4.622 6.125 L 3.293 5.461 L 1.376 9.132 L 2.704 9.798 Z M 17.296 9.88 L 18.626 9.217 L 16.709 5.547 L 15.378 6.213 L 17.296 9.88 Z M 14.045 6.593 L 12.879 6.593 C 12.869 6.594 12.86 6.594 12.849 6.593 L 11.236 6.593 L 8.166 9.656 L 8.562 9.955 C 8.885 10.196 9.278 10.326 9.682 10.326 C 10.085 10.326 10.479 10.196 10.803 9.954 C 10.803 9.954 10.803 9.954 10.803 9.954 L 11.821 9.191 C 12.059 9.012 12.386 9.009 12.628 9.185 L 15.62 11.361 L 16.188 10.694 L 14.045 6.593 Z"
                            fill-rule="evenodd"
                          />
                        </svg>
                        Grants
                        <svg
                          aria-hidden="true"
                          class="MuiSvgIcon-root MuiSvgIcon-fontSizeSmall external-site-link-icon css-1b8e8sl-MuiSvgIcon-root"
                          focusable="false"
                          viewBox="0 0 20 20"
                        >
                          <path
                            d="M4.297 17.445h9.539c1.523 0 2.305-.78 2.305-2.28v-9.58c0-1.507-.782-2.288-2.305-2.288h-9.54c-1.523 0-2.304.773-2.304 2.289v9.578c0 1.508.781 2.281 2.305 2.281Zm.016-.968c-.875 0-1.352-.461-1.352-1.368V5.633c0-.899.477-1.367 1.352-1.367h9.5c.867 0 1.359.468 1.359 1.367v9.476c0 .907-.492 1.368-1.36 1.368h-9.5Zm7.296-4.235c.266 0 .438-.195.438-.476V7.867c0-.344-.188-.492-.492-.492H7.64c-.29 0-.47.172-.47.438 0 .265.188.445.477.445H9.53l1.133-.078-1.055.992-3.382 3.383a.476.476 0 0 0-.149.328c0 .273.18.453.453.453a.47.47 0 0 0 .344-.149L10.25 9.82l.984-1.047-.078 1.282v1.718c0 .29.18.47.453.47Z"
                          />
                        </svg>
                      </div>
                    </div>
                  </a>
                </div>
                <div
                  class="MuiBox-root css-1703wsi"
                >
<<<<<<< HEAD
                  <svg
                    aria-hidden="true"
                    class="MuiSvgIcon-root MuiSvgIcon-fontSizeSmall NavContent-gray css-1b8e8sl-MuiSvgIcon-root"
                    focusable="false"
                    viewBox="0 0 20 20"
                  >
                    <path
                      d="M20 3.924a8.191 8.191 0 0 1-2.357.646 4.11 4.11 0 0 0 1.804-2.27c-.792.47-1.67.812-2.606.996A4.103 4.103 0 0 0 9.85 7.037 11.648 11.648 0 0 1 1.392 2.75a4.093 4.093 0 0 0-.554 2.064 4.1 4.1 0 0 0 1.824 3.414 4.095 4.095 0 0 1-1.858-.513v.052a4.104 4.104 0 0 0 3.291 4.023 4.102 4.102 0 0 1-1.853.07 4.108 4.108 0 0 0 3.833 2.85A8.23 8.23 0 0 1 0 16.41a11.615 11.615 0 0 0 6.29 1.843c7.547 0 11.673-6.253 11.673-11.675 0-.177-.004-.354-.011-.53A8.35 8.35 0 0 0 20 3.924Z"
                    />
                  </svg>
                </a>
                <a
                  class="MuiTypography-root MuiTypography-inherit MuiLink-root MuiLink-underlineNone css-qskxep-MuiTypography-root-MuiLink-root"
                  href="https://discord-invite.olympusdao.finance"
                  rel="noopener noreferrer"
                  target="_blank"
                >
                  <svg
                    aria-hidden="true"
                    class="MuiSvgIcon-root MuiSvgIcon-fontSizeSmall NavContent-gray css-1b8e8sl-MuiSvgIcon-root"
                    focusable="false"
                    viewBox="0 0 20 20"
=======
                  <a
                    class="MuiTypography-root MuiTypography-inherit MuiLink-root MuiLink-underlineNone css-wl2u8x-MuiTypography-root-MuiLink-root"
                    href="https://github.com/OlympusDAO"
                    rel="noopener noreferrer"
                    target="_blank"
                  >
                    <svg
                      aria-hidden="true"
                      class="MuiSvgIcon-root MuiSvgIcon-fontSizeSmall NavContent-gray css-1b8e8sl-MuiSvgIcon-root"
                      focusable="false"
                      viewBox="0 0 20 20"
                    >
                      <path
                        d="M10 0C4.478 0 0 4.548 0 10.157 0 14.916 3.227 18.898 7.577 20a1.503 1.503 0 0 1-.077-.493V17.77H6.243c-.684 0-1.292-.3-1.587-.854-.328-.617-.384-1.561-1.196-2.138-.24-.193-.058-.412.22-.382.512.147.937.504 1.337 1.034.399.53.586.651 1.33.651.361 0 .901-.021 1.41-.102.273-.705.745-1.354 1.323-1.66-3.33-.349-4.92-2.031-4.92-4.316 0-.983.413-1.935 1.114-2.736-.23-.796-.519-2.418.088-3.036 1.499 0 2.405.987 2.622 1.253a7.39 7.39 0 0 1 2.428-.407c.864 0 1.687.148 2.435.41.216-.266 1.122-1.256 2.624-1.256.61.619.317 2.248.085 3.042.697.8 1.107 1.748 1.107 2.73 0 2.283-1.587 3.965-4.912 4.314.915.485 1.582 1.848 1.582 2.875v2.314c0 .088-.019.151-.029.226C17.201 18.346 20 14.588 20 10.157 20 4.547 15.523 0 10 0Z"
                      />
                    </svg>
                  </a>
                  <a
                    class="MuiTypography-root MuiTypography-inherit MuiLink-root MuiLink-underlineNone css-wl2u8x-MuiTypography-root-MuiLink-root"
                    href="https://olympusdao.medium.com/"
                    rel="noopener noreferrer"
                    target="_blank"
                  >
                    <svg
                      aria-hidden="true"
                      class="MuiSvgIcon-root MuiSvgIcon-fontSizeSmall NavContent-gray css-1b8e8sl-MuiSvgIcon-root"
                      focusable="false"
                      viewBox="0 0 20 20"
                    >
                      <path
                        d="M18.182 0H1.818A1.818 1.818 0 0 0 0 1.818v16.364C0 19.186.814 20 1.818 20h16.364A1.818 1.818 0 0 0 20 18.182V1.818A1.818 1.818 0 0 0 18.182 0Zm-1.326 15.454h-5.392v-.302l1.263-1.111V7.7l-3.1 7.754h-.485L5.682 7.64v5.534l1.582 1.979v.303h-4.12v-.303l1.635-1.98V6.59L3.325 4.772V4.55h3.979l3.09 6.685 2.665-6.685h3.777v.222l-1.381 1.16v8.109l1.401 1.11v.303Z"
                      />
                    </svg>
                  </a>
                  <a
                    class="MuiTypography-root MuiTypography-inherit MuiLink-root MuiLink-underlineNone css-wl2u8x-MuiTypography-root-MuiLink-root"
                    href="https://twitter.com/OlympusDAO"
                    rel="noopener noreferrer"
                    target="_blank"
>>>>>>> dd954e11
                  >
                    <svg
                      aria-hidden="true"
                      class="MuiSvgIcon-root MuiSvgIcon-fontSizeSmall NavContent-gray css-1b8e8sl-MuiSvgIcon-root"
                      focusable="false"
                      viewBox="0 0 20 20"
                    >
                      <path
                        d="M20 3.924a8.191 8.191 0 0 1-2.357.646 4.11 4.11 0 0 0 1.804-2.27c-.792.47-1.67.812-2.606.996A4.103 4.103 0 0 0 9.85 7.037 11.648 11.648 0 0 1 1.392 2.75a4.093 4.093 0 0 0-.554 2.064 4.1 4.1 0 0 0 1.824 3.414 4.095 4.095 0 0 1-1.858-.513v.052a4.104 4.104 0 0 0 3.291 4.023 4.102 4.102 0 0 1-1.853.07 4.108 4.108 0 0 0 3.833 2.85A8.23 8.23 0 0 1 0 16.41a11.615 11.615 0 0 0 6.29 1.843c7.547 0 11.673-6.253 11.673-11.675 0-.177-.004-.354-.011-.53A8.35 8.35 0 0 0 20 3.924Z"
                      />
                    </svg>
                  </a>
                  <a
                    class="MuiTypography-root MuiTypography-inherit MuiLink-root MuiLink-underlineNone css-wl2u8x-MuiTypography-root-MuiLink-root"
                    href="https://discord-invite.olympusdao.finance"
                    rel="noopener noreferrer"
                    target="_blank"
                  >
                    <svg
                      aria-hidden="true"
                      class="MuiSvgIcon-root MuiSvgIcon-fontSizeSmall NavContent-gray css-1b8e8sl-MuiSvgIcon-root"
                      focusable="false"
                      viewBox="0 0 20 20"
                    >
                      <path
                        d="M17.2286 4.63925C15.4971 3.24782 12.7593 3.01211 12.6436 3.00211C12.4607 2.98639 12.2871 3.08997 12.2121 3.25711C12.2093 3.26282 12.0564 3.70639 11.9086 4.13425C13.9207 4.48639 15.2879 5.26782 15.3607 5.31068C15.7021 5.50925 15.8164 5.94711 15.6171 6.28782C15.485 6.51496 15.2457 6.64211 15 6.64211C14.8779 6.64211 14.755 6.61139 14.6421 6.54568C14.6221 6.53354 12.6164 5.39211 10.0014 5.39211C7.38571 5.39211 5.37929 6.53425 5.35929 6.54568C5.01857 6.74354 4.58143 6.62711 4.38357 6.28568C4.18571 5.94568 4.30071 5.50925 4.64071 5.31068C4.71357 5.26782 6.08571 4.48354 8.10357 4.13211C7.94786 3.69925 7.79071 3.26282 7.78786 3.25711C7.71286 3.08925 7.53929 2.98354 7.35643 3.00211C7.24071 3.01139 4.50286 3.24711 2.74857 4.65782C1.83143 5.50497 0 10.4578 0 14.74C0 14.8157 0.0192857 14.8893 0.0571429 14.955C1.32214 17.1764 4.77071 17.7578 5.55643 17.7828C5.56143 17.7835 5.56571 17.7835 5.57 17.7835C5.70857 17.7835 5.83929 17.7171 5.92143 17.605L6.77143 16.4535C4.90714 16.0043 3.92143 15.2978 3.86214 15.2542C3.545 15.0207 3.47643 14.5735 3.71 14.2557C3.94286 13.9393 4.38857 13.8693 4.70571 14.1014C4.73214 14.1185 6.55143 15.3921 10 15.3921C13.4621 15.3921 15.2764 14.1135 15.2943 14.1007C15.6114 13.8707 16.0586 13.94 16.2907 14.2585C16.5221 14.5757 16.455 15.02 16.1393 15.2528C16.08 15.2964 15.0993 16.0014 13.2393 16.4507L14.0786 17.6042C14.1607 17.7171 14.2914 17.7828 14.43 17.7828C14.435 17.7828 14.4393 17.7828 14.4436 17.7821C15.23 17.7571 18.6786 17.1757 19.9429 14.9542C19.9807 14.8885 20 14.815 20 14.7393C20 10.4578 18.1686 5.50497 17.2286 4.63925ZM7.14286 13.2493C6.35357 13.2493 5.71429 12.45 5.71429 11.4635C5.71429 10.4771 6.35357 9.67782 7.14286 9.67782C7.93214 9.67782 8.57143 10.4771 8.57143 11.4635C8.57143 12.45 7.93214 13.2493 7.14286 13.2493ZM12.8571 13.2493C12.0679 13.2493 11.4286 12.45 11.4286 11.4635C11.4286 10.4771 12.0679 9.67782 12.8571 9.67782C13.6464 9.67782 14.2857 10.4771 14.2857 11.4635C14.2857 12.45 13.6464 13.2493 12.8571 13.2493Z"
                      />
                    </svg>
                  </a>
                </div>
              </div>
>>>>>>> alpha
            </div>
          </div>
        </div>
      </div>
    </div>
  </div>
</div>
`;<|MERGE_RESOLUTION|>--- conflicted
+++ resolved
@@ -6,10 +6,6 @@
     class="sidebar"
     id="sidebarContent"
   >
-<<<<<<< HEAD
-    <div
-      class="MuiDrawer-root MuiDrawer-docked css-6jemim-MuiDrawer-docked"
-=======
     <style>
       [data-rk]{--rk-blurs-modalOverlay:blur(0px);--rk-fonts-body:SFRounded, ui-rounded, "SF Pro Rounded", -apple-system, BlinkMacSystemFont, "Segoe UI", Roboto, Helvetica, Arial, sans-serif, "Apple Color Emoji", "Segoe UI Emoji", "Segoe UI Symbol";--rk-radii-actionButton:9999px;--rk-radii-connectButton:12px;--rk-radii-menuButton:12px;--rk-radii-modal:24px;--rk-radii-modalMobile:28px;--rk-colors-accentColor:#0E76FD;--rk-colors-accentColorForeground:#FFF;--rk-colors-actionButtonBorder:rgba(0, 0, 0, 0.04);--rk-colors-actionButtonBorderMobile:rgba(0, 0, 0, 0.06);--rk-colors-actionButtonSecondaryBackground:rgba(0, 0, 0, 0.06);--rk-colors-closeButton:rgba(60, 66, 66, 0.8);--rk-colors-closeButtonBackground:rgba(0, 0, 0, 0.06);--rk-colors-connectButtonBackground:#FFF;--rk-colors-connectButtonBackgroundError:#FF494A;--rk-colors-connectButtonInnerBackground:linear-gradient(0deg, rgba(0, 0, 0, 0.03), rgba(0, 0, 0, 0.06));--rk-colors-connectButtonText:#25292E;--rk-colors-connectButtonTextError:#FFF;--rk-colors-connectionIndicator:#30E000;--rk-colors-downloadBottomCardBackground:linear-gradient(126deg, rgba(255, 255, 255, 0) 9.49%, rgba(171, 171, 171, 0.04) 71.04%), #FFFFFF;--rk-colors-downloadTopCardBackground:linear-gradient(126deg, rgba(171, 171, 171, 0.2) 9.49%, rgba(255, 255, 255, 0) 71.04%), #FFFFFF;--rk-colors-error:#FF494A;--rk-colors-generalBorder:rgba(0, 0, 0, 0.06);--rk-colors-generalBorderDim:rgba(0, 0, 0, 0.03);--rk-colors-menuItemBackground:rgba(60, 66, 66, 0.1);--rk-colors-modalBackdrop:rgba(0, 0, 0, 0.3);--rk-colors-modalBackground:#FFF;--rk-colors-modalBorder:transparent;--rk-colors-modalText:#25292E;--rk-colors-modalTextDim:rgba(60, 66, 66, 0.3);--rk-colors-modalTextSecondary:rgba(60, 66, 66, 0.6);--rk-colors-profileAction:#FFF;--rk-colors-profileActionHover:rgba(255, 255, 255, 0.5);--rk-colors-profileForeground:rgba(60, 66, 66, 0.06);--rk-colors-selectedOptionBorder:rgba(60, 66, 66, 0.1);--rk-colors-standby:#FFD641;--rk-shadows-connectButton:0px 4px 12px rgba(0, 0, 0, 0.1);--rk-shadows-dialog:0px 8px 32px rgba(0, 0, 0, 0.32);--rk-shadows-profileDetailsAction:0px 2px 6px rgba(37, 41, 46, 0.04);--rk-shadows-selectedOption:0px 2px 6px rgba(0, 0, 0, 0.24);--rk-shadows-selectedWallet:0px 2px 6px rgba(0, 0, 0, 0.12);--rk-shadows-walletLogo:0px 2px 16px rgba(0, 0, 0, 0.16);}
     </style>
@@ -19,67 +15,23 @@
     <div
       class="sidebar"
       id="sidebarContent"
->>>>>>> alpha
     >
       <div
-        class="MuiPaper-root MuiPaper-elevation MuiPaper-elevation0 MuiDrawer-paper MuiDrawer-paperAnchorLeft MuiDrawer-paperAnchorDockedLeft css-1l360wv-MuiPaper-root-MuiDrawer-paper"
+        class="MuiDrawer-root MuiDrawer-docked css-6jemim-MuiDrawer-docked"
       >
         <div
-<<<<<<< HEAD
-<<<<<<< HEAD
-          class="MuiPaper-root MuiPaper-elevation MuiPaper-rounded MuiPaper-elevation0 dapp-sidebar css-14vh17f-MuiPaper-root"
-=======
           class="MuiPaper-root MuiPaper-elevation MuiPaper-elevation0 MuiDrawer-paper MuiDrawer-paperAnchorLeft MuiDrawer-paperAnchorDockedLeft css-1lt5il1-MuiPaper-root-MuiDrawer-paper"
->>>>>>> alpha
-=======
-          class="MuiPaper-root MuiPaper-elevation MuiPaper-elevation0 MuiDrawer-paper MuiDrawer-paperAnchorLeft MuiDrawer-paperAnchorDockedLeft css-1lt5il1-MuiPaper-root-MuiDrawer-paper"
->>>>>>> dd954e11
         >
           <div
-            class="dapp-sidebar-inner MuiBox-root css-155ff3i"
+            class="MuiPaper-root MuiPaper-elevation MuiPaper-rounded MuiPaper-elevation0 dapp-sidebar css-14vh17f-MuiPaper-root"
           >
             <div
-              class="dapp-menu-top"
+              class="dapp-sidebar-inner MuiBox-root css-155ff3i"
             >
               <div
-                class="branding-header MuiBox-root css-0"
-              >
-                <a
-                  class="MuiTypography-root MuiTypography-inherit MuiLink-root MuiLink-underlineNone css-wl2u8x-MuiTypography-root-MuiLink-root"
-                  href="https://olympusdao.finance"
-                  rel="noopener noreferrer"
-                  target="_blank"
-                >
-                  <svg
-                    aria-hidden="true"
-                    class="MuiSvgIcon-root MuiSvgIcon-colorPrimary MuiSvgIcon-fontSizeSmall css-1x7u7wj-MuiSvgIcon-root"
-                    focusable="false"
-                    height="50"
-                    style="min-width: 51px; min-height: 51px; width: 51px;"
-                    viewBox="0 0 50 50"
-                    width="50"
-                  >
-                    <path
-                      clip-rule="evenodd"
-                      d="M 19.546 50 L 19.546 49.886 L 19.546 47.489 L 19.546 40.531 C 12.424 38.289 7.273 31.776 7.273 24.091 C 7.273 14.551 15.21 6.818 25 6.818 C 34.79 6.818 42.727 14.551 42.727 24.091 C 42.727 31.776 37.576 38.289 30.454 40.531 L 30.454 47.489 L 30.454 49.886 L 30.454 50 L 50 50 L 50 42.955 L 40.348 42.955 C 46.155 38.555 49.886 31.715 49.886 24.034 C 49.886 10.76 38.744 0 25 0 C 11.256 0 0.114 10.76 0.114 24.034 C 0.114 31.715 3.845 38.555 9.652 42.955 L 0 42.955 L 0 50 L 19.546 50 Z"
-                      fill-rule="evenodd"
-                    />
-                  </svg>
-                  <p
-                    class="MuiTypography-root MuiTypography-body1 css-1v1in9t-MuiTypography-root"
-                  >
-                    Olympus
-                  </p>
-                </a>
-              </div>
-              <div
-                class="dapp-menu-links"
+                class="dapp-menu-top"
               >
                 <div
-<<<<<<< HEAD
-                  class="dapp-nav"
-                  id="navbarNav"
-=======
                   class="branding-header MuiBox-root css-0"
                 >
                   <a
@@ -106,16 +58,11 @@
                 </div>
                 <div
                   class="dapp-menu-links"
->>>>>>> alpha
                 >
                   <div
-                    class="NavItem-root nav-item-container css-20fmbk"
-                  >
-<<<<<<< HEAD
-                    <a
-                      class="MuiTypography-root MuiTypography-inherit MuiLink-root MuiLink-underlineHover button-dapp-menu  css-1nffzm5-MuiTypography-root-MuiLink-root"
-                      href="#/dashboard"
-=======
+                    class="dapp-nav"
+                    id="navbarNav"
+                  >
                     <div
                       class="NavItem-root nav-item-container css-i4j8eu"
                     >
@@ -148,10 +95,6 @@
                       </a>
                     </div>
                     <div
-<<<<<<< HEAD
-                      class="NavItem-root nav-item-container css-20fmbk"
->>>>>>> alpha
-=======
                       class="menu-divider MuiBox-root css-0"
                     >
                       <hr
@@ -160,16 +103,11 @@
                     </div>
                     <div
                       class="NavItem-root nav-item-container css-i4j8eu"
->>>>>>> dd954e11
                     >
                       <div
-                        class="link-container MuiBox-root css-b2udjo"
+                        class="MuiPaper-root MuiPaper-elevation MuiPaper-elevation0 MuiAccordion-root Mui-expanded MuiAccordion-gutters Accordion-root undefined css-u06kr9-MuiPaper-root-MuiAccordion-root"
                       >
                         <div
-<<<<<<< HEAD
-                          class="activePill MuiBox-root css-hfhjvs"
-                        />
-=======
                           aria-expanded="true"
                           class="MuiButtonBase-root MuiAccordionSummary-root Mui-expanded MuiAccordionSummary-gutters css-sh22l5-MuiButtonBase-root-MuiAccordionSummary-root"
                           role="button"
@@ -220,223 +158,121 @@
                             </svg>
                           </div>
                         </div>
->>>>>>> alpha
                         <div
-                          class="NavItem-title title MuiBox-root css-13buc9q"
-                        >
-                          <svg
-                            aria-hidden="true"
-                            class="MuiSvgIcon-root MuiSvgIcon-fontSizeSmall css-1fx2bp7-MuiSvgIcon-root"
-                            focusable="false"
-                            style="font-size: 21px;"
-                            viewBox="0 0 20 20"
-                          >
-                            <path
-                              clip-rule="evenodd"
-                              d="M 16.857 0 C 17.488 0 18 0.497 18 1.111 L 18 18.889 C 18 19.503 17.488 20 16.857 20 C 16.226 20 15.714 19.503 15.714 18.889 L 15.714 1.111 C 15.714 0.497 16.226 0 16.857 0 Z M 10 6.667 C 10.631 6.667 11.143 7.164 11.143 7.778 L 11.143 18.889 C 11.143 19.503 10.631 20 10 20 C 9.369 20 8.857 19.503 8.857 18.889 L 8.857 7.778 C 8.857 7.164 9.369 6.667 10 6.667 Z M 3.143 13.333 C 3.774 13.333 4.286 13.831 4.286 14.444 L 4.286 18.889 C 4.286 19.503 3.774 20 3.143 20 C 2.512 20 2 19.503 2 18.889 L 2 14.444 C 2 13.831 2.512 13.333 3.143 13.333 Z"
-                              fill-rule="evenodd"
-                            />
-                          </svg>
-                          Dashboard
+                          class="MuiCollapse-root MuiCollapse-vertical css-1fkrdiv-MuiCollapse-root"
+                          style="min-height: 0px; height: 0px; transition-duration: 0ms;"
+                        >
+                          <div
+                            class="MuiCollapse-wrapper MuiCollapse-vertical css-smkl36-MuiCollapse-wrapper"
+                          >
+                            <div
+                              class="MuiCollapse-wrapperInner MuiCollapse-vertical css-9l5vo-MuiCollapse-wrapperInner"
+                            >
+                              <div
+                                class="MuiAccordion-region"
+                                role="region"
+                              >
+                                <div
+                                  class="MuiAccordionDetails-root css-15v22id-MuiAccordionDetails-root"
+                                />
+                              </div>
+                            </div>
+                          </div>
                         </div>
                       </div>
-                    </a>
-                  </div>
-                  <div
-                    class="NavItem-root nav-item-container css-20fmbk"
-                  >
-                    <div
-                      class="MuiPaper-root MuiPaper-elevation MuiPaper-elevation0 MuiAccordion-root Mui-expanded MuiAccordion-gutters Accordion-root undefined css-u06kr9-MuiPaper-root-MuiAccordion-root"
-                    >
-                      <div
-                        aria-expanded="true"
-                        class="MuiButtonBase-root MuiAccordionSummary-root Mui-expanded MuiAccordionSummary-gutters css-sh22l5-MuiButtonBase-root-MuiAccordionSummary-root"
-                        role="button"
-                        tabindex="0"
+                    </div>
+                    <div
+                      class="NavItem-root nav-item-container css-i4j8eu"
+                    >
+                      <a
+                        class="MuiTypography-root MuiTypography-inherit MuiLink-root MuiLink-underlineHover button-dapp-menu  css-1nffzm5-MuiTypography-root-MuiLink-root"
+                        href="#/stake"
                       >
                         <div
-                          class="MuiAccordionSummary-content Mui-expanded MuiAccordionSummary-contentGutters css-o4b71y-MuiAccordionSummary-content"
-                        >
-                          <a
-                            class="MuiTypography-root MuiTypography-inherit MuiLink-root MuiLink-underlineHover button-dapp-menu  css-1nffzm5-MuiTypography-root-MuiLink-root"
-                            href="#/bonds"
-                          >
-                            <div
-                              class="link-container MuiBox-root css-b2udjo"
-                            >
-                              <div
-                                class="activePill MuiBox-root css-hfhjvs"
-                              />
-                              <div
-                                class="NavItem-title title MuiBox-root css-13buc9q"
-                              >
-                                <svg
-                                  aria-hidden="true"
-                                  class="MuiSvgIcon-root MuiSvgIcon-fontSizeSmall css-1fx2bp7-MuiSvgIcon-root"
-                                  focusable="false"
-                                  style="font-size: 21px;"
-                                  viewBox="0 0 20 20"
-                                >
-                                  <path
-                                    d="M5.30469 17.3984H6.91406C7.03125 17.3984 7.10156 17.4297 7.1875 17.5156L8.32812 18.6484C9.44531 19.7656 10.5469 19.7656 11.6641 18.6484L12.8047 17.5156C12.8906 17.4297 12.9609 17.3984 13.0781 17.3984H14.6875C16.2656 17.3984 17.0469 16.6172 17.0469 15.0391V13.4297C17.0469 13.3203 17.0781 13.2344 17.1641 13.1563L18.2969 12.0156C19.4141 10.8984 19.4141 9.79688 18.2969 8.6797L17.1641 7.54688C17.0703 7.45313 17.0469 7.38282 17.0469 7.27345V5.66407C17.0469 4.07813 16.2578 3.29688 14.6875 3.29688H13.0781C12.9609 3.29688 12.8828 3.26563 12.8047 3.18751L11.6641 2.0547C10.5391 0.921883 9.46094 0.937508 8.32812 2.06251L7.1875 3.18751C7.10938 3.26563 7.03125 3.29688 6.91406 3.29688H5.30469C3.72656 3.29688 2.94531 4.07032 2.94531 5.66407V7.27345C2.94531 7.38282 2.91406 7.46095 2.83594 7.54688L1.69531 8.6797C0.578125 9.79688 0.578125 10.8984 1.69531 12.0156L2.83594 13.1563C2.91406 13.2344 2.94531 13.3203 2.94531 13.4297V15.0391C2.94531 16.6172 3.73438 17.3984 5.30469 17.3984ZM5.79688 15.3438C5.13281 15.3438 5.01562 15.2266 5.00781 14.5547V12.7344C5.00781 12.5156 4.95312 12.3594 4.79688 12.2109L3.5 10.9141C3.02344 10.4375 3.02344 10.2813 3.5 9.8047L4.79688 8.50782C4.95312 8.35157 5.00781 8.19532 5.01562 7.98438V6.16407C5.01562 5.48438 5.125 5.37501 5.79688 5.37501L7.625 5.3672C7.83594 5.3672 8 5.3047 8.14844 5.15626L9.44531 3.85938C9.92188 3.39063 10.0703 3.38282 10.5469 3.85938L11.8438 5.15626C11.9922 5.3047 12.1562 5.3672 12.375 5.3672L14.1953 5.37501C14.8594 5.37501 14.9766 5.4922 14.9766 6.16407V7.98438C14.9844 8.19532 15.0391 8.35157 15.1953 8.50782L16.4922 9.8047C16.9688 10.2813 16.9688 10.4375 16.4922 10.9141L15.1953 12.2109C15.0391 12.3594 14.9844 12.5156 14.9844 12.7344L14.9766 14.5547C14.9766 15.2266 14.8594 15.3438 14.1953 15.3438L12.375 15.3516C12.1562 15.3516 12.0078 15.3906 11.8438 15.5547L10.5469 16.8516C10.0781 17.3281 9.92188 17.3281 9.44531 16.8516L8.14844 15.5547C7.98438 15.3906 7.83594 15.3516 7.625 15.3516L5.79688 15.3438Z"
-                                  />
-                                </svg>
-                                Bond
-                              </div>
-                            </div>
-                          </a>
+                          class="link-container MuiBox-root css-b2udjo"
+                        >
+                          <div
+                            class="NavItem-title title MuiBox-root css-13buc9q"
+                          >
+                            <svg
+                              aria-hidden="true"
+                              class="MuiSvgIcon-root MuiSvgIcon-fontSizeSmall css-1b8e8sl-MuiSvgIcon-root"
+                              focusable="false"
+                              style="font-size: 21px;"
+                              viewBox="0 0 20 20"
+                            >
+                              <path
+                                d="M11.6172 19.0859L17.6562 15.5859C18.3438 15.1875 18.6719 14.8203 18.6719 14.2656C18.6719 13.7031 18.3438 13.3438 17.6562 12.9375L16.75 12.4141L17.6562 11.8906C18.3438 11.4922 18.6719 11.125 18.6719 10.5703C18.6719 10.0078 18.3438 9.64844 17.6562 9.25L16.5781 8.625L17.6562 8C18.3438 7.59375 18.6719 7.23438 18.6719 6.67969C18.6719 6.11719 18.3438 5.75781 17.6562 5.35156L11.6172 1.85156C11.1797 1.60156 10.8438 1.46875 10.4922 1.46875C10.1484 1.46875 9.8125 1.60156 9.375 1.85156L3.33594 5.35156C2.64844 5.75781 2.32031 6.11719 2.32031 6.67969C2.32031 7.23438 2.64844 7.59375 3.33594 8L4.41406 8.625L3.33594 9.25C2.64844 9.64844 2.32031 10.0078 2.32031 10.5703C2.32031 11.125 2.64844 11.4922 3.33594 11.8906L4.24219 12.4141L3.33594 12.9375C2.64844 13.3438 2.32031 13.7031 2.32031 14.2656C2.32031 14.8203 2.64844 15.1875 3.33594 15.5859L9.375 19.0859C9.8125 19.3359 10.1484 19.4688 10.4922 19.4688C10.8438 19.4688 11.1797 19.3359 11.6172 19.0859ZM10.4922 10C10.3984 10 10.3125 9.96875 10.2031 9.90625L4.64062 6.75C4.60156 6.73438 4.58594 6.71094 4.58594 6.67969C4.58594 6.64062 4.60156 6.61719 4.64062 6.60156L10.2031 3.44531C10.3125 3.38281 10.3984 3.35156 10.4922 3.35156C10.5859 3.35156 10.6719 3.38281 10.7891 3.44531L16.3516 6.60156C16.3828 6.61719 16.4062 6.64062 16.4062 6.67969C16.4062 6.71094 16.3828 6.73438 16.3516 6.75L10.7891 9.90625C10.6719 9.96875 10.5859 10 10.4922 10ZM10.4922 11.8828C10.8438 11.8828 11.1797 11.75 11.6172 11.5L14.8359 9.63281L16.3516 10.4922C16.3828 10.5156 16.4062 10.5312 16.4062 10.5703C16.4062 10.6016 16.3828 10.625 16.3516 10.6406L10.7891 13.8047C10.6719 13.8672 10.5859 13.8984 10.4922 13.8984C10.3984 13.8984 10.3125 13.8672 10.2031 13.8047L4.64062 10.6406C4.60156 10.625 4.58594 10.6016 4.58594 10.5703C4.58594 10.5312 4.60156 10.5156 4.64062 10.4922L6.15625 9.63281L9.375 11.5C9.8125 11.75 10.1484 11.8828 10.4922 11.8828ZM10.2031 17.4922L4.64062 14.3359C4.60156 14.3203 4.58594 14.2969 4.58594 14.2656C4.58594 14.2266 4.60156 14.2109 4.64062 14.1875L5.98438 13.4297L9.375 15.3906C9.8125 15.6406 10.1484 15.7734 10.4922 15.7734C10.8438 15.7734 11.1797 15.6406 11.6172 15.3906L15.0078 13.4297L16.3516 14.1875C16.3828 14.2109 16.4062 14.2266 16.4062 14.2656C16.4062 14.2969 16.3828 14.3203 16.3516 14.3359L10.7891 17.4922C10.6719 17.5547 10.5859 17.5859 10.4922 17.5859C10.3984 17.5859 10.3125 17.5547 10.2031 17.4922Z"
+                              />
+                            </svg>
+                            Stake
+                          </div>
                         </div>
+                      </a>
+                    </div>
+                    <div
+                      class="NavItem-root nav-item-container css-i4j8eu"
+                    >
+                      <a
+                        class="MuiTypography-root MuiTypography-inherit MuiLink-root MuiLink-underlineHover external-site-link  css-1nffzm5-MuiTypography-root-MuiLink-root"
+                        href="https://vote.olympusdao.finance/"
+                        target="_blank"
+                      >
                         <div
-                          class="MuiAccordionSummary-expandIconWrapper Mui-expanded css-yw020d-MuiAccordionSummary-expandIconWrapper"
-                        >
-                          <svg
-                            aria-hidden="true"
-                            class="MuiSvgIcon-root MuiSvgIcon-fontSizeSmall accordion-arrow css-1fx2bp7-MuiSvgIcon-root"
-                            focusable="false"
-                            style="font-size: 12px;"
-                            viewBox="0 0 20 20"
-                          >
-                            <path
-                              d="M 0.419 4.705 C 0.976 4.146 1.88 4.146 2.439 4.705 L 10 12.265 L 17.561 4.705 C 18.119 4.146 19.023 4.146 19.582 4.705 C 20.139 5.262 20.139 6.166 19.582 6.725 L 11.01 15.296 C 10.452 15.854 9.547 15.854 8.99 15.296 L 0.419 6.725 C -0.14 6.166 -0.14 5.262 0.419 4.705 Z"
-                            />
-                          </svg>
+                          class="link-container MuiBox-root css-b2udjo"
+                        >
+                          <div
+                            class="NavItem-title title MuiBox-root css-13buc9q"
+                          >
+                            <svg
+                              aria-hidden="true"
+                              class="MuiSvgIcon-root MuiSvgIcon-fontSizeSmall css-1b8e8sl-MuiSvgIcon-root"
+                              focusable="false"
+                              style="font-size: 21px;"
+                              viewBox="0 0 20 20"
+                            >
+                              <path
+                                clip-rule="evenodd"
+                                d="M 13.434 0.063 C 13.602 0.007 13.744 -0.008 13.966 0.004 L 13.699 0.004 L 13.966 0.004 C 13.99 0.005 14.013 0.006 14.034 0.007 C 14.144 0.012 14.236 0.016 14.336 0.048 C 14.458 0.08700000000000001 14.587 0.167 14.781 0.329 C 15.133 0.622 15.716 1.204 16.874 2.36 C 16.984 2.47 17.1 2.585 17.221 2.706 C 18.307 3.788 18.936 4.42 19.307 4.806 C 19.676 5.191 19.793 5.337 19.849 5.449 C 20.078 5.912 20.044 6.481 19.763 6.924 L 19.715 6.894 L 19.763 6.924 C 19.729 6.977 19.629 7.092 19.501 7.231 C 19.371 7.371 19.208 7.539 19.043 7.702 C 18.691 8.05 18.47 8.253 18.273 8.371 C 18.071 8.492 17.895 8.522 17.639 8.536 C 17.513 8.542 17.421 8.542 17.337 8.532 C 17.253 8.521 17.179 8.5 17.091 8.466 L 17.111 8.413 L 17.091 8.466 C 17.039 8.447 17.002 8.432 16.973 8.423 C 16.943 8.413 16.927 8.41 16.918 8.409 C 16.916 8.409 16.914 8.409 16.913 8.409 L 16.912 8.409 C 16.913 8.409 11.646 2.9210000000000003 11.646 2.9210000000000003 C 11.486 2.799 11.426 2.276 11.528 1.996 C 11.552 1.931 11.64 1.678 11.677 1.63 C 11.871 1.3780000000000001 11.981 1.244 12.185 1.062 C 12.882 0.442 13.414 0.048 13.434 0.063 Z M 8.043 12.639 C 7.734 12.955 7.541 13.165 7.407 13.355 C 7.271 13.547 7.196 13.717 7.116 13.954 C 7.059 14.123 7.034 14.358 7.037 14.592 C 7.041 14.826 7.073 15.066 7.134 15.246 C 7.359 15.901 7.859 16.383 8.532 16.594 C 8.691 16.644 8.903 16.67 9.115 16.673 C 9.327 16.676 9.544 16.657 9.714 16.612 C 9.96 16.549 10.128 16.484 10.349 16.317 C 10.567 16.154 10.836 15.891 11.288 15.433 L 12.035 14.674 L 12.036 16.627 L 12.037 18.661 L 7.524 18.661 L 3.011 18.661 L 3.011 15.392 L 3.011 12.122 L 5.819 12.122 L 8.549 12.122 L 8.043 12.639 Z M 8.254 10.547 L 8.207 10.516 L 8.254 10.547 C 8.644 9.964 9.364 9.734 10.033 9.984 C 10.136 10.022 10.278 10.103 10.347 10.161 L 10.435 10.236 L 10.188 10.487 L 9.914 10.764 L 8.993 10.764 C 8.733 10.764 8.497 10.761 8.328 10.754 C 8.244 10.751 8.178 10.747 8.132 10.744 C 8.136 10.737 8.14 10.729 8.144 10.721 C 8.173 10.674 8.211 10.612 8.254 10.547 Z M 16.303 3.694 C 17.222 4.614 17.812 5.209 18.173 5.584 C 18.353 5.772 18.475 5.904 18.552 5.993 C 18.591 6.037 18.616 6.071 18.633 6.094 C 18.639 6.104 18.644 6.111 18.647 6.116 C 18.646 6.117 18.645 6.12 18.643 6.123 C 18.638 6.135 18.629 6.15 18.616 6.169 C 18.59 6.207 18.552 6.255 18.505 6.311 C 18.411 6.421 18.284 6.557 18.151 6.689 C 18.019 6.821 17.884 6.948 17.773 7.042 C 17.717 7.089 17.669 7.127 17.631 7.152 C 17.611 7.165 17.596 7.174 17.584 7.18 C 17.581 7.182 17.578 7.183 17.576 7.184 C 17.572 7.182 17.566 7.179 17.559 7.175 C 17.542 7.164 17.517 7.146 17.483 7.118 C 17.416 7.063 17.318 6.974 17.178 6.841 C 16.899 6.575 16.457 6.136 15.768 5.442 C 14.704 4.372 13.961 3.621 13.484 3.134 C 13.246 2.8890000000000002 13.074 2.7119999999999997 12.962 2.592 C 12.906 2.532 12.865 2.488 12.838000000000001 2.458 C 12.828 2.446 12.819 2.436 12.814 2.4290000000000003 C 12.817 2.418 12.823 2.402 12.836 2.38 C 12.856 2.346 12.887 2.302 12.933 2.247 C 13.023 2.138 13.164 1.9889999999999999 13.369 1.7879999999999998 C 13.535 1.624 13.656 1.512 13.743 1.44 C 13.786999999999999 1.404 13.821 1.38 13.846 1.365 C 13.859 1.357 13.869 1.3519999999999999 13.876 1.35 C 13.878 1.349 13.879 1.349 13.881 1.3479999999999999 C 13.886 1.351 13.894 1.3559999999999999 13.905 1.3639999999999999 C 13.929 1.381 13.963 1.408 14.008 1.448 C 14.099 1.5270000000000001 14.233 1.6520000000000001 14.423 1.834 C 14.801 2.198 15.397 2.7889999999999997 16.303 3.694 Z M 9.498 15.246 C 9.42 15.286 9.299 15.31 9.171 15.314 C 9.044 15.318 8.92 15.302 8.838000000000001 15.267 C 8.682 15.201 8.528 15.041 8.441 14.847 C 8.356 14.658 8.371 14.425 8.491 14.185 L 8.44 14.159 L 8.491 14.185 C 8.495 14.177 8.507 14.159 8.531 14.129 C 8.554 14.099 8.586 14.062 8.626 14.016 C 8.707 13.925 8.822 13.801 8.971 13.644 C 9.268 13.331 9.701 12.889 10.269 12.32 C 10.314 12.275 10.358 12.231 10.4 12.188 C 11.231 11.354 11.649000000000001 10.933 11.853 10.682 C 11.959 10.551 12.013 10.458 12.031 10.372 C 12.048 10.295 12.035 10.227 12.021 10.154 C 12.019 10.146 12.018 10.138 12.016 10.13 C 12.006 10.073 11.97 9.999 11.924 9.921 C 11.876 9.842 11.814 9.751 11.744 9.661 C 11.605 9.479 11.433 9.29 11.288 9.172 C 10.403 8.454 9.173 8.325 8.18 8.847 C 7.886 9.002 7.664 9.159 7.456 9.381 C 7.249 9.600999999999999 7.06 9.885 6.828 10.291 L 6.558 10.764 L 6.089 10.755 L 5.62 10.746 L 5.527 10.556000000000001 C 5.408 10.315 5.306 9.972 5.239 9.625 C 5.174 9.277 5.145 8.929 5.17 8.677 C 5.336 7.011 6.274 5.753 7.793 5.157 C 7.846 5.136 8.083 5.069 8.427 4.976 C 8.768 4.884 9.211 4.768 9.672 4.651 C 10.594 4.417 11.577 4.165 11.856 4.091 C 11.994 4.055 12.123 4.021 12.219 3.997 L 12.334 3.967 L 12.354 3.9619999999999997 C 12.359 3.966 12.364 3.971 12.371 3.977 C 12.396 4.001 12.432 4.036 12.478 4.081 C 12.571 4.171 12.704 4.302 12.868 4.464 C 13.194 4.787 13.642 5.234 14.132 5.727 C 14.996 6.595 15.439 7.042 15.661 7.282 C 15.773 7.404 15.823 7.469 15.843 7.506 C 15.849 7.518 15.851 7.524 15.852 7.527 C 15.851 7.527 15.85 7.529 15.848 7.532 L 14.543 9.546 L 13.297 11.466 L 11.466 13.321 C 10.921 13.874 10.448 14.346 10.099 14.686 C 9.926 14.856 9.783 14.992 9.679 15.089 C 9.627 15.137 9.584 15.175 9.553 15.202 C 9.537 15.216 9.524000000000001 15.227 9.514 15.234 C 9.512 15.236 9.51 15.237 9.509 15.238 C 9.506 15.24 9.504 15.242 9.502 15.243 C 9.499 15.245 9.498 15.246 9.498 15.246 Z M 16.912 8.409 L 11.503 2.782 L 16.912 8.409 Z M 16.912 8.409 L 16.912 8.41 C 16.909 8.412 16.904 8.417 16.892 8.433 L 16.891 8.434 L 16.889 8.437 L 16.882 8.447 L 16.859 8.482 L 16.778 8.604 C 16.711 8.707 16.617 8.852 16.503 9.027 C 16.274 9.377 15.966 9.852 15.633 10.366 C 14.448 12.194 14.411 12.247 13.898 12.79 L 13.395 13.323 L 13.395 16.006 L 13.395 18.657 L 13.959 18.668 C 14.235 18.674 14.396 18.679 14.501 18.692 C 14.553 18.699 14.594 18.708 14.629 18.721 C 14.664 18.735 14.692 18.752 14.719 18.772 L 14.685 18.817 L 14.719 18.772 C 14.824 18.851 14.899000000000001 18.926 14.946 19.018 C 14.993 19.11 15.009 19.212 15.009 19.34 C 15.009 19.468 14.993 19.571 14.946 19.662 C 14.899000000000001 19.754 14.824 19.83 14.719 19.909 L 14.611 19.989 L 14.596 20 L 14.578 20 L 7.504 20 L 0.43200000000000005 20 L 0.41300000000000003 20 L 0.398 19.989 L 0.29100000000000004 19.909 C 0.185 19.83 0.111 19.754 0.064 19.662 C 0.016 19.571 0 19.468 0 19.34 C 0 19.212 0.016 19.11 0.064 19.018 C 0.111 18.926 0.185 18.851 0.29100000000000004 18.772 C 0.318 18.752 0.345 18.734 0.381 18.721 C 0.41600000000000004 18.707 0.458 18.699 0.512 18.692 C 0.618 18.679 0.7839999999999999 18.674 1.069 18.668 L 1.653 18.657 L 1.653 14.987 L 1.653 11.261 L 1.653 11.243 L 1.6629999999999998 11.229 L 1.75 11.097 C 1.779 11.054 1.824 11.007 1.874 10.966 C 1.924 10.924 1.9809999999999999 10.884 2.033 10.858 C 2.075 10.836 2.113 10.819 2.161 10.805 C 2.209 10.791 2.265 10.782 2.343 10.777 C 2.498 10.765 2.751 10.764 3.227 10.764 L 4.144 10.764 L 4.058 10.5 L 4.112 10.482 L 4.058 10.5 C 3.5460000000000003 8.927 3.862 7.069 4.869 5.727 C 5.358 5.077 6.094 4.459 6.7989999999999995 4.107 C 7.259 3.878 7.5969999999999995 3.777 9.609 3.265 L 11.503 2.782 L 16.912 8.409 Z"
+                                fill-rule="evenodd"
+                                stroke-width="0.1"
+                              />
+                            </svg>
+                            Governance
+                            <svg
+                              aria-hidden="true"
+                              class="MuiSvgIcon-root MuiSvgIcon-fontSizeSmall external-site-link-icon css-1b8e8sl-MuiSvgIcon-root"
+                              focusable="false"
+                              viewBox="0 0 20 20"
+                            >
+                              <path
+                                d="M4.297 17.445h9.539c1.523 0 2.305-.78 2.305-2.28v-9.58c0-1.507-.782-2.288-2.305-2.288h-9.54c-1.523 0-2.304.773-2.304 2.289v9.578c0 1.508.781 2.281 2.305 2.281Zm.016-.968c-.875 0-1.352-.461-1.352-1.368V5.633c0-.899.477-1.367 1.352-1.367h9.5c.867 0 1.359.468 1.359 1.367v9.476c0 .907-.492 1.368-1.36 1.368h-9.5Zm7.296-4.235c.266 0 .438-.195.438-.476V7.867c0-.344-.188-.492-.492-.492H7.64c-.29 0-.47.172-.47.438 0 .265.188.445.477.445H9.53l1.133-.078-1.055.992-3.382 3.383a.476.476 0 0 0-.149.328c0 .273.18.453.453.453a.47.47 0 0 0 .344-.149L10.25 9.82l.984-1.047-.078 1.282v1.718c0 .29.18.47.453.47Z"
+                              />
+                            </svg>
+                          </div>
                         </div>
-                      </div>
-                      <div
-                        class="MuiCollapse-root MuiCollapse-vertical css-1fkrdiv-MuiCollapse-root"
-                        style="min-height: 0px; height: 0px; transition-duration: 0ms;"
+                      </a>
+                    </div>
+                    <div
+                      class="menu-divider MuiBox-root css-0"
+                    >
+                      <hr
+                        class="MuiDivider-root MuiDivider-fullWidth css-1qxgd41-MuiDivider-root"
+                      />
+                    </div>
+                    <div
+                      class="NavItem-root nav-item-container css-i4j8eu"
+                    >
+                      <a
+                        class="MuiTypography-root MuiTypography-inherit MuiLink-root MuiLink-underlineHover button-dapp-menu  css-1nffzm5-MuiTypography-root-MuiLink-root"
+                        href="#/bridge"
                       >
                         <div
-                          class="MuiCollapse-wrapper MuiCollapse-vertical css-smkl36-MuiCollapse-wrapper"
-                        >
-                          <div
-                            class="MuiCollapse-wrapperInner MuiCollapse-vertical css-9l5vo-MuiCollapse-wrapperInner"
-                          >
-                            <div
-                              class="MuiAccordion-region"
-                              role="region"
-                            >
-                              <div
-                                class="MuiAccordionDetails-root css-15v22id-MuiAccordionDetails-root"
-                              />
-                            </div>
-                          </div>
-                        </div>
-                      </div>
-                    </div>
-<<<<<<< HEAD
-                  </div>
-                  <div
-                    class="NavItem-root nav-item-container css-20fmbk"
-                  >
-                    <a
-                      class="MuiTypography-root MuiTypography-inherit MuiLink-root MuiLink-underlineHover button-dapp-menu  css-1nffzm5-MuiTypography-root-MuiLink-root"
-                      href="#/stake"
-=======
-                    <div
-                      class="NavItem-root nav-item-container css-i4j8eu"
->>>>>>> dd954e11
-                    >
-                      <div
-                        class="link-container MuiBox-root css-b2udjo"
-                      >
-                        <div
-                          class="activePill MuiBox-root css-hfhjvs"
-                        />
-                        <div
-                          class="NavItem-title title MuiBox-root css-13buc9q"
-                        >
-<<<<<<< HEAD
-                          <svg
-                            aria-hidden="true"
-                            class="MuiSvgIcon-root MuiSvgIcon-fontSizeSmall css-1fx2bp7-MuiSvgIcon-root"
-                            focusable="false"
-                            style="font-size: 21px;"
-                            viewBox="0 0 20 20"
-=======
+                          class="link-container MuiBox-root css-b2udjo"
+                        >
                           <div
                             class="NavItem-title title MuiBox-root css-13buc9q"
->>>>>>> dd954e11
-                          >
-<<<<<<< HEAD
-                            <path
-                              d="M11.6172 19.0859L17.6562 15.5859C18.3438 15.1875 18.6719 14.8203 18.6719 14.2656C18.6719 13.7031 18.3438 13.3438 17.6562 12.9375L16.75 12.4141L17.6562 11.8906C18.3438 11.4922 18.6719 11.125 18.6719 10.5703C18.6719 10.0078 18.3438 9.64844 17.6562 9.25L16.5781 8.625L17.6562 8C18.3438 7.59375 18.6719 7.23438 18.6719 6.67969C18.6719 6.11719 18.3438 5.75781 17.6562 5.35156L11.6172 1.85156C11.1797 1.60156 10.8438 1.46875 10.4922 1.46875C10.1484 1.46875 9.8125 1.60156 9.375 1.85156L3.33594 5.35156C2.64844 5.75781 2.32031 6.11719 2.32031 6.67969C2.32031 7.23438 2.64844 7.59375 3.33594 8L4.41406 8.625L3.33594 9.25C2.64844 9.64844 2.32031 10.0078 2.32031 10.5703C2.32031 11.125 2.64844 11.4922 3.33594 11.8906L4.24219 12.4141L3.33594 12.9375C2.64844 13.3438 2.32031 13.7031 2.32031 14.2656C2.32031 14.8203 2.64844 15.1875 3.33594 15.5859L9.375 19.0859C9.8125 19.3359 10.1484 19.4688 10.4922 19.4688C10.8438 19.4688 11.1797 19.3359 11.6172 19.0859ZM10.4922 10C10.3984 10 10.3125 9.96875 10.2031 9.90625L4.64062 6.75C4.60156 6.73438 4.58594 6.71094 4.58594 6.67969C4.58594 6.64062 4.60156 6.61719 4.64062 6.60156L10.2031 3.44531C10.3125 3.38281 10.3984 3.35156 10.4922 3.35156C10.5859 3.35156 10.6719 3.38281 10.7891 3.44531L16.3516 6.60156C16.3828 6.61719 16.4062 6.64062 16.4062 6.67969C16.4062 6.71094 16.3828 6.73438 16.3516 6.75L10.7891 9.90625C10.6719 9.96875 10.5859 10 10.4922 10ZM10.4922 11.8828C10.8438 11.8828 11.1797 11.75 11.6172 11.5L14.8359 9.63281L16.3516 10.4922C16.3828 10.5156 16.4062 10.5312 16.4062 10.5703C16.4062 10.6016 16.3828 10.625 16.3516 10.6406L10.7891 13.8047C10.6719 13.8672 10.5859 13.8984 10.4922 13.8984C10.3984 13.8984 10.3125 13.8672 10.2031 13.8047L4.64062 10.6406C4.60156 10.625 4.58594 10.6016 4.58594 10.5703C4.58594 10.5312 4.60156 10.5156 4.64062 10.4922L6.15625 9.63281L9.375 11.5C9.8125 11.75 10.1484 11.8828 10.4922 11.8828ZM10.2031 17.4922L4.64062 14.3359C4.60156 14.3203 4.58594 14.2969 4.58594 14.2656C4.58594 14.2266 4.60156 14.2109 4.64062 14.1875L5.98438 13.4297L9.375 15.3906C9.8125 15.6406 10.1484 15.7734 10.4922 15.7734C10.8438 15.7734 11.1797 15.6406 11.6172 15.3906L15.0078 13.4297L16.3516 14.1875C16.3828 14.2109 16.4062 14.2266 16.4062 14.2656C16.4062 14.2969 16.3828 14.3203 16.3516 14.3359L10.7891 17.4922C10.6719 17.5547 10.5859 17.5859 10.4922 17.5859C10.3984 17.5859 10.3125 17.5547 10.2031 17.4922Z"
-                            />
-                          </svg>
-                          Stake
-=======
-                            <svg
-                              aria-hidden="true"
-                              class="MuiSvgIcon-root MuiSvgIcon-fontSizeSmall css-1b8e8sl-MuiSvgIcon-root"
-                              focusable="false"
-                              style="font-size: 21px;"
-                              viewBox="0 0 20 20"
-                            >
-                              <path
-                                d="M11.6172 19.0859L17.6562 15.5859C18.3438 15.1875 18.6719 14.8203 18.6719 14.2656C18.6719 13.7031 18.3438 13.3438 17.6562 12.9375L16.75 12.4141L17.6562 11.8906C18.3438 11.4922 18.6719 11.125 18.6719 10.5703C18.6719 10.0078 18.3438 9.64844 17.6562 9.25L16.5781 8.625L17.6562 8C18.3438 7.59375 18.6719 7.23438 18.6719 6.67969C18.6719 6.11719 18.3438 5.75781 17.6562 5.35156L11.6172 1.85156C11.1797 1.60156 10.8438 1.46875 10.4922 1.46875C10.1484 1.46875 9.8125 1.60156 9.375 1.85156L3.33594 5.35156C2.64844 5.75781 2.32031 6.11719 2.32031 6.67969C2.32031 7.23438 2.64844 7.59375 3.33594 8L4.41406 8.625L3.33594 9.25C2.64844 9.64844 2.32031 10.0078 2.32031 10.5703C2.32031 11.125 2.64844 11.4922 3.33594 11.8906L4.24219 12.4141L3.33594 12.9375C2.64844 13.3438 2.32031 13.7031 2.32031 14.2656C2.32031 14.8203 2.64844 15.1875 3.33594 15.5859L9.375 19.0859C9.8125 19.3359 10.1484 19.4688 10.4922 19.4688C10.8438 19.4688 11.1797 19.3359 11.6172 19.0859ZM10.4922 10C10.3984 10 10.3125 9.96875 10.2031 9.90625L4.64062 6.75C4.60156 6.73438 4.58594 6.71094 4.58594 6.67969C4.58594 6.64062 4.60156 6.61719 4.64062 6.60156L10.2031 3.44531C10.3125 3.38281 10.3984 3.35156 10.4922 3.35156C10.5859 3.35156 10.6719 3.38281 10.7891 3.44531L16.3516 6.60156C16.3828 6.61719 16.4062 6.64062 16.4062 6.67969C16.4062 6.71094 16.3828 6.73438 16.3516 6.75L10.7891 9.90625C10.6719 9.96875 10.5859 10 10.4922 10ZM10.4922 11.8828C10.8438 11.8828 11.1797 11.75 11.6172 11.5L14.8359 9.63281L16.3516 10.4922C16.3828 10.5156 16.4062 10.5312 16.4062 10.5703C16.4062 10.6016 16.3828 10.625 16.3516 10.6406L10.7891 13.8047C10.6719 13.8672 10.5859 13.8984 10.4922 13.8984C10.3984 13.8984 10.3125 13.8672 10.2031 13.8047L4.64062 10.6406C4.60156 10.625 4.58594 10.6016 4.58594 10.5703C4.58594 10.5312 4.60156 10.5156 4.64062 10.4922L6.15625 9.63281L9.375 11.5C9.8125 11.75 10.1484 11.8828 10.4922 11.8828ZM10.2031 17.4922L4.64062 14.3359C4.60156 14.3203 4.58594 14.2969 4.58594 14.2656C4.58594 14.2266 4.60156 14.2109 4.64062 14.1875L5.98438 13.4297L9.375 15.3906C9.8125 15.6406 10.1484 15.7734 10.4922 15.7734C10.8438 15.7734 11.1797 15.6406 11.6172 15.3906L15.0078 13.4297L16.3516 14.1875C16.3828 14.2109 16.4062 14.2266 16.4062 14.2656C16.4062 14.2969 16.3828 14.3203 16.3516 14.3359L10.7891 17.4922C10.6719 17.5547 10.5859 17.5859 10.4922 17.5859C10.3984 17.5859 10.3125 17.5547 10.2031 17.4922Z"
-                              />
-                            </svg>
-                            Stake
-                          </div>
->>>>>>> alpha
-                        </div>
-<<<<<<< HEAD
-                      </div>
-                    </a>
-                  </div>
-                  <div
-                    class="NavItem-root nav-item-container css-20fmbk"
-                  >
-                    <a
-                      class="MuiTypography-root MuiTypography-inherit MuiLink-root MuiLink-underlineHover button-dapp-menu  css-1nffzm5-MuiTypography-root-MuiLink-root"
-                      href="#/bridge"
-                    >
-                      <div
-                        class="link-container MuiBox-root css-b2udjo"
-                      >
-                        <div
-                          class="activePill MuiBox-root css-hfhjvs"
-                        />
-                        <div
-                          class="NavItem-title title MuiBox-root css-13buc9q"
-                        >
-                          <svg
-                            aria-hidden="true"
-                            class="MuiSvgIcon-root MuiSvgIcon-fontSizeSmall css-1fx2bp7-MuiSvgIcon-root"
-                            focusable="false"
-                            style="font-size: 21px;"
-                            viewBox="0 0 20 20"
-                          >
-<<<<<<< HEAD
-                            <path
-                              clip-rule="evenodd"
-                              d="M 7.35 3.986 C 4.029 3.986 1.336 6.679 1.336 10 C 1.336 13.321 4.029 16.013 7.35 16.013 C 10.671 16.013 13.363 13.321 13.363 10 C 13.363 6.679 10.671 3.986 7.35 3.986 Z M 0 10 C 0 5.941 3.291 2.65 7.35 2.65 C 11.409 2.65 14.7 5.941 14.7 10 C 14.7 14.059 11.409 17.35 7.35 17.35 C 3.291 17.35 0 14.059 0 10 Z"
-                              fill-rule="evenodd"
-                            />
-                            <path
-                              clip-rule="evenodd"
-                              d="M 12.65 3.986 C 9.329 3.986 6.637 6.679 6.637 10 C 6.637 13.321 9.329 16.013 12.65 16.013 C 15.971 16.013 18.664 13.321 18.664 10 C 18.664 6.679 15.971 3.986 12.65 3.986 Z M 5.3 10 C 5.3 5.941 8.591 2.65 12.65 2.65 C 16.709 2.65 20 5.941 20 10 C 20 14.059 16.709 17.35 12.65 17.35 C 8.591 17.35 5.3 14.059 5.3 10 Z"
-                              fill-rule="evenodd"
-                            />
-                            <path
-                              clip-rule="evenodd"
-                              d="M 7.35 3.986 C 4.029 3.986 1.336 6.679 1.336 10 C 1.336 13.321 4.029 16.013 7.35 16.013 C 10.671 16.013 13.363 13.321 13.363 10 C 13.363 6.679 10.671 3.986 7.35 3.986 Z M 0 10 C 0 5.941 3.291 2.65 7.35 2.65 C 11.409 2.65 14.7 5.941 14.7 10 C 14.7 14.059 11.409 17.35 7.35 17.35 C 3.291 17.35 0 14.059 0 10 Z"
-                              fill-rule="evenodd"
-                              stroke-linecap="round"
-                              stroke-linejoin="round"
-                              stroke-width="0.2"
-                            />
-                            <path
-                              clip-rule="evenodd"
-                              d="M 12.65 3.986 C 9.329 3.986 6.637 6.679 6.637 10 C 6.637 13.321 9.329 16.013 12.65 16.013 C 15.971 16.013 18.664 13.321 18.664 10 C 18.664 6.679 15.971 3.986 12.65 3.986 Z M 5.3 10 C 5.3 5.941 8.591 2.65 12.65 2.65 C 16.709 2.65 20 5.941 20 10 C 20 14.059 16.709 17.35 12.65 17.35 C 8.591 17.35 5.3 14.059 5.3 10 Z"
-                              fill-rule="evenodd"
-                              stroke-linecap="round"
-                              stroke-linejoin="round"
-                              stroke-width="0.2"
-                            />
-                          </svg>
-                          Bridge
-=======
+                          >
                             <svg
                               aria-hidden="true"
                               class="MuiSvgIcon-root MuiSvgIcon-fontSizeSmall css-1b8e8sl-MuiSvgIcon-root"
@@ -473,314 +309,7 @@
                             </svg>
                             Bridge
                           </div>
->>>>>>> alpha
                         </div>
-                      </div>
-                    </a>
-                  </div>
-                  <div
-                    class="menu-divider MuiBox-root css-0"
-                  >
-                    <hr
-                      class="MuiDivider-root MuiDivider-fullWidth css-9mgopn-MuiDivider-root"
-                    />
-                  </div>
-                  <div
-                    class="NavItem-root nav-item-container css-20fmbk"
-                  >
-                    <a
-                      class="MuiTypography-root MuiTypography-inherit MuiLink-root MuiLink-underlineHover external-site-link  css-1nffzm5-MuiTypography-root-MuiLink-root"
-                      href="https://pro.olympusdao.finance/"
-                      target="_blank"
-                    >
-                      <div
-                        class="link-container MuiBox-root css-b2udjo"
-=======
-                      </a>
-                    </div>
-                    <div
-                      class="NavItem-root nav-item-container css-i4j8eu"
-                    >
-                      <a
-                        class="MuiTypography-root MuiTypography-inherit MuiLink-root MuiLink-underlineHover external-site-link  css-1nffzm5-MuiTypography-root-MuiLink-root"
-                        href="https://vote.olympusdao.finance/"
-                        target="_blank"
->>>>>>> dd954e11
-                      >
-                        <div
-                          class="activePill MuiBox-root css-hfhjvs"
-                        />
-                        <div
-                          class="NavItem-title title MuiBox-root css-13buc9q"
-                        >
-<<<<<<< HEAD
-                          <svg
-                            aria-hidden="true"
-                            class="MuiSvgIcon-root MuiSvgIcon-fontSizeSmall css-1fx2bp7-MuiSvgIcon-root"
-                            focusable="false"
-                            style="font-size: 21px;"
-                            viewBox="0 0 20 20"
-=======
-                          <div
-                            class="NavItem-title title MuiBox-root css-13buc9q"
->>>>>>> dd954e11
-                          >
-<<<<<<< HEAD
-                            <path
-                              d="M 12.143 16.236 C 15.041 15.357 17.143 12.743 17.143 9.655 C 17.143 5.846 13.945 2.759 10 2.759 C 6.055 2.759 2.857 5.846 2.857 9.655 C 2.857 12.743 4.959 15.357 7.857 16.236 L 7.857 20 L 0 20 L 0 17.241 L 3.814 17.241 C 1.491 15.473 0 12.732 0 9.655 C 0 4.323 4.477 0 10 0 C 15.523 0 20 4.323 20 9.655 C 20 12.732 18.509 15.473 16.186 17.241 L 20 17.241 L 20 20 L 12.143 20 L 12.143 16.236 Z"
-                            />
-                          </svg>
-                          Olympus Pro
-                          <svg
-                            aria-hidden="true"
-                            class="MuiSvgIcon-root MuiSvgIcon-fontSizeSmall external-site-link-icon css-1fx2bp7-MuiSvgIcon-root"
-                            focusable="false"
-                            viewBox="0 0 20 20"
-                          >
-                            <path
-                              d="M4.297 17.445h9.539c1.523 0 2.305-.78 2.305-2.28v-9.58c0-1.507-.782-2.288-2.305-2.288h-9.54c-1.523 0-2.304.773-2.304 2.289v9.578c0 1.508.781 2.281 2.305 2.281Zm.016-.968c-.875 0-1.352-.461-1.352-1.368V5.633c0-.899.477-1.367 1.352-1.367h9.5c.867 0 1.359.468 1.359 1.367v9.476c0 .907-.492 1.368-1.36 1.368h-9.5Zm7.296-4.235c.266 0 .438-.195.438-.476V7.867c0-.344-.188-.492-.492-.492H7.64c-.29 0-.47.172-.47.438 0 .265.188.445.477.445H9.53l1.133-.078-1.055.992-3.382 3.383a.476.476 0 0 0-.149.328c0 .273.18.453.453.453a.47.47 0 0 0 .344-.149L10.25 9.82l.984-1.047-.078 1.282v1.718c0 .29.18.47.453.47Z"
-                            />
-                          </svg>
-=======
-                            <svg
-                              aria-hidden="true"
-                              class="MuiSvgIcon-root MuiSvgIcon-fontSizeSmall css-1b8e8sl-MuiSvgIcon-root"
-                              focusable="false"
-                              style="font-size: 21px;"
-                              viewBox="0 0 20 20"
-                            >
-                              <path
-                                clip-rule="evenodd"
-                                d="M 13.434 0.063 C 13.602 0.007 13.744 -0.008 13.966 0.004 L 13.699 0.004 L 13.966 0.004 C 13.99 0.005 14.013 0.006 14.034 0.007 C 14.144 0.012 14.236 0.016 14.336 0.048 C 14.458 0.08700000000000001 14.587 0.167 14.781 0.329 C 15.133 0.622 15.716 1.204 16.874 2.36 C 16.984 2.47 17.1 2.585 17.221 2.706 C 18.307 3.788 18.936 4.42 19.307 4.806 C 19.676 5.191 19.793 5.337 19.849 5.449 C 20.078 5.912 20.044 6.481 19.763 6.924 L 19.715 6.894 L 19.763 6.924 C 19.729 6.977 19.629 7.092 19.501 7.231 C 19.371 7.371 19.208 7.539 19.043 7.702 C 18.691 8.05 18.47 8.253 18.273 8.371 C 18.071 8.492 17.895 8.522 17.639 8.536 C 17.513 8.542 17.421 8.542 17.337 8.532 C 17.253 8.521 17.179 8.5 17.091 8.466 L 17.111 8.413 L 17.091 8.466 C 17.039 8.447 17.002 8.432 16.973 8.423 C 16.943 8.413 16.927 8.41 16.918 8.409 C 16.916 8.409 16.914 8.409 16.913 8.409 L 16.912 8.409 C 16.913 8.409 11.646 2.9210000000000003 11.646 2.9210000000000003 C 11.486 2.799 11.426 2.276 11.528 1.996 C 11.552 1.931 11.64 1.678 11.677 1.63 C 11.871 1.3780000000000001 11.981 1.244 12.185 1.062 C 12.882 0.442 13.414 0.048 13.434 0.063 Z M 8.043 12.639 C 7.734 12.955 7.541 13.165 7.407 13.355 C 7.271 13.547 7.196 13.717 7.116 13.954 C 7.059 14.123 7.034 14.358 7.037 14.592 C 7.041 14.826 7.073 15.066 7.134 15.246 C 7.359 15.901 7.859 16.383 8.532 16.594 C 8.691 16.644 8.903 16.67 9.115 16.673 C 9.327 16.676 9.544 16.657 9.714 16.612 C 9.96 16.549 10.128 16.484 10.349 16.317 C 10.567 16.154 10.836 15.891 11.288 15.433 L 12.035 14.674 L 12.036 16.627 L 12.037 18.661 L 7.524 18.661 L 3.011 18.661 L 3.011 15.392 L 3.011 12.122 L 5.819 12.122 L 8.549 12.122 L 8.043 12.639 Z M 8.254 10.547 L 8.207 10.516 L 8.254 10.547 C 8.644 9.964 9.364 9.734 10.033 9.984 C 10.136 10.022 10.278 10.103 10.347 10.161 L 10.435 10.236 L 10.188 10.487 L 9.914 10.764 L 8.993 10.764 C 8.733 10.764 8.497 10.761 8.328 10.754 C 8.244 10.751 8.178 10.747 8.132 10.744 C 8.136 10.737 8.14 10.729 8.144 10.721 C 8.173 10.674 8.211 10.612 8.254 10.547 Z M 16.303 3.694 C 17.222 4.614 17.812 5.209 18.173 5.584 C 18.353 5.772 18.475 5.904 18.552 5.993 C 18.591 6.037 18.616 6.071 18.633 6.094 C 18.639 6.104 18.644 6.111 18.647 6.116 C 18.646 6.117 18.645 6.12 18.643 6.123 C 18.638 6.135 18.629 6.15 18.616 6.169 C 18.59 6.207 18.552 6.255 18.505 6.311 C 18.411 6.421 18.284 6.557 18.151 6.689 C 18.019 6.821 17.884 6.948 17.773 7.042 C 17.717 7.089 17.669 7.127 17.631 7.152 C 17.611 7.165 17.596 7.174 17.584 7.18 C 17.581 7.182 17.578 7.183 17.576 7.184 C 17.572 7.182 17.566 7.179 17.559 7.175 C 17.542 7.164 17.517 7.146 17.483 7.118 C 17.416 7.063 17.318 6.974 17.178 6.841 C 16.899 6.575 16.457 6.136 15.768 5.442 C 14.704 4.372 13.961 3.621 13.484 3.134 C 13.246 2.8890000000000002 13.074 2.7119999999999997 12.962 2.592 C 12.906 2.532 12.865 2.488 12.838000000000001 2.458 C 12.828 2.446 12.819 2.436 12.814 2.4290000000000003 C 12.817 2.418 12.823 2.402 12.836 2.38 C 12.856 2.346 12.887 2.302 12.933 2.247 C 13.023 2.138 13.164 1.9889999999999999 13.369 1.7879999999999998 C 13.535 1.624 13.656 1.512 13.743 1.44 C 13.786999999999999 1.404 13.821 1.38 13.846 1.365 C 13.859 1.357 13.869 1.3519999999999999 13.876 1.35 C 13.878 1.349 13.879 1.349 13.881 1.3479999999999999 C 13.886 1.351 13.894 1.3559999999999999 13.905 1.3639999999999999 C 13.929 1.381 13.963 1.408 14.008 1.448 C 14.099 1.5270000000000001 14.233 1.6520000000000001 14.423 1.834 C 14.801 2.198 15.397 2.7889999999999997 16.303 3.694 Z M 9.498 15.246 C 9.42 15.286 9.299 15.31 9.171 15.314 C 9.044 15.318 8.92 15.302 8.838000000000001 15.267 C 8.682 15.201 8.528 15.041 8.441 14.847 C 8.356 14.658 8.371 14.425 8.491 14.185 L 8.44 14.159 L 8.491 14.185 C 8.495 14.177 8.507 14.159 8.531 14.129 C 8.554 14.099 8.586 14.062 8.626 14.016 C 8.707 13.925 8.822 13.801 8.971 13.644 C 9.268 13.331 9.701 12.889 10.269 12.32 C 10.314 12.275 10.358 12.231 10.4 12.188 C 11.231 11.354 11.649000000000001 10.933 11.853 10.682 C 11.959 10.551 12.013 10.458 12.031 10.372 C 12.048 10.295 12.035 10.227 12.021 10.154 C 12.019 10.146 12.018 10.138 12.016 10.13 C 12.006 10.073 11.97 9.999 11.924 9.921 C 11.876 9.842 11.814 9.751 11.744 9.661 C 11.605 9.479 11.433 9.29 11.288 9.172 C 10.403 8.454 9.173 8.325 8.18 8.847 C 7.886 9.002 7.664 9.159 7.456 9.381 C 7.249 9.600999999999999 7.06 9.885 6.828 10.291 L 6.558 10.764 L 6.089 10.755 L 5.62 10.746 L 5.527 10.556000000000001 C 5.408 10.315 5.306 9.972 5.239 9.625 C 5.174 9.277 5.145 8.929 5.17 8.677 C 5.336 7.011 6.274 5.753 7.793 5.157 C 7.846 5.136 8.083 5.069 8.427 4.976 C 8.768 4.884 9.211 4.768 9.672 4.651 C 10.594 4.417 11.577 4.165 11.856 4.091 C 11.994 4.055 12.123 4.021 12.219 3.997 L 12.334 3.967 L 12.354 3.9619999999999997 C 12.359 3.966 12.364 3.971 12.371 3.977 C 12.396 4.001 12.432 4.036 12.478 4.081 C 12.571 4.171 12.704 4.302 12.868 4.464 C 13.194 4.787 13.642 5.234 14.132 5.727 C 14.996 6.595 15.439 7.042 15.661 7.282 C 15.773 7.404 15.823 7.469 15.843 7.506 C 15.849 7.518 15.851 7.524 15.852 7.527 C 15.851 7.527 15.85 7.529 15.848 7.532 L 14.543 9.546 L 13.297 11.466 L 11.466 13.321 C 10.921 13.874 10.448 14.346 10.099 14.686 C 9.926 14.856 9.783 14.992 9.679 15.089 C 9.627 15.137 9.584 15.175 9.553 15.202 C 9.537 15.216 9.524000000000001 15.227 9.514 15.234 C 9.512 15.236 9.51 15.237 9.509 15.238 C 9.506 15.24 9.504 15.242 9.502 15.243 C 9.499 15.245 9.498 15.246 9.498 15.246 Z M 16.912 8.409 L 11.503 2.782 L 16.912 8.409 Z M 16.912 8.409 L 16.912 8.41 C 16.909 8.412 16.904 8.417 16.892 8.433 L 16.891 8.434 L 16.889 8.437 L 16.882 8.447 L 16.859 8.482 L 16.778 8.604 C 16.711 8.707 16.617 8.852 16.503 9.027 C 16.274 9.377 15.966 9.852 15.633 10.366 C 14.448 12.194 14.411 12.247 13.898 12.79 L 13.395 13.323 L 13.395 16.006 L 13.395 18.657 L 13.959 18.668 C 14.235 18.674 14.396 18.679 14.501 18.692 C 14.553 18.699 14.594 18.708 14.629 18.721 C 14.664 18.735 14.692 18.752 14.719 18.772 L 14.685 18.817 L 14.719 18.772 C 14.824 18.851 14.899000000000001 18.926 14.946 19.018 C 14.993 19.11 15.009 19.212 15.009 19.34 C 15.009 19.468 14.993 19.571 14.946 19.662 C 14.899000000000001 19.754 14.824 19.83 14.719 19.909 L 14.611 19.989 L 14.596 20 L 14.578 20 L 7.504 20 L 0.43200000000000005 20 L 0.41300000000000003 20 L 0.398 19.989 L 0.29100000000000004 19.909 C 0.185 19.83 0.111 19.754 0.064 19.662 C 0.016 19.571 0 19.468 0 19.34 C 0 19.212 0.016 19.11 0.064 19.018 C 0.111 18.926 0.185 18.851 0.29100000000000004 18.772 C 0.318 18.752 0.345 18.734 0.381 18.721 C 0.41600000000000004 18.707 0.458 18.699 0.512 18.692 C 0.618 18.679 0.7839999999999999 18.674 1.069 18.668 L 1.653 18.657 L 1.653 14.987 L 1.653 11.261 L 1.653 11.243 L 1.6629999999999998 11.229 L 1.75 11.097 C 1.779 11.054 1.824 11.007 1.874 10.966 C 1.924 10.924 1.9809999999999999 10.884 2.033 10.858 C 2.075 10.836 2.113 10.819 2.161 10.805 C 2.209 10.791 2.265 10.782 2.343 10.777 C 2.498 10.765 2.751 10.764 3.227 10.764 L 4.144 10.764 L 4.058 10.5 L 4.112 10.482 L 4.058 10.5 C 3.5460000000000003 8.927 3.862 7.069 4.869 5.727 C 5.358 5.077 6.094 4.459 6.7989999999999995 4.107 C 7.259 3.878 7.5969999999999995 3.777 9.609 3.265 L 11.503 2.782 L 16.912 8.409 Z"
-                                fill-rule="evenodd"
-                                stroke-width="0.1"
-                              />
-                            </svg>
-                            Governance
-                            <svg
-                              aria-hidden="true"
-                              class="MuiSvgIcon-root MuiSvgIcon-fontSizeSmall external-site-link-icon css-1b8e8sl-MuiSvgIcon-root"
-                              focusable="false"
-                              viewBox="0 0 20 20"
-                            >
-                              <path
-                                d="M4.297 17.445h9.539c1.523 0 2.305-.78 2.305-2.28v-9.58c0-1.507-.782-2.288-2.305-2.288h-9.54c-1.523 0-2.304.773-2.304 2.289v9.578c0 1.508.781 2.281 2.305 2.281Zm.016-.968c-.875 0-1.352-.461-1.352-1.368V5.633c0-.899.477-1.367 1.352-1.367h9.5c.867 0 1.359.468 1.359 1.367v9.476c0 .907-.492 1.368-1.36 1.368h-9.5Zm7.296-4.235c.266 0 .438-.195.438-.476V7.867c0-.344-.188-.492-.492-.492H7.64c-.29 0-.47.172-.47.438 0 .265.188.445.477.445H9.53l1.133-.078-1.055.992-3.382 3.383a.476.476 0 0 0-.149.328c0 .273.18.453.453.453a.47.47 0 0 0 .344-.149L10.25 9.82l.984-1.047-.078 1.282v1.718c0 .29.18.47.453.47Z"
-                              />
-                            </svg>
-                          </div>
->>>>>>> alpha
-                        </div>
-<<<<<<< HEAD
-                      </div>
-                    </a>
-                  </div>
-                  <div
-                    class="menu-divider MuiBox-root css-0"
-                  >
-                    <hr
-                      class="MuiDivider-root MuiDivider-fullWidth css-9mgopn-MuiDivider-root"
-                    />
-                  </div>
-                  <div
-                    class="NavItem-root nav-item-container css-20fmbk"
-                  >
-                    <a
-                      class="MuiTypography-root MuiTypography-inherit MuiLink-root MuiLink-underlineHover external-site-link  css-1nffzm5-MuiTypography-root-MuiLink-root"
-                      href="https://forum.olympusdao.finance/"
-                      target="_blank"
-                    >
-                      <div
-                        class="link-container MuiBox-root css-b2udjo"
-=======
-                      </a>
-                    </div>
-                    <div
-                      class="menu-divider MuiBox-root css-0"
-                    >
-                      <hr
-                        class="MuiDivider-root MuiDivider-fullWidth css-1qxgd41-MuiDivider-root"
-                      />
-                    </div>
-                    <div
-                      class="NavItem-root nav-item-container css-i4j8eu"
-                    >
-                      <a
-                        class="MuiTypography-root MuiTypography-inherit MuiLink-root MuiLink-underlineHover button-dapp-menu  css-1nffzm5-MuiTypography-root-MuiLink-root"
-                        href="#/bridge"
->>>>>>> dd954e11
-                      >
-                        <div
-                          class="activePill MuiBox-root css-hfhjvs"
-                        />
-                        <div
-                          class="NavItem-title title MuiBox-root css-13buc9q"
-                        >
-<<<<<<< HEAD
-                          <svg
-                            aria-hidden="true"
-                            class="MuiSvgIcon-root MuiSvgIcon-fontSizeSmall css-1fx2bp7-MuiSvgIcon-root"
-                            focusable="false"
-                            style="font-size: 21px;"
-                            viewBox="0 0 20 20"
-                          >
-<<<<<<< HEAD
-                            <path
-                              clip-rule="evenodd"
-                              d="M 4.488 3.7 C 4.279 3.7 4.078 3.783 3.931 3.931 C 3.783 4.078 3.7 4.279 3.7 4.488 L 3.7 15.186 L 5.506 13.381 C 5.653 13.233 5.854 13.15 6.063 13.15 L 15.513 13.15 C 15.721 13.15 15.922 13.067 16.069 12.919 C 16.217 12.772 16.3 12.571 16.3 12.363 L 16.3 4.488 C 16.3 4.279 16.217 4.078 16.069 3.931 C 15.922 3.783 15.721 3.7 15.513 3.7 L 4.488 3.7 Z M 2.817 2.817 C 3.26 2.374 3.861 2.125 4.488 2.125 L 15.513 2.125 C 16.139 2.125 16.74 2.374 17.183 2.817 C 17.626 3.26 17.875 3.861 17.875 4.488 L 17.875 12.363 C 17.875 12.989 17.626 13.59 17.183 14.033 C 16.74 14.476 16.139 14.725 15.513 14.725 L 6.389 14.725 L 3.469 17.644 C 3.244 17.87 2.905 17.937 2.611 17.815 C 2.317 17.693 2.125 17.406 2.125 17.088 L 2.125 4.488 C 2.125 3.861 2.374 3.26 2.817 2.817 Z"
-                              fill-rule="evenodd"
-                            />
-                          </svg>
-                          Forum
-                          <svg
-                            aria-hidden="true"
-                            class="MuiSvgIcon-root MuiSvgIcon-fontSizeSmall external-site-link-icon css-1fx2bp7-MuiSvgIcon-root"
-                            focusable="false"
-                            viewBox="0 0 20 20"
-=======
-                          <div
-                            class="NavItem-title title MuiBox-root css-13buc9q"
->>>>>>> dd954e11
-                          >
-                            <path
-                              d="M4.297 17.445h9.539c1.523 0 2.305-.78 2.305-2.28v-9.58c0-1.507-.782-2.288-2.305-2.288h-9.54c-1.523 0-2.304.773-2.304 2.289v9.578c0 1.508.781 2.281 2.305 2.281Zm.016-.968c-.875 0-1.352-.461-1.352-1.368V5.633c0-.899.477-1.367 1.352-1.367h9.5c.867 0 1.359.468 1.359 1.367v9.476c0 .907-.492 1.368-1.36 1.368h-9.5Zm7.296-4.235c.266 0 .438-.195.438-.476V7.867c0-.344-.188-.492-.492-.492H7.64c-.29 0-.47.172-.47.438 0 .265.188.445.477.445H9.53l1.133-.078-1.055.992-3.382 3.383a.476.476 0 0 0-.149.328c0 .273.18.453.453.453a.47.47 0 0 0 .344-.149L10.25 9.82l.984-1.047-.078 1.282v1.718c0 .29.18.47.453.47Z"
-                            />
-                          </svg>
-=======
-                            <svg
-                              aria-hidden="true"
-                              class="MuiSvgIcon-root MuiSvgIcon-fontSizeSmall css-1b8e8sl-MuiSvgIcon-root"
-                              focusable="false"
-                              style="font-size: 21px;"
-                              viewBox="0 0 20 20"
-                            >
-                              <path
-                                clip-rule="evenodd"
-                                d="M 7.35 3.986 C 4.029 3.986 1.336 6.679 1.336 10 C 1.336 13.321 4.029 16.013 7.35 16.013 C 10.671 16.013 13.363 13.321 13.363 10 C 13.363 6.679 10.671 3.986 7.35 3.986 Z M 0 10 C 0 5.941 3.291 2.65 7.35 2.65 C 11.409 2.65 14.7 5.941 14.7 10 C 14.7 14.059 11.409 17.35 7.35 17.35 C 3.291 17.35 0 14.059 0 10 Z"
-                                fill-rule="evenodd"
-                              />
-<<<<<<< HEAD
-                            </svg>
-                            Forum
-                            <svg
-                              aria-hidden="true"
-                              class="MuiSvgIcon-root MuiSvgIcon-fontSizeSmall external-site-link-icon css-1b8e8sl-MuiSvgIcon-root"
-                              focusable="false"
-                              viewBox="0 0 20 20"
-                            >
-=======
->>>>>>> dd954e11
-                              <path
-                                clip-rule="evenodd"
-                                d="M 12.65 3.986 C 9.329 3.986 6.637 6.679 6.637 10 C 6.637 13.321 9.329 16.013 12.65 16.013 C 15.971 16.013 18.664 13.321 18.664 10 C 18.664 6.679 15.971 3.986 12.65 3.986 Z M 5.3 10 C 5.3 5.941 8.591 2.65 12.65 2.65 C 16.709 2.65 20 5.941 20 10 C 20 14.059 16.709 17.35 12.65 17.35 C 8.591 17.35 5.3 14.059 5.3 10 Z"
-                                fill-rule="evenodd"
-                              />
-<<<<<<< HEAD
-                            </svg>
-                          </div>
->>>>>>> alpha
-                        </div>
-                      </div>
-                    </a>
-                  </div>
-                  <div
-                    class="NavItem-root nav-item-container css-20fmbk"
-                  >
-                    <a
-                      class="MuiTypography-root MuiTypography-inherit MuiLink-root MuiLink-underlineHover external-site-link  css-1nffzm5-MuiTypography-root-MuiLink-root"
-                      href="https://vote.olympusdao.finance/"
-                      target="_blank"
-                    >
-                      <div
-                        class="link-container MuiBox-root css-b2udjo"
-                      >
-                        <div
-                          class="activePill MuiBox-root css-hfhjvs"
-                        />
-                        <div
-                          class="NavItem-title title MuiBox-root css-13buc9q"
-                        >
-                          <svg
-                            aria-hidden="true"
-                            class="MuiSvgIcon-root MuiSvgIcon-fontSizeSmall css-1fx2bp7-MuiSvgIcon-root"
-                            focusable="false"
-                            style="font-size: 21px;"
-                            viewBox="0 0 20 20"
-                          >
-<<<<<<< HEAD
-                            <path
-                              clip-rule="evenodd"
-                              d="M 7.5 3.334 C 6.119 3.334 5 4.453 5 5.834 C 5 7.214 6.119 8.334 7.5 8.334 C 8.881 8.334 10 7.214 10 5.834 C 10 4.453 8.881 3.334 7.5 3.334 Z M 3.333 5.834 C 3.333 3.532 5.199 1.667 7.5 1.667 C 9.801 1.667 11.667 3.532 11.667 5.834 C 11.667 8.135 9.801 10 7.5 10 C 5.199 10 3.333 8.135 3.333 5.834 Z M 12.526 2.402 C 12.64 1.956 13.093 1.687 13.54 1.801 C 14.436 2.031 15.231 2.552 15.798 3.283 C 16.365 4.014 16.673 4.913 16.673 5.838 C 16.673 6.763 16.365 7.662 15.798 8.393 C 15.231 9.124 14.436 9.645 13.54 9.874 C 13.093 9.988 12.64 9.72 12.526 9.274 C 12.412 8.828 12.681 8.374 13.127 8.26 C 13.663 8.122 14.141 7.809 14.481 7.371 C 14.822 6.932 15.007 6.393 15.007 5.838 C 15.007 5.283 14.822 4.743 14.481 4.305 C 14.141 3.866 13.663 3.554 13.127 3.416 C 12.681 3.302 12.412 2.848 12.526 2.402 Z M 1.22 12.887 C 2.002 12.106 3.062 11.667 4.167 11.667 L 10.833 11.667 C 11.938 11.667 12.998 12.106 13.78 12.887 C 14.561 13.669 15 14.729 15 15.834 L 15 17.5 C 15 17.96 14.627 18.334 14.167 18.334 C 13.706 18.334 13.333 17.96 13.333 17.5 L 13.333 15.834 C 13.333 15.17 13.07 14.535 12.601 14.066 C 12.132 13.597 11.496 13.334 10.833 13.334 L 4.167 13.334 C 3.504 13.334 2.868 13.597 2.399 14.066 C 1.93 14.535 1.667 15.17 1.667 15.834 L 1.667 17.5 C 1.667 17.96 1.294 18.334 0.833 18.334 C 0.373 18.334 0 17.96 0 17.5 L 0 15.834 C 0 14.729 0.439 13.669 1.22 12.887 Z M 15.86 12.4 C 15.975 11.955 16.428 11.687 16.875 11.802 C 17.768 12.033 18.561 12.554 19.126 13.283 C 19.692 14.013 19.998 14.91 20 15.833 L 20 17.5 C 20 17.96 19.627 18.334 19.167 18.334 C 18.706 18.334 18.333 17.96 18.333 17.5 L 18.333 15.834 C 18.333 15.28 18.148 14.742 17.808 14.305 C 17.47 13.867 16.995 13.554 16.458 13.416 C 16.013 13.301 15.745 12.846 15.86 12.4 Z"
-                              fill-rule="evenodd"
-                            />
-                          </svg>
-                          Governance
-                          <svg
-                            aria-hidden="true"
-                            class="MuiSvgIcon-root MuiSvgIcon-fontSizeSmall external-site-link-icon css-1fx2bp7-MuiSvgIcon-root"
-                            focusable="false"
-                            viewBox="0 0 20 20"
-                          >
-                            <path
-                              d="M4.297 17.445h9.539c1.523 0 2.305-.78 2.305-2.28v-9.58c0-1.507-.782-2.288-2.305-2.288h-9.54c-1.523 0-2.304.773-2.304 2.289v9.578c0 1.508.781 2.281 2.305 2.281Zm.016-.968c-.875 0-1.352-.461-1.352-1.368V5.633c0-.899.477-1.367 1.352-1.367h9.5c.867 0 1.359.468 1.359 1.367v9.476c0 .907-.492 1.368-1.36 1.368h-9.5Zm7.296-4.235c.266 0 .438-.195.438-.476V7.867c0-.344-.188-.492-.492-.492H7.64c-.29 0-.47.172-.47.438 0 .265.188.445.477.445H9.53l1.133-.078-1.055.992-3.382 3.383a.476.476 0 0 0-.149.328c0 .273.18.453.453.453a.47.47 0 0 0 .344-.149L10.25 9.82l.984-1.047-.078 1.282v1.718c0 .29.18.47.453.47Z"
-                            />
-                          </svg>
-=======
-                            <svg
-                              aria-hidden="true"
-                              class="MuiSvgIcon-root MuiSvgIcon-fontSizeSmall css-1b8e8sl-MuiSvgIcon-root"
-                              focusable="false"
-                              style="font-size: 21px;"
-                              viewBox="0 0 20 20"
-                            >
-=======
->>>>>>> dd954e11
-                              <path
-                                clip-rule="evenodd"
-                                d="M 7.35 3.986 C 4.029 3.986 1.336 6.679 1.336 10 C 1.336 13.321 4.029 16.013 7.35 16.013 C 10.671 16.013 13.363 13.321 13.363 10 C 13.363 6.679 10.671 3.986 7.35 3.986 Z M 0 10 C 0 5.941 3.291 2.65 7.35 2.65 C 11.409 2.65 14.7 5.941 14.7 10 C 14.7 14.059 11.409 17.35 7.35 17.35 C 3.291 17.35 0 14.059 0 10 Z"
-                                fill-rule="evenodd"
-                                stroke-linecap="round"
-                                stroke-linejoin="round"
-                                stroke-width="0.2"
-                              />
-<<<<<<< HEAD
-                            </svg>
-                            Governance
-                            <svg
-                              aria-hidden="true"
-                              class="MuiSvgIcon-root MuiSvgIcon-fontSizeSmall external-site-link-icon css-1b8e8sl-MuiSvgIcon-root"
-                              focusable="false"
-                              viewBox="0 0 20 20"
-                            >
-=======
->>>>>>> dd954e11
-                              <path
-                                clip-rule="evenodd"
-                                d="M 12.65 3.986 C 9.329 3.986 6.637 6.679 6.637 10 C 6.637 13.321 9.329 16.013 12.65 16.013 C 15.971 16.013 18.664 13.321 18.664 10 C 18.664 6.679 15.971 3.986 12.65 3.986 Z M 5.3 10 C 5.3 5.941 8.591 2.65 12.65 2.65 C 16.709 2.65 20 5.941 20 10 C 20 14.059 16.709 17.35 12.65 17.35 C 8.591 17.35 5.3 14.059 5.3 10 Z"
-                                fill-rule="evenodd"
-                                stroke-linecap="round"
-                                stroke-linejoin="round"
-                                stroke-width="0.2"
-                              />
-                            </svg>
-                            Bridge
-                          </div>
->>>>>>> alpha
-                        </div>
-<<<<<<< HEAD
-                      </div>
-                    </a>
-                  </div>
-                  <div
-                    class="NavItem-root nav-item-container css-20fmbk"
-                  >
-                    <a
-                      class="MuiTypography-root MuiTypography-inherit MuiLink-root MuiLink-underlineHover external-site-link  css-1nffzm5-MuiTypography-root-MuiLink-root"
-                      href="https://docs.olympusdao.finance/"
-                      target="_blank"
-                    >
-                      <div
-                        class="link-container MuiBox-root css-b2udjo"
-=======
                       </a>
                     </div>
                     <div
@@ -790,45 +319,13 @@
                         class="MuiTypography-root MuiTypography-inherit MuiLink-root MuiLink-underlineHover external-site-link  css-1nffzm5-MuiTypography-root-MuiLink-root"
                         href="https://www.olympusdao.finance/transparency"
                         target="_blank"
->>>>>>> dd954e11
                       >
                         <div
-                          class="activePill MuiBox-root css-hfhjvs"
-                        />
-                        <div
-                          class="NavItem-title title MuiBox-root css-13buc9q"
-                        >
-<<<<<<< HEAD
-                          <svg
-                            aria-hidden="true"
-                            class="MuiSvgIcon-root MuiSvgIcon-fontSizeSmall css-1fx2bp7-MuiSvgIcon-root"
-                            focusable="false"
-                            style="font-size: 21px;"
-                            viewBox="0 0 20 20"
-=======
+                          class="link-container MuiBox-root css-b2udjo"
+                        >
                           <div
                             class="NavItem-title title MuiBox-root css-13buc9q"
->>>>>>> dd954e11
-                          >
-<<<<<<< HEAD
-                            <path
-                              clip-rule="evenodd"
-                              d="M 5.111 1.818 C 4.758 1.818 4.418 1.962 4.168 2.218 C 3.918 2.474 3.778 2.82 3.778 3.182 L 3.778 13.943 C 4.19 13.743 4.646 13.636 5.111 13.636 L 16.222 13.636 L 16.222 1.818 L 5.111 1.818 Z M 18 0.909 C 18 0.407 17.602 0 17.111 0 L 5.111 0 C 4.286 0 3.494 0.335 2.911 0.932 C 2.328 1.529 2 2.338 2 3.182 L 2 16.818 C 2 17.662 2.328 18.471 2.911 19.068 C 3.494 19.665 4.286 20 5.111 20 L 17.111 20 C 17.602 20 18 19.593 18 19.091 L 18 0.909 Z M 16.222 15.454 L 5.111 15.454 C 4.758 15.454 4.418 15.598 4.168 15.854 C 3.918 16.11 3.778 16.457 3.778 16.818 C 3.778 17.18 3.918 17.526 4.168 17.782 C 4.418 18.038 4.758 18.182 5.111 18.182 L 16.222 18.182 L 16.222 15.454 Z"
-                              fill-rule="evenodd"
-                            />
-                          </svg>
-                          Docs
-                          <svg
-                            aria-hidden="true"
-                            class="MuiSvgIcon-root MuiSvgIcon-fontSizeSmall external-site-link-icon css-1fx2bp7-MuiSvgIcon-root"
-                            focusable="false"
-                            viewBox="0 0 20 20"
-                          >
-                            <path
-                              d="M4.297 17.445h9.539c1.523 0 2.305-.78 2.305-2.28v-9.58c0-1.507-.782-2.288-2.305-2.288h-9.54c-1.523 0-2.304.773-2.304 2.289v9.578c0 1.508.781 2.281 2.305 2.281Zm.016-.968c-.875 0-1.352-.461-1.352-1.368V5.633c0-.899.477-1.367 1.352-1.367h9.5c.867 0 1.359.468 1.359 1.367v9.476c0 .907-.492 1.368-1.36 1.368h-9.5Zm7.296-4.235c.266 0 .438-.195.438-.476V7.867c0-.344-.188-.492-.492-.492H7.64c-.29 0-.47.172-.47.438 0 .265.188.445.477.445H9.53l1.133-.078-1.055.992-3.382 3.383a.476.476 0 0 0-.149.328c0 .273.18.453.453.453a.47.47 0 0 0 .344-.149L10.25 9.82l.984-1.047-.078 1.282v1.718c0 .29.18.47.453.47Z"
-                            />
-                          </svg>
-=======
+                          >
                             <svg
                               aria-hidden="true"
                               class="MuiSvgIcon-root MuiSvgIcon-fontSizeSmall css-1b8e8sl-MuiSvgIcon-root"
@@ -854,236 +351,7 @@
                               />
                             </svg>
                           </div>
->>>>>>> alpha
                         </div>
-<<<<<<< HEAD
-                      </div>
-                    </a>
-                  </div>
-                  <div
-                    class="NavItem-root nav-item-container css-20fmbk"
-                  >
-                    <a
-                      class="MuiTypography-root MuiTypography-inherit MuiLink-root MuiLink-underlineHover external-site-link  css-1nffzm5-MuiTypography-root-MuiLink-root"
-                      href="https://immunefi.com/bounty/olympus/"
-                      target="_blank"
-                    >
-                      <div
-                        class="link-container MuiBox-root css-b2udjo"
-                      >
-                        <div
-                          class="activePill MuiBox-root css-hfhjvs"
-                        />
-                        <div
-                          class="NavItem-title title MuiBox-root css-13buc9q"
-                        >
-                          <svg
-                            aria-hidden="true"
-                            class="MuiSvgIcon-root MuiSvgIcon-fontSizeSmall css-1fx2bp7-MuiSvgIcon-root"
-                            focusable="false"
-                            style="font-size: 21px;"
-                            viewBox="0 0 20 20"
-                          >
-<<<<<<< HEAD
-                            <path
-                              d="M 9 13 L 11 13 L 11 15 L 9 15 Z M 9 5 L 11 5 L 11 11 L 9 11 Z M 9.99 0 C 4.47 0 0 4.48 0 10 C 0 15.52 4.47 20 9.99 20 C 15.52 20 20 15.52 20 10 C 20 4.48 15.52 0 9.99 0 Z M 10 18 C 5.58 18 2 14.42 2 10 C 2 5.58 5.58 2 10 2 C 14.42 2 18 5.58 18 10 C 18 14.42 14.42 18 10 18 Z"
-                            />
-                          </svg>
-                          Bug Bounty
-                          <svg
-                            aria-hidden="true"
-                            class="MuiSvgIcon-root MuiSvgIcon-fontSizeSmall external-site-link-icon css-1fx2bp7-MuiSvgIcon-root"
-                            focusable="false"
-                            viewBox="0 0 20 20"
-                          >
-                            <path
-                              d="M4.297 17.445h9.539c1.523 0 2.305-.78 2.305-2.28v-9.58c0-1.507-.782-2.288-2.305-2.288h-9.54c-1.523 0-2.304.773-2.304 2.289v9.578c0 1.508.781 2.281 2.305 2.281Zm.016-.968c-.875 0-1.352-.461-1.352-1.368V5.633c0-.899.477-1.367 1.352-1.367h9.5c.867 0 1.359.468 1.359 1.367v9.476c0 .907-.492 1.368-1.36 1.368h-9.5Zm7.296-4.235c.266 0 .438-.195.438-.476V7.867c0-.344-.188-.492-.492-.492H7.64c-.29 0-.47.172-.47.438 0 .265.188.445.477.445H9.53l1.133-.078-1.055.992-3.382 3.383a.476.476 0 0 0-.149.328c0 .273.18.453.453.453a.47.47 0 0 0 .344-.149L10.25 9.82l.984-1.047-.078 1.282v1.718c0 .29.18.47.453.47Z"
-                            />
-                          </svg>
-=======
-                            <svg
-                              aria-hidden="true"
-                              class="MuiSvgIcon-root MuiSvgIcon-fontSizeSmall css-1b8e8sl-MuiSvgIcon-root"
-                              focusable="false"
-                              style="font-size: 21px;"
-                              viewBox="0 0 20 20"
-                            >
-                              <path
-                                d="M 9 13 L 11 13 L 11 15 L 9 15 Z M 9 5 L 11 5 L 11 11 L 9 11 Z M 9.99 0 C 4.47 0 0 4.48 0 10 C 0 15.52 4.47 20 9.99 20 C 15.52 20 20 15.52 20 10 C 20 4.48 15.52 0 9.99 0 Z M 10 18 C 5.58 18 2 14.42 2 10 C 2 5.58 5.58 2 10 2 C 14.42 2 18 5.58 18 10 C 18 14.42 14.42 18 10 18 Z"
-                              />
-                            </svg>
-                            Bug Bounty
-                            <svg
-                              aria-hidden="true"
-                              class="MuiSvgIcon-root MuiSvgIcon-fontSizeSmall external-site-link-icon css-1b8e8sl-MuiSvgIcon-root"
-                              focusable="false"
-                              viewBox="0 0 20 20"
-                            >
-                              <path
-                                d="M4.297 17.445h9.539c1.523 0 2.305-.78 2.305-2.28v-9.58c0-1.507-.782-2.288-2.305-2.288h-9.54c-1.523 0-2.304.773-2.304 2.289v9.578c0 1.508.781 2.281 2.305 2.281Zm.016-.968c-.875 0-1.352-.461-1.352-1.368V5.633c0-.899.477-1.367 1.352-1.367h9.5c.867 0 1.359.468 1.359 1.367v9.476c0 .907-.492 1.368-1.36 1.368h-9.5Zm7.296-4.235c.266 0 .438-.195.438-.476V7.867c0-.344-.188-.492-.492-.492H7.64c-.29 0-.47.172-.47.438 0 .265.188.445.477.445H9.53l1.133-.078-1.055.992-3.382 3.383a.476.476 0 0 0-.149.328c0 .273.18.453.453.453a.47.47 0 0 0 .344-.149L10.25 9.82l.984-1.047-.078 1.282v1.718c0 .29.18.47.453.47Z"
-                              />
-                            </svg>
-                          </div>
->>>>>>> alpha
-                        </div>
-                      </div>
-                    </a>
-                  </div>
-                  <div
-                    class="NavItem-root nav-item-container css-20fmbk"
-                  >
-                    <a
-                      class="MuiTypography-root MuiTypography-inherit MuiLink-root MuiLink-underlineHover external-site-link  css-1nffzm5-MuiTypography-root-MuiLink-root"
-                      href="https://grants.olympusdao.finance/"
-                      target="_blank"
-                    >
-                      <div
-                        class="link-container MuiBox-root css-b2udjo"
-                      >
-                        <div
-                          class="activePill MuiBox-root css-hfhjvs"
-                        />
-                        <div
-                          class="NavItem-title title MuiBox-root css-13buc9q"
-                        >
-                          <svg
-                            aria-hidden="true"
-                            class="MuiSvgIcon-root MuiSvgIcon-fontSizeSmall css-1fx2bp7-MuiSvgIcon-root"
-                            focusable="false"
-                            style="font-size: 21px;"
-                            viewBox="0 0 20 20"
-                          >
-<<<<<<< HEAD
-                            <path
-                              clip-rule="evenodd"
-                              d="M 9.846 5.29 L 10.383 5.534 C 10.352 5.56 10.322 5.587 10.293 5.616 L 7.173 8.728 L 7.166 8.735 C 7.035 8.87 6.934 9.03 6.87 9.206 C 6.806 9.382 6.78 9.57 6.794 9.756 C 6.808 9.944 6.862 10.126 6.951 10.29 C 7.04 10.455 7.163 10.598 7.313 10.712 L 7.742 11.039 L 7.747 11.042 C 8.306 11.459 8.984 11.684 9.682 11.684 C 10.378 11.684 11.057 11.459 11.615 11.042 L 12.234 10.578 L 14.687 12.362 L 12.338 14.712 L 7.77 13.57 L 7.768 13.568 L 3.86 10.518 L 6.003 6.413 L 9.846 5.29 Z M 5.627 5.109 L 9.487 3.98 C 9.786 3.894 10.106 3.917 10.391 4.046 L 10.392 4.046 L 13.012 5.235 L 14.295 5.235 L 16.137 4.314 C 16.138 4.314 16.139 4.313 16.14 4.313 C 16.447 4.158 16.803 4.129 17.13 4.235 C 17.459 4.339 17.732 4.57 17.892 4.876 C 17.892 4.877 17.892 4.877 17.892 4.878 L 19.847 8.62 C 19.847 8.621 19.847 8.622 19.848 8.622 C 19.93 8.778 19.979 8.946 19.995 9.12 C 20.01 9.295 19.99 9.471 19.937 9.638 C 19.883 9.805 19.797 9.96 19.682 10.093 C 19.568 10.226 19.428 10.335 19.271 10.413 L 17.43 11.331 L 16.246 12.721 C 16.235 12.735 16.222 12.748 16.209 12.761 L 13.281 15.69 C 13.276 15.694 13.27 15.7 13.264 15.705 C 13.105 15.854 12.911 15.963 12.7 16.021 C 12.489 16.08 12.267 16.086 12.053 16.04 C 12.046 16.039 12.038 16.037 12.031 16.035 L 7.415 14.881 L 7.398 14.877 C 7.226 14.829 7.066 14.747 6.927 14.635 L 2.632 11.281 L 0.729 10.326 C 0.572 10.249 0.434 10.142 0.319 10.011 C 0.205 9.878 0.117 9.723 0.064 9.557 C 0.01 9.39 -0.011 9.214 0.005 9.039 C 0.02 8.866 0.07 8.697 0.151 8.543 L 2.108 4.797 C 2.108 4.797 2.108 4.797 2.108 4.797 C 2.266 4.494 2.537 4.263 2.863 4.155 C 3.188 4.047 3.543 4.072 3.851 4.221 L 3.857 4.225 L 5.627 5.109 Z M 2.704 9.798 L 4.622 6.125 L 3.293 5.461 L 1.376 9.132 L 2.704 9.798 Z M 17.296 9.88 L 18.626 9.217 L 16.709 5.547 L 15.378 6.213 L 17.296 9.88 Z M 14.045 6.593 L 12.879 6.593 C 12.869 6.594 12.86 6.594 12.849 6.593 L 11.236 6.593 L 8.166 9.656 L 8.562 9.955 C 8.885 10.196 9.278 10.326 9.682 10.326 C 10.085 10.326 10.479 10.196 10.803 9.954 C 10.803 9.954 10.803 9.954 10.803 9.954 L 11.821 9.191 C 12.059 9.012 12.386 9.009 12.628 9.185 L 15.62 11.361 L 16.188 10.694 L 14.045 6.593 Z"
-                              fill-rule="evenodd"
-                            />
-                          </svg>
-                          Grants
-                          <svg
-                            aria-hidden="true"
-                            class="MuiSvgIcon-root MuiSvgIcon-fontSizeSmall external-site-link-icon css-1fx2bp7-MuiSvgIcon-root"
-                            focusable="false"
-                            viewBox="0 0 20 20"
-                          >
-                            <path
-                              d="M4.297 17.445h9.539c1.523 0 2.305-.78 2.305-2.28v-9.58c0-1.507-.782-2.288-2.305-2.288h-9.54c-1.523 0-2.304.773-2.304 2.289v9.578c0 1.508.781 2.281 2.305 2.281Zm.016-.968c-.875 0-1.352-.461-1.352-1.368V5.633c0-.899.477-1.367 1.352-1.367h9.5c.867 0 1.359.468 1.359 1.367v9.476c0 .907-.492 1.368-1.36 1.368h-9.5Zm7.296-4.235c.266 0 .438-.195.438-.476V7.867c0-.344-.188-.492-.492-.492H7.64c-.29 0-.47.172-.47.438 0 .265.188.445.477.445H9.53l1.133-.078-1.055.992-3.382 3.383a.476.476 0 0 0-.149.328c0 .273.18.453.453.453a.47.47 0 0 0 .344-.149L10.25 9.82l.984-1.047-.078 1.282v1.718c0 .29.18.47.453.47Z"
-                            />
-                          </svg>
-=======
-                            <svg
-                              aria-hidden="true"
-                              class="MuiSvgIcon-root MuiSvgIcon-fontSizeSmall css-1b8e8sl-MuiSvgIcon-root"
-                              focusable="false"
-                              style="font-size: 21px;"
-                              viewBox="0 0 20 20"
-                            >
-                              <path
-                                clip-rule="evenodd"
-                                d="M 9.846 5.29 L 10.383 5.534 C 10.352 5.56 10.322 5.587 10.293 5.616 L 7.173 8.728 L 7.166 8.735 C 7.035 8.87 6.934 9.03 6.87 9.206 C 6.806 9.382 6.78 9.57 6.794 9.756 C 6.808 9.944 6.862 10.126 6.951 10.29 C 7.04 10.455 7.163 10.598 7.313 10.712 L 7.742 11.039 L 7.747 11.042 C 8.306 11.459 8.984 11.684 9.682 11.684 C 10.378 11.684 11.057 11.459 11.615 11.042 L 12.234 10.578 L 14.687 12.362 L 12.338 14.712 L 7.77 13.57 L 7.768 13.568 L 3.86 10.518 L 6.003 6.413 L 9.846 5.29 Z M 5.627 5.109 L 9.487 3.98 C 9.786 3.894 10.106 3.917 10.391 4.046 L 10.392 4.046 L 13.012 5.235 L 14.295 5.235 L 16.137 4.314 C 16.138 4.314 16.139 4.313 16.14 4.313 C 16.447 4.158 16.803 4.129 17.13 4.235 C 17.459 4.339 17.732 4.57 17.892 4.876 C 17.892 4.877 17.892 4.877 17.892 4.878 L 19.847 8.62 C 19.847 8.621 19.847 8.622 19.848 8.622 C 19.93 8.778 19.979 8.946 19.995 9.12 C 20.01 9.295 19.99 9.471 19.937 9.638 C 19.883 9.805 19.797 9.96 19.682 10.093 C 19.568 10.226 19.428 10.335 19.271 10.413 L 17.43 11.331 L 16.246 12.721 C 16.235 12.735 16.222 12.748 16.209 12.761 L 13.281 15.69 C 13.276 15.694 13.27 15.7 13.264 15.705 C 13.105 15.854 12.911 15.963 12.7 16.021 C 12.489 16.08 12.267 16.086 12.053 16.04 C 12.046 16.039 12.038 16.037 12.031 16.035 L 7.415 14.881 L 7.398 14.877 C 7.226 14.829 7.066 14.747 6.927 14.635 L 2.632 11.281 L 0.729 10.326 C 0.572 10.249 0.434 10.142 0.319 10.011 C 0.205 9.878 0.117 9.723 0.064 9.557 C 0.01 9.39 -0.011 9.214 0.005 9.039 C 0.02 8.866 0.07 8.697 0.151 8.543 L 2.108 4.797 C 2.108 4.797 2.108 4.797 2.108 4.797 C 2.266 4.494 2.537 4.263 2.863 4.155 C 3.188 4.047 3.543 4.072 3.851 4.221 L 3.857 4.225 L 5.627 5.109 Z M 2.704 9.798 L 4.622 6.125 L 3.293 5.461 L 1.376 9.132 L 2.704 9.798 Z M 17.296 9.88 L 18.626 9.217 L 16.709 5.547 L 15.378 6.213 L 17.296 9.88 Z M 14.045 6.593 L 12.879 6.593 C 12.869 6.594 12.86 6.594 12.849 6.593 L 11.236 6.593 L 8.166 9.656 L 8.562 9.955 C 8.885 10.196 9.278 10.326 9.682 10.326 C 10.085 10.326 10.479 10.196 10.803 9.954 C 10.803 9.954 10.803 9.954 10.803 9.954 L 11.821 9.191 C 12.059 9.012 12.386 9.009 12.628 9.185 L 15.62 11.361 L 16.188 10.694 L 14.045 6.593 Z"
-                                fill-rule="evenodd"
-                              />
-                            </svg>
-                            Grants
-                            <svg
-                              aria-hidden="true"
-                              class="MuiSvgIcon-root MuiSvgIcon-fontSizeSmall external-site-link-icon css-1b8e8sl-MuiSvgIcon-root"
-                              focusable="false"
-                              viewBox="0 0 20 20"
-                            >
-                              <path
-                                d="M4.297 17.445h9.539c1.523 0 2.305-.78 2.305-2.28v-9.58c0-1.507-.782-2.288-2.305-2.288h-9.54c-1.523 0-2.304.773-2.304 2.289v9.578c0 1.508.781 2.281 2.305 2.281Zm.016-.968c-.875 0-1.352-.461-1.352-1.368V5.633c0-.899.477-1.367 1.352-1.367h9.5c.867 0 1.359.468 1.359 1.367v9.476c0 .907-.492 1.368-1.36 1.368h-9.5Zm7.296-4.235c.266 0 .438-.195.438-.476V7.867c0-.344-.188-.492-.492-.492H7.64c-.29 0-.47.172-.47.438 0 .265.188.445.477.445H9.53l1.133-.078-1.055.992-3.382 3.383a.476.476 0 0 0-.149.328c0 .273.18.453.453.453a.47.47 0 0 0 .344-.149L10.25 9.82l.984-1.047-.078 1.282v1.718c0 .29.18.47.453.47Z"
-                              />
-                            </svg>
-                          </div>
->>>>>>> alpha
-                        </div>
-                      </div>
-                    </a>
-                  </div>
-                </div>
-              </div>
-            </div>
-            <div
-              class="MuiBox-root css-1xvyr95"
-            >
-              <a
-                class="MuiTypography-root MuiTypography-inherit MuiLink-root MuiLink-underlineNone css-qskxep-MuiTypography-root-MuiLink-root"
-                href="https://github.com/OlympusDAO"
-                rel="noopener noreferrer"
-                target="_blank"
-              >
-                <svg
-                  aria-hidden="true"
-                  class="MuiSvgIcon-root MuiSvgIcon-fontSizeSmall NavContent-gray css-1fx2bp7-MuiSvgIcon-root"
-                  focusable="false"
-                  viewBox="0 0 20 20"
-                >
-<<<<<<< HEAD
-                  <path
-                    d="M10 0C4.478 0 0 4.548 0 10.157 0 14.916 3.227 18.898 7.577 20a1.503 1.503 0 0 1-.077-.493V17.77H6.243c-.684 0-1.292-.3-1.587-.854-.328-.617-.384-1.561-1.196-2.138-.24-.193-.058-.412.22-.382.512.147.937.504 1.337 1.034.399.53.586.651 1.33.651.361 0 .901-.021 1.41-.102.273-.705.745-1.354 1.323-1.66-3.33-.349-4.92-2.031-4.92-4.316 0-.983.413-1.935 1.114-2.736-.23-.796-.519-2.418.088-3.036 1.499 0 2.405.987 2.622 1.253a7.39 7.39 0 0 1 2.428-.407c.864 0 1.687.148 2.435.41.216-.266 1.122-1.256 2.624-1.256.61.619.317 2.248.085 3.042.697.8 1.107 1.748 1.107 2.73 0 2.283-1.587 3.965-4.912 4.314.915.485 1.582 1.848 1.582 2.875v2.314c0 .088-.019.151-.029.226C17.201 18.346 20 14.588 20 10.157 20 4.547 15.523 0 10 0Z"
-                  />
-                </svg>
-              </a>
-              <a
-                class="MuiTypography-root MuiTypography-inherit MuiLink-root MuiLink-underlineNone css-qskxep-MuiTypography-root-MuiLink-root"
-                href="https://olympusdao.medium.com/"
-                rel="noopener noreferrer"
-                target="_blank"
-              >
-                <svg
-                  aria-hidden="true"
-                  class="MuiSvgIcon-root MuiSvgIcon-fontSizeSmall NavContent-gray css-1fx2bp7-MuiSvgIcon-root"
-                  focusable="false"
-                  viewBox="0 0 20 20"
-                >
-                  <path
-                    d="M18.182 0H1.818A1.818 1.818 0 0 0 0 1.818v16.364C0 19.186.814 20 1.818 20h16.364A1.818 1.818 0 0 0 20 18.182V1.818A1.818 1.818 0 0 0 18.182 0Zm-1.326 15.454h-5.392v-.302l1.263-1.111V7.7l-3.1 7.754h-.485L5.682 7.64v5.534l1.582 1.979v.303h-4.12v-.303l1.635-1.98V6.59L3.325 4.772V4.55h3.979l3.09 6.685 2.665-6.685h3.777v.222l-1.381 1.16v8.109l1.401 1.11v.303Z"
-                  />
-                </svg>
-              </a>
-              <a
-                class="MuiTypography-root MuiTypography-inherit MuiLink-root MuiLink-underlineNone css-qskxep-MuiTypography-root-MuiLink-root"
-                href="https://twitter.com/OlympusDAO"
-                rel="noopener noreferrer"
-                target="_blank"
-              >
-                <svg
-                  aria-hidden="true"
-                  class="MuiSvgIcon-root MuiSvgIcon-fontSizeSmall NavContent-gray css-1fx2bp7-MuiSvgIcon-root"
-                  focusable="false"
-                  viewBox="0 0 20 20"
-                >
-                  <path
-                    d="M20 3.924a8.191 8.191 0 0 1-2.357.646 4.11 4.11 0 0 0 1.804-2.27c-.792.47-1.67.812-2.606.996A4.103 4.103 0 0 0 9.85 7.037 11.648 11.648 0 0 1 1.392 2.75a4.093 4.093 0 0 0-.554 2.064 4.1 4.1 0 0 0 1.824 3.414 4.095 4.095 0 0 1-1.858-.513v.052a4.104 4.104 0 0 0 3.291 4.023 4.102 4.102 0 0 1-1.853.07 4.108 4.108 0 0 0 3.833 2.85A8.23 8.23 0 0 1 0 16.41a11.615 11.615 0 0 0 6.29 1.843c7.547 0 11.673-6.253 11.673-11.675 0-.177-.004-.354-.011-.53A8.35 8.35 0 0 0 20 3.924Z"
-                  />
-                </svg>
-              </a>
-              <a
-                class="MuiTypography-root MuiTypography-inherit MuiLink-root MuiLink-underlineNone css-qskxep-MuiTypography-root-MuiLink-root"
-                href="https://discord-invite.olympusdao.finance"
-                rel="noopener noreferrer"
-                target="_blank"
-              >
-                <svg
-                  aria-hidden="true"
-                  class="MuiSvgIcon-root MuiSvgIcon-fontSizeSmall NavContent-gray css-1fx2bp7-MuiSvgIcon-root"
-                  focusable="false"
-                  viewBox="0 0 20 20"
-                >
-                  <path
-                    d="M17.2286 4.63925C15.4971 3.24782 12.7593 3.01211 12.6436 3.00211C12.4607 2.98639 12.2871 3.08997 12.2121 3.25711C12.2093 3.26282 12.0564 3.70639 11.9086 4.13425C13.9207 4.48639 15.2879 5.26782 15.3607 5.31068C15.7021 5.50925 15.8164 5.94711 15.6171 6.28782C15.485 6.51496 15.2457 6.64211 15 6.64211C14.8779 6.64211 14.755 6.61139 14.6421 6.54568C14.6221 6.53354 12.6164 5.39211 10.0014 5.39211C7.38571 5.39211 5.37929 6.53425 5.35929 6.54568C5.01857 6.74354 4.58143 6.62711 4.38357 6.28568C4.18571 5.94568 4.30071 5.50925 4.64071 5.31068C4.71357 5.26782 6.08571 4.48354 8.10357 4.13211C7.94786 3.69925 7.79071 3.26282 7.78786 3.25711C7.71286 3.08925 7.53929 2.98354 7.35643 3.00211C7.24071 3.01139 4.50286 3.24711 2.74857 4.65782C1.83143 5.50497 0 10.4578 0 14.74C0 14.8157 0.0192857 14.8893 0.0571429 14.955C1.32214 17.1764 4.77071 17.7578 5.55643 17.7828C5.56143 17.7835 5.56571 17.7835 5.57 17.7835C5.70857 17.7835 5.83929 17.7171 5.92143 17.605L6.77143 16.4535C4.90714 16.0043 3.92143 15.2978 3.86214 15.2542C3.545 15.0207 3.47643 14.5735 3.71 14.2557C3.94286 13.9393 4.38857 13.8693 4.70571 14.1014C4.73214 14.1185 6.55143 15.3921 10 15.3921C13.4621 15.3921 15.2764 14.1135 15.2943 14.1007C15.6114 13.8707 16.0586 13.94 16.2907 14.2585C16.5221 14.5757 16.455 15.02 16.1393 15.2528C16.08 15.2964 15.0993 16.0014 13.2393 16.4507L14.0786 17.6042C14.1607 17.7171 14.2914 17.7828 14.43 17.7828C14.435 17.7828 14.4393 17.7828 14.4436 17.7821C15.23 17.7571 18.6786 17.1757 19.9429 14.9542C19.9807 14.8885 20 14.815 20 14.7393C20 10.4578 18.1686 5.50497 17.2286 4.63925ZM7.14286 13.2493C6.35357 13.2493 5.71429 12.45 5.71429 11.4635C5.71429 10.4771 6.35357 9.67782 7.14286 9.67782C7.93214 9.67782 8.57143 10.4771 8.57143 11.4635C8.57143 12.45 7.93214 13.2493 7.14286 13.2493ZM12.8571 13.2493C12.0679 13.2493 11.4286 12.45 11.4286 11.4635C11.4286 10.4771 12.0679 9.67782 12.8571 9.67782C13.6464 9.67782 14.2857 10.4771 14.2857 11.4635C14.2857 12.45 13.6464 13.2493 12.8571 13.2493Z"
-                  />
-                </svg>
-              </a>
-=======
-                  <svg
-                    aria-hidden="true"
-                    class="MuiSvgIcon-root MuiSvgIcon-fontSizeSmall NavContent-gray css-1b8e8sl-MuiSvgIcon-root"
-                    focusable="false"
-                    viewBox="0 0 20 20"
-=======
                       </a>
                     </div>
                     <div
@@ -1190,7 +458,6 @@
                     class="MuiTypography-root MuiTypography-inherit MuiLink-root MuiLink-underlineHover external-site-link  css-1nffzm5-MuiTypography-root-MuiLink-root"
                     href="https://immunefi.com/bounty/olympus/"
                     target="_blank"
->>>>>>> dd954e11
                   >
                     <div
                       class="link-container MuiBox-root css-b2udjo"
@@ -1227,18 +494,10 @@
                 <div
                   class="NavItem-root nav-item-container css-i4j8eu"
                 >
-<<<<<<< HEAD
-                  <svg
-                    aria-hidden="true"
-                    class="MuiSvgIcon-root MuiSvgIcon-fontSizeSmall NavContent-gray css-1b8e8sl-MuiSvgIcon-root"
-                    focusable="false"
-                    viewBox="0 0 20 20"
-=======
                   <a
                     class="MuiTypography-root MuiTypography-inherit MuiLink-root MuiLink-underlineHover external-site-link  css-1nffzm5-MuiTypography-root-MuiLink-root"
                     href="https://grants.olympusdao.finance/"
                     target="_blank"
->>>>>>> dd954e11
                   >
                     <div
                       class="link-container MuiBox-root css-b2udjo"
@@ -1277,30 +536,6 @@
                 <div
                   class="MuiBox-root css-1703wsi"
                 >
-<<<<<<< HEAD
-                  <svg
-                    aria-hidden="true"
-                    class="MuiSvgIcon-root MuiSvgIcon-fontSizeSmall NavContent-gray css-1b8e8sl-MuiSvgIcon-root"
-                    focusable="false"
-                    viewBox="0 0 20 20"
-                  >
-                    <path
-                      d="M20 3.924a8.191 8.191 0 0 1-2.357.646 4.11 4.11 0 0 0 1.804-2.27c-.792.47-1.67.812-2.606.996A4.103 4.103 0 0 0 9.85 7.037 11.648 11.648 0 0 1 1.392 2.75a4.093 4.093 0 0 0-.554 2.064 4.1 4.1 0 0 0 1.824 3.414 4.095 4.095 0 0 1-1.858-.513v.052a4.104 4.104 0 0 0 3.291 4.023 4.102 4.102 0 0 1-1.853.07 4.108 4.108 0 0 0 3.833 2.85A8.23 8.23 0 0 1 0 16.41a11.615 11.615 0 0 0 6.29 1.843c7.547 0 11.673-6.253 11.673-11.675 0-.177-.004-.354-.011-.53A8.35 8.35 0 0 0 20 3.924Z"
-                    />
-                  </svg>
-                </a>
-                <a
-                  class="MuiTypography-root MuiTypography-inherit MuiLink-root MuiLink-underlineNone css-qskxep-MuiTypography-root-MuiLink-root"
-                  href="https://discord-invite.olympusdao.finance"
-                  rel="noopener noreferrer"
-                  target="_blank"
-                >
-                  <svg
-                    aria-hidden="true"
-                    class="MuiSvgIcon-root MuiSvgIcon-fontSizeSmall NavContent-gray css-1b8e8sl-MuiSvgIcon-root"
-                    focusable="false"
-                    viewBox="0 0 20 20"
-=======
                   <a
                     class="MuiTypography-root MuiTypography-inherit MuiLink-root MuiLink-underlineNone css-wl2u8x-MuiTypography-root-MuiLink-root"
                     href="https://github.com/OlympusDAO"
@@ -1340,7 +575,6 @@
                     href="https://twitter.com/OlympusDAO"
                     rel="noopener noreferrer"
                     target="_blank"
->>>>>>> dd954e11
                   >
                     <svg
                       aria-hidden="true"
@@ -1372,7 +606,6 @@
                   </a>
                 </div>
               </div>
->>>>>>> alpha
             </div>
           </div>
         </div>
