// Jest Snapshot v1, https://goo.gl/fbAQLP

exports[`<Sidebar/> should render component 1`] = `
<div>
  <div
    data-rk=""
  >
    <style>
      [data-rk]{--rk-blurs-modalOverlay:blur(0px);--rk-fonts-body:SFRounded, ui-rounded, "SF Pro Rounded", -apple-system, BlinkMacSystemFont, "Segoe UI", Roboto, Helvetica, Arial, sans-serif, "Apple Color Emoji", "Segoe UI Emoji", "Segoe UI Symbol";--rk-radii-actionButton:9999px;--rk-radii-connectButton:12px;--rk-radii-menuButton:12px;--rk-radii-modal:24px;--rk-radii-modalMobile:28px;--rk-colors-accentColor:#0E76FD;--rk-colors-accentColorForeground:#FFF;--rk-colors-actionButtonBorder:rgba(0, 0, 0, 0.04);--rk-colors-actionButtonBorderMobile:rgba(0, 0, 0, 0.06);--rk-colors-actionButtonSecondaryBackground:rgba(0, 0, 0, 0.06);--rk-colors-closeButton:rgba(60, 66, 66, 0.8);--rk-colors-closeButtonBackground:rgba(0, 0, 0, 0.06);--rk-colors-connectButtonBackground:#FFF;--rk-colors-connectButtonBackgroundError:#FF494A;--rk-colors-connectButtonInnerBackground:linear-gradient(0deg, rgba(0, 0, 0, 0.03), rgba(0, 0, 0, 0.06));--rk-colors-connectButtonText:#25292E;--rk-colors-connectButtonTextError:#FFF;--rk-colors-connectionIndicator:#30E000;--rk-colors-error:#FF494A;--rk-colors-generalBorder:rgba(0, 0, 0, 0.06);--rk-colors-generalBorderDim:rgba(0, 0, 0, 0.03);--rk-colors-menuItemBackground:rgba(60, 66, 66, 0.1);--rk-colors-modalBackdrop:rgba(0, 0, 0, 0.3);--rk-colors-modalBackground:#FFF;--rk-colors-modalBorder:transparent;--rk-colors-modalText:#25292E;--rk-colors-modalTextDim:rgba(60, 66, 66, 0.3);--rk-colors-modalTextSecondary:rgba(60, 66, 66, 0.6);--rk-colors-profileAction:#FFF;--rk-colors-profileActionHover:rgba(255, 255, 255, 0.5);--rk-colors-profileForeground:rgba(60, 66, 66, 0.06);--rk-colors-selectedOptionBorder:rgba(60, 66, 66, 0.1);--rk-colors-standby:#FFD641;--rk-shadows-connectButton:0px 4px 12px rgba(0, 0, 0, 0.1);--rk-shadows-dialog:0px 8px 32px rgba(0, 0, 0, 0.32);--rk-shadows-profileDetailsAction:0px 2px 6px rgba(37, 41, 46, 0.04);--rk-shadows-selectedOption:0px 2px 6px rgba(0, 0, 0, 0.24);--rk-shadows-selectedWallet:0px 2px 6px rgba(0, 0, 0, 0.12);--rk-shadows-walletLogo:0px 2px 16px rgba(0, 0, 0, 0.16);}
    </style>
    <div
      class="sidebar"
      id="sidebarContent"
    >
      <div
        class="MuiDrawer-root MuiDrawer-docked css-6jemim-MuiDrawer-docked"
      >
        <div
<<<<<<< HEAD
          class="MuiPaper-root MuiPaper-elevation MuiPaper-elevation0 MuiDrawer-paper MuiDrawer-paperAnchorLeft MuiDrawer-paperAnchorDockedLeft css-1dwg92n-MuiPaper-root-MuiDrawer-paper"
=======
          class="MuiPaper-root MuiPaper-elevation MuiPaper-elevation0 MuiDrawer-paper MuiDrawer-paperAnchorLeft MuiDrawer-paperAnchorDockedLeft css-1l360wv-MuiPaper-root-MuiDrawer-paper"
>>>>>>> cf17a215
        >
          <div
            class="MuiPaper-root MuiPaper-elevation MuiPaper-rounded MuiPaper-elevation0 dapp-sidebar css-14vh17f-MuiPaper-root"
          >
            <div
              class="dapp-sidebar-inner MuiBox-root css-155ff3i"
            >
              <div
                class="dapp-menu-top"
              >
                <div
                  class="branding-header MuiBox-root css-0"
                >
                  <a
                    class="MuiTypography-root MuiTypography-inherit MuiLink-root MuiLink-underlineNone css-wl2u8x-MuiTypography-root-MuiLink-root"
                    href="https://olympusdao.finance"
                    rel="noopener noreferrer"
                    target="_blank"
                  >
                    <svg
                      aria-hidden="true"
                      class="MuiSvgIcon-root MuiSvgIcon-colorPrimary MuiSvgIcon-fontSizeSmall css-1x7u7wj-MuiSvgIcon-root"
                      focusable="false"
                      style="min-width: 51px; min-height: 51px; width: 51px;"
                      viewBox="0 0 50 50"
                    >
                      olympus-nav-header.svg
                    </svg>
                    <p
                      class="MuiTypography-root MuiTypography-body1 css-1v1in9t-MuiTypography-root"
                    >
                      Olympus
                    </p>
                  </a>
                </div>
                <div
                  class="dapp-menu-links"
                >
                  <div
                    class="dapp-nav"
                    id="navbarNav"
                  >
                    <div
<<<<<<< HEAD
                      class="NavItem-root nav-item-container css-1l68yb7"
=======
                      class="NavItem-root nav-item-container css-20fmbk"
>>>>>>> cf17a215
                    >
                      <a
                        class="MuiTypography-root MuiTypography-inherit MuiLink-root MuiLink-underlineHover button-dapp-menu  css-1nffzm5-MuiTypography-root-MuiLink-root"
                        href="#/dashboard"
                      >
                        <div
                          class="link-container MuiBox-root css-b2udjo"
                        >
                          <div
                            class="activePill MuiBox-root css-hfhjvs"
                          />
                          <div
                            class="NavItem-title title MuiBox-root css-13buc9q"
                          >
                            <svg
                              aria-hidden="true"
                              class="MuiSvgIcon-root MuiSvgIcon-fontSizeSmall css-1fx2bp7-MuiSvgIcon-root"
                              focusable="false"
                              style="font-size: 21px;"
                              viewBox="0 0 20 20"
                            >
                              <path
                                clip-rule="evenodd"
                                d="M 16.857 0 C 17.488 0 18 0.497 18 1.111 L 18 18.889 C 18 19.503 17.488 20 16.857 20 C 16.226 20 15.714 19.503 15.714 18.889 L 15.714 1.111 C 15.714 0.497 16.226 0 16.857 0 Z M 10 6.667 C 10.631 6.667 11.143 7.164 11.143 7.778 L 11.143 18.889 C 11.143 19.503 10.631 20 10 20 C 9.369 20 8.857 19.503 8.857 18.889 L 8.857 7.778 C 8.857 7.164 9.369 6.667 10 6.667 Z M 3.143 13.333 C 3.774 13.333 4.286 13.831 4.286 14.444 L 4.286 18.889 C 4.286 19.503 3.774 20 3.143 20 C 2.512 20 2 19.503 2 18.889 L 2 14.444 C 2 13.831 2.512 13.333 3.143 13.333 Z"
                                fill-rule="evenodd"
                              />
                            </svg>
                            Dashboard
                          </div>
                        </div>
                      </a>
                    </div>
                    <div
<<<<<<< HEAD
                      class="NavItem-root nav-item-container css-1l68yb7"
=======
                      class="NavItem-root nav-item-container css-20fmbk"
>>>>>>> cf17a215
                    >
                      <div
                        class="MuiPaper-root MuiPaper-elevation MuiPaper-elevation0 MuiAccordion-root Mui-expanded MuiAccordion-gutters Accordion-root undefined css-u06kr9-MuiPaper-root-MuiAccordion-root"
                      >
                        <div
                          aria-expanded="true"
                          class="MuiButtonBase-root MuiAccordionSummary-root Mui-expanded MuiAccordionSummary-gutters css-sh22l5-MuiButtonBase-root-MuiAccordionSummary-root"
                          role="button"
                          tabindex="0"
                        >
                          <div
                            class="MuiAccordionSummary-content Mui-expanded MuiAccordionSummary-contentGutters css-o4b71y-MuiAccordionSummary-content"
                          >
                            <a
                              class="MuiTypography-root MuiTypography-inherit MuiLink-root MuiLink-underlineHover button-dapp-menu  css-1nffzm5-MuiTypography-root-MuiLink-root"
                              href="#/bonds"
                            >
                              <div
                                class="link-container MuiBox-root css-b2udjo"
                              >
                                <div
                                  class="activePill MuiBox-root css-hfhjvs"
                                />
                                <div
                                  class="NavItem-title title MuiBox-root css-13buc9q"
                                >
                                  <svg
                                    aria-hidden="true"
                                    class="MuiSvgIcon-root MuiSvgIcon-fontSizeSmall css-1fx2bp7-MuiSvgIcon-root"
                                    focusable="false"
                                    style="font-size: 21px;"
                                    viewBox="0 0 20 20"
                                  >
                                    <path
                                      d="M5.30469 17.3984H6.91406C7.03125 17.3984 7.10156 17.4297 7.1875 17.5156L8.32812 18.6484C9.44531 19.7656 10.5469 19.7656 11.6641 18.6484L12.8047 17.5156C12.8906 17.4297 12.9609 17.3984 13.0781 17.3984H14.6875C16.2656 17.3984 17.0469 16.6172 17.0469 15.0391V13.4297C17.0469 13.3203 17.0781 13.2344 17.1641 13.1563L18.2969 12.0156C19.4141 10.8984 19.4141 9.79688 18.2969 8.6797L17.1641 7.54688C17.0703 7.45313 17.0469 7.38282 17.0469 7.27345V5.66407C17.0469 4.07813 16.2578 3.29688 14.6875 3.29688H13.0781C12.9609 3.29688 12.8828 3.26563 12.8047 3.18751L11.6641 2.0547C10.5391 0.921883 9.46094 0.937508 8.32812 2.06251L7.1875 3.18751C7.10938 3.26563 7.03125 3.29688 6.91406 3.29688H5.30469C3.72656 3.29688 2.94531 4.07032 2.94531 5.66407V7.27345C2.94531 7.38282 2.91406 7.46095 2.83594 7.54688L1.69531 8.6797C0.578125 9.79688 0.578125 10.8984 1.69531 12.0156L2.83594 13.1563C2.91406 13.2344 2.94531 13.3203 2.94531 13.4297V15.0391C2.94531 16.6172 3.73438 17.3984 5.30469 17.3984ZM5.79688 15.3438C5.13281 15.3438 5.01562 15.2266 5.00781 14.5547V12.7344C5.00781 12.5156 4.95312 12.3594 4.79688 12.2109L3.5 10.9141C3.02344 10.4375 3.02344 10.2813 3.5 9.8047L4.79688 8.50782C4.95312 8.35157 5.00781 8.19532 5.01562 7.98438V6.16407C5.01562 5.48438 5.125 5.37501 5.79688 5.37501L7.625 5.3672C7.83594 5.3672 8 5.3047 8.14844 5.15626L9.44531 3.85938C9.92188 3.39063 10.0703 3.38282 10.5469 3.85938L11.8438 5.15626C11.9922 5.3047 12.1562 5.3672 12.375 5.3672L14.1953 5.37501C14.8594 5.37501 14.9766 5.4922 14.9766 6.16407V7.98438C14.9844 8.19532 15.0391 8.35157 15.1953 8.50782L16.4922 9.8047C16.9688 10.2813 16.9688 10.4375 16.4922 10.9141L15.1953 12.2109C15.0391 12.3594 14.9844 12.5156 14.9844 12.7344L14.9766 14.5547C14.9766 15.2266 14.8594 15.3438 14.1953 15.3438L12.375 15.3516C12.1562 15.3516 12.0078 15.3906 11.8438 15.5547L10.5469 16.8516C10.0781 17.3281 9.92188 17.3281 9.44531 16.8516L8.14844 15.5547C7.98438 15.3906 7.83594 15.3516 7.625 15.3516L5.79688 15.3438Z"
                                    />
                                  </svg>
                                  Bond
                                </div>
                              </div>
                            </a>
                          </div>
                          <div
                            class="MuiAccordionSummary-expandIconWrapper Mui-expanded css-yw020d-MuiAccordionSummary-expandIconWrapper"
                          >
                            <svg
                              aria-hidden="true"
                              class="MuiSvgIcon-root MuiSvgIcon-fontSizeSmall accordion-arrow css-1fx2bp7-MuiSvgIcon-root"
                              focusable="false"
                              style="font-size: 12px;"
                              viewBox="0 0 20 20"
                            >
                              <path
                                d="M 0.419 4.705 C 0.976 4.146 1.88 4.146 2.439 4.705 L 10 12.265 L 17.561 4.705 C 18.119 4.146 19.023 4.146 19.582 4.705 C 20.139 5.262 20.139 6.166 19.582 6.725 L 11.01 15.296 C 10.452 15.854 9.547 15.854 8.99 15.296 L 0.419 6.725 C -0.14 6.166 -0.14 5.262 0.419 4.705 Z"
                              />
                            </svg>
                          </div>
                        </div>
                        <div
                          class="MuiCollapse-root MuiCollapse-vertical css-1fkrdiv-MuiCollapse-root"
                          style="min-height: 0px; height: 0px; transition-duration: 0ms;"
                        >
                          <div
                            class="MuiCollapse-wrapper MuiCollapse-vertical css-smkl36-MuiCollapse-wrapper"
                          >
                            <div
                              class="MuiCollapse-wrapperInner MuiCollapse-vertical css-9l5vo-MuiCollapse-wrapperInner"
                            >
                              <div
                                class="MuiAccordion-region"
                                role="region"
                              >
                                <div
                                  class="MuiAccordionDetails-root css-15v22id-MuiAccordionDetails-root"
                                />
                              </div>
                            </div>
                          </div>
                        </div>
                      </div>
                    </div>
                    <div
<<<<<<< HEAD
                      class="NavItem-root nav-item-container css-1l68yb7"
=======
                      class="NavItem-root nav-item-container css-20fmbk"
>>>>>>> cf17a215
                    >
                      <a
                        class="MuiTypography-root MuiTypography-inherit MuiLink-root MuiLink-underlineHover button-dapp-menu  css-1nffzm5-MuiTypography-root-MuiLink-root"
                        href="#/stake"
                      >
                        <div
                          class="link-container MuiBox-root css-b2udjo"
                        >
                          <div
                            class="activePill MuiBox-root css-hfhjvs"
                          />
                          <div
                            class="NavItem-title title MuiBox-root css-13buc9q"
                          >
                            <svg
                              aria-hidden="true"
                              class="MuiSvgIcon-root MuiSvgIcon-fontSizeSmall css-1fx2bp7-MuiSvgIcon-root"
                              focusable="false"
                              style="font-size: 21px;"
                              viewBox="0 0 20 20"
                            >
                              <path
                                d="M11.6172 19.0859L17.6562 15.5859C18.3438 15.1875 18.6719 14.8203 18.6719 14.2656C18.6719 13.7031 18.3438 13.3438 17.6562 12.9375L16.75 12.4141L17.6562 11.8906C18.3438 11.4922 18.6719 11.125 18.6719 10.5703C18.6719 10.0078 18.3438 9.64844 17.6562 9.25L16.5781 8.625L17.6562 8C18.3438 7.59375 18.6719 7.23438 18.6719 6.67969C18.6719 6.11719 18.3438 5.75781 17.6562 5.35156L11.6172 1.85156C11.1797 1.60156 10.8438 1.46875 10.4922 1.46875C10.1484 1.46875 9.8125 1.60156 9.375 1.85156L3.33594 5.35156C2.64844 5.75781 2.32031 6.11719 2.32031 6.67969C2.32031 7.23438 2.64844 7.59375 3.33594 8L4.41406 8.625L3.33594 9.25C2.64844 9.64844 2.32031 10.0078 2.32031 10.5703C2.32031 11.125 2.64844 11.4922 3.33594 11.8906L4.24219 12.4141L3.33594 12.9375C2.64844 13.3438 2.32031 13.7031 2.32031 14.2656C2.32031 14.8203 2.64844 15.1875 3.33594 15.5859L9.375 19.0859C9.8125 19.3359 10.1484 19.4688 10.4922 19.4688C10.8438 19.4688 11.1797 19.3359 11.6172 19.0859ZM10.4922 10C10.3984 10 10.3125 9.96875 10.2031 9.90625L4.64062 6.75C4.60156 6.73438 4.58594 6.71094 4.58594 6.67969C4.58594 6.64062 4.60156 6.61719 4.64062 6.60156L10.2031 3.44531C10.3125 3.38281 10.3984 3.35156 10.4922 3.35156C10.5859 3.35156 10.6719 3.38281 10.7891 3.44531L16.3516 6.60156C16.3828 6.61719 16.4062 6.64062 16.4062 6.67969C16.4062 6.71094 16.3828 6.73438 16.3516 6.75L10.7891 9.90625C10.6719 9.96875 10.5859 10 10.4922 10ZM10.4922 11.8828C10.8438 11.8828 11.1797 11.75 11.6172 11.5L14.8359 9.63281L16.3516 10.4922C16.3828 10.5156 16.4062 10.5312 16.4062 10.5703C16.4062 10.6016 16.3828 10.625 16.3516 10.6406L10.7891 13.8047C10.6719 13.8672 10.5859 13.8984 10.4922 13.8984C10.3984 13.8984 10.3125 13.8672 10.2031 13.8047L4.64062 10.6406C4.60156 10.625 4.58594 10.6016 4.58594 10.5703C4.58594 10.5312 4.60156 10.5156 4.64062 10.4922L6.15625 9.63281L9.375 11.5C9.8125 11.75 10.1484 11.8828 10.4922 11.8828ZM10.2031 17.4922L4.64062 14.3359C4.60156 14.3203 4.58594 14.2969 4.58594 14.2656C4.58594 14.2266 4.60156 14.2109 4.64062 14.1875L5.98438 13.4297L9.375 15.3906C9.8125 15.6406 10.1484 15.7734 10.4922 15.7734C10.8438 15.7734 11.1797 15.6406 11.6172 15.3906L15.0078 13.4297L16.3516 14.1875C16.3828 14.2109 16.4062 14.2266 16.4062 14.2656C16.4062 14.2969 16.3828 14.3203 16.3516 14.3359L10.7891 17.4922C10.6719 17.5547 10.5859 17.5859 10.4922 17.5859C10.3984 17.5859 10.3125 17.5547 10.2031 17.4922Z"
                              />
                            </svg>
                            Stake
                          </div>
                        </div>
                      </a>
                    </div>
                    <div
<<<<<<< HEAD
                      class="NavItem-root nav-item-container css-1l68yb7"
=======
                      class="NavItem-root nav-item-container css-20fmbk"
>>>>>>> cf17a215
                    >
                      <a
                        class="MuiTypography-root MuiTypography-inherit MuiLink-root MuiLink-underlineHover button-dapp-menu  css-1nffzm5-MuiTypography-root-MuiLink-root"
                        href="#/zap"
                      >
                        <div
                          class="link-container MuiBox-root css-b2udjo"
                        >
                          <div
                            class="activePill MuiBox-root css-hfhjvs"
                          />
                          <div
                            class="NavItem-title title MuiBox-root css-13buc9q"
                          >
                            <svg
                              aria-hidden="true"
                              class="MuiSvgIcon-root MuiSvgIcon-fontSizeSmall css-1fx2bp7-MuiSvgIcon-root"
                              focusable="false"
                              style="font-size: 21px;"
                              viewBox="0 0 20 20"
                            >
                              <path
                                d="M 18.176 7.27 C 18.54 7.27 18.812 7.453 18.994 7.817 C 19.174 8.09 19.083 8.454 18.903 8.726 L 9.819 19.636 C 9.637 19.909 9.365 20 9.092 20 C 9.002 20 8.82 20 8.729 19.909 C 8.365 19.818 8.092 19.365 8.184 19 L 9.002 12.725 L 1.825 12.725 C 1.492 12.728 1.183 12.555 1.007 12.27 C 0.826 11.908 0.916 11.545 1.099 11.27 L 10.183 0.363 C 10.43 0.016 10.892 -0.098 11.273 0.09 C 11.635 0.181 11.908 0.635 11.817 0.999 L 11 7.272 L 18.176 7.272 Z M 10.909 11.907 L 10.364 16.089 L 16.177 9.088 L 9.91 9.088 C 9.672 9.078 9.445 8.982 9.274 8.817 C 9.16 8.59 9.098 8.342 9.092 8.088 L 9.547 3.906 L 3.733 10.906 L 10 10.906 C 10.273 10.906 10.545 10.997 10.728 11.179 C 10.819 11.363 10.909 11.634 10.909 11.907 Z"
                              />
                            </svg>
                            Zap
                          </div>
                        </div>
                      </a>
                    </div>
                    <div
<<<<<<< HEAD
                      class="NavItem-root nav-item-container css-1l68yb7"
=======
                      class="NavItem-root nav-item-container css-20fmbk"
>>>>>>> cf17a215
                    >
                      <a
                        class="MuiTypography-root MuiTypography-inherit MuiLink-root MuiLink-underlineHover button-dapp-menu  css-1nffzm5-MuiTypography-root-MuiLink-root"
                        href="#/give"
                      >
                        <div
                          class="link-container MuiBox-root css-b2udjo"
                        >
                          <div
                            class="activePill MuiBox-root css-hfhjvs"
                          />
                          <div
                            class="NavItem-title title MuiBox-root css-13buc9q"
                          >
                            <svg
                              aria-hidden="true"
                              class="MuiSvgIcon-root MuiSvgIcon-fontSizeSmall css-1fx2bp7-MuiSvgIcon-root"
                              focusable="false"
                              style="font-size: 21px;"
                              viewBox="0 0 20 20"
                            >
                              <path
                                d="M10 2.734C8.985 1.546 7.5.8 5.95.8 3.052.8.8 3.28.8 6.395c0 1.914.792 3.638 2.15 5.449 1.346 1.795 3.265 3.697 5.56 5.969l.044.044 1.306 1.285.14.14.14-.14 1.306-1.295.02-.02c2.305-2.278 4.234-4.184 5.585-5.984 1.358-1.81 2.149-3.534 2.149-5.448C19.2 3.28 16.948.8 14.05.8c-1.551 0-3.035.746-4.05 1.934Zm0 13.327c-2.123-2.095-3.871-3.825-5.094-5.383C3.673 9.108 3 7.745 3 6.395c0-1.868 1.276-3.233 2.95-3.233 1.298 0 2.575.915 3.025 2.182l.047.133h1.966l.047-.134c.44-1.266 1.716-2.181 3.015-2.181 1.674 0 2.95 1.365 2.95 3.233 0 1.35-.672 2.713-1.906 4.283-1.223 1.558-2.971 3.288-5.094 5.383Z"
                              />
                            </svg>
                            Give
                          </div>
                        </div>
                      </a>
                    </div>
                    <div
<<<<<<< HEAD
                      class="NavItem-root nav-item-container css-1l68yb7"
=======
                      class="NavItem-root nav-item-container css-20fmbk"
>>>>>>> cf17a215
                    >
                      <a
                        class="MuiTypography-root MuiTypography-inherit MuiLink-root MuiLink-underlineHover button-dapp-menu  css-1nffzm5-MuiTypography-root-MuiLink-root"
                        href="#/wrap"
                      >
                        <div
                          class="link-container MuiBox-root css-b2udjo"
                        >
                          <div
                            class="activePill MuiBox-root css-hfhjvs"
                          />
                          <div
                            class="NavItem-title title MuiBox-root css-13buc9q"
                          >
                            <svg
                              aria-hidden="true"
                              class="MuiSvgIcon-root MuiSvgIcon-fontSizeSmall css-1fx2bp7-MuiSvgIcon-root"
                              focusable="false"
                              style="font-size: 21px;"
                              viewBox="0 0 20 20"
                            >
                              <path
                                d="M 17.119 9.976 C 17.119 13.338 14.855 16.142 11.808 16.951 L 11.808 17.868 C 11.772 17.97 11.752 18.079 11.752 18.194 C 11.752 18.308 11.772 18.417 11.808 18.519 L 11.808 18.924 C 11.884 18.909 11.96 18.892 12.035 18.875 C 12.208 19.047 12.448 19.154 12.712 19.154 L 19.04 19.154 C 19.57 19.154 20 18.724 20 18.194 C 20 17.663 19.57 17.233 19.04 17.233 L 15.487 17.233 C 17.647 15.565 19.04 12.935 19.04 9.976 C 19.04 4.933 14.993 0.845 10 0.845 C 5.008 0.845 0.961 4.933 0.961 9.976 C 0.961 12.935 2.354 15.565 4.514 17.233 L 0.961 17.233 C 0.43 17.233 0 17.663 0 18.194 C 0 18.724 0.43 19.154 0.961 19.154 L 7.289 19.154 C 7.553 19.154 7.792 19.047 7.966 18.875 C 8.041 18.892 8.117 18.909 8.192 18.924 L 8.192 18.519 C 8.229 18.417 8.249 18.308 8.249 18.194 C 8.249 18.08 8.229 17.97 8.192 17.868 L 8.192 16.951 C 5.146 16.142 2.882 13.338 2.882 9.976 C 2.882 5.976 6.087 2.766 10 2.766 C 13.914 2.766 17.119 5.976 17.119 9.976 Z"
                              />
                              <path
                                clip-rule="evenodd"
                                d="M 12.712 9.976 C 12.712 11.489 11.498 12.715 10 12.715 C 8.503 12.715 7.289 11.489 7.289 9.976 C 7.289 8.463 8.503 7.237 10 7.237 C 11.498 7.237 12.712 8.463 12.712 9.976 Z M 10.791 9.976 C 10.791 10.446 10.419 10.794 10 10.794 C 9.582 10.794 9.209 10.446 9.209 9.976 C 9.209 9.506 9.582 9.158 10 9.158 C 10.419 9.158 10.791 9.506 10.791 9.976 Z"
                                fill-rule="evenodd"
                              />
                            </svg>
                            Wrap
                          </div>
                        </div>
                      </a>
                    </div>
                    <div
<<<<<<< HEAD
                      class="NavItem-root nav-item-container css-1l68yb7"
=======
                      class="NavItem-root nav-item-container css-20fmbk"
>>>>>>> cf17a215
                    >
                      <a
                        class="MuiTypography-root MuiTypography-inherit MuiLink-root MuiLink-underlineHover button-dapp-menu  css-1nffzm5-MuiTypography-root-MuiLink-root"
                        href="#/bridge"
                      >
                        <div
                          class="link-container MuiBox-root css-b2udjo"
                        >
                          <div
                            class="activePill MuiBox-root css-hfhjvs"
                          />
                          <div
                            class="NavItem-title title MuiBox-root css-13buc9q"
                          >
                            <svg
                              aria-hidden="true"
                              class="MuiSvgIcon-root MuiSvgIcon-fontSizeSmall css-1fx2bp7-MuiSvgIcon-root"
                              focusable="false"
                              style="font-size: 21px;"
                              viewBox="0 0 20 20"
                            >
                              <path
                                clip-rule="evenodd"
                                d="M 7.35 3.986 C 4.029 3.986 1.336 6.679 1.336 10 C 1.336 13.321 4.029 16.013 7.35 16.013 C 10.671 16.013 13.363 13.321 13.363 10 C 13.363 6.679 10.671 3.986 7.35 3.986 Z M 0 10 C 0 5.941 3.291 2.65 7.35 2.65 C 11.409 2.65 14.7 5.941 14.7 10 C 14.7 14.059 11.409 17.35 7.35 17.35 C 3.291 17.35 0 14.059 0 10 Z"
                                fill-rule="evenodd"
                              />
                              <path
                                clip-rule="evenodd"
                                d="M 12.65 3.986 C 9.329 3.986 6.637 6.679 6.637 10 C 6.637 13.321 9.329 16.013 12.65 16.013 C 15.971 16.013 18.664 13.321 18.664 10 C 18.664 6.679 15.971 3.986 12.65 3.986 Z M 5.3 10 C 5.3 5.941 8.591 2.65 12.65 2.65 C 16.709 2.65 20 5.941 20 10 C 20 14.059 16.709 17.35 12.65 17.35 C 8.591 17.35 5.3 14.059 5.3 10 Z"
                                fill-rule="evenodd"
                              />
                              <path
                                clip-rule="evenodd"
                                d="M 7.35 3.986 C 4.029 3.986 1.336 6.679 1.336 10 C 1.336 13.321 4.029 16.013 7.35 16.013 C 10.671 16.013 13.363 13.321 13.363 10 C 13.363 6.679 10.671 3.986 7.35 3.986 Z M 0 10 C 0 5.941 3.291 2.65 7.35 2.65 C 11.409 2.65 14.7 5.941 14.7 10 C 14.7 14.059 11.409 17.35 7.35 17.35 C 3.291 17.35 0 14.059 0 10 Z"
                                fill-rule="evenodd"
                                stroke-linecap="round"
                                stroke-linejoin="round"
                                stroke-width="0.2"
                              />
                              <path
                                clip-rule="evenodd"
                                d="M 12.65 3.986 C 9.329 3.986 6.637 6.679 6.637 10 C 6.637 13.321 9.329 16.013 12.65 16.013 C 15.971 16.013 18.664 13.321 18.664 10 C 18.664 6.679 15.971 3.986 12.65 3.986 Z M 5.3 10 C 5.3 5.941 8.591 2.65 12.65 2.65 C 16.709 2.65 20 5.941 20 10 C 20 14.059 16.709 17.35 12.65 17.35 C 8.591 17.35 5.3 14.059 5.3 10 Z"
                                fill-rule="evenodd"
                                stroke-linecap="round"
                                stroke-linejoin="round"
                                stroke-width="0.2"
                              />
                            </svg>
                            Bridge
                          </div>
                        </div>
                      </a>
                    </div>
                    <div
                      class="menu-divider MuiBox-root css-0"
                    >
                      <hr
                        class="MuiDivider-root MuiDivider-fullWidth css-9mgopn-MuiDivider-root"
                      />
                    </div>
                    <div
<<<<<<< HEAD
                      class="NavItem-root nav-item-container css-1l68yb7"
=======
                      class="NavItem-root nav-item-container css-20fmbk"
>>>>>>> cf17a215
                    >
                      <a
                        class="MuiTypography-root MuiTypography-inherit MuiLink-root MuiLink-underlineHover external-site-link  css-1nffzm5-MuiTypography-root-MuiLink-root"
                        href="https://pro.olympusdao.finance/"
                        target="_blank"
                      >
                        <div
                          class="link-container MuiBox-root css-b2udjo"
                        >
                          <div
                            class="activePill MuiBox-root css-hfhjvs"
                          />
                          <div
                            class="NavItem-title title MuiBox-root css-13buc9q"
                          >
                            <svg
                              aria-hidden="true"
                              class="MuiSvgIcon-root MuiSvgIcon-fontSizeSmall css-1fx2bp7-MuiSvgIcon-root"
                              focusable="false"
                              style="font-size: 21px;"
                              viewBox="0 0 20 20"
                            >
                              <path
                                d="M 12.143 16.236 C 15.041 15.357 17.143 12.743 17.143 9.655 C 17.143 5.846 13.945 2.759 10 2.759 C 6.055 2.759 2.857 5.846 2.857 9.655 C 2.857 12.743 4.959 15.357 7.857 16.236 L 7.857 20 L 0 20 L 0 17.241 L 3.814 17.241 C 1.491 15.473 0 12.732 0 9.655 C 0 4.323 4.477 0 10 0 C 15.523 0 20 4.323 20 9.655 C 20 12.732 18.509 15.473 16.186 17.241 L 20 17.241 L 20 20 L 12.143 20 L 12.143 16.236 Z"
                              />
                            </svg>
                            Olympus Pro
                            <svg
                              aria-hidden="true"
                              class="MuiSvgIcon-root MuiSvgIcon-fontSizeSmall external-site-link-icon css-1fx2bp7-MuiSvgIcon-root"
                              focusable="false"
                              viewBox="0 0 20 20"
                            >
                              <path
                                d="M4.297 17.445h9.539c1.523 0 2.305-.78 2.305-2.28v-9.58c0-1.507-.782-2.288-2.305-2.288h-9.54c-1.523 0-2.304.773-2.304 2.289v9.578c0 1.508.781 2.281 2.305 2.281Zm.016-.968c-.875 0-1.352-.461-1.352-1.368V5.633c0-.899.477-1.367 1.352-1.367h9.5c.867 0 1.359.468 1.359 1.367v9.476c0 .907-.492 1.368-1.36 1.368h-9.5Zm7.296-4.235c.266 0 .438-.195.438-.476V7.867c0-.344-.188-.492-.492-.492H7.64c-.29 0-.47.172-.47.438 0 .265.188.445.477.445H9.53l1.133-.078-1.055.992-3.382 3.383a.476.476 0 0 0-.149.328c0 .273.18.453.453.453a.47.47 0 0 0 .344-.149L10.25 9.82l.984-1.047-.078 1.282v1.718c0 .29.18.47.453.47Z"
                              />
                            </svg>
                          </div>
                        </div>
                      </a>
                    </div>
                    <div
                      class="menu-divider MuiBox-root css-0"
                    >
                      <hr
                        class="MuiDivider-root MuiDivider-fullWidth css-9mgopn-MuiDivider-root"
                      />
                    </div>
                    <div
<<<<<<< HEAD
                      class="NavItem-root nav-item-container css-1l68yb7"
=======
                      class="NavItem-root nav-item-container css-20fmbk"
>>>>>>> cf17a215
                    >
                      <a
                        class="MuiTypography-root MuiTypography-inherit MuiLink-root MuiLink-underlineHover external-site-link  css-1nffzm5-MuiTypography-root-MuiLink-root"
                        href="https://forum.olympusdao.finance/"
                        target="_blank"
                      >
                        <div
                          class="link-container MuiBox-root css-b2udjo"
                        >
                          <div
                            class="activePill MuiBox-root css-hfhjvs"
                          />
                          <div
                            class="NavItem-title title MuiBox-root css-13buc9q"
                          >
                            <svg
                              aria-hidden="true"
                              class="MuiSvgIcon-root MuiSvgIcon-fontSizeSmall css-1fx2bp7-MuiSvgIcon-root"
                              focusable="false"
                              style="font-size: 21px;"
                              viewBox="0 0 20 20"
                            >
                              <path
                                clip-rule="evenodd"
                                d="M 4.488 3.7 C 4.279 3.7 4.078 3.783 3.931 3.931 C 3.783 4.078 3.7 4.279 3.7 4.488 L 3.7 15.186 L 5.506 13.381 C 5.653 13.233 5.854 13.15 6.063 13.15 L 15.513 13.15 C 15.721 13.15 15.922 13.067 16.069 12.919 C 16.217 12.772 16.3 12.571 16.3 12.363 L 16.3 4.488 C 16.3 4.279 16.217 4.078 16.069 3.931 C 15.922 3.783 15.721 3.7 15.513 3.7 L 4.488 3.7 Z M 2.817 2.817 C 3.26 2.374 3.861 2.125 4.488 2.125 L 15.513 2.125 C 16.139 2.125 16.74 2.374 17.183 2.817 C 17.626 3.26 17.875 3.861 17.875 4.488 L 17.875 12.363 C 17.875 12.989 17.626 13.59 17.183 14.033 C 16.74 14.476 16.139 14.725 15.513 14.725 L 6.389 14.725 L 3.469 17.644 C 3.244 17.87 2.905 17.937 2.611 17.815 C 2.317 17.693 2.125 17.406 2.125 17.088 L 2.125 4.488 C 2.125 3.861 2.374 3.26 2.817 2.817 Z"
                                fill-rule="evenodd"
                              />
                            </svg>
                            Forum
                            <svg
                              aria-hidden="true"
                              class="MuiSvgIcon-root MuiSvgIcon-fontSizeSmall external-site-link-icon css-1fx2bp7-MuiSvgIcon-root"
                              focusable="false"
                              viewBox="0 0 20 20"
                            >
                              <path
                                d="M4.297 17.445h9.539c1.523 0 2.305-.78 2.305-2.28v-9.58c0-1.507-.782-2.288-2.305-2.288h-9.54c-1.523 0-2.304.773-2.304 2.289v9.578c0 1.508.781 2.281 2.305 2.281Zm.016-.968c-.875 0-1.352-.461-1.352-1.368V5.633c0-.899.477-1.367 1.352-1.367h9.5c.867 0 1.359.468 1.359 1.367v9.476c0 .907-.492 1.368-1.36 1.368h-9.5Zm7.296-4.235c.266 0 .438-.195.438-.476V7.867c0-.344-.188-.492-.492-.492H7.64c-.29 0-.47.172-.47.438 0 .265.188.445.477.445H9.53l1.133-.078-1.055.992-3.382 3.383a.476.476 0 0 0-.149.328c0 .273.18.453.453.453a.47.47 0 0 0 .344-.149L10.25 9.82l.984-1.047-.078 1.282v1.718c0 .29.18.47.453.47Z"
                              />
                            </svg>
                          </div>
                        </div>
                      </a>
                    </div>
                    <div
<<<<<<< HEAD
                      class="NavItem-root nav-item-container css-1l68yb7"
=======
                      class="NavItem-root nav-item-container css-20fmbk"
>>>>>>> cf17a215
                    >
                      <a
                        class="MuiTypography-root MuiTypography-inherit MuiLink-root MuiLink-underlineHover external-site-link  css-1nffzm5-MuiTypography-root-MuiLink-root"
                        href="https://vote.olympusdao.finance/"
                        target="_blank"
                      >
                        <div
                          class="link-container MuiBox-root css-b2udjo"
                        >
                          <div
                            class="activePill MuiBox-root css-hfhjvs"
                          />
                          <div
                            class="NavItem-title title MuiBox-root css-13buc9q"
                          >
                            <svg
                              aria-hidden="true"
                              class="MuiSvgIcon-root MuiSvgIcon-fontSizeSmall css-1fx2bp7-MuiSvgIcon-root"
                              focusable="false"
                              style="font-size: 21px;"
                              viewBox="0 0 20 20"
                            >
                              <path
                                clip-rule="evenodd"
                                d="M 7.5 3.334 C 6.119 3.334 5 4.453 5 5.834 C 5 7.214 6.119 8.334 7.5 8.334 C 8.881 8.334 10 7.214 10 5.834 C 10 4.453 8.881 3.334 7.5 3.334 Z M 3.333 5.834 C 3.333 3.532 5.199 1.667 7.5 1.667 C 9.801 1.667 11.667 3.532 11.667 5.834 C 11.667 8.135 9.801 10 7.5 10 C 5.199 10 3.333 8.135 3.333 5.834 Z M 12.526 2.402 C 12.64 1.956 13.093 1.687 13.54 1.801 C 14.436 2.031 15.231 2.552 15.798 3.283 C 16.365 4.014 16.673 4.913 16.673 5.838 C 16.673 6.763 16.365 7.662 15.798 8.393 C 15.231 9.124 14.436 9.645 13.54 9.874 C 13.093 9.988 12.64 9.72 12.526 9.274 C 12.412 8.828 12.681 8.374 13.127 8.26 C 13.663 8.122 14.141 7.809 14.481 7.371 C 14.822 6.932 15.007 6.393 15.007 5.838 C 15.007 5.283 14.822 4.743 14.481 4.305 C 14.141 3.866 13.663 3.554 13.127 3.416 C 12.681 3.302 12.412 2.848 12.526 2.402 Z M 1.22 12.887 C 2.002 12.106 3.062 11.667 4.167 11.667 L 10.833 11.667 C 11.938 11.667 12.998 12.106 13.78 12.887 C 14.561 13.669 15 14.729 15 15.834 L 15 17.5 C 15 17.96 14.627 18.334 14.167 18.334 C 13.706 18.334 13.333 17.96 13.333 17.5 L 13.333 15.834 C 13.333 15.17 13.07 14.535 12.601 14.066 C 12.132 13.597 11.496 13.334 10.833 13.334 L 4.167 13.334 C 3.504 13.334 2.868 13.597 2.399 14.066 C 1.93 14.535 1.667 15.17 1.667 15.834 L 1.667 17.5 C 1.667 17.96 1.294 18.334 0.833 18.334 C 0.373 18.334 0 17.96 0 17.5 L 0 15.834 C 0 14.729 0.439 13.669 1.22 12.887 Z M 15.86 12.4 C 15.975 11.955 16.428 11.687 16.875 11.802 C 17.768 12.033 18.561 12.554 19.126 13.283 C 19.692 14.013 19.998 14.91 20 15.833 L 20 17.5 C 20 17.96 19.627 18.334 19.167 18.334 C 18.706 18.334 18.333 17.96 18.333 17.5 L 18.333 15.834 C 18.333 15.28 18.148 14.742 17.808 14.305 C 17.47 13.867 16.995 13.554 16.458 13.416 C 16.013 13.301 15.745 12.846 15.86 12.4 Z"
                                fill-rule="evenodd"
                              />
                            </svg>
                            Governance
                            <svg
                              aria-hidden="true"
                              class="MuiSvgIcon-root MuiSvgIcon-fontSizeSmall external-site-link-icon css-1fx2bp7-MuiSvgIcon-root"
                              focusable="false"
                              viewBox="0 0 20 20"
                            >
                              <path
                                d="M4.297 17.445h9.539c1.523 0 2.305-.78 2.305-2.28v-9.58c0-1.507-.782-2.288-2.305-2.288h-9.54c-1.523 0-2.304.773-2.304 2.289v9.578c0 1.508.781 2.281 2.305 2.281Zm.016-.968c-.875 0-1.352-.461-1.352-1.368V5.633c0-.899.477-1.367 1.352-1.367h9.5c.867 0 1.359.468 1.359 1.367v9.476c0 .907-.492 1.368-1.36 1.368h-9.5Zm7.296-4.235c.266 0 .438-.195.438-.476V7.867c0-.344-.188-.492-.492-.492H7.64c-.29 0-.47.172-.47.438 0 .265.188.445.477.445H9.53l1.133-.078-1.055.992-3.382 3.383a.476.476 0 0 0-.149.328c0 .273.18.453.453.453a.47.47 0 0 0 .344-.149L10.25 9.82l.984-1.047-.078 1.282v1.718c0 .29.18.47.453.47Z"
                              />
                            </svg>
                          </div>
                        </div>
                      </a>
                    </div>
                    <div
<<<<<<< HEAD
                      class="NavItem-root nav-item-container css-1l68yb7"
=======
                      class="NavItem-root nav-item-container css-20fmbk"
>>>>>>> cf17a215
                    >
                      <a
                        class="MuiTypography-root MuiTypography-inherit MuiLink-root MuiLink-underlineHover external-site-link  css-1nffzm5-MuiTypography-root-MuiLink-root"
                        href="https://docs.olympusdao.finance/"
                        target="_blank"
                      >
                        <div
                          class="link-container MuiBox-root css-b2udjo"
                        >
                          <div
                            class="activePill MuiBox-root css-hfhjvs"
                          />
                          <div
                            class="NavItem-title title MuiBox-root css-13buc9q"
                          >
                            <svg
                              aria-hidden="true"
                              class="MuiSvgIcon-root MuiSvgIcon-fontSizeSmall css-1fx2bp7-MuiSvgIcon-root"
                              focusable="false"
                              style="font-size: 21px;"
                              viewBox="0 0 20 20"
                            >
                              <path
                                clip-rule="evenodd"
                                d="M 5.111 1.818 C 4.758 1.818 4.418 1.962 4.168 2.218 C 3.918 2.474 3.778 2.82 3.778 3.182 L 3.778 13.943 C 4.19 13.743 4.646 13.636 5.111 13.636 L 16.222 13.636 L 16.222 1.818 L 5.111 1.818 Z M 18 0.909 C 18 0.407 17.602 0 17.111 0 L 5.111 0 C 4.286 0 3.494 0.335 2.911 0.932 C 2.328 1.529 2 2.338 2 3.182 L 2 16.818 C 2 17.662 2.328 18.471 2.911 19.068 C 3.494 19.665 4.286 20 5.111 20 L 17.111 20 C 17.602 20 18 19.593 18 19.091 L 18 0.909 Z M 16.222 15.454 L 5.111 15.454 C 4.758 15.454 4.418 15.598 4.168 15.854 C 3.918 16.11 3.778 16.457 3.778 16.818 C 3.778 17.18 3.918 17.526 4.168 17.782 C 4.418 18.038 4.758 18.182 5.111 18.182 L 16.222 18.182 L 16.222 15.454 Z"
                                fill-rule="evenodd"
                              />
                            </svg>
                            Docs
                            <svg
                              aria-hidden="true"
                              class="MuiSvgIcon-root MuiSvgIcon-fontSizeSmall external-site-link-icon css-1fx2bp7-MuiSvgIcon-root"
                              focusable="false"
                              viewBox="0 0 20 20"
                            >
                              <path
                                d="M4.297 17.445h9.539c1.523 0 2.305-.78 2.305-2.28v-9.58c0-1.507-.782-2.288-2.305-2.288h-9.54c-1.523 0-2.304.773-2.304 2.289v9.578c0 1.508.781 2.281 2.305 2.281Zm.016-.968c-.875 0-1.352-.461-1.352-1.368V5.633c0-.899.477-1.367 1.352-1.367h9.5c.867 0 1.359.468 1.359 1.367v9.476c0 .907-.492 1.368-1.36 1.368h-9.5Zm7.296-4.235c.266 0 .438-.195.438-.476V7.867c0-.344-.188-.492-.492-.492H7.64c-.29 0-.47.172-.47.438 0 .265.188.445.477.445H9.53l1.133-.078-1.055.992-3.382 3.383a.476.476 0 0 0-.149.328c0 .273.18.453.453.453a.47.47 0 0 0 .344-.149L10.25 9.82l.984-1.047-.078 1.282v1.718c0 .29.18.47.453.47Z"
                              />
                            </svg>
                          </div>
                        </div>
                      </a>
                    </div>
                    <div
<<<<<<< HEAD
                      class="NavItem-root nav-item-container css-1l68yb7"
=======
                      class="NavItem-root nav-item-container css-20fmbk"
>>>>>>> cf17a215
                    >
                      <a
                        class="MuiTypography-root MuiTypography-inherit MuiLink-root MuiLink-underlineHover external-site-link  css-1nffzm5-MuiTypography-root-MuiLink-root"
                        href="https://immunefi.com/bounty/olympus/"
                        target="_blank"
                      >
                        <div
                          class="link-container MuiBox-root css-b2udjo"
                        >
                          <div
                            class="activePill MuiBox-root css-hfhjvs"
                          />
                          <div
                            class="NavItem-title title MuiBox-root css-13buc9q"
                          >
                            <svg
                              aria-hidden="true"
                              class="MuiSvgIcon-root MuiSvgIcon-fontSizeSmall css-1fx2bp7-MuiSvgIcon-root"
                              focusable="false"
                              style="font-size: 21px;"
                              viewBox="0 0 20 20"
                            >
                              <path
                                d="M 9 13 L 11 13 L 11 15 L 9 15 Z M 9 5 L 11 5 L 11 11 L 9 11 Z M 9.99 0 C 4.47 0 0 4.48 0 10 C 0 15.52 4.47 20 9.99 20 C 15.52 20 20 15.52 20 10 C 20 4.48 15.52 0 9.99 0 Z M 10 18 C 5.58 18 2 14.42 2 10 C 2 5.58 5.58 2 10 2 C 14.42 2 18 5.58 18 10 C 18 14.42 14.42 18 10 18 Z"
                              />
                            </svg>
                            Bug Bounty
                            <svg
                              aria-hidden="true"
                              class="MuiSvgIcon-root MuiSvgIcon-fontSizeSmall external-site-link-icon css-1fx2bp7-MuiSvgIcon-root"
                              focusable="false"
                              viewBox="0 0 20 20"
                            >
                              <path
                                d="M4.297 17.445h9.539c1.523 0 2.305-.78 2.305-2.28v-9.58c0-1.507-.782-2.288-2.305-2.288h-9.54c-1.523 0-2.304.773-2.304 2.289v9.578c0 1.508.781 2.281 2.305 2.281Zm.016-.968c-.875 0-1.352-.461-1.352-1.368V5.633c0-.899.477-1.367 1.352-1.367h9.5c.867 0 1.359.468 1.359 1.367v9.476c0 .907-.492 1.368-1.36 1.368h-9.5Zm7.296-4.235c.266 0 .438-.195.438-.476V7.867c0-.344-.188-.492-.492-.492H7.64c-.29 0-.47.172-.47.438 0 .265.188.445.477.445H9.53l1.133-.078-1.055.992-3.382 3.383a.476.476 0 0 0-.149.328c0 .273.18.453.453.453a.47.47 0 0 0 .344-.149L10.25 9.82l.984-1.047-.078 1.282v1.718c0 .29.18.47.453.47Z"
                              />
                            </svg>
                          </div>
                        </div>
                      </a>
                    </div>
                    <div
<<<<<<< HEAD
                      class="NavItem-root nav-item-container css-1l68yb7"
=======
                      class="NavItem-root nav-item-container css-20fmbk"
>>>>>>> cf17a215
                    >
                      <a
                        class="MuiTypography-root MuiTypography-inherit MuiLink-root MuiLink-underlineHover external-site-link  css-1nffzm5-MuiTypography-root-MuiLink-root"
                        href="https://grants.olympusdao.finance/"
                        target="_blank"
                      >
                        <div
                          class="link-container MuiBox-root css-b2udjo"
                        >
                          <div
                            class="activePill MuiBox-root css-hfhjvs"
                          />
                          <div
                            class="NavItem-title title MuiBox-root css-13buc9q"
                          >
                            <svg
                              aria-hidden="true"
                              class="MuiSvgIcon-root MuiSvgIcon-fontSizeSmall css-1fx2bp7-MuiSvgIcon-root"
                              focusable="false"
                              style="font-size: 21px;"
                              viewBox="0 0 20 20"
                            >
                              <path
                                clip-rule="evenodd"
                                d="M 9.846 5.29 L 10.383 5.534 C 10.352 5.56 10.322 5.587 10.293 5.616 L 7.173 8.728 L 7.166 8.735 C 7.035 8.87 6.934 9.03 6.87 9.206 C 6.806 9.382 6.78 9.57 6.794 9.756 C 6.808 9.944 6.862 10.126 6.951 10.29 C 7.04 10.455 7.163 10.598 7.313 10.712 L 7.742 11.039 L 7.747 11.042 C 8.306 11.459 8.984 11.684 9.682 11.684 C 10.378 11.684 11.057 11.459 11.615 11.042 L 12.234 10.578 L 14.687 12.362 L 12.338 14.712 L 7.77 13.57 L 7.768 13.568 L 3.86 10.518 L 6.003 6.413 L 9.846 5.29 Z M 5.627 5.109 L 9.487 3.98 C 9.786 3.894 10.106 3.917 10.391 4.046 L 10.392 4.046 L 13.012 5.235 L 14.295 5.235 L 16.137 4.314 C 16.138 4.314 16.139 4.313 16.14 4.313 C 16.447 4.158 16.803 4.129 17.13 4.235 C 17.459 4.339 17.732 4.57 17.892 4.876 C 17.892 4.877 17.892 4.877 17.892 4.878 L 19.847 8.62 C 19.847 8.621 19.847 8.622 19.848 8.622 C 19.93 8.778 19.979 8.946 19.995 9.12 C 20.01 9.295 19.99 9.471 19.937 9.638 C 19.883 9.805 19.797 9.96 19.682 10.093 C 19.568 10.226 19.428 10.335 19.271 10.413 L 17.43 11.331 L 16.246 12.721 C 16.235 12.735 16.222 12.748 16.209 12.761 L 13.281 15.69 C 13.276 15.694 13.27 15.7 13.264 15.705 C 13.105 15.854 12.911 15.963 12.7 16.021 C 12.489 16.08 12.267 16.086 12.053 16.04 C 12.046 16.039 12.038 16.037 12.031 16.035 L 7.415 14.881 L 7.398 14.877 C 7.226 14.829 7.066 14.747 6.927 14.635 L 2.632 11.281 L 0.729 10.326 C 0.572 10.249 0.434 10.142 0.319 10.011 C 0.205 9.878 0.117 9.723 0.064 9.557 C 0.01 9.39 -0.011 9.214 0.005 9.039 C 0.02 8.866 0.07 8.697 0.151 8.543 L 2.108 4.797 C 2.108 4.797 2.108 4.797 2.108 4.797 C 2.266 4.494 2.537 4.263 2.863 4.155 C 3.188 4.047 3.543 4.072 3.851 4.221 L 3.857 4.225 L 5.627 5.109 Z M 2.704 9.798 L 4.622 6.125 L 3.293 5.461 L 1.376 9.132 L 2.704 9.798 Z M 17.296 9.88 L 18.626 9.217 L 16.709 5.547 L 15.378 6.213 L 17.296 9.88 Z M 14.045 6.593 L 12.879 6.593 C 12.869 6.594 12.86 6.594 12.849 6.593 L 11.236 6.593 L 8.166 9.656 L 8.562 9.955 C 8.885 10.196 9.278 10.326 9.682 10.326 C 10.085 10.326 10.479 10.196 10.803 9.954 C 10.803 9.954 10.803 9.954 10.803 9.954 L 11.821 9.191 C 12.059 9.012 12.386 9.009 12.628 9.185 L 15.62 11.361 L 16.188 10.694 L 14.045 6.593 Z"
                                fill-rule="evenodd"
                              />
                            </svg>
                            Grants
                            <svg
                              aria-hidden="true"
                              class="MuiSvgIcon-root MuiSvgIcon-fontSizeSmall external-site-link-icon css-1fx2bp7-MuiSvgIcon-root"
                              focusable="false"
                              viewBox="0 0 20 20"
                            >
                              <path
                                d="M4.297 17.445h9.539c1.523 0 2.305-.78 2.305-2.28v-9.58c0-1.507-.782-2.288-2.305-2.288h-9.54c-1.523 0-2.304.773-2.304 2.289v9.578c0 1.508.781 2.281 2.305 2.281Zm.016-.968c-.875 0-1.352-.461-1.352-1.368V5.633c0-.899.477-1.367 1.352-1.367h9.5c.867 0 1.359.468 1.359 1.367v9.476c0 .907-.492 1.368-1.36 1.368h-9.5Zm7.296-4.235c.266 0 .438-.195.438-.476V7.867c0-.344-.188-.492-.492-.492H7.64c-.29 0-.47.172-.47.438 0 .265.188.445.477.445H9.53l1.133-.078-1.055.992-3.382 3.383a.476.476 0 0 0-.149.328c0 .273.18.453.453.453a.47.47 0 0 0 .344-.149L10.25 9.82l.984-1.047-.078 1.282v1.718c0 .29.18.47.453.47Z"
                              />
                            </svg>
                          </div>
                        </div>
                      </a>
                    </div>
                  </div>
                </div>
              </div>
              <div
                class="MuiBox-root css-1xvyr95"
              >
                <a
                  class="MuiTypography-root MuiTypography-inherit MuiLink-root MuiLink-underlineNone css-qskxep-MuiTypography-root-MuiLink-root"
                  href="https://github.com/OlympusDAO"
                  rel="noopener noreferrer"
                  target="_blank"
                >
                  <svg
                    aria-hidden="true"
                    class="MuiSvgIcon-root MuiSvgIcon-fontSizeSmall NavContent-gray css-1fx2bp7-MuiSvgIcon-root"
                    focusable="false"
                    viewBox="0 0 20 20"
                  >
                    <path
                      d="M10 0C4.478 0 0 4.548 0 10.157 0 14.916 3.227 18.898 7.577 20a1.503 1.503 0 0 1-.077-.493V17.77H6.243c-.684 0-1.292-.3-1.587-.854-.328-.617-.384-1.561-1.196-2.138-.24-.193-.058-.412.22-.382.512.147.937.504 1.337 1.034.399.53.586.651 1.33.651.361 0 .901-.021 1.41-.102.273-.705.745-1.354 1.323-1.66-3.33-.349-4.92-2.031-4.92-4.316 0-.983.413-1.935 1.114-2.736-.23-.796-.519-2.418.088-3.036 1.499 0 2.405.987 2.622 1.253a7.39 7.39 0 0 1 2.428-.407c.864 0 1.687.148 2.435.41.216-.266 1.122-1.256 2.624-1.256.61.619.317 2.248.085 3.042.697.8 1.107 1.748 1.107 2.73 0 2.283-1.587 3.965-4.912 4.314.915.485 1.582 1.848 1.582 2.875v2.314c0 .088-.019.151-.029.226C17.201 18.346 20 14.588 20 10.157 20 4.547 15.523 0 10 0Z"
                    />
                  </svg>
                </a>
                <a
                  class="MuiTypography-root MuiTypography-inherit MuiLink-root MuiLink-underlineNone css-qskxep-MuiTypography-root-MuiLink-root"
                  href="https://olympusdao.medium.com/"
                  rel="noopener noreferrer"
                  target="_blank"
                >
                  <svg
                    aria-hidden="true"
                    class="MuiSvgIcon-root MuiSvgIcon-fontSizeSmall NavContent-gray css-1fx2bp7-MuiSvgIcon-root"
                    focusable="false"
                    viewBox="0 0 20 20"
                  >
                    <path
                      d="M18.182 0H1.818A1.818 1.818 0 0 0 0 1.818v16.364C0 19.186.814 20 1.818 20h16.364A1.818 1.818 0 0 0 20 18.182V1.818A1.818 1.818 0 0 0 18.182 0Zm-1.326 15.454h-5.392v-.302l1.263-1.111V7.7l-3.1 7.754h-.485L5.682 7.64v5.534l1.582 1.979v.303h-4.12v-.303l1.635-1.98V6.59L3.325 4.772V4.55h3.979l3.09 6.685 2.665-6.685h3.777v.222l-1.381 1.16v8.109l1.401 1.11v.303Z"
                    />
                  </svg>
                </a>
                <a
                  class="MuiTypography-root MuiTypography-inherit MuiLink-root MuiLink-underlineNone css-qskxep-MuiTypography-root-MuiLink-root"
                  href="https://twitter.com/OlympusDAO"
                  rel="noopener noreferrer"
                  target="_blank"
                >
                  <svg
                    aria-hidden="true"
                    class="MuiSvgIcon-root MuiSvgIcon-fontSizeSmall NavContent-gray css-1fx2bp7-MuiSvgIcon-root"
                    focusable="false"
                    viewBox="0 0 20 20"
                  >
                    <path
                      d="M20 3.924a8.191 8.191 0 0 1-2.357.646 4.11 4.11 0 0 0 1.804-2.27c-.792.47-1.67.812-2.606.996A4.103 4.103 0 0 0 9.85 7.037 11.648 11.648 0 0 1 1.392 2.75a4.093 4.093 0 0 0-.554 2.064 4.1 4.1 0 0 0 1.824 3.414 4.095 4.095 0 0 1-1.858-.513v.052a4.104 4.104 0 0 0 3.291 4.023 4.102 4.102 0 0 1-1.853.07 4.108 4.108 0 0 0 3.833 2.85A8.23 8.23 0 0 1 0 16.41a11.615 11.615 0 0 0 6.29 1.843c7.547 0 11.673-6.253 11.673-11.675 0-.177-.004-.354-.011-.53A8.35 8.35 0 0 0 20 3.924Z"
                    />
                  </svg>
                </a>
                <a
                  class="MuiTypography-root MuiTypography-inherit MuiLink-root MuiLink-underlineNone css-qskxep-MuiTypography-root-MuiLink-root"
                  href="https://discord.gg/OlympusDAO"
                  rel="noopener noreferrer"
                  target="_blank"
                >
                  <svg
                    aria-hidden="true"
                    class="MuiSvgIcon-root MuiSvgIcon-fontSizeSmall NavContent-gray css-1fx2bp7-MuiSvgIcon-root"
                    focusable="false"
                    viewBox="0 0 20 20"
                  >
                    <path
                      d="M17.2286 4.63925C15.4971 3.24782 12.7593 3.01211 12.6436 3.00211C12.4607 2.98639 12.2871 3.08997 12.2121 3.25711C12.2093 3.26282 12.0564 3.70639 11.9086 4.13425C13.9207 4.48639 15.2879 5.26782 15.3607 5.31068C15.7021 5.50925 15.8164 5.94711 15.6171 6.28782C15.485 6.51496 15.2457 6.64211 15 6.64211C14.8779 6.64211 14.755 6.61139 14.6421 6.54568C14.6221 6.53354 12.6164 5.39211 10.0014 5.39211C7.38571 5.39211 5.37929 6.53425 5.35929 6.54568C5.01857 6.74354 4.58143 6.62711 4.38357 6.28568C4.18571 5.94568 4.30071 5.50925 4.64071 5.31068C4.71357 5.26782 6.08571 4.48354 8.10357 4.13211C7.94786 3.69925 7.79071 3.26282 7.78786 3.25711C7.71286 3.08925 7.53929 2.98354 7.35643 3.00211C7.24071 3.01139 4.50286 3.24711 2.74857 4.65782C1.83143 5.50497 0 10.4578 0 14.74C0 14.8157 0.0192857 14.8893 0.0571429 14.955C1.32214 17.1764 4.77071 17.7578 5.55643 17.7828C5.56143 17.7835 5.56571 17.7835 5.57 17.7835C5.70857 17.7835 5.83929 17.7171 5.92143 17.605L6.77143 16.4535C4.90714 16.0043 3.92143 15.2978 3.86214 15.2542C3.545 15.0207 3.47643 14.5735 3.71 14.2557C3.94286 13.9393 4.38857 13.8693 4.70571 14.1014C4.73214 14.1185 6.55143 15.3921 10 15.3921C13.4621 15.3921 15.2764 14.1135 15.2943 14.1007C15.6114 13.8707 16.0586 13.94 16.2907 14.2585C16.5221 14.5757 16.455 15.02 16.1393 15.2528C16.08 15.2964 15.0993 16.0014 13.2393 16.4507L14.0786 17.6042C14.1607 17.7171 14.2914 17.7828 14.43 17.7828C14.435 17.7828 14.4393 17.7828 14.4436 17.7821C15.23 17.7571 18.6786 17.1757 19.9429 14.9542C19.9807 14.8885 20 14.815 20 14.7393C20 10.4578 18.1686 5.50497 17.2286 4.63925ZM7.14286 13.2493C6.35357 13.2493 5.71429 12.45 5.71429 11.4635C5.71429 10.4771 6.35357 9.67782 7.14286 9.67782C7.93214 9.67782 8.57143 10.4771 8.57143 11.4635C8.57143 12.45 7.93214 13.2493 7.14286 13.2493ZM12.8571 13.2493C12.0679 13.2493 11.4286 12.45 11.4286 11.4635C11.4286 10.4771 12.0679 9.67782 12.8571 9.67782C13.6464 9.67782 14.2857 10.4771 14.2857 11.4635C14.2857 12.45 13.6464 13.2493 12.8571 13.2493Z"
                    />
                  </svg>
                </a>
              </div>
            </div>
          </div>
        </div>
      </div>
    </div>
  </div>
</div>
`;<|MERGE_RESOLUTION|>--- conflicted
+++ resolved
@@ -16,11 +16,7 @@
         class="MuiDrawer-root MuiDrawer-docked css-6jemim-MuiDrawer-docked"
       >
         <div
-<<<<<<< HEAD
-          class="MuiPaper-root MuiPaper-elevation MuiPaper-elevation0 MuiDrawer-paper MuiDrawer-paperAnchorLeft MuiDrawer-paperAnchorDockedLeft css-1dwg92n-MuiPaper-root-MuiDrawer-paper"
-=======
           class="MuiPaper-root MuiPaper-elevation MuiPaper-elevation0 MuiDrawer-paper MuiDrawer-paperAnchorLeft MuiDrawer-paperAnchorDockedLeft css-1l360wv-MuiPaper-root-MuiDrawer-paper"
->>>>>>> cf17a215
         >
           <div
             class="MuiPaper-root MuiPaper-elevation MuiPaper-rounded MuiPaper-elevation0 dapp-sidebar css-14vh17f-MuiPaper-root"
@@ -64,11 +60,7 @@
                     id="navbarNav"
                   >
                     <div
-<<<<<<< HEAD
-                      class="NavItem-root nav-item-container css-1l68yb7"
-=======
-                      class="NavItem-root nav-item-container css-20fmbk"
->>>>>>> cf17a215
+                      class="NavItem-root nav-item-container css-20fmbk"
                     >
                       <a
                         class="MuiTypography-root MuiTypography-inherit MuiLink-root MuiLink-underlineHover button-dapp-menu  css-1nffzm5-MuiTypography-root-MuiLink-root"
@@ -102,11 +94,7 @@
                       </a>
                     </div>
                     <div
-<<<<<<< HEAD
-                      class="NavItem-root nav-item-container css-1l68yb7"
-=======
-                      class="NavItem-root nav-item-container css-20fmbk"
->>>>>>> cf17a215
+                      class="NavItem-root nav-item-container css-20fmbk"
                     >
                       <div
                         class="MuiPaper-root MuiPaper-elevation MuiPaper-elevation0 MuiAccordion-root Mui-expanded MuiAccordion-gutters Accordion-root undefined css-u06kr9-MuiPaper-root-MuiAccordion-root"
@@ -189,11 +177,7 @@
                       </div>
                     </div>
                     <div
-<<<<<<< HEAD
-                      class="NavItem-root nav-item-container css-1l68yb7"
-=======
-                      class="NavItem-root nav-item-container css-20fmbk"
->>>>>>> cf17a215
+                      class="NavItem-root nav-item-container css-20fmbk"
                     >
                       <a
                         class="MuiTypography-root MuiTypography-inherit MuiLink-root MuiLink-underlineHover button-dapp-menu  css-1nffzm5-MuiTypography-root-MuiLink-root"
@@ -225,11 +209,7 @@
                       </a>
                     </div>
                     <div
-<<<<<<< HEAD
-                      class="NavItem-root nav-item-container css-1l68yb7"
-=======
-                      class="NavItem-root nav-item-container css-20fmbk"
->>>>>>> cf17a215
+                      class="NavItem-root nav-item-container css-20fmbk"
                     >
                       <a
                         class="MuiTypography-root MuiTypography-inherit MuiLink-root MuiLink-underlineHover button-dapp-menu  css-1nffzm5-MuiTypography-root-MuiLink-root"
@@ -261,11 +241,7 @@
                       </a>
                     </div>
                     <div
-<<<<<<< HEAD
-                      class="NavItem-root nav-item-container css-1l68yb7"
-=======
-                      class="NavItem-root nav-item-container css-20fmbk"
->>>>>>> cf17a215
+                      class="NavItem-root nav-item-container css-20fmbk"
                     >
                       <a
                         class="MuiTypography-root MuiTypography-inherit MuiLink-root MuiLink-underlineHover button-dapp-menu  css-1nffzm5-MuiTypography-root-MuiLink-root"
@@ -297,11 +273,7 @@
                       </a>
                     </div>
                     <div
-<<<<<<< HEAD
-                      class="NavItem-root nav-item-container css-1l68yb7"
-=======
-                      class="NavItem-root nav-item-container css-20fmbk"
->>>>>>> cf17a215
+                      class="NavItem-root nav-item-container css-20fmbk"
                     >
                       <a
                         class="MuiTypography-root MuiTypography-inherit MuiLink-root MuiLink-underlineHover button-dapp-menu  css-1nffzm5-MuiTypography-root-MuiLink-root"
@@ -338,11 +310,7 @@
                       </a>
                     </div>
                     <div
-<<<<<<< HEAD
-                      class="NavItem-root nav-item-container css-1l68yb7"
-=======
-                      class="NavItem-root nav-item-container css-20fmbk"
->>>>>>> cf17a215
+                      class="NavItem-root nav-item-container css-20fmbk"
                     >
                       <a
                         class="MuiTypography-root MuiTypography-inherit MuiLink-root MuiLink-underlineHover button-dapp-menu  css-1nffzm5-MuiTypography-root-MuiLink-root"
@@ -404,11 +372,7 @@
                       />
                     </div>
                     <div
-<<<<<<< HEAD
-                      class="NavItem-root nav-item-container css-1l68yb7"
-=======
-                      class="NavItem-root nav-item-container css-20fmbk"
->>>>>>> cf17a215
+                      class="NavItem-root nav-item-container css-20fmbk"
                     >
                       <a
                         class="MuiTypography-root MuiTypography-inherit MuiLink-root MuiLink-underlineHover external-site-link  css-1nffzm5-MuiTypography-root-MuiLink-root"
@@ -458,11 +422,7 @@
                       />
                     </div>
                     <div
-<<<<<<< HEAD
-                      class="NavItem-root nav-item-container css-1l68yb7"
-=======
-                      class="NavItem-root nav-item-container css-20fmbk"
->>>>>>> cf17a215
+                      class="NavItem-root nav-item-container css-20fmbk"
                     >
                       <a
                         class="MuiTypography-root MuiTypography-inherit MuiLink-root MuiLink-underlineHover external-site-link  css-1nffzm5-MuiTypography-root-MuiLink-root"
@@ -507,11 +467,7 @@
                       </a>
                     </div>
                     <div
-<<<<<<< HEAD
-                      class="NavItem-root nav-item-container css-1l68yb7"
-=======
-                      class="NavItem-root nav-item-container css-20fmbk"
->>>>>>> cf17a215
+                      class="NavItem-root nav-item-container css-20fmbk"
                     >
                       <a
                         class="MuiTypography-root MuiTypography-inherit MuiLink-root MuiLink-underlineHover external-site-link  css-1nffzm5-MuiTypography-root-MuiLink-root"
@@ -556,11 +512,7 @@
                       </a>
                     </div>
                     <div
-<<<<<<< HEAD
-                      class="NavItem-root nav-item-container css-1l68yb7"
-=======
-                      class="NavItem-root nav-item-container css-20fmbk"
->>>>>>> cf17a215
+                      class="NavItem-root nav-item-container css-20fmbk"
                     >
                       <a
                         class="MuiTypography-root MuiTypography-inherit MuiLink-root MuiLink-underlineHover external-site-link  css-1nffzm5-MuiTypography-root-MuiLink-root"
@@ -605,11 +557,7 @@
                       </a>
                     </div>
                     <div
-<<<<<<< HEAD
-                      class="NavItem-root nav-item-container css-1l68yb7"
-=======
-                      class="NavItem-root nav-item-container css-20fmbk"
->>>>>>> cf17a215
+                      class="NavItem-root nav-item-container css-20fmbk"
                     >
                       <a
                         class="MuiTypography-root MuiTypography-inherit MuiLink-root MuiLink-underlineHover external-site-link  css-1nffzm5-MuiTypography-root-MuiLink-root"
@@ -652,11 +600,7 @@
                       </a>
                     </div>
                     <div
-<<<<<<< HEAD
-                      class="NavItem-root nav-item-container css-1l68yb7"
-=======
-                      class="NavItem-root nav-item-container css-20fmbk"
->>>>>>> cf17a215
+                      class="NavItem-root nav-item-container css-20fmbk"
                     >
                       <a
                         class="MuiTypography-root MuiTypography-inherit MuiLink-root MuiLink-underlineHover external-site-link  css-1nffzm5-MuiTypography-root-MuiLink-root"
