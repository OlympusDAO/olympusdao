import { useCallback, useState } from "react";
import { NavLink } from "react-router-dom";
import Social from "./Social";
import externalUrls from "./externalUrls";
import { ReactComponent as StakeIcon } from "../../assets/icons/stake.svg";
import { ReactComponent as BondIcon } from "../../assets/icons/bond.svg";
import { ReactComponent as DashboardIcon } from "../../assets/icons/dashboard.svg";
import { ReactComponent as OlympusIcon } from "../../assets/icons/olympus-nav-header.svg";
import { ReactComponent as PoolTogetherIcon } from "../../assets/icons/33-together.svg";
<<<<<<< HEAD
=======
import { ReactComponent as ZapIcon } from "../../assets/icons/zap.svg";
import { ReactComponent as NewIcon } from "../../assets/icons/new-icon.svg";
import { ReactComponent as WrapIcon } from "../../assets/icons/wrap.svg";
import { ReactComponent as BridgeIcon } from "../../assets/icons/bridge.svg";
>>>>>>> 7ffb4432
import { Trans } from "@lingui/macro";
import { trim, shorten } from "../../helpers";
import { useAddress } from "src/hooks/web3Context";
import useBonds from "../../hooks/Bonds";
import { Paper, Link, Box, Typography, SvgIcon, Divider } from "@material-ui/core";
import { Skeleton } from "@material-ui/lab";
import "./sidebar.scss";
import { useSelector } from "react-redux";

function NavContent() {
  const [isActive] = useState();
  const address = useAddress();
<<<<<<< HEAD
  const networkId = useSelector(state => state.network.networkId);
  const { bonds } = useBonds(networkId);
=======
  const { chainID } = useWeb3Context();
  const { bonds } = useBonds(chainID);
>>>>>>> 7ffb4432

  const checkPage = useCallback((match, location, page) => {
    const currentPath = location.pathname.replace("/", "");
    if (currentPath.indexOf("dashboard") >= 0 && page === "dashboard") {
      return true;
    }
    if (currentPath.indexOf("zap") >= 0 && page === "zap") {
      return true;
    }
    if (currentPath.indexOf("stake") >= 0 && page === "stake") {
      return true;
    }
    if (currentPath.indexOf("wrap") >= 0 && page === "wrap") {
      return true;
    }
    if ((currentPath.indexOf("bonds") >= 0 || currentPath.indexOf("choose_bond") >= 0) && page === "bonds") {
      return true;
    }
    if (currentPath.indexOf("33-together") >= 0 && page === "33-together") {
      return true;
    }
    return false;
  }, []);

  return (
    <Paper className="dapp-sidebar">
      <Box className="dapp-sidebar-inner" display="flex" justifyContent="space-between" flexDirection="column">
        <div className="dapp-menu-top">
          <Box className="branding-header">
            <Link href="https://olympusdao.finance" target="_blank">
              <SvgIcon
                color="primary"
                component={OlympusIcon}
                viewBox="0 0 151 100"
                style={{ minWdth: "151px", minHeight: "98px", width: "151px" }}
              />
            </Link>

            {address && (
              <div className="wallet-link">
                <Link href={`https://etherscan.io/address/${address}`} target="_blank">
                  {shorten(address)}
                </Link>
              </div>
            )}
          </Box>

          <div className="dapp-menu-links">
            <div className="dapp-nav" id="navbarNav">
              <Link
                component={NavLink}
                id="dash-nav"
                to="/dashboard"
                isActive={(match, location) => {
                  return checkPage(match, location, "dashboard");
                }}
                className={`button-dapp-menu ${isActive ? "active" : ""}`}
              >
                <Typography variant="h6">
                  <SvgIcon color="primary" component={DashboardIcon} />
                  <Trans>Dashboard</Trans>
                </Typography>
              </Link>

              <Link
                component={NavLink}
                id="stake-nav"
                to="/"
                isActive={(match, location) => {
                  return checkPage(match, location, "stake");
                }}
                className={`button-dapp-menu ${isActive ? "active" : ""}`}
              >
                <Typography variant="h6">
                  <SvgIcon color="primary" component={StakeIcon} />
                  <Trans>Stake</Trans>
                </Typography>
              </Link>

<<<<<<< HEAD
              {networkId === 1 || networkId === 4 ? (
                <Link
                  component={NavLink}
                  id="33-together-nav"
                  to="/33-together"
                  isActive={(match, location) => {
                    return checkPage(match, location, "33-together");
                  }}
                  className={`button-dapp-menu ${isActive ? "active" : ""}`}
                >
                  <Typography variant="h6">
                    <SvgIcon color="primary" component={PoolTogetherIcon} />
                    3,3 Together
                  </Typography>
                </Link>
              ) : (
                <div />
              )}
=======
              <Link
                component={NavLink}
                id="wrap-nav"
                to="/wrap"
                isActive={(match, location) => {
                  return checkPage(match, location, "wrap");
                }}
                className={`button-dapp-menu ${isActive ? "active" : ""}`}
              >
                <Box display="flex" alignItems="center">
                  <SvgIcon component={WrapIcon} color="primary" viewBox="1 0 20 22" />
                  {/* <WrapIcon /> */}
                  <Typography variant="h6">Wrap</Typography>
                  {/* <SvgIcon component={WrapIcon} viewBox="21 -2 20 20" style={{ width: "80px" }} /> */}
                </Box>
              </Link>

              <Link
                href={"https://synapseprotocol.com/?inputCurrency=gOHM&outputCurrency=gOHM&outputChain=43114"}
                target="_blank"
              >
                <Typography variant="h6">
                  <BridgeIcon />
                  <Trans>Bridge</Trans>
                </Typography>
              </Link>
>>>>>>> 7ffb4432

              <Link
                component={NavLink}
                id="bond-nav"
                to="/bonds"
                isActive={(match, location) => {
                  return checkPage(match, location, "bonds");
                }}
                className={`button-dapp-menu ${isActive ? "active" : ""}`}
              >
                <Typography variant="h6">
                  <SvgIcon color="primary" component={BondIcon} />
                  <Trans>Bond</Trans>
                </Typography>
              </Link>

              <div className="dapp-menu-data discounts">
                <div className="bond-discounts">
                  <Typography variant="body2">
                    <Trans>Bond discounts</Trans>
                  </Typography>
<<<<<<< HEAD
                  {bonds.map((bond, i) => {
                    if (bond.getAvailability(networkId)) {
                      return (
                        <Link component={NavLink} to={`/bonds/${bond.name}`} key={i} className={"bond"}>
                          {!bond.bondDiscount ? (
                            <Skeleton variant="text" width={"150px"} />
                          ) : (
                            <Typography variant="body2">
                              {bond.displayName}

                              <span className="bond-pair-roi">
                                {!bond.isAvailable[networkId]
                                  ? "Sold Out"
                                  : `${bond.bondDiscount && trim(bond.bondDiscount * 100, 2)}%`}
                              </span>
                            </Typography>
                          )}
                        </Link>
                      );
                    }
                  })}
=======
                  {bonds.map((bond, i) => (
                    <Link component={NavLink} to={`/bonds/${bond.name}`} key={i} className={"bond"}>
                      {!bond.bondDiscount ? (
                        <Skeleton variant="text" width={"150px"} />
                      ) : (
                        <Typography variant="body2">
                          {bond.displayName}

                          <span className="bond-pair-roi">
                            {!bond.isAvailable[chainID]
                              ? "Sold Out"
                              : `${bond.bondDiscount && trim(bond.bondDiscount * 100, 2)}%`}
                          </span>
                        </Typography>
                      )}
                    </Link>
                  ))}
>>>>>>> 7ffb4432
                </div>
              </div>
              <Box className="menu-divider">
                <Divider />
              </Box>
              <Link
                component={NavLink}
                id="zap-nav"
                to="/zap"
                isActive={(match, location) => {
                  return checkPage(match, location, "zap");
                }}
                className={`button-dapp-menu ${isActive ? "active" : ""}`}
              >
                <Box display="flex" alignItems="center">
                  <SvgIcon component={ZapIcon} color="primary" />
                  <Typography variant="h6">OlyZaps</Typography>
                  <SvgIcon component={NewIcon} viewBox="21 -2 20 20" style={{ width: "80px" }} />
                </Box>
              </Link>

              <Link
                component={NavLink}
                id="33-together-nav"
                to="/33-together"
                isActive={(match, location) => {
                  return checkPage(match, location, "33-together");
                }}
                className={`button-dapp-menu ${isActive ? "active" : ""}`}
              >
                <Typography variant="h6">
                  <SvgIcon color="primary" component={PoolTogetherIcon} />
                  3,3 Together
                </Typography>
              </Link>
              <Box className="menu-divider">
                <Divider />
              </Box>
            </div>
          </div>
        </div>
        <Box className="dapp-menu-bottom" display="flex" justifyContent="space-between" flexDirection="column">
          <div className="dapp-menu-external-links">
            {Object.keys(externalUrls).map((link, i) => {
              return (
                <Link key={i} href={`${externalUrls[link].url}`} target="_blank">
                  <Typography variant="h6">{externalUrls[link].icon}</Typography>
                  <Typography variant="h6">{externalUrls[link].title}</Typography>
                </Link>
              );
            })}
          </div>
          <div className="dapp-menu-social">
            <Social />
          </div>
        </Box>
      </Box>
    </Paper>
  );
}

export default NavContent;<|MERGE_RESOLUTION|>--- conflicted
+++ resolved
@@ -7,13 +7,10 @@
 import { ReactComponent as DashboardIcon } from "../../assets/icons/dashboard.svg";
 import { ReactComponent as OlympusIcon } from "../../assets/icons/olympus-nav-header.svg";
 import { ReactComponent as PoolTogetherIcon } from "../../assets/icons/33-together.svg";
-<<<<<<< HEAD
-=======
 import { ReactComponent as ZapIcon } from "../../assets/icons/zap.svg";
 import { ReactComponent as NewIcon } from "../../assets/icons/new-icon.svg";
 import { ReactComponent as WrapIcon } from "../../assets/icons/wrap.svg";
 import { ReactComponent as BridgeIcon } from "../../assets/icons/bridge.svg";
->>>>>>> 7ffb4432
 import { Trans } from "@lingui/macro";
 import { trim, shorten } from "../../helpers";
 import { useAddress } from "src/hooks/web3Context";
@@ -26,13 +23,8 @@
 function NavContent() {
   const [isActive] = useState();
   const address = useAddress();
-<<<<<<< HEAD
   const networkId = useSelector(state => state.network.networkId);
   const { bonds } = useBonds(networkId);
-=======
-  const { chainID } = useWeb3Context();
-  const { bonds } = useBonds(chainID);
->>>>>>> 7ffb4432
 
   const checkPage = useCallback((match, location, page) => {
     const currentPath = location.pathname.replace("/", "");
@@ -49,6 +41,9 @@
       return true;
     }
     if ((currentPath.indexOf("bonds") >= 0 || currentPath.indexOf("choose_bond") >= 0) && page === "bonds") {
+      return true;
+    }
+    if (currentPath.indexOf("33-together") >= 0 && page === "33-together") {
       return true;
     }
     if (currentPath.indexOf("33-together") >= 0 && page === "33-together") {
@@ -112,7 +107,95 @@
                 </Typography>
               </Link>
 
-<<<<<<< HEAD
+              <Link
+                component={NavLink}
+                id="wrap-nav"
+                to="/wrap"
+                isActive={(match, location) => {
+                  return checkPage(match, location, "wrap");
+                }}
+                className={`button-dapp-menu ${isActive ? "active" : ""}`}
+              >
+                <Box display="flex" alignItems="center">
+                  <SvgIcon component={WrapIcon} color="primary" viewBox="1 0 20 22" />
+                  {/* <WrapIcon /> */}
+                  <Typography variant="h6">Wrap</Typography>
+                  {/* <SvgIcon component={WrapIcon} viewBox="21 -2 20 20" style={{ width: "80px" }} /> */}
+                </Box>
+              </Link>
+
+              <Link
+                href={"https://synapseprotocol.com/?inputCurrency=gOHM&outputCurrency=gOHM&outputChain=43114"}
+                target="_blank"
+              >
+                <Typography variant="h6">
+                  <BridgeIcon />
+                  <Trans>Bridge</Trans>
+                </Typography>
+              </Link>
+
+              <Link
+                component={NavLink}
+                id="bond-nav"
+                to="/bonds"
+                isActive={(match, location) => {
+                  return checkPage(match, location, "bonds");
+                }}
+                className={`button-dapp-menu ${isActive ? "active" : ""}`}
+              >
+                <Typography variant="h6">
+                  <SvgIcon color="primary" component={BondIcon} />
+                  <Trans>Bond</Trans>
+                </Typography>
+              </Link>
+
+              <div className="dapp-menu-data discounts">
+                <div className="bond-discounts">
+                  <Typography variant="body2">
+                    <Trans>Bond discounts</Trans>
+                  </Typography>
+                  {bonds.map((bond, i) => {
+                    if (bond.getAvailability(networkId)) {
+                      return (
+                        <Link component={NavLink} to={`/bonds/${bond.name}`} key={i} className={"bond"}>
+                          {!bond.bondDiscount ? (
+                            <Skeleton variant="text" width={"150px"} />
+                          ) : (
+                            <Typography variant="body2">
+                              {bond.displayName}
+
+                              <span className="bond-pair-roi">
+                                {!bond.isAvailable[networkId]
+                                  ? "Sold Out"
+                                  : `${bond.bondDiscount && trim(bond.bondDiscount * 100, 2)}%`}
+                              </span>
+                            </Typography>
+                          )}
+                        </Link>
+                      );
+                    }
+                  })}
+                </div>
+              </div>
+              <Box className="menu-divider">
+                <Divider />
+              </Box>
+              <Link
+                component={NavLink}
+                id="zap-nav"
+                to="/zap"
+                isActive={(match, location) => {
+                  return checkPage(match, location, "zap");
+                }}
+                className={`button-dapp-menu ${isActive ? "active" : ""}`}
+              >
+                <Box display="flex" alignItems="center">
+                  <SvgIcon component={ZapIcon} color="primary" />
+                  <Typography variant="h6">OlyZaps</Typography>
+                  <SvgIcon component={NewIcon} viewBox="21 -2 20 20" style={{ width: "80px" }} />
+                </Box>
+              </Link>
+
               {networkId === 1 || networkId === 4 ? (
                 <Link
                   component={NavLink}
@@ -131,131 +214,7 @@
               ) : (
                 <div />
               )}
-=======
-              <Link
-                component={NavLink}
-                id="wrap-nav"
-                to="/wrap"
-                isActive={(match, location) => {
-                  return checkPage(match, location, "wrap");
-                }}
-                className={`button-dapp-menu ${isActive ? "active" : ""}`}
-              >
-                <Box display="flex" alignItems="center">
-                  <SvgIcon component={WrapIcon} color="primary" viewBox="1 0 20 22" />
-                  {/* <WrapIcon /> */}
-                  <Typography variant="h6">Wrap</Typography>
-                  {/* <SvgIcon component={WrapIcon} viewBox="21 -2 20 20" style={{ width: "80px" }} /> */}
-                </Box>
-              </Link>
-
-              <Link
-                href={"https://synapseprotocol.com/?inputCurrency=gOHM&outputCurrency=gOHM&outputChain=43114"}
-                target="_blank"
-              >
-                <Typography variant="h6">
-                  <BridgeIcon />
-                  <Trans>Bridge</Trans>
-                </Typography>
-              </Link>
->>>>>>> 7ffb4432
-
-              <Link
-                component={NavLink}
-                id="bond-nav"
-                to="/bonds"
-                isActive={(match, location) => {
-                  return checkPage(match, location, "bonds");
-                }}
-                className={`button-dapp-menu ${isActive ? "active" : ""}`}
-              >
-                <Typography variant="h6">
-                  <SvgIcon color="primary" component={BondIcon} />
-                  <Trans>Bond</Trans>
-                </Typography>
-              </Link>
-
-              <div className="dapp-menu-data discounts">
-                <div className="bond-discounts">
-                  <Typography variant="body2">
-                    <Trans>Bond discounts</Trans>
-                  </Typography>
-<<<<<<< HEAD
-                  {bonds.map((bond, i) => {
-                    if (bond.getAvailability(networkId)) {
-                      return (
-                        <Link component={NavLink} to={`/bonds/${bond.name}`} key={i} className={"bond"}>
-                          {!bond.bondDiscount ? (
-                            <Skeleton variant="text" width={"150px"} />
-                          ) : (
-                            <Typography variant="body2">
-                              {bond.displayName}
-
-                              <span className="bond-pair-roi">
-                                {!bond.isAvailable[networkId]
-                                  ? "Sold Out"
-                                  : `${bond.bondDiscount && trim(bond.bondDiscount * 100, 2)}%`}
-                              </span>
-                            </Typography>
-                          )}
-                        </Link>
-                      );
-                    }
-                  })}
-=======
-                  {bonds.map((bond, i) => (
-                    <Link component={NavLink} to={`/bonds/${bond.name}`} key={i} className={"bond"}>
-                      {!bond.bondDiscount ? (
-                        <Skeleton variant="text" width={"150px"} />
-                      ) : (
-                        <Typography variant="body2">
-                          {bond.displayName}
-
-                          <span className="bond-pair-roi">
-                            {!bond.isAvailable[chainID]
-                              ? "Sold Out"
-                              : `${bond.bondDiscount && trim(bond.bondDiscount * 100, 2)}%`}
-                          </span>
-                        </Typography>
-                      )}
-                    </Link>
-                  ))}
->>>>>>> 7ffb4432
-                </div>
-              </div>
-              <Box className="menu-divider">
-                <Divider />
-              </Box>
-              <Link
-                component={NavLink}
-                id="zap-nav"
-                to="/zap"
-                isActive={(match, location) => {
-                  return checkPage(match, location, "zap");
-                }}
-                className={`button-dapp-menu ${isActive ? "active" : ""}`}
-              >
-                <Box display="flex" alignItems="center">
-                  <SvgIcon component={ZapIcon} color="primary" />
-                  <Typography variant="h6">OlyZaps</Typography>
-                  <SvgIcon component={NewIcon} viewBox="21 -2 20 20" style={{ width: "80px" }} />
-                </Box>
-              </Link>
-
-              <Link
-                component={NavLink}
-                id="33-together-nav"
-                to="/33-together"
-                isActive={(match, location) => {
-                  return checkPage(match, location, "33-together");
-                }}
-                className={`button-dapp-menu ${isActive ? "active" : ""}`}
-              >
-                <Typography variant="h6">
-                  <SvgIcon color="primary" component={PoolTogetherIcon} />
-                  3,3 Together
-                </Typography>
-              </Link>
+
               <Box className="menu-divider">
                 <Divider />
               </Box>
