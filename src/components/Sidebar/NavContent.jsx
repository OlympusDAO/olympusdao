import "./sidebar.scss";

import { t, Trans } from "@lingui/macro";
import {
  Accordion,
  AccordionDetails,
  AccordionSummary,
  Box,
  Divider,
  Link,
  Paper,
  SvgIcon,
  Typography,
} from "@material-ui/core";
import { ExpandMore } from "@material-ui/icons";
import { NavItem } from "@olympusdao/component-library";
import { useEffect, useState } from "react";
import { useDispatch } from "react-redux";
import { NavLink, useLocation } from "react-router-dom";
import { NetworkId } from "src/constants";
import { EnvHelper } from "src/helpers/Environment";
import { useAppSelector } from "src/hooks";
import { useWeb3Context } from "src/hooks/web3Context";
import { getAllBonds, getUserNotes } from "src/slices/BondSliceV2";
import { DisplayBondDiscount } from "src/views/BondV2/BondV2";

import { ReactComponent as OlympusIcon } from "../../assets/icons/olympus-nav-header.svg";
<<<<<<< HEAD
import { trim } from "../../helpers";
import useBonds from "../../hooks/useBonds";
=======
import useBonds from "../../hooks/Bonds";
>>>>>>> 791d11f5
import WalletAddressEns from "../TopBar/Wallet/WalletAddressEns";
import externalUrls from "./externalUrls";
import Social from "./Social";

function NavContent({ handleDrawerToggle }) {
  const [isActive] = useState();
  const { networkId, address, provider } = useWeb3Context();
  const { bonds } = useBonds(networkId);
  const location = useLocation();
  const dispatch = useDispatch();

  const bondsV2 = useAppSelector(state => {
    return state.bondingV2.indexes.map(index => state.bondingV2.bonds[index]);
  });

  useEffect(() => {
    const interval = setTimeout(() => {
      dispatch(getAllBonds({ address, networkID: networkId, provider }));
      dispatch(getUserNotes({ address, networkID: networkId, provider }));
    }, 60000);
    return () => clearTimeout(interval);
  });
  const sortedBonds = bondsV2
    .filter(bond => bond.soldOut === false)
    .sort((a, b) => {
      return a.discount > b.discount ? -1 : b.discount > a.discount ? 1 : 0;
    });

  bonds.sort((a, b) => b.bondDiscount - a.bondDiscount);

  return (
    <Paper className="dapp-sidebar">
      <Box className="dapp-sidebar-inner" display="flex" justifyContent="space-between" flexDirection="column">
        <div className="dapp-menu-top">
          <Box className="branding-header">
            <Link href="https://olympusdao.finance" target="_blank">
              <SvgIcon
                color="primary"
                component={OlympusIcon}
                viewBox="0 0 151 100"
                style={{ minWdth: "151px", minHeight: "98px", width: "151px" }}
              />
            </Link>

            <WalletAddressEns />
          </Box>

          <div className="dapp-menu-links">
            <div className="dapp-nav" id="navbarNav">
              {networkId === NetworkId.MAINNET || networkId === NetworkId.TESTNET_RINKEBY ? (
                <>
                  <NavItem to="/dashboard" icon={"dashboard"} label={t`Dashboard`} onClick={handleDrawerToggle} />
                  <NavItem to="/bonds" icon="bond" label={t`Bond`} onClick={handleDrawerToggle} />
                  <div className="dapp-menu-data discounts">
                    <div className="bond-discounts">
                      <Accordion className="discounts-accordion" square defaultExpanded="true">
                        <AccordionSummary
                          expandIcon={
                            <ExpandMore
                              className="discounts-expand"
                              viewbox="0 0 12 12"
                              style={{ width: "18px", height: "18px" }}
                            />
                          }
                        >
                          <Typography variant="body2">
                            <Trans>Highest ROI</Trans>
                          </Typography>
                        </AccordionSummary>
                        <AccordionDetails>
                          {sortedBonds.map((bond, i) => {
                            return (
                              <Link
                                component={NavLink}
                                to={`/bonds/${bond.index}`}
                                key={i}
                                className={"bond"}
                                onClick={handleDrawerToggle}
                              >
                                <Typography variant="body2">
                                  {bond.displayName}
                                  <span className="bond-pair-roi">
                                    <DisplayBondDiscount key={bond.index} bond={bond} />
                                  </span>
                                </Typography>
                              </Link>
                            );
                          })}
                        </AccordionDetails>
                      </Accordion>
                    </div>
                  </div>
                  <NavItem to="/stake" icon="stake" label={t`Stake`} onClick={handleDrawerToggle} />

                  {/* NOTE (appleseed-olyzaps): OlyZaps disabled until v2 contracts */}
                  {/*<NavItem to="/zap" icon="zap" label={t`Zap`} /> */}

                  {EnvHelper.isGiveEnabled(location.search) && (
                    <NavItem to="/give" icon="give" label={t`Give`} chip={t`New`} onClick={handleDrawerToggle} />
                  )}
                  <NavItem to="/wrap" icon="wrap" label={t`Wrap`} onClick={handleDrawerToggle} />
                  <NavItem
                    href={"https://synapseprotocol.com/?inputCurrency=gOHM&outputCurrency=gOHM&outputChain=43114"}
                    icon="bridge"
                    label={t`Bridge`}
                    onClick={handleDrawerToggle}
                  />
                  <Box className="menu-divider">
                    <Divider />
                  </Box>
                  <NavItem
                    href="https://pro.olympusdao.finance/"
                    icon="olympus"
                    label={t`Olympus Pro`}
                    onClick={handleDrawerToggle}
                  />
                  {/* <NavItem to="/33-together" icon="33-together" label={t`3,3 Together`} /> */}
                  <Box className="menu-divider">
                    <Divider />
                  </Box>
                </>
              ) : (
                <>
                  <NavItem to="/wrap" icon="wrap" label={t`Wrap`} onClick={handleDrawerToggle} />
                  <NavItem
                    href="https://synapseprotocol.com/?inputCurrency=gOHM&outputCurrency=gOHM&outputChain=43114"
                    icon="bridge"
                    label={t`Bridge`}
                    onClick={handleDrawerToggle}
                  />
                </>
              )}
              {Object.keys(externalUrls).map((link, i) => {
                return (
                  <NavItem
                    href={`${externalUrls[link].url}`}
                    icon={externalUrls[link].icon}
                    label={externalUrls[link].title}
                    onClick={handleDrawerToggle}
                  />
                );
              })}
            </div>
          </div>
        </div>
        <Box className="dapp-menu-social" display="flex" justifyContent="space-between" flexDirection="column">
          <Social />
        </Box>
      </Box>
    </Paper>
  );
}

export default NavContent;<|MERGE_RESOLUTION|>--- conflicted
+++ resolved
@@ -14,7 +14,7 @@
 } from "@material-ui/core";
 import { ExpandMore } from "@material-ui/icons";
 import { NavItem } from "@olympusdao/component-library";
-import { useEffect, useState } from "react";
+import { useEffect } from "react";
 import { useDispatch } from "react-redux";
 import { NavLink, useLocation } from "react-router-dom";
 import { NetworkId } from "src/constants";
@@ -25,18 +25,12 @@
 import { DisplayBondDiscount } from "src/views/BondV2/BondV2";
 
 import { ReactComponent as OlympusIcon } from "../../assets/icons/olympus-nav-header.svg";
-<<<<<<< HEAD
-import { trim } from "../../helpers";
 import useBonds from "../../hooks/useBonds";
-=======
-import useBonds from "../../hooks/Bonds";
->>>>>>> 791d11f5
 import WalletAddressEns from "../TopBar/Wallet/WalletAddressEns";
 import externalUrls from "./externalUrls";
 import Social from "./Social";
 
 function NavContent({ handleDrawerToggle }) {
-  const [isActive] = useState();
   const { networkId, address, provider } = useWeb3Context();
   const { bonds } = useBonds(networkId);
   const location = useLocation();
