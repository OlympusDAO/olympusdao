import { useCallback, useState } from "react";
import { NavLink } from "react-router-dom";
import Social from "./Social";
import externalUrls from "./externalUrls";
import { ReactComponent as StakeIcon } from "../../assets/icons/v1.2/stake.svg";
import { ReactComponent as BondIcon } from "../../assets/icons/v1.2/bond.svg";
import { ReactComponent as DashboardIcon } from "../../assets/icons/v1.2/dashboard.svg";
import { ReactComponent as OlympusIcon } from "../../assets/icons/v1.2/olympus-nav-header.svg";
import { trim, shorten } from "../../helpers";
import { useAddress } from "src/hooks/web3Context";
import useBonds from "../../hooks/Bonds";
import { Paper, Link, Box, Typography, LinearProgress, SvgIcon } from "@material-ui/core";
import { Skeleton } from "@material-ui/lab";
import "./sidebar.scss";

function NavContent() {
  const [isActive] = useState();
  const address = useAddress();
  const bonds = useBonds();

  const checkPage = useCallback((match, location, page) => {
    const currentPath = location.pathname.replace("/", "");
    if (currentPath.indexOf("dashboard") >= 0 && page === "dashboard") {
      return true;
    }
    if (currentPath.indexOf("stake") >= 0 && page === "stake") {
      return true;
    }
    if (currentPath.indexOf("33-together") >= 0 && page === "33-together") {
      return true;
    }
    if ((currentPath.indexOf("bonds") >= 0 || currentPath.indexOf("choose_bond") >= 0) && page === "bonds") {
      return true;
    }
    return false;
  }, []);

  return (
    <Paper className="dapp-sidebar">
      <div className="dapp-menu-top">
        <Box className="branding-header">
          <Link href="https://olympusdao.finance" target="_blank">
            <SvgIcon
              color="primary"
              component={OlympusIcon}
              viewBox="0 0 151 100"
              style={{ minWdth: "151px", minHeight: "98px", width: "151px" }}
            />
          </Link>

          {address && (
            <div className="wallet-link">
              <Link href={`https://etherscan.io/address/${address}`} target="_blank">
                {shorten(address)}
              </Link>
            </div>
          )}
        </Box>

        <div className="dapp-menu-links">
          <div className="dapp-nav" id="navbarNav">
            <Link
              component={NavLink}
              id="dash-nav"
              to="/dashboard"
              isActive={(match, location) => {
                return checkPage(match, location, "dashboard");
              }}
              className={`button-dapp-menu ${isActive ? "active" : ""}`}
            >
              <Typography variant="h6">
                <SvgIcon color="primary" component={DashboardIcon} />
                Dashboard
              </Typography>
            </Link>

            <Link
              component={NavLink}
              id="stake-nav"
              to="/stake"
              isActive={(match, location) => {
                return checkPage(match, location, "stake");
              }}
              className={`button-dapp-menu ${isActive ? "active" : ""}`}
            >
              <Typography variant="h6">
                <SvgIcon color="primary" component={StakeIcon} />
                Stake
              </Typography>
            </Link>

            <Link
              component={NavLink}
              id="33-together-nav"
              to="/33-together"
              isActive={(match, location) => {
                return checkPage(match, location, "33-together");
              }}
              className={`button-dapp-menu ${isActive ? "active" : ""}`}
            >
              <Typography variant="h6">
                <SvgIcon color="primary" component={StakeIcon} />
                3,3 Together
              </Typography>
            </Link>

            <Link
              component={NavLink}
              id="bond-nav"
              to="/bonds"
              isActive={(match, location) => {
                return checkPage(match, location, "bonds");
              }}
              className={`button-dapp-menu ${isActive ? "active" : ""}`}
            >
              <Typography variant="h6">
                <SvgIcon color="primary" component={BondIcon} />
                Bond
              </Typography>
            </Link>

            <Link
              component={NavLink}
              id="33-together-nav"
              to="/33-together"
              isActive={(match, location) => {
                return checkPage(match, location, "33-together");
              }}
              className={`button-dapp-menu ${isActive ? "active" : ""}`}
            >
              <Typography variant="h6">
                <SvgIcon color="primary" component={StakeIcon} />
                3,3 Together
              </Typography>
            </Link>

            <div className="dapp-menu-data discounts">
              <div className="bond-discounts">
                <Typography variant="body2">Bond discounts</Typography>
                {bonds.map((bond, i) => (
                  <Link component={NavLink} to={`/bonds/${bond.value}`} key={i} className={"bond"}>
                    {!bond.discount ? (
<<<<<<< HEAD
                      <Skeleton variant="text" width={150} />
=======
                      <>
                        <Skeleton variant="text" width={150} />
                      </>
>>>>>>> 0bef2553
                    ) : (
                      <Typography variant="body2">
                        {bond.name}
                        <span className="bond-pair-roi">{trim(bond.discount * 100, 2)}%</span>
                      </Typography>
                    )}
                  </Link>
                ))}
              </div>
            </div>
          </div>
        </div>
      </div>
      <div className="dapp-menu-data bottom">
        <div className="dapp-menu-external-links">
          {Object.keys(externalUrls).map((link, i) => {
            return (
              <Link key={i} href={`${externalUrls[link].url}`} target="_blank">
                <Typography variant="h6">{externalUrls[link].icon}</Typography>
                <Typography variant="h6">{externalUrls[link].title}</Typography>
              </Link>
            );
          })}
        </div>
      </div>

      <div className="dapp-menu-social">
        <Social />
      </div>
    </Paper>
  );
}

export default NavContent;<|MERGE_RESOLUTION|>--- conflicted
+++ resolved
@@ -140,13 +140,9 @@
                 {bonds.map((bond, i) => (
                   <Link component={NavLink} to={`/bonds/${bond.value}`} key={i} className={"bond"}>
                     {!bond.discount ? (
-<<<<<<< HEAD
-                      <Skeleton variant="text" width={150} />
-=======
                       <>
                         <Skeleton variant="text" width={150} />
                       </>
->>>>>>> 0bef2553
                     ) : (
                       <Typography variant="body2">
                         {bond.name}
