--- conflicted
+++ resolved
@@ -9,11 +9,7 @@
 import { trim, shorten } from "../../helpers";
 import { useAddress } from "src/hooks/web3Context";
 import useBonds from "../../hooks/Bonds";
-<<<<<<< HEAD
-import { Paper, Link, Box, Typography, LinearProgress, SvgIcon } from "@material-ui/core";
-=======
 import { Paper, Link, Box, Typography, SvgIcon } from "@material-ui/core";
->>>>>>> 1c2d38a5
 import { Skeleton } from "@material-ui/lab";
 import "./sidebar.scss";
 
@@ -91,7 +87,6 @@
                 </Typography>
               </Link>
 
-<<<<<<< HEAD
             <Link
               component={NavLink}
               id="33-together-nav"
@@ -139,39 +134,6 @@
                     )}
                   </Link>
                 ))}
-=======
-              <Link
-                component={NavLink}
-                id="bond-nav"
-                to="/bonds"
-                isActive={(match, location) => {
-                  return checkPage(match, location, "bonds");
-                }}
-                className={`button-dapp-menu ${isActive ? "active" : ""}`}
-              >
-                <Typography variant="h6">
-                  <SvgIcon color="primary" component={BondIcon} />
-                  Bond
-                </Typography>
-              </Link>
-
-              <div className="dapp-menu-data discounts">
-                <div className="bond-discounts">
-                  <Typography variant="body2">Bond discounts</Typography>
-                  {bonds.map((bond, i) => (
-                    <Link component={NavLink} to={`/bonds/${bond.value}`} key={i} className={"bond"}>
-                      {!bond.discount ? (
-                        <Skeleton variant="text" width={"150px"} />
-                      ) : (
-                        <Typography variant="body2">
-                          {bond.name}
-                          <span className="bond-pair-roi">{bond.discount && trim(bond.discount * 100, 2)}%</span>
-                        </Typography>
-                      )}
-                    </Link>
-                  ))}
-                </div>
->>>>>>> 1c2d38a5
               </div>
             </div>
           </div>
