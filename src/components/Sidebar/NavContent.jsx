--- conflicted
+++ resolved
@@ -12,12 +12,7 @@
   SvgIcon,
   Typography,
 } from "@material-ui/core";
-<<<<<<< HEAD
-import { getAllBonds, getUserNotes } from "src/slices/BondSliceV2";
-import { DisplayBondDiscount } from "src/views/BondV2/BondV2";
-=======
 import { ExpandMore } from "@material-ui/icons";
->>>>>>> 06d70ac6
 import { Skeleton } from "@material-ui/lab";
 import { NavItem } from "@olympusdao/component-library";
 import { useEffect, useState } from "react";
@@ -28,6 +23,7 @@
 import { useAppSelector } from "src/hooks";
 import { useWeb3Context } from "src/hooks/web3Context";
 import { getAllBonds, getUserNotes } from "src/slices/BondSliceV2";
+import { DisplayBondDiscount } from "src/views/BondV2/BondV2";
 
 import { ReactComponent as OlympusIcon } from "../../assets/icons/olympus-nav-header.svg";
 import { trim } from "../../helpers";
@@ -114,7 +110,7 @@
                                 <Typography variant="body2">
                                   {bond.displayName}
                                   <span className="bond-pair-roi">
-                                    <DisplayBondDiscount key={bond.index} bond={bond}></DisplayBondDiscount>
+                                    <DisplayBondDiscount key={bond.index} bond={bond} />
                                   </span>
                                 </Typography>
                               </Link>
