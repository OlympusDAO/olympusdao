--- conflicted
+++ resolved
@@ -87,37 +87,21 @@
                 </Typography>
               </Link>
 
-<<<<<<< HEAD
-            <Link
-              component={NavLink}
-              id="33-together-nav"
-              to="/33-together"
-              isActive={(match, location) => {
-                return checkPage(match, location, "33-together");
-              }}
-              className={`button-dapp-menu ${isActive ? "active" : ""}`}
-            >
-              <Typography variant="h6">
-                <SvgIcon color="primary" component={StakeIcon} />
-                3,3 Together
-              </Typography>
-            </Link>
+              <Link
+                component={NavLink}
+                id="33-together-nav"
+                to="/33-together"
+                isActive={(match, location) => {
+                  return checkPage(match, location, "33-together");
+                }}
+                className={`button-dapp-menu ${isActive ? "active" : ""}`}
+              >
+                <Typography variant="h6">
+                  <SvgIcon color="primary" component={StakeIcon} />
+                  3,3 Together
+                </Typography>
+              </Link>
 
-            <Link
-              component={NavLink}
-              id="bond-nav"
-              to="/bonds"
-              isActive={(match, location) => {
-                return checkPage(match, location, "bonds");
-              }}
-              className={`button-dapp-menu ${isActive ? "active" : ""}`}
-            >
-              <Typography variant="h6">
-                <SvgIcon color="primary" component={BondIcon} />
-                Bond
-              </Typography>
-            </Link>
-=======
               <Link
                 component={NavLink}
                 id="bond-nav"
@@ -132,7 +116,6 @@
                   Bond
                 </Typography>
               </Link>
->>>>>>> bc4e75e5
 
               <div className="dapp-menu-data discounts">
                 <div className="bond-discounts">
