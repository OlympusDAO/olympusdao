import { useCallback, useState, useEffect } from "react";
import { NavLink, useLocation } from "react-router-dom";
import Social from "./Social";
import externalUrls from "./externalUrls";
import { ReactComponent as StakeIcon } from "../../assets/icons/stake.svg";
import { ReactComponent as BondIcon } from "../../assets/icons/bond.svg";
import { ReactComponent as DashboardIcon } from "../../assets/icons/dashboard.svg";
import { ReactComponent as OlympusIcon } from "../../assets/icons/olympus-nav-header.svg";
import { ReactComponent as PoolTogetherIcon } from "../../assets/icons/33-together.svg";
import { ReactComponent as GiveIcon } from "../../assets/icons/give.svg";
import { ReactComponent as ZapIcon } from "../../assets/icons/zap.svg";
import { ReactComponent as NewIcon } from "../../assets/icons/new-icon.svg";
import { ReactComponent as WrapIcon } from "../../assets/icons/wrap.svg";
import { ReactComponent as BridgeIcon } from "../../assets/icons/bridge.svg";
import { ReactComponent as ArrowUpIcon } from "../../assets/icons/arrow-up.svg";
import { ReactComponent as ProIcon } from "../../assets/Olympus Logo.svg";
import { Trans } from "@lingui/macro";
import { trim } from "../../helpers";
import { useWeb3Context } from "src/hooks/web3Context";
import useBonds from "../../hooks/Bonds";
import { EnvHelper } from "src/helpers/Environment";
import WalletAddressEns from "../TopBar/Wallet/WalletAddressEns";
import { NetworkId } from "src/constants";
import {
  Paper,
  Link,
  Box,
  Typography,
  SvgIcon,
  Divider,
  Accordion,
  AccordionSummary,
  AccordionDetails,
} from "@material-ui/core";
import { getAllBonds, getUserNotes } from "src/slices/BondSliceV2";

import { Skeleton } from "@material-ui/lab";
import "./sidebar.scss";
import { useSelector, useDispatch } from "react-redux";
import { ExpandMore } from "@material-ui/icons";
import { useAppSelector } from "src/hooks";
import { AppDispatch } from "src/store";

function NavContent({ handleDrawerToggle }) {
  const [isActive] = useState();
  const { networkId, address, provider } = useWeb3Context();
  const { bonds } = useBonds(networkId);
  const location = useLocation();
  const dispatch = useDispatch();

  const bondsV2 = useAppSelector(state => {
    return state.bondingV2.indexes.map(index => state.bondingV2.bonds[index]);
  });

  useEffect(() => {
    const interval = setTimeout(() => {
      dispatch(getAllBonds({ address, networkID: networkId, provider }));
      dispatch(getUserNotes({ address, networkID: networkId, provider }));
    }, 60000);
    return () => clearTimeout(interval);
  });
  const checkPage = useCallback((match, location, page) => {
    const currentPath = location.pathname.replace("/", "");
    if (currentPath.indexOf("dashboard") >= 0 && page === "dashboard") {
      return true;
    }
    if (currentPath.indexOf("zap") >= 0 && page === "zap") {
      return true;
    }
    if (currentPath.indexOf("stake") >= 0 && page === "stake") {
      return true;
    }
    if (currentPath.indexOf("wrap") >= 0 && page === "wrap") {
      return true;
    }
    if (currentPath.indexOf("give") >= 0 && page == "give") {
      return true;
    }
    if (currentPath.indexOf("givedonations") >= 0 && page == "give/donations") {
      return true;
    }
    if (currentPath.indexOf("giveredeem") >= 0 && page == "give/redeem") {
      return true;
    }
    if ((currentPath.indexOf("bonds-v1") >= 0 || currentPath.indexOf("choose_bond") >= 0) && page === "bonds-v1") {
      return true;
    }
    if ((currentPath.indexOf("bonds") >= 0 || currentPath.indexOf("choose_bond") >= 0) && page === "bonds") {
      return true;
    }
    if (currentPath.indexOf("33-together") >= 0 && page === "33-together") {
      return true;
    }
    if (currentPath.indexOf("33-together") >= 0 && page === "33-together") {
      return true;
    }
    return false;
  }, []);

  const sortedBonds = bondsV2.sort((a, b) => {
    return a.discount < b.discount;
  });

  return (
    <Paper className="dapp-sidebar">
      <Box className="dapp-sidebar-inner" display="flex" justifyContent="space-between" flexDirection="column">
        <div className="dapp-menu-top">
          <Box className="branding-header">
            <Link href="https://olympusdao.finance" target="_blank">
              <SvgIcon
                color="primary"
                component={OlympusIcon}
                viewBox="0 0 151 100"
                style={{ minWdth: "151px", minHeight: "98px", width: "151px" }}
              />
            </Link>

            <WalletAddressEns />
          </Box>

          <div className="dapp-menu-links">
            <div className="dapp-nav" id="navbarNav">
              {networkId === NetworkId.MAINNET || networkId === NetworkId.TESTNET_RINKEBY ? (
                <>
                  <Link
                    component={NavLink}
                    id="dash-nav"
                    to="/dashboard"
                    isActive={(match, location) => {
                      return checkPage(match, location, "dashboard");
                    }}
                    className={`button-dapp-menu ${isActive ? "active" : ""}`}
                    onClick={handleDrawerToggle}
                  >
                    <Typography variant="h6">
                      <SvgIcon color="primary" component={DashboardIcon} />
                      <Trans>Dashboard</Trans>
                    </Typography>
                  </Link>

                  <Link
                    component={NavLink}
                    id="bond-nav"
                    to="/bonds"
                    isActive={(match, location) => {
                      return checkPage(match, location, "bonds");
                    }}
                    className={`button-dapp-menu ${isActive ? "active" : ""}`}
                    onClick={handleDrawerToggle}
                  >
                    <Typography variant="h6">
                      <SvgIcon color="primary" component={BondIcon} />
                      <Trans>Bond</Trans>
                    </Typography>
                  </Link>

                  <div className="dapp-menu-data discounts">
                    <div className="bond-discounts">
                      <Accordion className="discounts-accordion" square defaultExpanded="true">
                        <AccordionSummary
                          expandIcon={
                            <ExpandMore
                              className="discounts-expand"
                              viewbox="0 0 12 12"
                              style={{ width: "18px", height: "18px" }}
                            />
                          }
                        >
                          <Typography variant="body2">
                            <Trans>Highest ROI</Trans>
                          </Typography>
                        </AccordionSummary>
                        <AccordionDetails>
<<<<<<< HEAD
                          {console.log(sortedBonds)}
                          {bondsV2.map((bond, i) => {
                            // TODO add sort function for highest to lowest discount
                            // NOTE (appleseed): temporary for ONHOLD MIGRATION
                            // if (bond.getBondability(networkId)) {
                            if (bond) {
                              return (
                                <Link
                                  component={NavLink}
                                  to={`/bonds-v1/${bond.name}`}
                                  key={i}
                                  className={"bond"}
                                  onClick={handleDrawerToggle}
                                >
                                  {!bond.discount ? (
                                    <Skeleton variant="text" width={"150px"} />
                                  ) : (
                                    <Typography variant="body2">
                                      {bond.displayName}

                                      <span className="bond-pair-roi">
                                        {`${bond.discount && trim(bond.discount * 100, 2)}%`}
                                      </span>
                                    </Typography>
                                  )}
                                </Link>
                              );
                            }
                          })}
=======
                          {console.log(bondsV2)}
                          {bondsV2
                            .sort((a, b) => {
                              return a.discount > b.discount ? -1 : b.discount > a.discount ? 1 : 0;
                            })
                            .map((bond, i) => {
                              // NOTE (appleseed): temporary for ONHOLD MIGRATION
                              // if (bond.getBondability(networkId)) {
                              if (bond) {
                                return (
                                  <Link
                                    component={NavLink}
                                    to={`/bonds-v1/${bond.name}`}
                                    key={i}
                                    className={"bond"}
                                    onClick={handleDrawerToggle}
                                  >
                                    {!bond.discount ? (
                                      <Skeleton variant="text" width={"150px"} />
                                    ) : (
                                      <Typography variant="body2">
                                        {bond.displayName}

                                        <span className="bond-pair-roi">
                                          {`${bond.discount && trim(bond.discount * 100, 2)}%`}
                                        </span>
                                      </Typography>
                                    )}
                                  </Link>
                                );
                              }
                            })}
>>>>>>> 8fa892f3
                        </AccordionDetails>
                      </Accordion>
                    </div>
                  </div>

                  <Link
                    component={NavLink}
                    id="stake-nav"
                    to="/"
                    isActive={(match, location) => {
                      return checkPage(match, location, "stake");
                    }}
                    className={`button-dapp-menu ${isActive ? "active" : ""}`}
                    onClick={handleDrawerToggle}
                  >
                    <Typography variant="h6">
                      <SvgIcon color="primary" component={StakeIcon} />
                      <Trans>Stake</Trans>
                    </Typography>
                  </Link>

                  {/* NOTE (appleseed-olyzaps): OlyZaps disabled until v2 contracts */}
                  {/* <Link
                    component={NavLink}
                    id="zap-nav"
                    to="/zap"
                    isActive={(match, location) => {
                      return checkPage(match, location, "zap");
                    }}
                    className={`button-dapp-menu ${isActive ? "active" : ""}`}
                    onClick={handleDrawerToggle}
                  >
                    <Box display="flex" alignItems="center">
                      <SvgIcon component={ZapIcon} color="primary" />
                      <Typography variant="h6">OlyZaps</Typography>
                    </Box>
                  </Link> */}

                  {EnvHelper.isGiveEnabled(location.search) ? (
                    <>
                      <Link
                        component={NavLink}
                        id="give-nav"
                        to="/give"
                        isActive={(match, location) => {
                          return checkPage(match, location, "give");
                        }}
                        className={`button-dapp-menu ${isActive ? "active" : ""}`}
                        onClick={handleDrawerToggle}
                      >
                        <Typography variant="h6">
                          <SvgIcon color="primary" component={GiveIcon} />
                          <Trans>Give</Trans>
                          <SvgIcon component={NewIcon} viewBox="21 -2 20 20" style={{ width: "80px" }} />
                        </Typography>
                      </Link>
                    </>
                  ) : (
                    <></>
                  )}

                  <Link
                    component={NavLink}
                    id="wrap-nav"
                    to="/wrap"
                    isActive={(match, location) => {
                      return checkPage(match, location, "wrap");
                    }}
                    className={`button-dapp-menu ${isActive ? "active" : ""}`}
                    onClick={handleDrawerToggle}
                  >
                    <Box display="flex" alignItems="center">
                      <SvgIcon component={WrapIcon} color="primary" viewBox="1 0 20 22" />
                      {/* <WrapIcon /> */}
                      <Typography variant="h6">Wrap</Typography>
                      {/* <SvgIcon component={WrapIcon} viewBox="21 -2 20 20" style={{ width: "80px" }} /> */}
                    </Box>
                  </Link>

                  <Link
                    href={"https://synapseprotocol.com/?inputCurrency=gOHM&outputCurrency=gOHM&outputChain=43114"}
                    target="_blank"
                    className="external-site-link"
                    onClick={handleDrawerToggle}
                  >
                    <Typography variant="h6">
                      <BridgeIcon />
                      <Trans>Bridge</Trans>
                      <SvgIcon
                        style={{ marginLeft: "5px" }}
                        component={ArrowUpIcon}
                        className="external-site-link-icon"
                      />
                    </Typography>
                  </Link>

                  <Box className="menu-divider">
                    <Divider />
                  </Box>

                  <Link
                    href="https://pro.olympusdao.finance/"
                    target="_blank"
                    className="external-site-link"
                    onClick={handleDrawerToggle}
                  >
                    <Box display="flex" alignItems="center">
                      <SvgIcon component={ProIcon} color="primary" color="primary" viewBox="0 0 50 50" />
                      <Typography variant="h6">Olympus Pro</Typography>
                      <SvgIcon component={ArrowUpIcon} className="external-site-link-icon" />
                    </Box>
                  </Link>

                  {/* <Link
                    component={NavLink}
                    id="33-together-nav"
                    to="/33-together"
                    isActive={(match, location) => {
                      return checkPage(match, location, "33-together");
                    }}
                    className={`button-dapp-menu ${isActive ? "active" : ""}`}
                  >
                    <Typography variant="h6">
                      <SvgIcon color="primary" component={PoolTogetherIcon} />
                      3,3 Together
                    </Typography>
                  </Link> */}
                  <Box className="menu-divider">
                    <Divider />
                  </Box>
                </>
              ) : (
                <>
                  <Link
                    component={NavLink}
                    id="wrap-nav"
                    to="/wrap"
                    isActive={(match, location) => {
                      return checkPage(match, location, "wrap");
                    }}
                    className={`button-dapp-menu ${isActive ? "active" : ""}`}
                    onClick={handleDrawerToggle}
                  >
                    <Box display="flex" alignItems="center">
                      <SvgIcon component={WrapIcon} color="primary" viewBox="1 0 20 22" />
                      {/* <WrapIcon /> */}
                      <Typography variant="h6">Wrap</Typography>
                      {/* <SvgIcon component={WrapIcon} viewBox="21 -2 20 20" style={{ width: "80px" }} /> */}
                    </Box>
                  </Link>

                  <Link
                    href={"https://synapseprotocol.com/?inputCurrency=gOHM&outputCurrency=gOHM&outputChain=43114"}
                    target="_blank"
                    onClick={handleDrawerToggle}
                  >
                    <Typography variant="h6">
                      <BridgeIcon />
                      <Trans>Bridge</Trans>
                      <SvgIcon style={{ marginLeft: "5px" }} component={ArrowUpIcon} />
                    </Typography>
                  </Link>
                </>
              )}
            </div>
          </div>
        </div>
        <Box className="dapp-menu-bottom" display="flex" justifyContent="space-between" flexDirection="column">
          <div className="dapp-menu-external-links">
            {Object.keys(externalUrls).map((link, i) => {
              return (
                <Link
                  key={i}
                  href={`${externalUrls[link].url}`}
                  target="_blank"
                  className="external-site-link"
                  onClick={handleDrawerToggle}
                >
                  <Typography variant="h6">{externalUrls[link].icon}</Typography>
                  <Typography variant="h6">{externalUrls[link].title}</Typography>
                  <SvgIcon component={ArrowUpIcon} className="external-site-link-icon" />
                </Link>
              );
            })}
          </div>
          <div className="dapp-menu-social">
            <Social />
          </div>
        </Box>
      </Box>
    </Paper>
  );
}

export default NavContent;<|MERGE_RESOLUTION|>--- conflicted
+++ resolved
@@ -98,7 +98,7 @@
   }, []);
 
   const sortedBonds = bondsV2.sort((a, b) => {
-    return a.discount < b.discount;
+    return a.discount > b.discount ? -1 : b.discount > a.discount ? 1 : 0;
   });
 
   return (
@@ -171,10 +171,7 @@
                           </Typography>
                         </AccordionSummary>
                         <AccordionDetails>
-<<<<<<< HEAD
-                          {console.log(sortedBonds)}
-                          {bondsV2.map((bond, i) => {
-                            // TODO add sort function for highest to lowest discount
+                          {sortedBonds.map((bond, i) => {
                             // NOTE (appleseed): temporary for ONHOLD MIGRATION
                             // if (bond.getBondability(networkId)) {
                             if (bond) {
@@ -201,40 +198,6 @@
                               );
                             }
                           })}
-=======
-                          {console.log(bondsV2)}
-                          {bondsV2
-                            .sort((a, b) => {
-                              return a.discount > b.discount ? -1 : b.discount > a.discount ? 1 : 0;
-                            })
-                            .map((bond, i) => {
-                              // NOTE (appleseed): temporary for ONHOLD MIGRATION
-                              // if (bond.getBondability(networkId)) {
-                              if (bond) {
-                                return (
-                                  <Link
-                                    component={NavLink}
-                                    to={`/bonds-v1/${bond.name}`}
-                                    key={i}
-                                    className={"bond"}
-                                    onClick={handleDrawerToggle}
-                                  >
-                                    {!bond.discount ? (
-                                      <Skeleton variant="text" width={"150px"} />
-                                    ) : (
-                                      <Typography variant="body2">
-                                        {bond.displayName}
-
-                                        <span className="bond-pair-roi">
-                                          {`${bond.discount && trim(bond.discount * 100, 2)}%`}
-                                        </span>
-                                      </Typography>
-                                    )}
-                                  </Link>
-                                );
-                              }
-                            })}
->>>>>>> 8fa892f3
                         </AccordionDetails>
                       </Accordion>
                     </div>
