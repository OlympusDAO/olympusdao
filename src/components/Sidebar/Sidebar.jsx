<<<<<<< HEAD
import { Drawer } from "@material-ui/core";
import NavContent from "./NavContent.jsx";
import "./sidebar.scss";

function Sidebar({ address }) {
  return (
    <div className={`sidebar`} id="sidebarContent">
      <Drawer variant="permanent" anchor="left">
        <NavContent address={address} />
      </Drawer>
=======
import React, { useCallback, useState, useEffect } from "react";
import { Link, NavLink } from "react-router-dom";
import Social from "../Social";
import OlympusLogo from "../../assets/logo.svg";
import externalUrls from "./externalUrls";
import { ReactComponent as StakeIcon } from "../../assets/icons/stake-icon.svg";
import { ReactComponent as BondIcon } from "../../assets/icons/bond-icon.svg";
import { ReactComponent as DashboardIcon } from "../../assets/icons/dashboard-icon.svg";
import { shorten, trim } from "../../helpers";
import "./sidebar.scss";
import orderBy from "lodash/orderBy";
import useBonds from "../../hooks/Bonds";

function Sidebar({ isExpanded, theme, currentIndex, address }) {
  const [isActive] = useState();
  const bonds = useBonds();

  const checkPage = useCallback((match, location, page) => {
    const currentPath = location.pathname.replace("/", "");
    const currentURL = window.location.href;

    if (currentPath.indexOf("dashboard") >= 0 && page === "dashboard") {
      return true;
    }

    if (currentPath.indexOf("stake") >= 0 && page === "stake") {
      return true;
    }

    if ((currentPath.indexOf("bonds") >= 0 || currentPath.indexOf("choose_bond") >= 0) && page === "bonds") {
      return true;
    }

    return false;
  }, []);

  return (
    <div className={`${isExpanded ? "show" : ""} d-lg-block sidebar collapse`} id="sidebarContent">
      <div className="dapp-sidebar">
        <div className="dapp-menu-top">
          <div className="branding-header">
            <a href="https://olympusdao.finance" target="_blank">
              <img className="branding-header-icon" src={OlympusLogo} alt="OlympusDAO" />
              <h3>Olympus</h3>
            </a>
          </div>
          {address && (
            <div className={`branding-header m-3`}>
              <a
                style={{ color: theme === "light" ? "black" : "white" }}
                href={`https://etherscan.io/address/${address}`}
                target="_blank"
              >
                {shorten(address)}
              </a>
            </div>
          )}
        </div>

        <div className="dapp-menu-links">
          <div className="dapp-nav" id="navbarNav">
            <NavLink
              id="dash-nav"
              to="/dashboard"
              isActive={(match, location) => {
                return checkPage(match, location, "dashboard");
              }}
              className={`button button-dapp-menu ${isActive ? "active" : ""}`}
            >
              <DashboardIcon className="me-3" />
              <span>Dashboard</span>
            </NavLink>

            <NavLink
              id="stake-nav"
              to="/"
              isActive={(match, location) => {
                return checkPage(match, location, "stake");
              }}
              className={`button button-dapp-menu ${isActive ? "active" : ""}`}
            >
              <StakeIcon className="me-3" />
              <span>Stake</span>
            </NavLink>

            <NavLink
              id="bond-nav"
              to="/bonds"
              isActive={(match, location) => {
                return checkPage(match, location, "bonds");
              }}
              className={`button button-dapp-menu ${isActive ? "active" : ""}`}
            >
              <BondIcon className="me-3" />
              <span>Bond</span>
            </NavLink>

            {/* needs functions for discount calc */}
            <div className="dapp-menu-data discounts">
              <div className="bond-discounts">
                <p>Bond discounts</p>
                {bonds.map((bond, i) => (
                  <Link to={`/bonds/${bond.value}`} key={i} className={"bond"}>
                    {bond.name}
                    <span style={{ fontWeight: "bold" }}>{bond.discount ? trim(bond.discount * 100, 2) : ""} %</span>
                  </Link>
                ))}
              </div>
            </div>
          </div>
        </div>

        <hr />

        <div className="dapp-menu-external-links">
          {Object.keys(externalUrls).map((link, i) => {
            return (
              <a key={i} href={`${externalUrls[link].url}`} target="_blank" className="button button-dapp-menu">
                {externalUrls[link].icon}
                <span>{externalUrls[link].title}</span>
              </a>
            );
          })}
        </div>

        <div className="dapp-menu-data bottom">
          {theme === "girth" && (
            <div className="data-ohm-index">
              <p>Current Index </p>
              <p>{trim(currentIndex, 4)} OHM</p>
            </div>
          )}
        </div>

        <div className="dapp-menu-social">
          <Social />
        </div>
      </div>
>>>>>>> 402f057e
    </div>
  );
}

export default Sidebar;<|MERGE_RESOLUTION|>--- conflicted
+++ resolved
@@ -1,4 +1,4 @@
-<<<<<<< HEAD
+
 import { Drawer } from "@material-ui/core";
 import NavContent from "./NavContent.jsx";
 import "./sidebar.scss";
@@ -9,146 +9,6 @@
       <Drawer variant="permanent" anchor="left">
         <NavContent address={address} />
       </Drawer>
-=======
-import React, { useCallback, useState, useEffect } from "react";
-import { Link, NavLink } from "react-router-dom";
-import Social from "../Social";
-import OlympusLogo from "../../assets/logo.svg";
-import externalUrls from "./externalUrls";
-import { ReactComponent as StakeIcon } from "../../assets/icons/stake-icon.svg";
-import { ReactComponent as BondIcon } from "../../assets/icons/bond-icon.svg";
-import { ReactComponent as DashboardIcon } from "../../assets/icons/dashboard-icon.svg";
-import { shorten, trim } from "../../helpers";
-import "./sidebar.scss";
-import orderBy from "lodash/orderBy";
-import useBonds from "../../hooks/Bonds";
-
-function Sidebar({ isExpanded, theme, currentIndex, address }) {
-  const [isActive] = useState();
-  const bonds = useBonds();
-
-  const checkPage = useCallback((match, location, page) => {
-    const currentPath = location.pathname.replace("/", "");
-    const currentURL = window.location.href;
-
-    if (currentPath.indexOf("dashboard") >= 0 && page === "dashboard") {
-      return true;
-    }
-
-    if (currentPath.indexOf("stake") >= 0 && page === "stake") {
-      return true;
-    }
-
-    if ((currentPath.indexOf("bonds") >= 0 || currentPath.indexOf("choose_bond") >= 0) && page === "bonds") {
-      return true;
-    }
-
-    return false;
-  }, []);
-
-  return (
-    <div className={`${isExpanded ? "show" : ""} d-lg-block sidebar collapse`} id="sidebarContent">
-      <div className="dapp-sidebar">
-        <div className="dapp-menu-top">
-          <div className="branding-header">
-            <a href="https://olympusdao.finance" target="_blank">
-              <img className="branding-header-icon" src={OlympusLogo} alt="OlympusDAO" />
-              <h3>Olympus</h3>
-            </a>
-          </div>
-          {address && (
-            <div className={`branding-header m-3`}>
-              <a
-                style={{ color: theme === "light" ? "black" : "white" }}
-                href={`https://etherscan.io/address/${address}`}
-                target="_blank"
-              >
-                {shorten(address)}
-              </a>
-            </div>
-          )}
-        </div>
-
-        <div className="dapp-menu-links">
-          <div className="dapp-nav" id="navbarNav">
-            <NavLink
-              id="dash-nav"
-              to="/dashboard"
-              isActive={(match, location) => {
-                return checkPage(match, location, "dashboard");
-              }}
-              className={`button button-dapp-menu ${isActive ? "active" : ""}`}
-            >
-              <DashboardIcon className="me-3" />
-              <span>Dashboard</span>
-            </NavLink>
-
-            <NavLink
-              id="stake-nav"
-              to="/"
-              isActive={(match, location) => {
-                return checkPage(match, location, "stake");
-              }}
-              className={`button button-dapp-menu ${isActive ? "active" : ""}`}
-            >
-              <StakeIcon className="me-3" />
-              <span>Stake</span>
-            </NavLink>
-
-            <NavLink
-              id="bond-nav"
-              to="/bonds"
-              isActive={(match, location) => {
-                return checkPage(match, location, "bonds");
-              }}
-              className={`button button-dapp-menu ${isActive ? "active" : ""}`}
-            >
-              <BondIcon className="me-3" />
-              <span>Bond</span>
-            </NavLink>
-
-            {/* needs functions for discount calc */}
-            <div className="dapp-menu-data discounts">
-              <div className="bond-discounts">
-                <p>Bond discounts</p>
-                {bonds.map((bond, i) => (
-                  <Link to={`/bonds/${bond.value}`} key={i} className={"bond"}>
-                    {bond.name}
-                    <span style={{ fontWeight: "bold" }}>{bond.discount ? trim(bond.discount * 100, 2) : ""} %</span>
-                  </Link>
-                ))}
-              </div>
-            </div>
-          </div>
-        </div>
-
-        <hr />
-
-        <div className="dapp-menu-external-links">
-          {Object.keys(externalUrls).map((link, i) => {
-            return (
-              <a key={i} href={`${externalUrls[link].url}`} target="_blank" className="button button-dapp-menu">
-                {externalUrls[link].icon}
-                <span>{externalUrls[link].title}</span>
-              </a>
-            );
-          })}
-        </div>
-
-        <div className="dapp-menu-data bottom">
-          {theme === "girth" && (
-            <div className="data-ohm-index">
-              <p>Current Index </p>
-              <p>{trim(currentIndex, 4)} OHM</p>
-            </div>
-          )}
-        </div>
-
-        <div className="dapp-menu-social">
-          <Social />
-        </div>
-      </div>
->>>>>>> 402f057e
     </div>
   );
 }
