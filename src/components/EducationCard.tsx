--- conflicted
+++ resolved
@@ -56,11 +56,7 @@
   );
 }
 
-<<<<<<< HEAD
 export function CompactWallet({ quantity, isQuantityExact, asset, verb = "retained" }: EducationGraphicProps) {
-=======
-export function CompactWallet({ quantity, isQuantityExact, verb = "Retained" }: EducationGraphicProps) {
->>>>>>> 627c1198
   return (
     <CompactGraphic
       title={t`Wallet`}
@@ -70,7 +66,6 @@
   );
 }
 
-<<<<<<< HEAD
 export function CompactVault({
   quantity,
   isQuantityExact,
@@ -78,9 +73,6 @@
   verb = "deposited",
   isLoading,
 }: EducationGraphicProps) {
-=======
-export function CompactVault({ quantity, isQuantityExact, verb = "Deposited", isLoading }: EducationGraphicProps) {
->>>>>>> 627c1198
   return (
     <CompactGraphic
       title={t`Vault`}
@@ -96,11 +88,7 @@
     <CompactGraphic
       title={t`Recipient`}
       icon={<Icon name="vault-recipient" fontSize="large" />}
-<<<<<<< HEAD
       subtext={`${t`Receives yield from`} ${isQuantityExact ? "" : "≈ "}${quantity} ${asset}`}
-=======
-      subtext={`${t`Receives Yield from`} ${isQuantityExact ? "" : "≈ "}${quantity} sOHM`}
->>>>>>> 627c1198
     />
   );
 }
