--- conflicted
+++ resolved
@@ -2,17 +2,9 @@
 
 import { Box, Button, Table, TableBody, TableCell, TableHead, TableRow, Typography } from "@mui/material";
 import useMediaQuery from "@mui/material/useMediaQuery";
-<<<<<<< HEAD
-import { useEffect } from "react";
-import toast from "react-hot-toast";
 import { useDispatch } from "react-redux";
 import { InfoTooltip, Modal, Tab, Tabs } from "src/components/library";
-import { isChainEthereum, trim } from "src/helpers";
-=======
-import { InfoTooltip, Modal, Tab, Tabs } from "@olympusdao/component-library";
-import { useDispatch } from "react-redux";
 import { trim } from "src/helpers";
->>>>>>> 6a98f9b7
 import { useMigrationData } from "src/helpers/Migration";
 import { useAppSelector } from "src/hooks";
 import { changeMigrationApproval, migrateAll } from "src/slices/MigrateThunk";
@@ -120,8 +112,8 @@
           isMigrationComplete || !oldAssetsDetected
             ? `Migration complete`
             : isAllApproved
-            ? `You are now ready to migrate`
-            : `You have assets ready to migrate to v2`
+              ? `You are now ready to migrate`
+              : `You have assets ready to migrate to v2`
         }
       >
         <>
