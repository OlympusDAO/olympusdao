import {
  Backdrop,
  Box,
  Button,
  ButtonBase,
  Fade,
  Modal,
  SvgIcon,
  Table,
  TableCell,
  TableHead,
  TableRow,
  TableBody,
  Typography,
  Paper,
  Tab,
  Tabs,
} from "@material-ui/core";
import useMediaQuery from "@material-ui/core/useMediaQuery";

// import ButtonUnstyled from "@mui/core/ButtonUnstyled";
import { ReactComponent as XIcon } from "../../assets/icons/x.svg";
import { makeStyles } from "@material-ui/core/styles";
import { useDispatch } from "react-redux";
import { BigNumber } from "ethers";
import { changeMigrationApproval, migrateAll } from "src/slices/MigrateThunk";
import { useWeb3Context } from "src/hooks";
import { useEffect, useMemo, useState } from "react";
import { isPendingTxn, txnButtonText } from "src/slices/PendingTxnsSlice";
import { info } from "src/slices/MessagesSlice";
import { InfoTooltip } from "@olympusdao/component-library";
import "./migration-modal.scss";
import { useAppSelector } from "src/hooks";
import { trim } from "src/helpers";
import { t, Trans } from "@lingui/macro";
import { NetworkId } from "src/constants";
const formatCurrency = (c: number) => {
  return new Intl.NumberFormat("en-US", {
    style: "currency",
    currency: "USD",
    maximumFractionDigits: 0,
    minimumFractionDigits: 0,
  }).format(c);
};
const style = {
  position: "absolute",
  top: "50%",
  left: "50%",
  transform: "translate(-50%, -50%)",
  bgcolor: "background.paper",
  boxShadow: 24,
  p: 2,
  zIndex: 3,
  maxWidth: 600,
  minWidth: 300,
  borderRadius: 10,
};

const useStyles = makeStyles({
  custom: {
    color: "#00EE00",
  },
});

function MigrationModal({ open, handleClose }: { open: boolean; handleClose: any }) {
  const dispatch = useDispatch();
  const classes = useStyles();
  const isMobileScreen = useMediaQuery("(max-width: 513px)");
  const { provider, address, networkId } = useWeb3Context();

  const [view, setView] = useState(0);
  const changeView = (_event: React.ChangeEvent<{}>, newView: number) => {
    setView(newView);
  };

  const pendingTransactions = useAppSelector(state => {
    return state.pendingTransactions;
  });

  const oldAssetsDetected = useAppSelector(state => {
    return (
      state.account.balances &&
      (Number(state.account.balances.sohmV1) ||
      Number(state.account.balances.ohmV1) ||
      Number(state.account.balances.wsohm)
        ? true
        : false)
    );
  });

  let rows = [];
  let isMigrationComplete = useAppSelector(state => state.account.isMigrationComplete);

  const onSeekApproval = (token: string) => {
    dispatch(
      changeMigrationApproval({
        address,
        networkID: networkId,
        provider,
        token: token.toLowerCase(),
        displayName: token,
        insertName: true,
      }),
    );
  };

  const indexV1 = useAppSelector(state => Number(state.app.currentIndexV1!));
  const currentIndex = useAppSelector(state => Number(state.app.currentIndex));

  const currentOhmBalance = useAppSelector(state => Number(state.account.balances.ohmV1));
  const currentSOhmBalance = useAppSelector(state => Number(state.account.balances.sohmV1));
  const currentWSOhmBalance = useAppSelector(state => Number(state.account.balances.wsohm));
  const wsOhmPrice = useAppSelector(state => state.app.marketPrice! * Number(state.app.currentIndex!));
  const gOHMPrice = wsOhmPrice;

  /**
   * V2!!! market price
   */
  const marketPrice = useAppSelector(state => {
    return state.app.marketPrice;
  });
  const approvedOhmBalance = useAppSelector(state => Number(state.account.migration.ohm));
  const approvedSOhmBalance = useAppSelector(state => Number(state.account.migration.sohm));
  const approvedWSOhmBalance = useAppSelector(state => Number(state.account.migration.wsohm));
  const ohmFullApproval = approvedOhmBalance >= currentOhmBalance;
  const sOhmFullApproval = approvedSOhmBalance >= currentSOhmBalance;
  const wsOhmFullApproval = approvedWSOhmBalance >= currentWSOhmBalance;
  const isAllApproved = ohmFullApproval && sOhmFullApproval && wsOhmFullApproval;

  const ohmAsgOHM = currentOhmBalance / currentIndex;
  const sOHMAsgOHM = currentSOhmBalance / indexV1;

  const ohmInUSD = formatCurrency(gOHMPrice! * ohmAsgOHM);
  const sOhmInUSD = formatCurrency(gOHMPrice! * sOHMAsgOHM);
  const wsOhmInUSD = formatCurrency(wsOhmPrice * currentWSOhmBalance);

  useEffect(() => {
    if (
      networkId &&
      (networkId === NetworkId.MAINNET || networkId === NetworkId.TESTNET_RINKEBY) &&
      isAllApproved &&
      (currentOhmBalance || currentSOhmBalance || currentWSOhmBalance)
    ) {
      dispatch(info("All approvals complete. You may now migrate."));
    }
  }, [isAllApproved]);
<<<<<<< HEAD
  const isGOHM = view === 0;
=======
  const isGOHM = view === 1;
>>>>>>> e01ceef9
  const targetAsset = useMemo(() => (isGOHM ? "gOHM" : "sOHM (v2)"), [view]);
  const targetMultiplier = useMemo(() => (isGOHM ? 1 : currentIndex), [currentIndex, view]);

  const onMigrate = () => dispatch(migrateAll({ provider, address, networkID: networkId, gOHM: isGOHM }));

  rows = [
    {
      initialAsset: "OHM",
      initialBalance: currentOhmBalance,
      targetAsset: targetAsset,
      targetBalance: ohmAsgOHM * targetMultiplier,
      fullApproval: ohmFullApproval,
      usdBalance: ohmInUSD,
    },
    {
      initialAsset: "sOHM",
      initialBalance: currentSOhmBalance,
      targetAsset: targetAsset,
      targetBalance: sOHMAsgOHM * targetMultiplier,
      fullApproval: sOhmFullApproval,
      usdBalance: sOhmInUSD,
    },
    {
      initialAsset: "wsOHM",
      initialBalance: currentWSOhmBalance,
      targetAsset: targetAsset,
      targetBalance: currentWSOhmBalance * targetMultiplier,
      fullApproval: wsOhmFullApproval,
      usdBalance: wsOhmInUSD,
    },
  ];

  return (
    <div>
      <Modal
        className="mig-modal-full"
        aria-labelledby="migration-modal-title"
        aria-describedby="migration-modal-description"
        open={open}
        onClose={handleClose}
        closeAfterTransition
        BackdropComponent={Backdrop}
        BackdropProps={{
          timeout: 500,
        }}
      >
        <Fade in={open}>
          <Box display="flex" alignItems="center" justifyContent="center" style={{ width: "100%", height: "100%" }}>
            <Paper className="ohm-card migration-card">
              <Box display="flex" flexDirection="row" alignItems="center" justifyContent="space-between">
                <Button onClick={handleClose}>
                  <SvgIcon component={XIcon} color="primary" />
                </Button>
                <Box paddingRight={isMobileScreen ? 0 : 6}>
                  <Typography id="migration-modal-title" variant="h6" component="h2">
                    {isMigrationComplete || !oldAssetsDetected
                      ? t`Migration complete`
                      : isAllApproved
                      ? t`You are now ready to migrate`
                      : t`You have assets ready to migrate to v2`}
                  </Typography>
                </Box>
                <Box />
              </Box>

              {isMigrationComplete || !oldAssetsDetected ? null : (
                <Box paddingTop={isMobileScreen ? 2 : 4} paddingBottom={isMobileScreen ? 2 : 0}>
                  <Typography
                    id="migration-modal-description"
                    variant="body2"
                    className={isMobileScreen ? `mobile` : ``}
                  >
                    {isAllApproved
                      ? t`Click on the Migrate button to complete the upgrade to v2.`
                      : t`Olympus v2 introduces upgrades to on-chain governance and bonds to enhance decentralization and immutability.`}{" "}
                    <a
                      href="https://docs.olympusdao.finance/main/basics/migration"
                      target="_blank"
                      color="inherit"
                      rel="noreferrer"
                      className="docs-link"
                    >
                      <u>
                        <Trans>Learn More</Trans>
                      </u>
                    </a>
                  </Typography>
                </Box>
              )}
              <Box display="flex" justifyContent="center" marginTop={1}>
                <Typography variant="h5" color="textSecondary">
                  <Trans>Migration Output</Trans>
                </Typography>
              </Box>

              <Tabs
                centered
                value={view}
                textColor="primary"
                indicatorColor="primary"
                onChange={changeView}
                aria-label="payout token tabs"
                className="payout-token-tabs"
              >
<<<<<<< HEAD
                <Tab label={t`gOHM`} className="payout-token-tab" />
                <Tab label={t`sOHM`} className="payout-token-tab" />
=======
                <Tab label={`sOHM`} className="payout-token-tab" />
                <Tab label={`gOHM`} className="payout-token-tab" />
>>>>>>> e01ceef9
              </Tabs>
              {isMobileScreen ? (
                <Box id="mobile-container-migration">
                  {rows
                    .filter(asset => asset.initialBalance > 0)
                    .map(row => (
                      <Box style={{ margin: "20px 0px 20px 0px" }}>
                        <Typography
                          id="m-asset-row"
                          style={{ margin: "10px 0px 10px 0px", fontWeight: 700 }}
                        >{`${row.initialAsset} -> ${row.targetAsset}`}</Typography>
                        <Box display="flex" flexDirection="row" justifyContent="space-between">
                          <Typography>
                            {trim(row.initialBalance, 4)} {row.initialAsset}
                          </Typography>
                          <Typography>{`(${row.usdBalance})`}</Typography>
                        </Box>
                        <Box display="flex" justifyContent="center" style={{ margin: "10px 0px 10px 0px" }}>
                          {isMigrationComplete || !oldAssetsDetected ? (
                            <Typography align="center" className={classes.custom}>
                              <Trans>Migrated</Trans>
                            </Typography>
                          ) : row.fullApproval ? (
                            <Typography align="center" className={classes.custom}>
                              <Trans>Approved</Trans>
                            </Typography>
                          ) : (
                            <Button
                              variant="outlined"
                              onClick={() => onSeekApproval(row.initialAsset)}
                              disabled={isPendingTxn(
                                pendingTransactions,
                                `approve_migration_${row.initialAsset.toLowerCase()}`,
                              )}
                            >
                              <Typography>
                                {txnButtonText(
                                  pendingTransactions,
                                  `approve_migration_${row.initialAsset.toLowerCase()}`,
                                  t`Approve`,
                                )}
                              </Typography>
                            </Button>
                          )}
                        </Box>
                      </Box>
                    ))}
                </Box>
              ) : (
                <Table>
                  <TableHead>
                    <TableRow style={{ verticalAlign: "top" }}>
                      <TableCell align="center">
                        <Typography>Asset</Typography>
                      </TableCell>
                      <TableCell align="left">
                        <Box display="flex">
                          <Box display="inline-flex">
                            <Typography>
                              <Trans>Pre-migration</Trans>
                            </Typography>
                            <InfoTooltip
                              message={t`This is the current balance of v1 assets in your wallet.`}
                              children={undefined}
                            ></InfoTooltip>
                          </Box>
                        </Box>
                      </TableCell>
                      <TableCell align="left">
                        <Box display="flex" flexDirection="column">
                          <Box display="inline-flex">
                            <Typography>
                              <Trans>Post-migration</Trans>
                            </Typography>
                            <InfoTooltip
                              message={t`This is the equivalent amount of gOHM you will have in your wallet once migration is complete.`}
                              children={undefined}
                            ></InfoTooltip>
                          </Box>
                        </Box>
                        <Box display="inline-flex">
                          <Typography variant="body2">
                            <Trans>(includes rebase rewards)</Trans>
                          </Typography>
                        </Box>
                      </TableCell>

                      <TableCell align="center">
                        <Box display="inline-flex">{/* <Typography>Migration Completion Status</Typography> */}</Box>
                      </TableCell>

                      <TableCell align="left"></TableCell>
                    </TableRow>
                  </TableHead>
                  <TableBody>
                    {rows
                      .filter(asset => asset.initialBalance > 0)
                      .map(row => (
                        <TableRow key={row.initialAsset}>
                          <TableCell component="th" scope="row">
                            <Typography>{`${row.initialAsset} -> ${row.targetAsset}`}</Typography>
                          </TableCell>
                          <TableCell align="left">
                            <Typography>
                              {trim(row.initialBalance, 4)} {row.initialAsset}
                              <Typography style={{ marginTop: "10px" }}>{`(${row.usdBalance})`}</Typography>
                            </Typography>
                          </TableCell>
                          <TableCell align="left">
                            <Typography>
                              {trim(row.targetBalance, 4)} {row.targetAsset}
                              <Typography style={{ marginTop: "10px" }}>{`(${row.usdBalance})`}</Typography>
                            </Typography>
                          </TableCell>
                          <TableCell align="left">
                            {isMigrationComplete || !oldAssetsDetected ? (
                              <Typography align="center" className={classes.custom}>
                                <Trans>Migrated</Trans>
                              </Typography>
                            ) : row.fullApproval ? (
                              <Typography align="center" className={classes.custom}>
                                <Trans>Approved</Trans>
                              </Typography>
                            ) : (
                              <Button
                                variant="outlined"
                                onClick={() => onSeekApproval(row.initialAsset)}
                                disabled={isPendingTxn(
                                  pendingTransactions,
                                  `approve_migration_${row.initialAsset.toLowerCase()}`,
                                )}
                              >
                                <Typography>
                                  {txnButtonText(
                                    pendingTransactions,
                                    `approve_migration_${row.initialAsset.toLowerCase()}`,
                                    t`Approve`,
                                  )}
                                </Typography>
                              </Button>
                            )}
                          </TableCell>
                        </TableRow>
                      ))}
                  </TableBody>
                </Table>
              )}

              <Box display="flex" flexDirection="row" justifyContent="center">
                <Button
                  color="primary"
                  variant="contained"
                  disabled={!isAllApproved || isPendingTxn(pendingTransactions, "migrate_all")}
                  onClick={isMigrationComplete || !oldAssetsDetected ? handleClose : onMigrate}
                  fullWidth={isMobileScreen}
                >
                  <Box marginX={4} marginY={0.5}>
                    <Typography>
                      {isMigrationComplete || !oldAssetsDetected
                        ? "Close"
                        : txnButtonText(
                            pendingTransactions,
                            "migrate_all",
<<<<<<< HEAD
                            t`Migrate all to ${isGOHM ? "gOHM" : "sOHM"}`,
=======
                            `${t`Migrate all to`} ${isGOHM ? "gOHM" : "sOHM"}`,
>>>>>>> e01ceef9
                          )}
                    </Typography>
                  </Box>
                </Button>
              </Box>
              <div className="help-text">
                <em>
<<<<<<< HEAD
                  <Typography variant="body2">
=======
                  <Typography variant="body2" style={isMobileScreen ? { lineHeight: "1em" } : {}}>
>>>>>>> e01ceef9
                    <Trans>
                      Save on gas fees by migrating all your assets to the new gOHM or sOHM in one transaction. Each
                      asset above must be approved before all can be migrated.
                    </Trans>
                  </Typography>
                </em>
              </div>
            </Paper>
          </Box>
        </Fade>
      </Modal>
    </div>
  );
}

export default MigrationModal;<|MERGE_RESOLUTION|>--- conflicted
+++ resolved
@@ -144,11 +144,7 @@
       dispatch(info("All approvals complete. You may now migrate."));
     }
   }, [isAllApproved]);
-<<<<<<< HEAD
   const isGOHM = view === 0;
-=======
-  const isGOHM = view === 1;
->>>>>>> e01ceef9
   const targetAsset = useMemo(() => (isGOHM ? "gOHM" : "sOHM (v2)"), [view]);
   const targetMultiplier = useMemo(() => (isGOHM ? 1 : currentIndex), [currentIndex, view]);
 
@@ -253,13 +249,8 @@
                 aria-label="payout token tabs"
                 className="payout-token-tabs"
               >
-<<<<<<< HEAD
                 <Tab label={t`gOHM`} className="payout-token-tab" />
                 <Tab label={t`sOHM`} className="payout-token-tab" />
-=======
-                <Tab label={`sOHM`} className="payout-token-tab" />
-                <Tab label={`gOHM`} className="payout-token-tab" />
->>>>>>> e01ceef9
               </Tabs>
               {isMobileScreen ? (
                 <Box id="mobile-container-migration">
@@ -423,11 +414,7 @@
                         : txnButtonText(
                             pendingTransactions,
                             "migrate_all",
-<<<<<<< HEAD
-                            t`Migrate all to ${isGOHM ? "gOHM" : "sOHM"}`,
-=======
                             `${t`Migrate all to`} ${isGOHM ? "gOHM" : "sOHM"}`,
->>>>>>> e01ceef9
                           )}
                     </Typography>
                   </Box>
@@ -435,11 +422,7 @@
               </Box>
               <div className="help-text">
                 <em>
-<<<<<<< HEAD
-                  <Typography variant="body2">
-=======
                   <Typography variant="body2" style={isMobileScreen ? { lineHeight: "1em" } : {}}>
->>>>>>> e01ceef9
                     <Trans>
                       Save on gas fees by migrating all your assets to the new gOHM or sOHM in one transaction. Each
                       asset above must be approved before all can be migrated.
