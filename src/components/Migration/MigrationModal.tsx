import "./MigrationModal.scss";

import { t, Trans } from "@lingui/macro";
import { Box, Button, Table, TableBody, TableCell, TableHead, TableRow, Typography } from "@material-ui/core";
import { makeStyles } from "@material-ui/core/styles";
import useMediaQuery from "@material-ui/core/useMediaQuery";
import { InfoTooltip, Modal, Tab, Tabs } from "@olympusdao/component-library";
import { ChangeEvent, useEffect, useMemo, useState } from "react";
import { useDispatch } from "react-redux";
<<<<<<< HEAD
import { changeMigrationApproval, migrateAll, migrateSingle, TokenType } from "src/slices/MigrateThunk";
=======
import { NetworkId } from "src/constants";
import { trim } from "src/helpers";
>>>>>>> b475f220
import { useWeb3Context } from "src/hooks";
import { useAppSelector } from "src/hooks";
import { info } from "src/slices/MessagesSlice";
import { changeMigrationApproval, migrateAll } from "src/slices/MigrateThunk";
import { isPendingTxn, txnButtonText } from "src/slices/PendingTxnsSlice";
const formatCurrency = (c: number) => {
  return new Intl.NumberFormat("en-US", {
    style: "currency",
    currency: "USD",
    maximumFractionDigits: 0,
    minimumFractionDigits: 0,
  }).format(c);
};

const useStyles = makeStyles({
  custom: {
    color: "#00EE00",
  },
});

function MigrationModal({ open, handleClose, hasDust }: { open: boolean; handleClose: any; hasDust: boolean }) {
  const dispatch = useDispatch();
  const classes = useStyles();
  const isMobileScreen = useMediaQuery("(max-width: 513px)");
  const { provider, address, networkId } = useWeb3Context();

  const [view, setView] = useState(0);
  const changeView: any = (_event: ChangeEvent<any>, newView: number) => {
    setView(newView);
  };

  const pendingTransactions = useAppSelector(state => {
    return state.pendingTransactions;
  });

  const oldAssetsDetected = useAppSelector(state => {
    return (
      state.account.balances &&
      (Number(state.account.balances.sohmV1) ||
      Number(state.account.balances.ohmV1) ||
      Number(state.account.balances.wsohm)
        ? true
        : false)
    );
  });

  let rows = [];
  const isMigrationComplete = useAppSelector(state => state.account.isMigrationComplete);

  const onSeekApproval = (token: string) => {
    dispatch(
      changeMigrationApproval({
        address,
        networkID: networkId,
        provider,
        token: token.toLowerCase(),
        displayName: token,
        insertName: true,
      }),
    );
  };

  const indexV1 = useAppSelector(state => Number(state.app.currentIndexV1!));
  const currentIndex = useAppSelector(state => Number(state.app.currentIndex));

  const currentOhmBalance = useAppSelector(state => state.account.balances.ohmV1);
  const currentSOhmBalance = useAppSelector(state => state.account.balances.sohmV1);
  const currentWSOhmBalance = useAppSelector(state => state.account.balances.wsohm);
  const wsOhmPrice = useAppSelector(state => state.app.marketPrice! * Number(state.app.currentIndex!));
  const gOHMPrice = wsOhmPrice;

  /**
   * V2!!! market price
   */
  const marketPrice = useAppSelector(state => {
    return state.app.marketPrice;
  });

  const approvedOhmBalance = useAppSelector(state => Number(state.account.migration.ohm));
  const approvedSOhmBalance = useAppSelector(state => Number(state.account.migration.sohm));
  const approvedWSOhmBalance = useAppSelector(state => Number(state.account.migration.wsohm));
  const ohmFullApproval = approvedOhmBalance >= +currentOhmBalance;
  const sOhmFullApproval = approvedSOhmBalance >= +currentSOhmBalance;
  const wsOhmFullApproval = hasDust
    ? approvedWSOhmBalance >= +currentWSOhmBalance
    : +approvedWSOhmBalance >= +currentWSOhmBalance;
  const isAllApproved = !hasDust && ohmFullApproval && sOhmFullApproval && wsOhmFullApproval;

  const ohmAsgOHM = +currentOhmBalance / currentIndex;
  const sOHMAsgOHM = +currentSOhmBalance / indexV1;

  const ohmInUSD = formatCurrency(gOHMPrice! * ohmAsgOHM);
  const sOhmInUSD = formatCurrency(gOHMPrice! * sOHMAsgOHM);
  const wsOhmInUSD = formatCurrency(wsOhmPrice * +currentWSOhmBalance);

  useEffect(() => {
    if (
      !hasDust &&
      networkId &&
      (networkId === NetworkId.MAINNET || networkId === NetworkId.TESTNET_RINKEBY) &&
      isAllApproved &&
      (+currentOhmBalance || +currentSOhmBalance || currentWSOhmBalance)
    ) {
      dispatch(info("All approvals complete. You may now migrate."));
    }
  }, [isAllApproved]);
  const isGOHM = view === 1;
  const targetAsset = useMemo(() => (isGOHM ? "gOHM" : "sOHM (v2)"), [view]);
  const targetMultiplier = useMemo(() => (isGOHM ? 1 : currentIndex), [currentIndex, view]);

  const onMigrate = (type: number | null, amount: string | null) => {
    if (hasDust) {
      // Migrate single
      dispatch(
        migrateSingle({
          provider,
          address,
          networkID: networkId,
          gOHM: isGOHM,
          type: type as number,
          amount: amount as string,
        }),
      );
    } else {
      // Migrate All
      dispatch(migrateAll({ provider, address, networkID: networkId, gOHM: isGOHM }));
    }
  };

  rows = [
    {
      initialAsset: "OHM",
      initialBalance: currentOhmBalance,
      targetAsset: targetAsset,
      targetBalance: ohmAsgOHM * targetMultiplier,
      fullApproval: ohmFullApproval,
      usdBalance: ohmInUSD,
      type: TokenType.UNSTAKED,
      display: hasDust ? gOHMPrice! * ohmAsgOHM > 10 : true,
    },
    {
      initialAsset: "sOHM",
      initialBalance: currentSOhmBalance,
      targetAsset: targetAsset,
      targetBalance: sOHMAsgOHM * targetMultiplier,
      fullApproval: sOhmFullApproval,
      usdBalance: sOhmInUSD,
      type: TokenType.STAKED,
      display: hasDust ? gOHMPrice! * sOHMAsgOHM > 10 : true,
    },
    {
      initialAsset: "wsOHM",
      initialBalance: currentWSOhmBalance,
      targetAsset: targetAsset,
      targetBalance: +currentWSOhmBalance * targetMultiplier,
      fullApproval: wsOhmFullApproval,
      usdBalance: wsOhmInUSD,
      type: TokenType.WRAPPED,
      display: hasDust ? wsOhmPrice * +currentWSOhmBalance > 10 : true,
    },
  ];

  function pendingTransactionDispatchType(row: any) {
    if (hasDust) return `migrate_${row.type}_tokens`;
    return `approve_migration_${row.initialAsset.toLowerCase()}`;
  }

  return (
    <div>
      <Modal
        aria-labelledby="migration-modal-title"
        aria-describedby="migration-modal-description"
        open={open}
        onClose={handleClose}
        closeAfterTransition
        minHeight={"200px"}
        closePosition={"left"}
        headerText={
          !oldAssetsDetected || (!hasDust && isMigrationComplete)
            ? t`Migration complete`
            : isAllApproved
            ? t`You are now ready to migrate`
            : t`You have assets ready to migrate to v2`
        }
      >
        <>
          {(!hasDust && isMigrationComplete) || !oldAssetsDetected ? null : (
            <Box paddingTop={isMobileScreen ? 2 : 4} paddingBottom={isMobileScreen ? 2 : 0}>
              <Typography id="migration-modal-description" variant="body2" className={isMobileScreen ? `mobile` : ``}>
                {isAllApproved
                  ? t`Click on the Migrate button to complete the upgrade to v2.`
                  : t`Olympus v2 introduces upgrades to on-chain governance and bonds to enhance decentralization and immutability.`}{" "}
                <a
                  href="https://docs.olympusdao.finance/main/basics/migration"
                  target="_blank"
                  color="inherit"
                  rel="noreferrer"
                  className="docs-link"
                >
                  <u>
                    <Trans>Learn More</Trans>
                  </u>
                </a>
              </Typography>
            </Box>
          )}
          <Box display="flex" justifyContent="center" marginTop={1}>
            <Typography variant="h5" color="textSecondary">
              <Trans>Migration Output</Trans>
            </Typography>
          </Box>
          <Tabs
            centered
            value={view}
            textColor="primary"
            indicatorColor="primary"
            onChange={changeView}
            aria-label="payout token tabs"
            className="payout-token-tabs"
          >
            <Tab aria-label="payout-sohm-button" label="sOHM" className="payout-token-tab" />
            <Tab aria-label="payout-gohm-button" label="gOHM" className="payout-token-tab" />
          </Tabs>
          {isMobileScreen ? (
            <Box id="mobile-container-migration">
              {rows
                .filter(asset => +asset.initialBalance > 0 && asset.display)
                .map(row => (
                  <Box style={{ margin: "20px 0px 20px 0px" }}>
                    <Typography
                      id="m-asset-row"
                      style={{ margin: "10px 0px 10px 0px", fontWeight: 700 }}
                    >{`${row.initialAsset} -> ${row.targetAsset}`}</Typography>
                    <Box display="flex" flexDirection="row" justifyContent="space-between">
                      <Typography>
                        {trim(+row.initialBalance, 4)} {row.initialAsset}
                      </Typography>
                      <Typography>{`(${row.usdBalance})`}</Typography>
                    </Box>
                    <Box display="flex" justifyContent="center" style={{ margin: "10px 0px 10px 0px" }}>
                      {(!hasDust && isMigrationComplete) || !oldAssetsDetected ? (
                        <Typography align="center" className={classes.custom}>
                          <Trans>Migrated</Trans>
                        </Typography>
                      ) : row.fullApproval ? (
                        <Typography align="center" className={classes.custom}>
                          <Trans>Approved</Trans>
                        </Typography>
                      ) : (
                        <Button
                          variant="outlined"
                          onClick={() => onSeekApproval(row.initialAsset)}
                          disabled={isPendingTxn(pendingTransactions, pendingTransactionDispatchType(row))}
                        >
                          <Typography>
                            {txnButtonText(pendingTransactions, pendingTransactionDispatchType(row), t`Approve`)}
                          </Typography>
                        </Button>
                      )}
                    </Box>
                  </Box>
                ))}
            </Box>
          ) : (
            <Table>
              <TableHead>
                <TableRow style={{ verticalAlign: "top" }}>
                  <TableCell align="center">
                    <Typography>Asset</Typography>
                  </TableCell>
                  <TableCell align="left">
                    <Box display="flex">
                      <Box display="inline-flex">
                        <Typography>
                          <Trans>Pre-migration</Trans>
                        </Typography>
                        <InfoTooltip
                          message={t`This is the current balance of v1 assets in your wallet.`}
                          children={undefined}
                        />
                      </Box>
                    </Box>
                  </TableCell>
                  <TableCell align="left">
                    <Box display="flex" flexDirection="column">
                      <Box display="inline-flex">
                        <Typography>
                          <Trans>Post-migration</Trans>
                        </Typography>
                        <InfoTooltip
                          message={t`This is the equivalent amount of gOHM you will have in your wallet once migration is complete.`}
                          children={undefined}
                        />
                      </Box>
                    </Box>
                    <Box display="inline-flex">
                      <Typography variant="body2">
                        <Trans>(includes rebase rewards)</Trans>
                      </Typography>
                    </Box>
                  </TableCell>

                  <TableCell align="center">
                    <Box display="inline-flex">{/* <Typography>Migration Completion Status</Typography> */}</Box>
                  </TableCell>

                  <TableCell align="left" />
                </TableRow>
              </TableHead>
              <TableBody>
                {rows
                  .filter(asset => +asset.initialBalance > 0 && asset.display)
                  .map(row => (
                    <TableRow key={row.initialAsset}>
                      <TableCell component="th" scope="row">
                        <Typography>{`${row.initialAsset} -> ${row.targetAsset}`}</Typography>
                      </TableCell>
                      <TableCell align="left">
                        <Typography>
                          {trim(+row.initialBalance, 4)} {row.initialAsset}
                          <Typography style={{ marginTop: "10px" }}>{`(${row.usdBalance})`}</Typography>
                        </Typography>
                      </TableCell>
                      <TableCell align="left">
                        <Typography>
                          {trim(row.targetBalance, 4)} {row.targetAsset}
                          <Typography style={{ marginTop: "10px" }}>{`(${row.usdBalance})`}</Typography>
                        </Typography>
                      </TableCell>
                      <TableCell align="left">
                        {(!hasDust && isMigrationComplete) || !oldAssetsDetected ? (
                          <Typography align="center" className={classes.custom}>
                            <Trans>Migrated</Trans>
                          </Typography>
                        ) : row.fullApproval ? (
                          hasDust ? (
                            <Button
                              variant="outlined"
                              onClick={() => onMigrate(row.type, row.initialBalance)}
                              disabled={isPendingTxn(pendingTransactions, `migrate_${row.type}_tokens`)}
                            >
                              <Typography>
                                {txnButtonText(pendingTransactions, `migrate_${row.type}_tokens`, t`Migrate`)}
                              </Typography>
                            </Button>
                          ) : (
                            <Typography align="center" className={classes.custom}>
                              <Trans>Approved</Trans>
                            </Typography>
                          )
                        ) : (
                          <Button
                            variant="outlined"
                            onClick={() => onSeekApproval(row.initialAsset)}
                            disabled={isPendingTxn(
                              pendingTransactions,
                              `approve_migration_${row.initialAsset.toLowerCase()}`,
                            )}
                          >
                            <Typography>
                              {txnButtonText(
                                pendingTransactions,
                                `approve_migration_${row.initialAsset.toLowerCase()}`,
                                t`Approve`,
                              )}
                            </Typography>
                          </Button>
                        )}
                      </TableCell>
                    </TableRow>
                  ))}
              </TableBody>
            </Table>
          )}

          {!hasDust && (
            <Box display="flex" flexDirection="row" justifyContent="center">
              <Button
                color="primary"
                variant="contained"
                disabled={!isAllApproved || isPendingTxn(pendingTransactions, "migrate_all")}
                onClick={(!hasDust && isMigrationComplete) || !oldAssetsDetected ? handleClose : onMigrate}
                fullWidth={isMobileScreen}
              >
                <Box marginX={4} marginY={0.5}>
                  <Typography>
                    {(!hasDust && isMigrationComplete) || !oldAssetsDetected
                      ? "Close"
                      : txnButtonText(
                          pendingTransactions,
                          "migrate_all",
                          `${t`Migrate all to`} ${isGOHM ? "gOHM" : "sOHM"}`,
                        )}
                  </Typography>
                </Box>
              </Button>
            </Box>
          )}
          <div className="help-text">
            <em>
              <Typography variant="body2" style={isMobileScreen ? { lineHeight: "1em" } : {}}>
                <Trans>
                  {hasDust
                    ? "Each asset type requires two transactions. First Approve, then Migrate each asset. Amounts less than 10$ are ignored."
                    : "Save on gas fees by migrating all your assets to the new gOHM or sOHM in one transaction. Each asset above must be approved before all can be migrated"}
                </Trans>
              </Typography>
            </em>
          </div>
        </>
      </Modal>
    </div>
  );
}

export default MigrationModal;<|MERGE_RESOLUTION|>--- conflicted
+++ resolved
@@ -7,12 +7,9 @@
 import { InfoTooltip, Modal, Tab, Tabs } from "@olympusdao/component-library";
 import { ChangeEvent, useEffect, useMemo, useState } from "react";
 import { useDispatch } from "react-redux";
-<<<<<<< HEAD
-import { changeMigrationApproval, migrateAll, migrateSingle, TokenType } from "src/slices/MigrateThunk";
-=======
 import { NetworkId } from "src/constants";
 import { trim } from "src/helpers";
->>>>>>> b475f220
+import { changeMigrationApproval, migrateAll, migrateSingle, TokenType } from "src/slices/MigrateThunk";
 import { useWeb3Context } from "src/hooks";
 import { useAppSelector } from "src/hooks";
 import { info } from "src/slices/MessagesSlice";
