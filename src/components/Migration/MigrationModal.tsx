import {
  Backdrop,
  Box,
  Button,
  Fade,
  SvgIcon,
  Table,
  TableCell,
  TableHead,
  TableRow,
  TableBody,
  Typography,
  Paper,
  Tab,
  Tabs,
} from "@material-ui/core";
import { Modal } from "@olympusdao/component-library";
import useMediaQuery from "@material-ui/core/useMediaQuery";

import { ReactComponent as XIcon } from "../../assets/icons/x.svg";
import { makeStyles } from "@material-ui/core/styles";
import { useDispatch } from "react-redux";
import { changeMigrationApproval, migrateAll } from "src/slices/MigrateThunk";
import { useWeb3Context } from "src/hooks";
import { useEffect, useMemo, useState } from "react";
import { isPendingTxn, txnButtonText } from "src/slices/PendingTxnsSlice";
import { info } from "src/slices/MessagesSlice";
import { InfoTooltip } from "@olympusdao/component-library";
import "./migration-modal.scss";
import { useAppSelector } from "src/hooks";
import { trim } from "src/helpers";
import { t, Trans } from "@lingui/macro";
import { NetworkId } from "src/constants";
const formatCurrency = (c: number) => {
  return new Intl.NumberFormat("en-US", {
    style: "currency",
    currency: "USD",
    maximumFractionDigits: 0,
    minimumFractionDigits: 0,
  }).format(c);
};
const style = {
  position: "absolute",
  top: "50%",
  left: "50%",
  transform: "translate(-50%, -50%)",
  bgcolor: "background.paper",
  boxShadow: 24,
  p: 2,
  zIndex: 3,
  maxWidth: 600,
  minWidth: 300,
  borderRadius: 10,
};

const useStyles = makeStyles({
  custom: {
    color: "#00EE00",
  },
});

function MigrationModal({ open, handleClose }: { open: boolean; handleClose: any }) {
  const dispatch = useDispatch();
  const classes = useStyles();
  const isMobileScreen = useMediaQuery("(max-width: 513px)");
  const { provider, address, networkId } = useWeb3Context();

  const [view, setView] = useState(0);
  const changeView = (_event: React.ChangeEvent<{}>, newView: number) => {
    setView(newView);
  };

  const pendingTransactions = useAppSelector(state => {
    return state.pendingTransactions;
  });

  const oldAssetsDetected = useAppSelector(state => {
    return (
      state.account.balances &&
      (Number(state.account.balances.sohmV1) ||
      Number(state.account.balances.ohmV1) ||
      Number(state.account.balances.wsohm)
        ? true
        : false)
    );
  });

  let rows = [];
  let isMigrationComplete = useAppSelector(state => state.account.isMigrationComplete);

  const onSeekApproval = (token: string) => {
    dispatch(
      changeMigrationApproval({
        address,
        networkID: networkId,
        provider,
        token: token.toLowerCase(),
        displayName: token,
        insertName: true,
      }),
    );
  };

  const indexV1 = useAppSelector(state => Number(state.app.currentIndexV1!));
  const currentIndex = useAppSelector(state => Number(state.app.currentIndex));

  const currentOhmBalance = useAppSelector(state => Number(state.account.balances.ohmV1));
  const currentSOhmBalance = useAppSelector(state => Number(state.account.balances.sohmV1));
  const currentWSOhmBalance = useAppSelector(state => Number(state.account.balances.wsohm));
  const wsOhmPrice = useAppSelector(state => state.app.marketPrice! * Number(state.app.currentIndex!));
  const gOHMPrice = wsOhmPrice;

  /**
   * V2!!! market price
   */
  const marketPrice = useAppSelector(state => {
    return state.app.marketPrice;
  });
  const approvedOhmBalance = useAppSelector(state => Number(state.account.migration.ohm));
  const approvedSOhmBalance = useAppSelector(state => Number(state.account.migration.sohm));
  const approvedWSOhmBalance = useAppSelector(state => Number(state.account.migration.wsohm));
  const ohmFullApproval = approvedOhmBalance >= currentOhmBalance;
  const sOhmFullApproval = approvedSOhmBalance >= currentSOhmBalance;
  const wsOhmFullApproval = approvedWSOhmBalance >= currentWSOhmBalance;
  const isAllApproved = ohmFullApproval && sOhmFullApproval && wsOhmFullApproval;

  const ohmAsgOHM = currentOhmBalance / currentIndex;
  const sOHMAsgOHM = currentSOhmBalance / indexV1;

  const ohmInUSD = formatCurrency(gOHMPrice! * ohmAsgOHM);
  const sOhmInUSD = formatCurrency(gOHMPrice! * sOHMAsgOHM);
  const wsOhmInUSD = formatCurrency(wsOhmPrice * currentWSOhmBalance);

  useEffect(() => {
    if (
      networkId &&
      (networkId === NetworkId.MAINNET || networkId === NetworkId.TESTNET_RINKEBY) &&
      isAllApproved &&
      (currentOhmBalance || currentSOhmBalance || currentWSOhmBalance)
    ) {
      dispatch(info("All approvals complete. You may now migrate."));
    }
  }, [isAllApproved]);
  const isGOHM = view === 0;
  const targetAsset = useMemo(() => (isGOHM ? "gOHM" : "sOHM (v2)"), [view]);
  const targetMultiplier = useMemo(() => (isGOHM ? 1 : currentIndex), [currentIndex, view]);

  const onMigrate = () => dispatch(migrateAll({ provider, address, networkID: networkId, gOHM: isGOHM }));

  rows = [
    {
      initialAsset: "OHM",
      initialBalance: currentOhmBalance,
      targetAsset: targetAsset,
      targetBalance: ohmAsgOHM * targetMultiplier,
      fullApproval: ohmFullApproval,
      usdBalance: ohmInUSD,
    },
    {
      initialAsset: "sOHM",
      initialBalance: currentSOhmBalance,
      targetAsset: targetAsset,
      targetBalance: sOHMAsgOHM * targetMultiplier,
      fullApproval: sOhmFullApproval,
      usdBalance: sOhmInUSD,
    },
    {
      initialAsset: "wsOHM",
      initialBalance: currentWSOhmBalance,
      targetAsset: targetAsset,
      targetBalance: currentWSOhmBalance * targetMultiplier,
      fullApproval: wsOhmFullApproval,
      usdBalance: wsOhmInUSD,
    },
  ];

  return (
    <Modal
      closePosition={"left"}
      minHeight={"200px"}
      aria-labelledby="migration-modal-title"
      aria-describedby="migration-modal-description"
      open={open}
      headerText={
        isMigrationComplete || !oldAssetsDetected
          ? t`Migration complete`
          : isAllApproved
          ? t`You are now ready to migrate`
          : t`You have assets ready to migrate to v2`
      }
      onClose={handleClose}
      closeAfterTransition
    >
      <>
        {isMigrationComplete || !oldAssetsDetected ? null : (
          <Box paddingTop={isMobileScreen ? 2 : 4} paddingBottom={isMobileScreen ? 2 : 0}>
            <Typography id="migration-modal-description" variant="body2" className={isMobileScreen ? `mobile` : ``}>
              {isAllApproved
                ? t`Click on the Migrate button to complete the upgrade to v2.`
                : t`Olympus v2 introduces upgrades to on-chain governance and bonds to enhance decentralization and immutability.`}{" "}
              <a
                href="https://docs.olympusdao.finance/main/basics/migration"
                target="_blank"
                color="inherit"
                rel="noreferrer"
                className="docs-link"
              >
                <u>
                  <Trans>Learn More</Trans>
                </u>
              </a>
            </Typography>
          </Box>
        )}
        <Box display="flex" justifyContent="center" marginTop={1}>
          <Typography variant="h5" color="textSecondary">
            <Trans>Migration Output</Trans>
          </Typography>
        </Box>

        <Tabs
          centered
          value={view}
          textColor="primary"
          indicatorColor="primary"
          onChange={changeView}
          aria-label="payout token tabs"
          className="payout-token-tabs"
        >
          <Tab label={`sOHM`} className="payout-token-tab" />
          <Tab label={`gOHM`} className="payout-token-tab" />
        </Tabs>
        {isMobileScreen ? (
          <Box id="mobile-container-migration">
            {rows
              .filter(asset => asset.initialBalance > 0)
              .map(row => (
                <Box style={{ margin: "20px 0px 20px 0px" }}>
                  <Typography
<<<<<<< HEAD
                    id="m-asset-row"
                    style={{ margin: "10px 0px 10px 0px", fontWeight: 700 }}
                  >{`${row.initialAsset} -> ${row.targetAsset}`}</Typography>
                  <Box display="flex" flexDirection="row" justifyContent="space-between">
                    <Typography>
                      {trim(row.initialBalance, 4)} {row.initialAsset}
                    </Typography>
                    <Typography>{`(${row.usdBalance})`}</Typography>
                  </Box>
                  <Box display="flex" justifyContent="center" style={{ margin: "10px 0px 10px 0px" }}>
                    {isMigrationComplete || !oldAssetsDetected ? (
                      <Typography align="center" className={classes.custom}>
                        <Trans>Migrated</Trans>
                      </Typography>
                    ) : row.fullApproval ? (
                      <Typography align="center" className={classes.custom}>
                        <Trans>Approved</Trans>
                      </Typography>
                    ) : (
                      <Button
                        variant="outlined"
                        onClick={() => onSeekApproval(row.initialAsset)}
                        disabled={isPendingTxn(
                          pendingTransactions,
                          `approve_migration_${row.initialAsset.toLowerCase()}`,
                        )}
                      >
                        <Typography>
                          {txnButtonText(
                            pendingTransactions,
                            `approve_migration_${row.initialAsset.toLowerCase()}`,
                            t`Approve`,
=======
                    id="migration-modal-description"
                    variant="body2"
                    className={isMobileScreen ? `mobile` : ``}
                  >
                    {isAllApproved
                      ? t`Click on the Migrate button to complete the upgrade to v2.`
                      : t`Olympus v2 introduces upgrades to on-chain governance and bonds to enhance decentralization and immutability.`}{" "}
                    <a
                      href="https://docs.olympusdao.finance/main/basics/migration"
                      target="_blank"
                      color="inherit"
                      rel="noreferrer"
                      className="docs-link"
                    >
                      <u>
                        <Trans>Learn More</Trans>
                      </u>
                    </a>
                  </Typography>
                </Box>
              )}
              <Box display="flex" justifyContent="center" marginTop={1}>
                <Typography variant="h5" color="textSecondary">
                  <Trans>Migration Output</Trans>
                </Typography>
              </Box>

              <Tabs
                centered
                value={view}
                textColor="primary"
                indicatorColor="primary"
                onChange={changeView}
                aria-label="payout token tabs"
                className="payout-token-tabs"
              >
                <Tab label={`gOHM`} className="payout-token-tab" />
                <Tab label={`sOHM`} className="payout-token-tab" />
              </Tabs>
              {isMobileScreen ? (
                <Box id="mobile-container-migration">
                  {rows
                    .filter(asset => asset.initialBalance > 0)
                    .map(row => (
                      <Box style={{ margin: "20px 0px 20px 0px" }}>
                        <Typography
                          id="m-asset-row"
                          style={{ margin: "10px 0px 10px 0px", fontWeight: 700 }}
                        >{`${row.initialAsset} -> ${row.targetAsset}`}</Typography>
                        <Box display="flex" flexDirection="row" justifyContent="space-between">
                          <Typography>
                            {trim(row.initialBalance, 4)} {row.initialAsset}
                          </Typography>
                          <Typography>{`(${row.usdBalance})`}</Typography>
                        </Box>
                        <Box display="flex" justifyContent="center" style={{ margin: "10px 0px 10px 0px" }}>
                          {isMigrationComplete || !oldAssetsDetected ? (
                            <Typography align="center" className={classes.custom}>
                              <Trans>Migrated</Trans>
                            </Typography>
                          ) : row.fullApproval ? (
                            <Typography align="center" className={classes.custom}>
                              <Trans>Approved</Trans>
                            </Typography>
                          ) : (
                            <Button
                              variant="outlined"
                              onClick={() => onSeekApproval(row.initialAsset)}
                              disabled={isPendingTxn(
                                pendingTransactions,
                                `approve_migration_${row.initialAsset.toLowerCase()}`,
                              )}
                            >
                              <Typography>
                                {txnButtonText(
                                  pendingTransactions,
                                  `approve_migration_${row.initialAsset.toLowerCase()}`,
                                  t`Approve`,
                                )}
                              </Typography>
                            </Button>
>>>>>>> 76fa27ee
                          )}
                        </Typography>
                      </Button>
                    )}
                  </Box>
                </Box>
              ))}
          </Box>
        ) : (
          <Table>
            <TableHead>
              <TableRow style={{ verticalAlign: "top" }}>
                <TableCell align="center">
                  <Typography>Asset</Typography>
                </TableCell>
                <TableCell align="left">
                  <Box display="flex">
                    <Box display="inline-flex">
                      <Typography>
                        <Trans>Pre-migration</Trans>
                      </Typography>
                      <InfoTooltip
                        message={t`This is the current balance of v1 assets in your wallet.`}
                        children={undefined}
                      ></InfoTooltip>
                    </Box>
                  </Box>
                </TableCell>
                <TableCell align="left">
                  <Box display="flex" flexDirection="column">
                    <Box display="inline-flex">
                      <Typography>
                        <Trans>Post-migration</Trans>
                      </Typography>
                      <InfoTooltip
                        message={t`This is the equivalent amount of gOHM you will have in your wallet once migration is complete.`}
                        children={undefined}
                      ></InfoTooltip>
                    </Box>
                  </Box>
                  <Box display="inline-flex">
                    <Typography variant="body2">
                      <Trans>(includes rebase rewards)</Trans>
                    </Typography>
                  </Box>
                </TableCell>

                <TableCell align="center">
                  <Box display="inline-flex">{/* <Typography>Migration Completion Status</Typography> */}</Box>
                </TableCell>

                <TableCell align="left"></TableCell>
              </TableRow>
            </TableHead>
            <TableBody>
              {rows
                .filter(asset => asset.initialBalance > 0)
                .map(row => (
                  <TableRow key={row.initialAsset}>
                    <TableCell component="th" scope="row">
                      <Typography>{`${row.initialAsset} -> ${row.targetAsset}`}</Typography>
                    </TableCell>
                    <TableCell align="left">
                      <Typography>
                        {trim(row.initialBalance, 4)} {row.initialAsset}
                        <Typography style={{ marginTop: "10px" }}>{`(${row.usdBalance})`}</Typography>
                      </Typography>
                    </TableCell>
                    <TableCell align="left">
                      <Typography>
                        {trim(row.targetBalance, 4)} {row.targetAsset}
                        <Typography style={{ marginTop: "10px" }}>{`(${row.usdBalance})`}</Typography>
                      </Typography>
                    </TableCell>
                    <TableCell align="left">
                      {isMigrationComplete || !oldAssetsDetected ? (
                        <Typography align="center" className={classes.custom}>
                          <Trans>Migrated</Trans>
                        </Typography>
                      ) : row.fullApproval ? (
                        <Typography align="center" className={classes.custom}>
                          <Trans>Approved</Trans>
                        </Typography>
                      ) : (
                        <Button
                          variant="outlined"
                          onClick={() => onSeekApproval(row.initialAsset)}
                          disabled={isPendingTxn(
                            pendingTransactions,
                            `approve_migration_${row.initialAsset.toLowerCase()}`,
                          )}
                        >
                          <Typography>
                            {txnButtonText(
                              pendingTransactions,
                              `approve_migration_${row.initialAsset.toLowerCase()}`,
                              t`Approve`,
                            )}
                          </Typography>
                        </Button>
                      )}
                    </TableCell>
                  </TableRow>
                ))}
            </TableBody>
          </Table>
        )}

        <Box display="flex" flexDirection="row" justifyContent="center">
          <Button
            color="primary"
            variant="contained"
            disabled={!isAllApproved || isPendingTxn(pendingTransactions, "migrate_all")}
            onClick={isMigrationComplete || !oldAssetsDetected ? handleClose : onMigrate}
            fullWidth={isMobileScreen}
          >
            <Box marginX={4} marginY={0.5}>
              <Typography>
                {isMigrationComplete || !oldAssetsDetected
                  ? "Close"
                  : txnButtonText(
                      pendingTransactions,
                      "migrate_all",
                      `${t`Migrate all to`} ${isGOHM ? "gOHM" : "sOHM"}`,
                    )}
              </Typography>
            </Box>
          </Button>
        </Box>
        <div className="help-text">
          <em>
            <Typography variant="body2" style={isMobileScreen ? { lineHeight: "1em" } : {}}>
              <Trans>
                Save on gas fees by migrating all your assets to the new gOHM or sOHM in one transaction. Each asset
                asset above must be approved before all can be migrated.
              </Trans>
            </Typography>
          </em>
        </div>
      </>
    </Modal>
  );
}

export default MigrationModal;<|MERGE_RESOLUTION|>--- conflicted
+++ resolved
@@ -237,40 +237,6 @@
               .map(row => (
                 <Box style={{ margin: "20px 0px 20px 0px" }}>
                   <Typography
-<<<<<<< HEAD
-                    id="m-asset-row"
-                    style={{ margin: "10px 0px 10px 0px", fontWeight: 700 }}
-                  >{`${row.initialAsset} -> ${row.targetAsset}`}</Typography>
-                  <Box display="flex" flexDirection="row" justifyContent="space-between">
-                    <Typography>
-                      {trim(row.initialBalance, 4)} {row.initialAsset}
-                    </Typography>
-                    <Typography>{`(${row.usdBalance})`}</Typography>
-                  </Box>
-                  <Box display="flex" justifyContent="center" style={{ margin: "10px 0px 10px 0px" }}>
-                    {isMigrationComplete || !oldAssetsDetected ? (
-                      <Typography align="center" className={classes.custom}>
-                        <Trans>Migrated</Trans>
-                      </Typography>
-                    ) : row.fullApproval ? (
-                      <Typography align="center" className={classes.custom}>
-                        <Trans>Approved</Trans>
-                      </Typography>
-                    ) : (
-                      <Button
-                        variant="outlined"
-                        onClick={() => onSeekApproval(row.initialAsset)}
-                        disabled={isPendingTxn(
-                          pendingTransactions,
-                          `approve_migration_${row.initialAsset.toLowerCase()}`,
-                        )}
-                      >
-                        <Typography>
-                          {txnButtonText(
-                            pendingTransactions,
-                            `approve_migration_${row.initialAsset.toLowerCase()}`,
-                            t`Approve`,
-=======
                     id="migration-modal-description"
                     variant="body2"
                     className={isMobileScreen ? `mobile` : ``}
@@ -352,7 +318,6 @@
                                 )}
                               </Typography>
                             </Button>
->>>>>>> 76fa27ee
                           )}
                         </Typography>
                       </Button>
