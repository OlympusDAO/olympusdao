--- conflicted
+++ resolved
@@ -37,11 +37,7 @@
     expect(new DecimalBigNumber((1.2).toString()).toString()).toEqual("1.2");
   });
 
-<<<<<<< HEAD
-  it("should set an invalid decimals value to 0 decimals", () => {
-=======
   it("should set an negative precision value to 0", () => {
->>>>>>> c4e59610
     expect(new DecimalBigNumber(".1", 1).toString({ decimals: -1 })).toEqual("0");
   });
 
@@ -125,22 +121,6 @@
     // gOHM to OHM
     const gohm = new DecimalBigNumber("2", 18); // 180 OHM
     const index = new DecimalBigNumber("90", 9); // Index of 90
-<<<<<<< HEAD
-    expect(gohm.mul(index, 9).toString()).toEqual("180");
-    expect(index.mul(gohm, 9).toString()).toEqual("180");
-
-    const decimalNumber = new DecimalBigNumber("20.12", 9);
-    const secondDecimalNumber = new DecimalBigNumber("1.12", 9);
-    expect(decimalNumber.mul(secondDecimalNumber, 9).toString()).toEqual("22.5344");
-    expect(decimalNumber.mul(secondDecimalNumber).toString()).toEqual("22.5344");
-    expect(decimalNumber.mul(secondDecimalNumber, 2).toString()).toEqual("22.53");
-
-    const thirdDecimalNumber = new DecimalBigNumber("1.12", 2);
-    const fourthDecimalNumber = new DecimalBigNumber("1.123", 3);
-    expect(thirdDecimalNumber.mul(fourthDecimalNumber, 9).toString()).toEqual("1.25776");
-    expect(thirdDecimalNumber.mul(fourthDecimalNumber).toString()).toEqual("1.25776");
-    expect(thirdDecimalNumber.mul(fourthDecimalNumber, 2).toString()).toEqual("1.25");
-=======
     expect(gohm.mul(index).toString()).toEqual("180");
     expect(index.mul(gohm).toString()).toEqual("180");
 
@@ -154,7 +134,6 @@
     expect(thirdDecimalNumber.mul(fourthDecimalNumber).toString()).toEqual("1.25776");
     expect(thirdDecimalNumber.mul(fourthDecimalNumber).toString()).toEqual("1.25776");
     expect(thirdDecimalNumber.mul(fourthDecimalNumber).toString({ decimals: 2 })).toEqual("1.25");
->>>>>>> c4e59610
   });
 
   it("should divide by a number correctly", () => {
@@ -176,10 +155,7 @@
     expect(thirdDecimalNumber.div(fourthDecimalNumber, 2).toString({ trim: false })).toEqual("2.10");
     expect(thirdDecimalNumber.div(fourthDecimalNumber, 9).toString()).toEqual("2.101980198");
     expect(thirdDecimalNumber.div(fourthDecimalNumber).toString()).toEqual("2.10198");
-<<<<<<< HEAD
-=======
 
     expect(new DecimalBigNumber("10").div(new DecimalBigNumber("3"), 10).toString()).toEqual("3.3333333333");
->>>>>>> c4e59610
   });
 });