--- conflicted
+++ resolved
@@ -54,24 +54,6 @@
     expect(new DecimalBigNumber("1.123").toString({ decimals: 2 })).toEqual("1.12");
   });
 
-<<<<<<< HEAD
-  it("should handle number inputs", () => {
-    expect(new DecimalBigNumber((1).toString(), 9).toAccurateString()).toEqual("1.0");
-    expect(new DecimalBigNumber((1.2).toString(), 9).toAccurateString()).toEqual("1.2");
-    expect(new DecimalBigNumber((-1.2).toString(), 9).toAccurateString()).toEqual("-1.2");
-    expect(new DecimalBigNumber((1.12345678913).toString(), 9).toAccurateString()).toEqual("1.123456789");
-  });
-
-  it("should accurately format number to an accurate string", () => {
-    expect(new DecimalBigNumber(".1", 1).toAccurateString()).toEqual("0.1");
-    expect(new DecimalBigNumber("1.1", 0).toAccurateString()).toEqual("1");
-  });
-
-  it("should accurately format number to an accurate string and strip trailing zeroes", () => {
-    expect(new DecimalBigNumber("1.1", 9).toAccurateString()).toEqual("1.1");
-    expect(new DecimalBigNumber("1.123", 9).toAccurateString()).toEqual("1.123");
-    expect(new DecimalBigNumber("-1.123", 9).toAccurateString()).toEqual("-1.123");
-=======
   it("should accurately format number to an accurate string and strip trailing zeroes", () => {
     expect(new DecimalBigNumber("1.1", 9).toString()).toEqual("1.1");
     expect(new DecimalBigNumber("1.123", 9).toString()).toEqual("1.123");
@@ -103,28 +85,6 @@
     expect(new DecimalBigNumber("1000").toApproxNumber()).toEqual(1000);
     expect(new DecimalBigNumber("-1000").toApproxNumber()).toEqual(-1000);
     expect(new DecimalBigNumber("0").toApproxNumber()).toEqual(0);
->>>>>>> c3f6e7a7
-  });
-
-  it("should accurately format string output", () => {
-    expect(new DecimalBigNumber(".1", 1).toFormattedString()).toEqual("0");
-    expect(new DecimalBigNumber("1000.1", 2).toFormattedString()).toEqual("1,000");
-    expect(new DecimalBigNumber(".1", 1).toFormattedString(1)).toEqual("0.1");
-    expect(new DecimalBigNumber("1000.1", 2).toFormattedString(2)).toEqual("1,000.10");
-    expect(new DecimalBigNumber(".1", 2).toFormattedString(2)).toEqual("0.10");
-    expect(new DecimalBigNumber(".1", 10).toFormattedString(10)).toEqual("0.1000000000");
-    expect(new DecimalBigNumber("1.1", 1).toFormattedString(1)).toEqual("1.1");
-    expect(new DecimalBigNumber("1.123", 3).toFormattedString(3)).toEqual("1.123");
-    expect(new DecimalBigNumber("-1.123", 3).toFormattedString(3)).toEqual("-1.123");
-    expect(new DecimalBigNumber(".1", 1).toFormattedString(0)).toEqual("0");
-    expect(new DecimalBigNumber("1.222", 3).toFormattedString(0)).toEqual("1");
-  });
-
-  it("should strip trailing zeroes from formatted string output", () => {
-    expect(new DecimalBigNumber("1.1", 3).toFormattedString(3)).toEqual("1.100");
-    expect(new DecimalBigNumber("1.1", 3).toFormattedString({ decimals: 3, trimTrailingZeroes: true })).toEqual("1.1");
-    expect(new DecimalBigNumber(".1", 3).toFormattedString(3)).toEqual("0.100");
-    expect(new DecimalBigNumber(".1", 3).toFormattedString({ decimals: 3, trimTrailingZeroes: true })).toEqual("0.1");
   });
 
   it("should add another number correctly", () => {
@@ -162,21 +122,12 @@
     // gOHM to OHM
     const gohm = new DecimalBigNumber("2", 18); // 180 OHM
     const index = new DecimalBigNumber("90", 9); // Index of 90
-<<<<<<< HEAD
-    expect(gohm.mul(index, 9).toAccurateString()).toEqual("180.0");
-    expect(index.mul(gohm, 9).toAccurateString()).toEqual("180.0");
-
-    const decimalNumber = new DecimalBigNumber("20.12", 9);
-    const secondDecimalNumber = new DecimalBigNumber("1.12", 9);
-    expect(decimalNumber.mul(secondDecimalNumber, 9).toAccurateString()).toEqual("22.5344");
-=======
     expect(gohm.mul(index, 9).toString()).toEqual("180");
     expect(index.mul(gohm, 9).toString()).toEqual("180");
 
     const decimalNumber = new DecimalBigNumber("20.12", 9);
     const secondDecimalNumber = new DecimalBigNumber("1.12", 9);
     expect(decimalNumber.mul(secondDecimalNumber, 9).toString()).toEqual("22.5344");
->>>>>>> c3f6e7a7
   });
 
   it("should divide by a number correctly", () => {
