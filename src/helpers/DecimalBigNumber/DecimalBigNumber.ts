import { BigNumber } from "@ethersproject/bignumber";
import { commify, formatUnits, parseUnits } from "@ethersproject/units";

import { assert } from "../types/assert";

export class DecimalBigNumber {
  private _decimals: number;
  private _value: BigNumber;

  /**
   * Creates a new instance of `DecimalBigNumber`.
   *
   * This class expects and suggests that numbers be handled using `DecimalBigNumber`, instead of the inherently inaccurate
   * use of `number` and `string` types.
   *
   * The constructor accepts the following as inputs to the number parameter:
   * - `BigNumber` (from @ethersproject/bignumber): to easily shift from `BigNumber` used in smart contracts to `DecimalBigNumber`
   * - `string`: to take input from the user
   *
   * Given these design decisions, there are some recommended approaches:
   * - Obtain user input with type text, instead of a number, in order to retain precision. e.g. `<input type="text" />`
   * - Where a `number` value is present, convert it to a `DecimalBigNumber` in the manner the developer deems appropriate. This will most commonly be `new DecimalBigNumber((1000222000.2222).toString(), 4)`. While a convenience method could be offered, it could lead to unexpected behaviour around precision.
   *
<<<<<<< HEAD
   * @param number the BigNumber or string used to initialise the object
   * @param decimals the number of decimal places supported by the number. If `number` is a string, this parameter is optional.
   * @returns a new, immutable instance of `DecimalBigNumber`
   */
  constructor(number: BigNumber, decimals: number);
  constructor(number: string, decimals?: number);
  constructor(number: BigNumber | string, decimals?: number) {
    if (typeof number === "string") {
      const _number = number.trim() === "" || isNaN(Number(number)) ? "0" : number;
      const stringDecimals = decimals === undefined ? this._inferDecimalAmount(number) : this._ensurePositive(decimals);
      const formatted = this._setDecimalAmount(_number, stringDecimals);
      this._number = parseUnits(formatted, stringDecimals);
      this._decimals = stringDecimals;
=======
   * @param value the BigNumber or string used to initialise the object
   * @param decimals the number of decimal places supported by the number. If `number` is a string, this parameter is optional.
   * @returns a new, immutable instance of `DecimalBigNumber`
   */
  constructor(value: string, decimals?: number);
  constructor(value: BigNumber, decimals: number);
  constructor(value: BigNumber | string, decimals?: number) {
    if (typeof value === "string") {
      const _value = value.trim() === "" || isNaN(Number(value)) ? "0" : value;
      const _decimals = decimals === undefined ? this._inferDecimalAmount(value) : this._ensurePositive(decimals);
      const formatted = this._setDecimalAmount(_value, _decimals);

      this._value = parseUnits(formatted, _decimals);
      this._decimals = _decimals;

>>>>>>> c4e59610
      return;
    }

    assert(decimals !== undefined, "Decimal cannot be undefined");

<<<<<<< HEAD
    this._number = number;
    this._decimals = decimals;
  }

  private _inferDecimalAmount(number: string): number {
    const [, decimalsOrUndefined] = number.split(".");

    return decimalsOrUndefined?.length || 0;
  }

  /**
   * Ensures that the number has the expected number of decimal places
   *
   * Trims unnecessary decimals places
   * Or pads decimals if needed
   *
   * @param number input number string
   * @param decimals number of decimal places
   */
  private _setDecimalAmount(number: string, decimals: number): string {
    const [integer, _decimalsOrUndefined] = number.split(".");

=======
    this._value = value;
    this._decimals = decimals;
  }

  private _inferDecimalAmount(value: string): number {
    const [, decimalStringOrUndefined] = value.split(".");

    return decimalStringOrUndefined?.length || 0;
  }

  /**
   * Sets a value to a specific decimal amount
   *
   * Trims unnecessary decimals
   * Or pads decimals if needed
   *
   * @param value Input value as a string
   * @param decimals Desired decimal amount
   */
  private _setDecimalAmount(value: string, decimals: number): string {
    const [integer, _decimalsOrUndefined] = value.split(".");

>>>>>>> c4e59610
    const _decimals = _decimalsOrUndefined || "";

    const paddingRequired = Math.max(0, decimals - _decimals.length);

    return integer + "." + _decimals.substring(0, decimals) + "0".repeat(paddingRequired);
  }

  /**
<<<<<<< HEAD
   * Ensures a decimal value is positive
=======
   * Ensures the desired decimal amount is positive
>>>>>>> c4e59610
   */
  private _ensurePositive(decimals: number) {
    return Math.max(0, decimals);
  }

  /**
   * Converts this value to a BigNumber
   *
   * Often used when passing this value as
   * an argument to a contract method
   */
  public toBigNumber(): BigNumber {
    return this._value;
  }

  /**
<<<<<<< HEAD
   * Converts the number to a string
   *
   * By default, the string returned will:
   * - Have the same number of decimal places that it was initialised with
=======
   * Converts this value to a string
   *
   * By default, the string returned will:
   * - Have the same decimal amount that it was initialised with
>>>>>>> c4e59610
   * - Have trailing zeroes removed
   * - Not have thousands separators
   *
   * This ensures that the number string is accurate.
   *
   * To override any of these settings, add the `args` object as a parameter.
   *
   * @param args an object containing any of the properties: decimals, trim, format
   * @returns a string version of the number
   */
  public toString({
    decimals,
    format = false,
    trim = true,
  }: { decimals?: number; trim?: boolean; format?: boolean } = {}): string {
<<<<<<< HEAD
    let result = formatUnits(this._number, this._decimals);
=======
    let result = formatUnits(this._value, this._decimals);
>>>>>>> c4e59610

    // Add thousands separators
    if (format) result = commify(result);

    // We default to the number of decimal places specified
    const _decimals = decimals === undefined ? this._decimals : this._ensurePositive(decimals);
    result = this._setDecimalAmount(result, _decimals);

    // We default to trimming trailing zeroes (and decimal points), unless there is an override
    if (trim) result = result.replace(/(?:\.|(\..*?))\.?0*$/, "$1");

    return result;
  }

  /**
   * @deprecated
   * Please avoid using this method.
   * If used for calculations: rather than converting this DecimalBigNumber
   * "down" to a number, convert the other number "up" to a DecimalBigNumber.
   *
   * Used when performing approximate calculations with
   * the number where precision __is not__ important.
   */
  public toApproxNumber(): number {
    return parseFloat(this.toString());
  }

  /**
   * Determines if the two values are equal
<<<<<<< HEAD
   *
   * @param value the number to compare against
   */
  public eq(value: DecimalBigNumber): boolean {
    // Normalize precision to the largest of the two values
    const decimals = Math.max(value._decimals, this._decimals);

    // Normalize values to correct precision
    const _this = new DecimalBigNumber(this.toString(), decimals);
    const _value = new DecimalBigNumber(value.toString(), decimals);

    return _this._number.eq(_value._number);
=======
   */
  public eq(value: DecimalBigNumber): boolean {
    // Normalize decimals to the largest of the two values
    const decimals = Math.max(value._decimals, this._decimals);

    // Normalize values to the correct decimal amount
    const _this = new DecimalBigNumber(this.toString(), decimals);
    const _value = new DecimalBigNumber(value.toString(), decimals);

    return _this._value.eq(_value._value);
>>>>>>> c4e59610
  }

  /**
   * Subtracts this value by the value provided
   */
  public sub(value: DecimalBigNumber): DecimalBigNumber {
    // Normalize decimals to the largest of the two values
    const decimals = Math.max(value._decimals, this._decimals);

<<<<<<< HEAD
    // Normalize values to correct precision
=======
    // Normalize values to the correct decimal amount
>>>>>>> c4e59610
    const _this = new DecimalBigNumber(this.toString(), decimals);
    const _value = new DecimalBigNumber(value.toString(), decimals);

    return new DecimalBigNumber(_this._value.sub(_value._value), decimals);
  }

  /**
   * Sums this value and the value provided
   */
  public add(value: DecimalBigNumber): DecimalBigNumber {
    // Normalize decimals to the largest of the two values
    const decimals = Math.max(value._decimals, this._decimals);

<<<<<<< HEAD
    // Normalize values to correct precision
=======
    // Normalize values to the correct decimal amount
>>>>>>> c4e59610
    const _this = new DecimalBigNumber(this.toString(), decimals);
    const _value = new DecimalBigNumber(value.toString(), decimals);

    return new DecimalBigNumber(_this._value.add(_value._value), decimals);
  }

  /**
   * Determines if this value is greater than the provided value
   */
  public gt(value: DecimalBigNumber): boolean {
    // Normalize decimals to the largest of the two values
    const decimals = Math.max(value._decimals, this._decimals);

<<<<<<< HEAD
    // Normalize values to correct precision
=======
    // Normalize values to the correct decimal amount
>>>>>>> c4e59610
    const _this = new DecimalBigNumber(this.toString(), decimals);
    const _value = new DecimalBigNumber(value.toString(), decimals);

    return _this._value.gt(_value._value);
  }

  /**
<<<<<<< HEAD
   * Determines if this number is less than the provided value
   */
  public lt(value: DecimalBigNumber): boolean {
    // Normalize precision to the largest of the two values
    const decimals = Math.max(value._decimals, this._decimals);

    // Normalize values to correct precision
    const _this = new DecimalBigNumber(this.toString(), decimals);
    const _value = new DecimalBigNumber(value.toString(), decimals);

    return _this._number.lt(_value._number);
  }

  /**
   * Multiplies this number by the provided value
   * 
   * By default, the sum of decimal places from both numbers will be used.

   * @param decimals The expected number of decimals of the output value
   */
  public mul(value: DecimalBigNumber, decimals?: number): DecimalBigNumber {
    const _decimals = decimals === undefined ? this._decimals + value._decimals : this._ensurePositive(decimals);

    const product = this._number.mul(value._number);

    // Multiplying two BigNumbers produces a product whose precision
    // is the sum of the precisions of the two input numbers,
    // so we have to normalize the product
    const normalized = new DecimalBigNumber(product, this._decimals + value._decimals);

    // Return result with the expected precision
    return new DecimalBigNumber(normalized.toString(), _decimals);
  }

  /**
   * Divides this number by the provided value
   *
   * By default, the sum of decimal places from both numbers will be used.
   *
   * NOTE: It is really difficult to predict the number of decimal places when dividing
   * a decimal number by another. Instead of entering into a recursive loop to determine
   * this, we take a slight hit in precision and use the sum of the decimal places of the
   * inouts. If additional precision is needed, specify it as a parameter
   *
   * @param decimals The expected number of decimals of the output value
=======
   * Determines if this value is less than the provided value
   */
  public lt(value: DecimalBigNumber): boolean {
    // Normalize decimals to the largest of the two values
    const decimals = Math.max(value._decimals, this._decimals);

    // Normalize values to the correct decimal amount
    const _this = new DecimalBigNumber(this.toString(), decimals);
    const _value = new DecimalBigNumber(value.toString(), decimals);

    return _this._value.lt(_value._value);
  }

  /**
   * Multiplies this value by the provided value
   */
  public mul(value: DecimalBigNumber): DecimalBigNumber {
    const product = this._value.mul(value._value);

    // Multiplying two BigNumbers produces a product with a decimal
    // amount equal to the sum of the decimal amounts of the two input numbers
    return new DecimalBigNumber(product, this._decimals + value._decimals);
  }

  /**
   * Divides this value by the provided value
   *
   * By default, this returns a value whose decimal amount is equal
   * to the sum of the decimal amounts of the two values used.
   * If this isn't enough, you can specify a desired
   * decimal amount using the second function argument.
   *
   * @param decimals The expected decimal amount of the output value
>>>>>>> c4e59610
   */
  public div(value: DecimalBigNumber, decimals?: number): DecimalBigNumber {
    const _decimals = decimals === undefined ? this._decimals + value._decimals : this._ensurePositive(decimals);

    // When we divide two BigNumbers, the result will never
    // include any decimal places because BigNumber only deals
    // with whole integer values. Therefore, in order for us to
<<<<<<< HEAD
    // include precision in our calculation, we need to normalize
    // the precision of the two numbers, such that the difference
    // in precision is equal to the expected precision of the result,
    // before we do the calculation
=======
    // include a specific decimal amount in our calculation, we need to
    // normalize the decimal amount of the two numbers, such that the difference
    // in their decimal amount is equal to the expected decimal amount
    // of the result, before we do the calculation
    //
    // E.g:
    // 22/5 = 4.4
    //
    // But ethers would return:
    // 22/5 = 4 (no decimals)
    //
    // So before we calculate, we add n padding zeros to the
    // numerator, where n is the expected decimal amount of the result:
    // 220/5 = 44
    //
    // Normalized to the expected decimal amount of the result
    // 4.4

>>>>>>> c4e59610
    const _this = new DecimalBigNumber(this.toString(), _decimals + value._decimals);

    const quotient = _this._value.div(value._value);

<<<<<<< HEAD
    // Return result with the expected output decimals
=======
    // Return result with the expected output decimal amount
>>>>>>> c4e59610
    return new DecimalBigNumber(quotient, _decimals);
  }
}<|MERGE_RESOLUTION|>--- conflicted
+++ resolved
@@ -21,21 +21,6 @@
    * - Obtain user input with type text, instead of a number, in order to retain precision. e.g. `<input type="text" />`
    * - Where a `number` value is present, convert it to a `DecimalBigNumber` in the manner the developer deems appropriate. This will most commonly be `new DecimalBigNumber((1000222000.2222).toString(), 4)`. While a convenience method could be offered, it could lead to unexpected behaviour around precision.
    *
-<<<<<<< HEAD
-   * @param number the BigNumber or string used to initialise the object
-   * @param decimals the number of decimal places supported by the number. If `number` is a string, this parameter is optional.
-   * @returns a new, immutable instance of `DecimalBigNumber`
-   */
-  constructor(number: BigNumber, decimals: number);
-  constructor(number: string, decimals?: number);
-  constructor(number: BigNumber | string, decimals?: number) {
-    if (typeof number === "string") {
-      const _number = number.trim() === "" || isNaN(Number(number)) ? "0" : number;
-      const stringDecimals = decimals === undefined ? this._inferDecimalAmount(number) : this._ensurePositive(decimals);
-      const formatted = this._setDecimalAmount(_number, stringDecimals);
-      this._number = parseUnits(formatted, stringDecimals);
-      this._decimals = stringDecimals;
-=======
    * @param value the BigNumber or string used to initialise the object
    * @param decimals the number of decimal places supported by the number. If `number` is a string, this parameter is optional.
    * @returns a new, immutable instance of `DecimalBigNumber`
@@ -51,36 +36,11 @@
       this._value = parseUnits(formatted, _decimals);
       this._decimals = _decimals;
 
->>>>>>> c4e59610
       return;
     }
 
     assert(decimals !== undefined, "Decimal cannot be undefined");
 
-<<<<<<< HEAD
-    this._number = number;
-    this._decimals = decimals;
-  }
-
-  private _inferDecimalAmount(number: string): number {
-    const [, decimalsOrUndefined] = number.split(".");
-
-    return decimalsOrUndefined?.length || 0;
-  }
-
-  /**
-   * Ensures that the number has the expected number of decimal places
-   *
-   * Trims unnecessary decimals places
-   * Or pads decimals if needed
-   *
-   * @param number input number string
-   * @param decimals number of decimal places
-   */
-  private _setDecimalAmount(number: string, decimals: number): string {
-    const [integer, _decimalsOrUndefined] = number.split(".");
-
-=======
     this._value = value;
     this._decimals = decimals;
   }
@@ -103,7 +63,6 @@
   private _setDecimalAmount(value: string, decimals: number): string {
     const [integer, _decimalsOrUndefined] = value.split(".");
 
->>>>>>> c4e59610
     const _decimals = _decimalsOrUndefined || "";
 
     const paddingRequired = Math.max(0, decimals - _decimals.length);
@@ -112,11 +71,7 @@
   }
 
   /**
-<<<<<<< HEAD
-   * Ensures a decimal value is positive
-=======
    * Ensures the desired decimal amount is positive
->>>>>>> c4e59610
    */
   private _ensurePositive(decimals: number) {
     return Math.max(0, decimals);
@@ -133,17 +88,10 @@
   }
 
   /**
-<<<<<<< HEAD
-   * Converts the number to a string
-   *
-   * By default, the string returned will:
-   * - Have the same number of decimal places that it was initialised with
-=======
    * Converts this value to a string
    *
    * By default, the string returned will:
    * - Have the same decimal amount that it was initialised with
->>>>>>> c4e59610
    * - Have trailing zeroes removed
    * - Not have thousands separators
    *
@@ -159,11 +107,7 @@
     format = false,
     trim = true,
   }: { decimals?: number; trim?: boolean; format?: boolean } = {}): string {
-<<<<<<< HEAD
-    let result = formatUnits(this._number, this._decimals);
-=======
     let result = formatUnits(this._value, this._decimals);
->>>>>>> c4e59610
 
     // Add thousands separators
     if (format) result = commify(result);
@@ -193,22 +137,8 @@
 
   /**
    * Determines if the two values are equal
-<<<<<<< HEAD
-   *
-   * @param value the number to compare against
    */
   public eq(value: DecimalBigNumber): boolean {
-    // Normalize precision to the largest of the two values
-    const decimals = Math.max(value._decimals, this._decimals);
-
-    // Normalize values to correct precision
-    const _this = new DecimalBigNumber(this.toString(), decimals);
-    const _value = new DecimalBigNumber(value.toString(), decimals);
-
-    return _this._number.eq(_value._number);
-=======
-   */
-  public eq(value: DecimalBigNumber): boolean {
     // Normalize decimals to the largest of the two values
     const decimals = Math.max(value._decimals, this._decimals);
 
@@ -217,7 +147,6 @@
     const _value = new DecimalBigNumber(value.toString(), decimals);
 
     return _this._value.eq(_value._value);
->>>>>>> c4e59610
   }
 
   /**
@@ -227,11 +156,7 @@
     // Normalize decimals to the largest of the two values
     const decimals = Math.max(value._decimals, this._decimals);
 
-<<<<<<< HEAD
-    // Normalize values to correct precision
-=======
-    // Normalize values to the correct decimal amount
->>>>>>> c4e59610
+    // Normalize values to the correct decimal amount
     const _this = new DecimalBigNumber(this.toString(), decimals);
     const _value = new DecimalBigNumber(value.toString(), decimals);
 
@@ -245,11 +170,7 @@
     // Normalize decimals to the largest of the two values
     const decimals = Math.max(value._decimals, this._decimals);
 
-<<<<<<< HEAD
-    // Normalize values to correct precision
-=======
-    // Normalize values to the correct decimal amount
->>>>>>> c4e59610
+    // Normalize values to the correct decimal amount
     const _this = new DecimalBigNumber(this.toString(), decimals);
     const _value = new DecimalBigNumber(value.toString(), decimals);
 
@@ -263,11 +184,7 @@
     // Normalize decimals to the largest of the two values
     const decimals = Math.max(value._decimals, this._decimals);
 
-<<<<<<< HEAD
-    // Normalize values to correct precision
-=======
-    // Normalize values to the correct decimal amount
->>>>>>> c4e59610
+    // Normalize values to the correct decimal amount
     const _this = new DecimalBigNumber(this.toString(), decimals);
     const _value = new DecimalBigNumber(value.toString(), decimals);
 
@@ -275,53 +192,6 @@
   }
 
   /**
-<<<<<<< HEAD
-   * Determines if this number is less than the provided value
-   */
-  public lt(value: DecimalBigNumber): boolean {
-    // Normalize precision to the largest of the two values
-    const decimals = Math.max(value._decimals, this._decimals);
-
-    // Normalize values to correct precision
-    const _this = new DecimalBigNumber(this.toString(), decimals);
-    const _value = new DecimalBigNumber(value.toString(), decimals);
-
-    return _this._number.lt(_value._number);
-  }
-
-  /**
-   * Multiplies this number by the provided value
-   * 
-   * By default, the sum of decimal places from both numbers will be used.
-
-   * @param decimals The expected number of decimals of the output value
-   */
-  public mul(value: DecimalBigNumber, decimals?: number): DecimalBigNumber {
-    const _decimals = decimals === undefined ? this._decimals + value._decimals : this._ensurePositive(decimals);
-
-    const product = this._number.mul(value._number);
-
-    // Multiplying two BigNumbers produces a product whose precision
-    // is the sum of the precisions of the two input numbers,
-    // so we have to normalize the product
-    const normalized = new DecimalBigNumber(product, this._decimals + value._decimals);
-
-    // Return result with the expected precision
-    return new DecimalBigNumber(normalized.toString(), _decimals);
-  }
-
-  /**
-   * Divides this number by the provided value
-   *
-   * By default, the sum of decimal places from both numbers will be used.
-   *
-   * NOTE: It is really difficult to predict the number of decimal places when dividing
-   * a decimal number by another. Instead of entering into a recursive loop to determine
-   * this, we take a slight hit in precision and use the sum of the decimal places of the
-   * inouts. If additional precision is needed, specify it as a parameter
-   *
-   * @param decimals The expected number of decimals of the output value
-=======
    * Determines if this value is less than the provided value
    */
   public lt(value: DecimalBigNumber): boolean {
@@ -355,7 +225,6 @@
    * decimal amount using the second function argument.
    *
    * @param decimals The expected decimal amount of the output value
->>>>>>> c4e59610
    */
   public div(value: DecimalBigNumber, decimals?: number): DecimalBigNumber {
     const _decimals = decimals === undefined ? this._decimals + value._decimals : this._ensurePositive(decimals);
@@ -363,12 +232,6 @@
     // When we divide two BigNumbers, the result will never
     // include any decimal places because BigNumber only deals
     // with whole integer values. Therefore, in order for us to
-<<<<<<< HEAD
-    // include precision in our calculation, we need to normalize
-    // the precision of the two numbers, such that the difference
-    // in precision is equal to the expected precision of the result,
-    // before we do the calculation
-=======
     // include a specific decimal amount in our calculation, we need to
     // normalize the decimal amount of the two numbers, such that the difference
     // in their decimal amount is equal to the expected decimal amount
@@ -387,16 +250,11 @@
     // Normalized to the expected decimal amount of the result
     // 4.4
 
->>>>>>> c4e59610
     const _this = new DecimalBigNumber(this.toString(), _decimals + value._decimals);
 
     const quotient = _this._value.div(value._value);
 
-<<<<<<< HEAD
-    // Return result with the expected output decimals
-=======
     // Return result with the expected output decimal amount
->>>>>>> c4e59610
     return new DecimalBigNumber(quotient, _decimals);
   }
 }