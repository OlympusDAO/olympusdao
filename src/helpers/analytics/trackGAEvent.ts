import ReactGA from "react-ga";
import GA4 from "react-ga4";
import { Environment } from "src/helpers/environment/Environment/Environment";

const GA_API_KEY = Environment.getGoogleAnalyticsApiKey();
const GA4_API_KEY = Environment.getGA4ApiKey();

<<<<<<< HEAD
type Category = "App" | "OlyZaps" | "Staking" | "Olympus Give" | "Bonds" | "Migration" | "Wrapping" | "Range";
=======
type Category = "App" | "OlyZaps" | "Staking" | "Bonds" | "Migration" | "Wrapping";
>>>>>>> 55a61232

interface TrackGAEventOptions extends ReactGA.EventArgs {
  category: Category;
}

export const trackGAEvent = (event: TrackGAEventOptions) => {
  try {
    // Universal GA (using react-ga)
    if (GA_API_KEY && ReactGA) {
      ReactGA.event(event);
    }
  } catch (error) {
    console.error("trackGAEvent", error);
  }
};

//used for event tracking in Google Analytics 4
export const trackGtagEvent = (name: string, params: any) => {
  if (!name || !params) {
    return;
  }

  try {
    if (GA4_API_KEY && ReactGA) {
      GA4.gtag("event", name, {
        ...params,
        send_to: GA4_API_KEY,
      });
    }
  } catch (error) {
    console.error("trackGtagEvent", error);
  }
};<|MERGE_RESOLUTION|>--- conflicted
+++ resolved
@@ -5,11 +5,7 @@
 const GA_API_KEY = Environment.getGoogleAnalyticsApiKey();
 const GA4_API_KEY = Environment.getGA4ApiKey();
 
-<<<<<<< HEAD
-type Category = "App" | "OlyZaps" | "Staking" | "Olympus Give" | "Bonds" | "Migration" | "Wrapping" | "Range";
-=======
 type Category = "App" | "OlyZaps" | "Staking" | "Bonds" | "Migration" | "Wrapping";
->>>>>>> 55a61232
 
 interface TrackGAEventOptions extends ReactGA.EventArgs {
   category: Category;
