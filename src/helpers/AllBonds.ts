<<<<<<< HEAD
import { BigNumberish } from "ethers";
import { abi as CvxBondContract } from "src/abi/bonds/CvxContract.json";
import { abi as DaiBondContract } from "src/abi/bonds/DaiContract.json";
import { abi as EthBondContract } from "src/abi/bonds/EthContract.json";
import { abi as FraxBondContract } from "src/abi/bonds/FraxContract.json";
import { abi as LusdBondContract } from "src/abi/bonds/LusdContract.json";
import { abi as BondOhmDaiContract } from "src/abi/bonds/OhmDaiContract.json";
import { abi as BondOhmEthContract } from "src/abi/bonds/OhmEthContract.json";
import { abi as FraxOhmBondContract } from "src/abi/bonds/OhmFraxContract.json";
import { abi as BondOhmLusdContract } from "src/abi/bonds/OhmLusdContract.json";
import { abi as ierc20Abi } from "src/abi/IERC20.json";
import { abi as ReserveOhmDaiContract } from "src/abi/reserves/OhmDai.json";
import { abi as ReserveOhmEthContract } from "src/abi/reserves/OhmEth.json";
import { abi as ReserveOhmFraxContract } from "src/abi/reserves/OhmFrax.json";
import { abi as ReserveOhmLusdContract } from "src/abi/reserves/OhmLusd.json";
import { ReactComponent as CvxImg } from "src/assets/tokens/CVX.svg";
import { ReactComponent as DaiImg } from "src/assets/tokens/DAI.svg";
import { ReactComponent as FraxImg } from "src/assets/tokens/FRAX.svg";
import { ReactComponent as LusdImg } from "src/assets/tokens/LUSD.svg";
import { ReactComponent as OhmDaiImg } from "src/assets/tokens/OHM-DAI.svg";
import { ReactComponent as OhmFraxImg } from "src/assets/tokens/OHM-FRAX.svg";
import { ReactComponent as OhmLusdImg } from "src/assets/tokens/OHM-LUSD.svg";
import { ReactComponent as OhmEthImg } from "src/assets/tokens/OHM-WETH.svg";
import { ReactComponent as wETHImg } from "src/assets/tokens/wETH.svg";
import { addresses, NetworkId } from "src/constants";
=======
import { StableBond, LPBond, CustomBond, BondType } from "src/lib/Bond";
import { addresses, NetworkId } from "src/constants";

import { abi as FraxOhmBondContract } from "src/abi/bonds/OhmFraxContract.json";
import { abi as BondOhmDaiContract } from "src/abi/bonds/OhmDaiContract.json";
import { abi as BondOhmLusdContract } from "src/abi/bonds/OhmLusdContract.json";
import { abi as BondOhmEthContract } from "src/abi/bonds/OhmEthContract.json";

import { abi as DaiBondContract } from "src/abi/bonds/DaiContract.json";
import { abi as ReserveOhmLusdContract } from "src/abi/reserves/OhmLusd.json";
import { abi as ReserveOhmDaiContract } from "src/abi/reserves/OhmDai.json";
import { abi as ReserveOhmFraxContract } from "src/abi/reserves/OhmFrax.json";
import { abi as ReserveOhmEthContract } from "src/abi/reserves/OhmEth.json";

import { abi as FraxBondContract } from "src/abi/bonds/FraxContract.json";
import { abi as LusdBondContract } from "src/abi/bonds/LusdContract.json";
import { abi as EthBondContract } from "src/abi/bonds/EthContract.json";
import { abi as CvxBondContract } from "src/abi/bonds/CvxContract.json";

import { abi as ierc20Abi } from "src/abi/IERC20.json";
import { getBondCalculator } from "src/helpers/BondCalculator";
import { BigNumberish } from "ethers";
>>>>>>> 27d50f66
import { getTokenPrice } from "src/helpers";
import { getBondCalculator } from "src/helpers/BondCalculator";
import { BondType, CustomBond, LPBond, StableBond } from "src/lib/Bond";

// TODO(zx): Further modularize by splitting up reserveAssets into vendor token definitions
//   and include that in the definition of a bond
export const dai = new StableBond({
  name: "dai",
  displayName: "DAI",
  bondToken: "DAI",
  payoutToken: "OHM",
  v2Bond: false,
  bondIconSvg: ["DAI"],
  bondContractABI: DaiBondContract,
  isBondable: {
    [NetworkId.MAINNET]: false,
    [NetworkId.TESTNET_RINKEBY]: false,
    [NetworkId.ARBITRUM]: false,
    [NetworkId.ARBITRUM_TESTNET]: false,
    [NetworkId.AVALANCHE]: false,
    [NetworkId.AVALANCHE_TESTNET]: false,
  },
  isLOLable: {
    [NetworkId.MAINNET]: false,
    [NetworkId.TESTNET_RINKEBY]: false,
    [NetworkId.ARBITRUM]: false,
    [NetworkId.ARBITRUM_TESTNET]: false,
    [NetworkId.AVALANCHE]: false,
    [NetworkId.AVALANCHE_TESTNET]: false,
  },
  LOLmessage: "Sold Out",
  isClaimable: {
    [NetworkId.MAINNET]: true,
    [NetworkId.TESTNET_RINKEBY]: true,
    [NetworkId.ARBITRUM]: false,
    [NetworkId.ARBITRUM_TESTNET]: false,
    [NetworkId.AVALANCHE]: false,
    [NetworkId.AVALANCHE_TESTNET]: false,
  },
  networkAddrs: {
    [NetworkId.MAINNET]: {
      bondAddress: "0x575409F8d77c12B05feD8B455815f0e54797381c",
      reserveAddress: "0x6b175474e89094c44da98b954eedeac495271d0f",
    },
    [NetworkId.TESTNET_RINKEBY]: {
      bondAddress: "0xDea5668E815dAF058e3ecB30F645b04ad26374Cf",
      reserveAddress: "0xB2180448f8945C8Cc8AE9809E67D6bd27d8B2f2C",
    },
    [NetworkId.Localhost]: {
      bondAddress: "0xA51c1fc2f0D1a1b8494Ed1FE312d7C3a78Ed91C0",
      reserveAddress: "0xe7f1725E7734CE288F8367e1Bb143E90bb3F0512",
    },
  },
});

export const fraxOld = new StableBond({
  name: "frax-old",
  displayName: "FRAX OLD",
  bondToken: "FRAX",
  payoutToken: "OHM",
  v2Bond: false,
  bondIconSvg: ["FRAX"],
  bondContractABI: FraxBondContract,
  isBondable: {
    [NetworkId.MAINNET]: false,
    [NetworkId.TESTNET_RINKEBY]: false,
    [NetworkId.ARBITRUM]: false,
    [NetworkId.ARBITRUM_TESTNET]: false,
    [NetworkId.AVALANCHE]: false,
    [NetworkId.AVALANCHE_TESTNET]: false,
  },
  isLOLable: {
    [NetworkId.MAINNET]: false,
    [NetworkId.TESTNET_RINKEBY]: false,
    [NetworkId.ARBITRUM]: false,
    [NetworkId.ARBITRUM_TESTNET]: false,
    [NetworkId.AVALANCHE]: false,
    [NetworkId.AVALANCHE_TESTNET]: false,
  },
  LOLmessage: "Gone Fishin'",
  isClaimable: {
    [NetworkId.MAINNET]: true,
    [NetworkId.TESTNET_RINKEBY]: true,
    [NetworkId.ARBITRUM]: false,
    [NetworkId.ARBITRUM_TESTNET]: false,
    [NetworkId.AVALANCHE]: false,
    [NetworkId.AVALANCHE_TESTNET]: false,
  },
  networkAddrs: {
    [NetworkId.MAINNET]: {
      bondAddress: "0x8510c8c2B6891E04864fa196693D44E6B6ec2514",
      reserveAddress: "0x853d955acef822db058eb8505911ed77f175b99e",
    },
    [NetworkId.TESTNET_RINKEBY]: {
      bondAddress: "0xF651283543fB9D61A91f318b78385d187D300738",
      reserveAddress: "0x2F7249cb599139e560f0c81c269Ab9b04799E453",
    },
  },
});

export const frax = new StableBond({
  name: "frax",
  displayName: "FRAX",
  bondToken: "FRAX",
  payoutToken: "OHM",
  v2Bond: true,
  bondIconSvg: ["FRAX"],
  bondContractABI: FraxBondContract,
  isBondable: {
    [NetworkId.MAINNET]: true,
    [NetworkId.TESTNET_RINKEBY]: false,
    [NetworkId.ARBITRUM]: false,
    [NetworkId.ARBITRUM_TESTNET]: false,
    [NetworkId.AVALANCHE]: false,
    [NetworkId.AVALANCHE_TESTNET]: false,
  },
  isLOLable: {
    [NetworkId.MAINNET]: false,
    [NetworkId.TESTNET_RINKEBY]: false,
    [NetworkId.ARBITRUM]: false,
    [NetworkId.ARBITRUM_TESTNET]: false,
    [NetworkId.AVALANCHE]: false,
    [NetworkId.AVALANCHE_TESTNET]: false,
  },
  LOLmessage: "",
  isClaimable: {
    [NetworkId.MAINNET]: true,
    [NetworkId.TESTNET_RINKEBY]: true,
    [NetworkId.ARBITRUM]: false,
    [NetworkId.ARBITRUM_TESTNET]: false,
    [NetworkId.AVALANCHE]: false,
    [NetworkId.AVALANCHE_TESTNET]: false,
  },
  networkAddrs: {
    [NetworkId.MAINNET]: {
      bondAddress: "0xc60a6656e08b62DD2644DC703d7855301363Cc38",
      reserveAddress: "0x853d955acef822db058eb8505911ed77f175b99e",
    },
    [NetworkId.TESTNET_RINKEBY]: {
      bondAddress: "0xF651283543fB9D61A91f318b78385d187D300738",
      reserveAddress: "0x2F7249cb599139e560f0c81c269Ab9b04799E453",
    },
    [NetworkId.Localhost]: {
      bondAddress: "0x0DCd1Bf9A1b36cE34237eEaFef220932846BCD82",
      reserveAddress: "0x9fE46736679d2D9a65F0992F2272dE9f3c7fa6e0",
    },
  },
});

export const lusd = new StableBond({
  name: "lusd",
  displayName: "LUSD",
  bondToken: "LUSD",
  payoutToken: "OHM",
  v2Bond: false,
  bondIconSvg: ["LUSD"],
  bondContractABI: LusdBondContract,
  isBondable: {
    [NetworkId.MAINNET]: false,
    [NetworkId.TESTNET_RINKEBY]: false,
    [NetworkId.ARBITRUM]: false,
    [NetworkId.ARBITRUM_TESTNET]: false,
    [NetworkId.AVALANCHE]: false,
    [NetworkId.AVALANCHE_TESTNET]: false,
  },
  isLOLable: {
    [NetworkId.MAINNET]: false,
    [NetworkId.TESTNET_RINKEBY]: false,
    [NetworkId.ARBITRUM]: false,
    [NetworkId.ARBITRUM_TESTNET]: false,
    [NetworkId.AVALANCHE]: false,
    [NetworkId.AVALANCHE_TESTNET]: false,
  },
  LOLmessage: "",
  isClaimable: {
    [NetworkId.MAINNET]: true,
    [NetworkId.TESTNET_RINKEBY]: true,
    [NetworkId.ARBITRUM]: false,
    [NetworkId.ARBITRUM_TESTNET]: false,
    [NetworkId.AVALANCHE]: false,
    [NetworkId.AVALANCHE_TESTNET]: false,
  },
  networkAddrs: {
    [NetworkId.MAINNET]: {
      bondAddress: "0x10C0f93f64e3C8D0a1b0f4B87d6155fd9e89D08D",
      reserveAddress: "0x5f98805A4E8be255a32880FDeC7F6728C6568bA0",
    },
    [NetworkId.TESTNET_RINKEBY]: {
      bondAddress: "0x3aD02C4E4D1234590E87A1f9a73B8E0fd8CF8CCa",
      reserveAddress: "0x45754dF05AA6305114004358eCf8D04FF3B84e26",
    },
    // FIXME
    [NetworkId.Localhost]: {
      bondAddress: "0x3aD02C4E4D1234590E87A1f9a73B8E0fd8CF8CCa",
      reserveAddress: "0x45754dF05AA6305114004358eCf8D04FF3B84e26",
    },
  },
});

export const eth = new CustomBond({
  name: "eth",
  displayName: "wETH",
  lpUrl: "",
  bondType: BondType.StableAsset,
  bondToken: "wETH",
  payoutToken: "OHM",
  v2Bond: false,
  bondIconSvg: ["wETH"],
  bondContractABI: EthBondContract,
  reserveContract: ierc20Abi, // The Standard ierc20Abi since they're normal tokens
  isBondable: {
    [NetworkId.MAINNET]: false,
    [NetworkId.TESTNET_RINKEBY]: true,
    [NetworkId.ARBITRUM]: false,
    [NetworkId.ARBITRUM_TESTNET]: false,
    [NetworkId.AVALANCHE]: false,
    [NetworkId.AVALANCHE_TESTNET]: false,
  },
  isLOLable: {
    [NetworkId.MAINNET]: false,
    [NetworkId.TESTNET_RINKEBY]: false,
    [NetworkId.ARBITRUM]: false,
    [NetworkId.ARBITRUM_TESTNET]: false,
    [NetworkId.AVALANCHE]: false,
    [NetworkId.AVALANCHE_TESTNET]: false,
  },
  LOLmessage: "Taking a Spa Day",
  isClaimable: {
    [NetworkId.MAINNET]: true,
    [NetworkId.TESTNET_RINKEBY]: true,
    [NetworkId.ARBITRUM]: false,
    [NetworkId.ARBITRUM_TESTNET]: false,
    [NetworkId.AVALANCHE]: false,
    [NetworkId.AVALANCHE_TESTNET]: false,
  },
  networkAddrs: {
    [NetworkId.MAINNET]: {
      bondAddress: "0xE6295201CD1ff13CeD5f063a5421c39A1D236F1c",
      reserveAddress: "0xC02aaA39b223FE8D0A0e5C4F27eAD9083C756Cc2",
    },
    [NetworkId.TESTNET_RINKEBY]: {
      bondAddress: "0xca7b90f8158A4FAA606952c023596EE6d322bcf0",
      reserveAddress: "0xc778417e063141139fce010982780140aa0cd5ab",
    },
    // FIXME
    [NetworkId.Localhost]: {
      bondAddress: "0xca7b90f8158A4FAA606952c023596EE6d322bcf0",
      reserveAddress: "0xc778417e063141139fce010982780140aa0cd5ab",
    },
  },
  customTreasuryBalanceFunc: async function (this: CustomBond, NetworkId, provider) {
    const ethBondContract = this.getContractForBond(NetworkId, provider);
    let ethPrice: BigNumberish = await ethBondContract.assetPrice();
    ethPrice = Number(ethPrice.toString()) / Math.pow(10, 8);
    const token = this.getContractForReserve(NetworkId, provider);
    let ethAmount: BigNumberish = await token.balanceOf(addresses[NetworkId].TREASURY_ADDRESS);
    ethAmount = Number(ethAmount.toString()) / Math.pow(10, 18);
    return ethAmount * ethPrice;
  },
});

export const cvx = new CustomBond({
  name: "cvx",
  displayName: "CVX",
  lpUrl: "",
  bondType: BondType.StableAsset,
  bondToken: "CVX",
  payoutToken: "OHM",
  v2Bond: false,
  bondIconSvg: ["CVX"],
  bondContractABI: CvxBondContract,
  reserveContract: ierc20Abi, // The Standard ierc20Abi since they're normal tokens
  isBondable: {
    [NetworkId.MAINNET]: false,
    [NetworkId.TESTNET_RINKEBY]: false,
    [NetworkId.ARBITRUM]: false,
    [NetworkId.ARBITRUM_TESTNET]: false,
    [NetworkId.AVALANCHE]: false,
    [NetworkId.AVALANCHE_TESTNET]: false,
  },
  isLOLable: {
    [NetworkId.MAINNET]: false,
    [NetworkId.TESTNET_RINKEBY]: false,
    [NetworkId.ARBITRUM]: false,
    [NetworkId.ARBITRUM_TESTNET]: false,
    [NetworkId.AVALANCHE]: false,
    [NetworkId.AVALANCHE_TESTNET]: false,
  },
  LOLmessage: "",
  isClaimable: {
    [NetworkId.MAINNET]: true,
    [NetworkId.TESTNET_RINKEBY]: true,
    [NetworkId.ARBITRUM]: false,
    [NetworkId.ARBITRUM_TESTNET]: false,
    [NetworkId.AVALANCHE]: false,
    [NetworkId.AVALANCHE_TESTNET]: false,
  },
  networkAddrs: {
    [NetworkId.MAINNET]: {
      bondAddress: "0x767e3459A35419122e5F6274fB1223d75881E0a9",
      reserveAddress: "0x4e3FBD56CD56c3e72c1403e103b45Db9da5B9D2B",
    },
    [NetworkId.TESTNET_RINKEBY]: {
      bondAddress: "0xd43940687f6e76056789d00c43A40939b7a559b5",
      reserveAddress: "0xB2180448f8945C8Cc8AE9809E67D6bd27d8B2f2C", // using DAI per `principal` address
      // reserveAddress: "0x6761Cb314E39082e08e1e697eEa23B6D1A77A34b", // guessed
    },
  },
  customTreasuryBalanceFunc: async function (this: CustomBond, NetworkId, provider) {
    const cvxPrice: number = await getTokenPrice("convex-finance");
    const token = this.getContractForReserve(NetworkId, provider);
    let cvxAmount: BigNumberish = await token.balanceOf(addresses[NetworkId].TREASURY_ADDRESS);
    cvxAmount = Number(cvxAmount.toString()) / Math.pow(10, 18);
    return cvxAmount * cvxPrice;
  },
});

// the old convex bonds. Just need to be claimable for the users who previously purchased
export const cvx_expired = new CustomBond({
  name: "cvx-v1",
  displayName: "CVX OLD",
  lpUrl: "",
  bondType: BondType.StableAsset,
  bondToken: "CVX",
  payoutToken: "OHM",
  v2Bond: false,
  bondIconSvg: ["CVX"],
  bondContractABI: CvxBondContract,
  reserveContract: ierc20Abi, // The Standard ierc20Abi since they're normal tokens
  isBondable: {
    [NetworkId.MAINNET]: false,
    [NetworkId.TESTNET_RINKEBY]: false,
    [NetworkId.ARBITRUM]: false,
    [NetworkId.ARBITRUM_TESTNET]: false,
    [NetworkId.AVALANCHE]: false,
    [NetworkId.AVALANCHE_TESTNET]: false,
  },
  isLOLable: {
    [NetworkId.MAINNET]: false,
    [NetworkId.TESTNET_RINKEBY]: false,
    [NetworkId.ARBITRUM]: false,
    [NetworkId.ARBITRUM_TESTNET]: false,
    [NetworkId.AVALANCHE]: false,
    [NetworkId.AVALANCHE_TESTNET]: false,
  },
  LOLmessage: "",
  isClaimable: {
    [NetworkId.MAINNET]: true,
    [NetworkId.TESTNET_RINKEBY]: true,
    [NetworkId.ARBITRUM]: false,
    [NetworkId.ARBITRUM_TESTNET]: false,
    [NetworkId.AVALANCHE]: false,
    [NetworkId.AVALANCHE_TESTNET]: false,
  },
  networkAddrs: {
    [NetworkId.MAINNET]: {
      bondAddress: "0x6754c69fe02178f54ADa19Ebf1C5569826021920",
      reserveAddress: "0x4e3FBD56CD56c3e72c1403e103b45Db9da5B9D2B",
    },
    [NetworkId.TESTNET_RINKEBY]: {
      bondAddress: "0xd43940687f6e76056789d00c43A40939b7a559b5",
      reserveAddress: "0xB2180448f8945C8Cc8AE9809E67D6bd27d8B2f2C", // using DAI per `principal` address
      // reserveAddress: "0x6761Cb314E39082e08e1e697eEa23B6D1A77A34b", // guessed
    },
    // FIXME
    [NetworkId.Localhost]: {
      bondAddress: "0xcF449dA417cC36009a1C6FbA78918c31594B9377",
      reserveAddress: "0x8D5a22Fb6A1840da602E56D1a260E56770e0bCE2",
    },
  },
  customTreasuryBalanceFunc: async function (this: CustomBond, NetworkId, provider) {
    const cvxPrice: number = await getTokenPrice("convex-finance");
    const token = this.getContractForReserve(NetworkId, provider);
    let cvxAmount: BigNumberish = await token.balanceOf(addresses[NetworkId].TREASURY_ADDRESS);
    cvxAmount = Number(cvxAmount.toString()) / Math.pow(10, 18);
    return cvxAmount * cvxPrice;
  },
});

export const ohm_dai = new LPBond({
  name: "ohm_dai_lp",
  displayName: "OHM-DAI LP",
  bondToken: "DAI",
  payoutToken: "OHM",
  v2Bond: true,
  bondIconSvg: ["OHM", "DAI"],
  bondContractABI: BondOhmDaiContract,
  reserveContract: ReserveOhmDaiContract,
  isBondable: {
    [NetworkId.MAINNET]: false,
    [NetworkId.TESTNET_RINKEBY]: false,
    [NetworkId.ARBITRUM]: false,
    [NetworkId.ARBITRUM_TESTNET]: false,
    [NetworkId.AVALANCHE]: false,
    [NetworkId.AVALANCHE_TESTNET]: false,
  },
  isLOLable: {
    [NetworkId.MAINNET]: false,
    [NetworkId.TESTNET_RINKEBY]: false,
    [NetworkId.ARBITRUM]: false,
    [NetworkId.ARBITRUM_TESTNET]: false,
    [NetworkId.AVALANCHE]: false,
    [NetworkId.AVALANCHE_TESTNET]: false,
  },
  LOLmessage: "",
  isClaimable: {
    [NetworkId.MAINNET]: true,
    [NetworkId.TESTNET_RINKEBY]: true,
    [NetworkId.ARBITRUM]: false,
    [NetworkId.ARBITRUM_TESTNET]: false,
    [NetworkId.AVALANCHE]: false,
    [NetworkId.AVALANCHE_TESTNET]: false,
  },
  networkAddrs: {
    [NetworkId.MAINNET]: {
      // TODO: add correct bond address when it's created
      bondAddress: "0x956c43998316b6a2F21f89a1539f73fB5B78c151",
      reserveAddress: "0x055475920a8c93CfFb64d039A8205F7AcC7722d3",
    },
    [NetworkId.TESTNET_RINKEBY]: {
      bondAddress: "0xcF449dA417cC36009a1C6FbA78918c31594B9377",
      reserveAddress: "0x8D5a22Fb6A1840da602E56D1a260E56770e0bCE2",
    },
  },
  lpUrl:
    "https://app.sushi.com/add/0x64aa3364f17a4d01c6f1751fd97c2bd3d7e7f1d5/0x6b175474e89094c44da98b954eedeac495271d0f",
});

export const ohm_daiOld = new LPBond({
  name: "ohm_dai_lp_old",
  displayName: "OHM-DAI LP OLD",
  bondToken: "DAI",
  payoutToken: "OHM",
  v2Bond: false,
  bondIconSvg: ["OHM", "DAI"],
  bondContractABI: BondOhmDaiContract,
  reserveContract: ReserveOhmDaiContract,
  isBondable: {
    [NetworkId.MAINNET]: false,
    [NetworkId.TESTNET_RINKEBY]: false,
    [NetworkId.ARBITRUM]: false,
    [NetworkId.ARBITRUM_TESTNET]: false,
    [NetworkId.AVALANCHE]: false,
    [NetworkId.AVALANCHE_TESTNET]: false,
  },
  isLOLable: {
    [NetworkId.MAINNET]: false,
    [NetworkId.TESTNET_RINKEBY]: false,
    [NetworkId.ARBITRUM]: false,
    [NetworkId.ARBITRUM_TESTNET]: false,
    [NetworkId.AVALANCHE]: false,
    [NetworkId.AVALANCHE_TESTNET]: false,
  },
  LOLmessage: "",
  isClaimable: {
    [NetworkId.MAINNET]: true,
    [NetworkId.TESTNET_RINKEBY]: true,
    [NetworkId.ARBITRUM]: false,
    [NetworkId.ARBITRUM_TESTNET]: false,
    [NetworkId.AVALANCHE]: false,
    [NetworkId.AVALANCHE_TESTNET]: false,
  },
  networkAddrs: {
    [NetworkId.MAINNET]: {
      bondAddress: "0x956c43998316b6a2F21f89a1539f73fB5B78c151",
      reserveAddress: "0x34d7d7Aaf50AD4944B70B320aCB24C95fa2def7c",
    },
    [NetworkId.TESTNET_RINKEBY]: {
      bondAddress: "0xcF449dA417cC36009a1C6FbA78918c31594B9377",
      reserveAddress: "0x8D5a22Fb6A1840da602E56D1a260E56770e0bCE2",
    },
    // FIXME
    [NetworkId.Localhost]: {
      bondAddress: "0xcF449dA417cC36009a1C6FbA78918c31594B9377",
      reserveAddress: "0x8D5a22Fb6A1840da602E56D1a260E56770e0bCE2",
    },
  },
  lpUrl:
    "https://app.sushi.com/add/0x383518188c0c6d7730d91b2c03a03c837814a899/0x6b175474e89094c44da98b954eedeac495271d0f",
});

export const ohm_frax = new LPBond({
  name: "ohm_frax_lp",
  displayName: "OHM-FRAX LP",
  bondToken: "FRAX",
  payoutToken: "OHM",
  v2Bond: true,
  bondIconSvg: ["OHM", "FRAX"],
  bondContractABI: FraxOhmBondContract,
  reserveContract: ReserveOhmFraxContract,
  isBondable: {
    [NetworkId.MAINNET]: true,
    [NetworkId.TESTNET_RINKEBY]: false,
    [NetworkId.ARBITRUM]: false,
    [NetworkId.ARBITRUM_TESTNET]: false,
    [NetworkId.AVALANCHE]: false,
    [NetworkId.AVALANCHE_TESTNET]: false,
  },
  isLOLable: {
    [NetworkId.MAINNET]: false,
    [NetworkId.TESTNET_RINKEBY]: false,
    [NetworkId.ARBITRUM]: false,
    [NetworkId.ARBITRUM_TESTNET]: false,
    [NetworkId.AVALANCHE]: false,
    [NetworkId.AVALANCHE_TESTNET]: false,
  },
  LOLmessage: "Out of Office",
  isClaimable: {
    [NetworkId.MAINNET]: true,
    [NetworkId.TESTNET_RINKEBY]: true,
    [NetworkId.ARBITRUM]: false,
    [NetworkId.ARBITRUM_TESTNET]: false,
    [NetworkId.AVALANCHE]: false,
    [NetworkId.AVALANCHE_TESTNET]: false,
  },
  networkAddrs: {
    [NetworkId.MAINNET]: {
      bondAddress: "0x99E9b0a9dC965361C2CBc07525EA591761aEaA53",
      reserveAddress: "0xB612c37688861f1f90761DC7F382C2aF3a50Cc39",
    },
    [NetworkId.TESTNET_RINKEBY]: {
      bondAddress: "0x7BB53Ef5088AEF2Bb073D9C01DCa3a1D484FD1d2",
      reserveAddress: "0x11BE404d7853BDE29A3e73237c952EcDCbBA031E",
    },
  },
  lpUrl:
    "https://app.uniswap.org/#/add/v2/0x64aa3364f17a4d01c6f1751fd97c2bd3d7e7f1d5/0x853d955acef822db058eb8505911ed77f175b99e",
});

export const ohm_fraxOld = new LPBond({
  name: "ohm_frax_lp_old",
  displayName: "OHM-FRAX LP OLD",
  bondToken: "FRAX",
  payoutToken: "OHM",
  v2Bond: false,
  bondIconSvg: ["OHM", "FRAX"],
  bondContractABI: FraxOhmBondContract,
  reserveContract: ReserveOhmFraxContract,
  isBondable: {
    [NetworkId.MAINNET]: false,
    [NetworkId.TESTNET_RINKEBY]: false,
    [NetworkId.ARBITRUM]: false,
    [NetworkId.ARBITRUM_TESTNET]: false,
    [NetworkId.AVALANCHE]: false,
    [NetworkId.AVALANCHE_TESTNET]: false,
  },
  isLOLable: {
    [NetworkId.MAINNET]: false,
    [NetworkId.TESTNET_RINKEBY]: false,
    [NetworkId.ARBITRUM]: false,
    [NetworkId.ARBITRUM_TESTNET]: false,
    [NetworkId.AVALANCHE]: false,
    [NetworkId.AVALANCHE_TESTNET]: false,
  },
  LOLmessage: "Out of Office",
  isClaimable: {
    [NetworkId.MAINNET]: true,
    [NetworkId.TESTNET_RINKEBY]: true,
    [NetworkId.ARBITRUM]: false,
    [NetworkId.ARBITRUM_TESTNET]: false,
    [NetworkId.AVALANCHE]: false,
    [NetworkId.AVALANCHE_TESTNET]: false,
  },
  networkAddrs: {
    [NetworkId.MAINNET]: {
      bondAddress: "0xc20CffF07076858a7e642E396180EC390E5A02f7",
      reserveAddress: "0x2dce0dda1c2f98e0f171de8333c3c6fe1bbf4877",
    },
    [NetworkId.TESTNET_RINKEBY]: {
      bondAddress: "0x7BB53Ef5088AEF2Bb073D9C01DCa3a1D484FD1d2",
      reserveAddress: "0x11BE404d7853BDE29A3e73237c952EcDCbBA031E",
    },
    // FIXME
    [NetworkId.Localhost]: {
      bondAddress: "0x7BB53Ef5088AEF2Bb073D9C01DCa3a1D484FD1d2",
      reserveAddress: "0x11BE404d7853BDE29A3e73237c952EcDCbBA031E",
    },
  },
  lpUrl:
    "https://app.uniswap.org/#/add/v2/0x853d955acef822db058eb8505911ed77f175b99e/0x383518188c0c6d7730d91b2c03a03c837814a899",
});

export const ohm_lusd = new LPBond({
  name: "ohm_lusd_lp",
  displayName: "OHM-LUSD LP",
  bondToken: "LUSD",
  payoutToken: "OHM",
  v2Bond: false,
  bondIconSvg: ["OHM", "LUSD"],
  bondContractABI: BondOhmLusdContract,
  reserveContract: ReserveOhmLusdContract,
  isBondable: {
    [NetworkId.MAINNET]: false,
    [NetworkId.TESTNET_RINKEBY]: false,
    [NetworkId.ARBITRUM]: false,
    [NetworkId.ARBITRUM_TESTNET]: false,
    [NetworkId.AVALANCHE]: false,
    [NetworkId.AVALANCHE_TESTNET]: false,
  },
  isLOLable: {
    [NetworkId.MAINNET]: false,
    [NetworkId.TESTNET_RINKEBY]: false,
    [NetworkId.ARBITRUM]: false,
    [NetworkId.ARBITRUM_TESTNET]: false,
    [NetworkId.AVALANCHE]: false,
    [NetworkId.AVALANCHE_TESTNET]: false,
  },
  LOLmessage: "",
  isClaimable: {
    [NetworkId.MAINNET]: true,
    [NetworkId.TESTNET_RINKEBY]: true,
    [NetworkId.ARBITRUM]: false,
    [NetworkId.ARBITRUM_TESTNET]: false,
    [NetworkId.AVALANCHE]: false,
    [NetworkId.AVALANCHE_TESTNET]: false,
  },
  networkAddrs: {
    [NetworkId.MAINNET]: {
      bondAddress: "0xFB1776299E7804DD8016303Df9c07a65c80F67b6",
      reserveAddress: "0xfDf12D1F85b5082877A6E070524f50F6c84FAa6b",
    },
    [NetworkId.TESTNET_RINKEBY]: {
      // NOTE (appleseed-lusd): using ohm-dai rinkeby contracts
      bondAddress: "0xcF449dA417cC36009a1C6FbA78918c31594B9377",
      reserveAddress: "0x8D5a22Fb6A1840da602E56D1a260E56770e0bCE2",
    },
    // FIXME
    [NetworkId.Localhost]: {
      bondAddress: "0xcF449dA417cC36009a1C6FbA78918c31594B9377",
      reserveAddress: "0x8D5a22Fb6A1840da602E56D1a260E56770e0bCE2",
    },
  },
  lpUrl:
    "https://app.sushi.com/add/0x383518188C0C6d7730D91b2c03a03C837814a899/0x5f98805A4E8be255a32880FDeC7F6728C6568bA0",
});

export const ohm_weth = new CustomBond({
  name: "ohm_weth_lp",
  displayName: "OHM-WETH SLP",
  bondToken: "WETH",
  payoutToken: "OHM",
  v2Bond: true,
  bondIconSvg: ["OHM", "wETH"],
  bondContractABI: BondOhmEthContract,
  reserveContract: ReserveOhmEthContract,
  isBondable: {
    [NetworkId.MAINNET]: false,
    [NetworkId.TESTNET_RINKEBY]: false,
    [NetworkId.ARBITRUM]: false,
    [NetworkId.ARBITRUM_TESTNET]: false,
    [NetworkId.AVALANCHE]: false,
    [NetworkId.AVALANCHE_TESTNET]: false,
  },
  isLOLable: {
    [NetworkId.MAINNET]: false,
    [NetworkId.TESTNET_RINKEBY]: false,
    [NetworkId.ARBITRUM]: false,
    [NetworkId.ARBITRUM_TESTNET]: false,
    [NetworkId.AVALANCHE]: false,
    [NetworkId.AVALANCHE_TESTNET]: false,
  },
  LOLmessage: "Maternity Leave",
  isClaimable: {
    [NetworkId.MAINNET]: true,
    [NetworkId.TESTNET_RINKEBY]: true,
    [NetworkId.ARBITRUM]: false,
    [NetworkId.ARBITRUM_TESTNET]: false,
    [NetworkId.AVALANCHE]: false,
    [NetworkId.AVALANCHE_TESTNET]: false,
  },
  networkAddrs: {
    [NetworkId.MAINNET]: {
      // TODO (appleseed): need new bond address
      bondAddress: "0xB6C9dc843dEc44Aa305217c2BbC58B44438B6E16",
      reserveAddress: "0x69b81152c5A8d35A67B32A4D3772795d96CaE4da",
    },
    [NetworkId.TESTNET_RINKEBY]: {
      // NOTE (unbanksy): using ohm-dai rinkeby contracts
      bondAddress: "0xcF449dA417cC36009a1C6FbA78918c31594B9377",
      reserveAddress: "0x8D5a22Fb6A1840da602E56D1a260E56770e0bCE2",
    },
  },
  bondType: BondType.LP,
  lpUrl:
    "https://app.sushi.com/add/0x64aa3364f17a4d01c6f1751fd97c2bd3d7e7f1d5/0xc02aaa39b223fe8d0a0e5c4f27ead9083c756cc2",
  customTreasuryBalanceFunc: async function (this: CustomBond, networkId, provider) {
    if (networkId === NetworkId.MAINNET) {
      const ethBondContract = this.getContractForBond(networkId, provider);
      let ethPrice: BigNumberish = await ethBondContract.assetPrice();
      ethPrice = Number(ethPrice.toString()) / Math.pow(10, 8);
      const token = this.getContractForReserve(networkId, provider);
      const tokenAddress = this.getAddressForReserve(networkId);
      const bondCalculator = getBondCalculator(networkId, provider, true);
      const tokenAmount = await token.balanceOf(addresses[networkId].TREASURY_V2);
      const valuation = await bondCalculator.valuation(tokenAddress || "", tokenAmount);
      const markdown = await bondCalculator.markdown(tokenAddress || "");
      const tokenUSD =
        (Number(valuation.toString()) / Math.pow(10, 9)) * (Number(markdown.toString()) / Math.pow(10, 18));
      return tokenUSD * Number(ethPrice.toString());
    } else {
      // NOTE (appleseed): using OHM-DAI on rinkeby
      const token = this.getContractForReserve(networkId, provider);
      const tokenAddress = this.getAddressForReserve(networkId);
      const bondCalculator = getBondCalculator(networkId, provider, false);
      const tokenAmount = await token.balanceOf(addresses[networkId].TREASURY_ADDRESS);
      const valuation = await bondCalculator.valuation(tokenAddress || "", tokenAmount);
      const markdown = await bondCalculator.markdown(tokenAddress || "");
      const tokenUSD =
        (Number(valuation.toString()) / Math.pow(10, 9)) * (Number(markdown.toString()) / Math.pow(10, 18));
      return tokenUSD;
    }
  },
});

export const ohm_wethOld = new CustomBond({
  name: "ohm_weth_lp_old",
  displayName: "OHM-WETH SLP OLD",
  bondToken: "WETH",
  payoutToken: "OHM",
  v2Bond: false,
  bondIconSvg: ["OHM", "wETH"],
  bondContractABI: BondOhmEthContract,
  reserveContract: ReserveOhmEthContract,
  isBondable: {
    [NetworkId.MAINNET]: false,
    [NetworkId.TESTNET_RINKEBY]: false,
    [NetworkId.ARBITRUM]: false,
    [NetworkId.ARBITRUM_TESTNET]: false,
    [NetworkId.AVALANCHE]: false,
    [NetworkId.AVALANCHE_TESTNET]: false,
  },
  isLOLable: {
    [NetworkId.MAINNET]: false,
    [NetworkId.TESTNET_RINKEBY]: false,
    [NetworkId.ARBITRUM]: false,
    [NetworkId.ARBITRUM_TESTNET]: false,
    [NetworkId.AVALANCHE]: false,
    [NetworkId.AVALANCHE_TESTNET]: false,
  },
  LOLmessage: "Maternity Leave",
  isClaimable: {
    [NetworkId.MAINNET]: true,
    [NetworkId.TESTNET_RINKEBY]: true,
    [NetworkId.ARBITRUM]: false,
    [NetworkId.ARBITRUM_TESTNET]: false,
    [NetworkId.AVALANCHE]: false,
    [NetworkId.AVALANCHE_TESTNET]: false,
  },
  networkAddrs: {
    [NetworkId.MAINNET]: {
      bondAddress: "0xB6C9dc843dEc44Aa305217c2BbC58B44438B6E16",
      reserveAddress: "0xfffae4a0f4ac251f4705717cd24cadccc9f33e06",
    },
    [NetworkId.TESTNET_RINKEBY]: {
      // NOTE (unbanksy): using ohm-dai rinkeby contracts
      bondAddress: "0xcF449dA417cC36009a1C6FbA78918c31594B9377",
      reserveAddress: "0x8D5a22Fb6A1840da602E56D1a260E56770e0bCE2",
    },
    [NetworkId.Localhost]: {
      // FIXME
      bondAddress: "0xcF449dA417cC36009a1C6FbA78918c31594B9377",
      reserveAddress: "0x8D5a22Fb6A1840da602E56D1a260E56770e0bCE2",
    },
  },
  bondType: BondType.LP,
  lpUrl:
    "https://app.sushi.com/add/0x383518188c0c6d7730d91b2c03a03c837814a899/0xc02aaa39b223fe8d0a0e5c4f27ead9083c756cc2",
  customTreasuryBalanceFunc: async function (this: CustomBond, networkId, provider) {
    if (networkId === NetworkId.MAINNET) {
      const ethBondContract = this.getContractForBond(networkId, provider);
      let ethPrice: BigNumberish = await ethBondContract.assetPrice();
      ethPrice = Number(ethPrice.toString()) / Math.pow(10, 8);
      const token = this.getContractForReserve(networkId, provider);
      const tokenAddress = this.getAddressForReserve(networkId);
      const bondCalculator = getBondCalculator(networkId, provider, false);
      const tokenAmount = await token.balanceOf(addresses[networkId].TREASURY_ADDRESS);
      const valuation = await bondCalculator.valuation(tokenAddress || "", tokenAmount);
      const markdown = await bondCalculator.markdown(tokenAddress || "");
      const tokenUSD =
        (Number(valuation.toString()) / Math.pow(10, 9)) * (Number(markdown.toString()) / Math.pow(10, 18));
      return tokenUSD * Number(ethPrice.toString());
    } else {
      // NOTE (appleseed): using OHM-DAI on rinkeby
      const token = this.getContractForReserve(networkId, provider);
      const tokenAddress = this.getAddressForReserve(networkId);
      const bondCalculator = getBondCalculator(networkId, provider, false);
      const tokenAmount = await token.balanceOf(addresses[networkId].TREASURY_ADDRESS);
      const valuation = await bondCalculator.valuation(tokenAddress || "", tokenAmount);
      const markdown = await bondCalculator.markdown(tokenAddress || "");
      const tokenUSD =
        (Number(valuation.toString()) / Math.pow(10, 9)) * (Number(markdown.toString()) / Math.pow(10, 18));
      return tokenUSD;
    }
  },
});

// HOW TO ADD A NEW BOND:
// Is it a stableCoin bond? use `new StableBond`
// Is it an LP Bond? use `new LPBond`
// Add new bonds to this array!!
export const allBonds = [
  dai,
  frax,
  eth,
  cvx,
  ohm_dai,
  ohm_daiOld,
  ohm_frax,
  ohm_fraxOld,
  lusd,
  ohm_lusd,
  ohm_weth,
  ohm_wethOld,
];
// TODO (appleseed-expiredBonds): there may be a smarter way to refactor this
export const allExpiredBonds = [cvx_expired, fraxOld];
export const allBondsMap = allBonds.reduce((prevVal, bond) => {
  return { ...prevVal, [bond.name]: bond };
}, {});

// Debug Log
// console.log(allBondsMap);
export default allBonds;<|MERGE_RESOLUTION|>--- conflicted
+++ resolved
@@ -1,4 +1,3 @@
-<<<<<<< HEAD
 import { BigNumberish } from "ethers";
 import { abi as CvxBondContract } from "src/abi/bonds/CvxContract.json";
 import { abi as DaiBondContract } from "src/abi/bonds/DaiContract.json";
@@ -14,40 +13,7 @@
 import { abi as ReserveOhmEthContract } from "src/abi/reserves/OhmEth.json";
 import { abi as ReserveOhmFraxContract } from "src/abi/reserves/OhmFrax.json";
 import { abi as ReserveOhmLusdContract } from "src/abi/reserves/OhmLusd.json";
-import { ReactComponent as CvxImg } from "src/assets/tokens/CVX.svg";
-import { ReactComponent as DaiImg } from "src/assets/tokens/DAI.svg";
-import { ReactComponent as FraxImg } from "src/assets/tokens/FRAX.svg";
-import { ReactComponent as LusdImg } from "src/assets/tokens/LUSD.svg";
-import { ReactComponent as OhmDaiImg } from "src/assets/tokens/OHM-DAI.svg";
-import { ReactComponent as OhmFraxImg } from "src/assets/tokens/OHM-FRAX.svg";
-import { ReactComponent as OhmLusdImg } from "src/assets/tokens/OHM-LUSD.svg";
-import { ReactComponent as OhmEthImg } from "src/assets/tokens/OHM-WETH.svg";
-import { ReactComponent as wETHImg } from "src/assets/tokens/wETH.svg";
 import { addresses, NetworkId } from "src/constants";
-=======
-import { StableBond, LPBond, CustomBond, BondType } from "src/lib/Bond";
-import { addresses, NetworkId } from "src/constants";
-
-import { abi as FraxOhmBondContract } from "src/abi/bonds/OhmFraxContract.json";
-import { abi as BondOhmDaiContract } from "src/abi/bonds/OhmDaiContract.json";
-import { abi as BondOhmLusdContract } from "src/abi/bonds/OhmLusdContract.json";
-import { abi as BondOhmEthContract } from "src/abi/bonds/OhmEthContract.json";
-
-import { abi as DaiBondContract } from "src/abi/bonds/DaiContract.json";
-import { abi as ReserveOhmLusdContract } from "src/abi/reserves/OhmLusd.json";
-import { abi as ReserveOhmDaiContract } from "src/abi/reserves/OhmDai.json";
-import { abi as ReserveOhmFraxContract } from "src/abi/reserves/OhmFrax.json";
-import { abi as ReserveOhmEthContract } from "src/abi/reserves/OhmEth.json";
-
-import { abi as FraxBondContract } from "src/abi/bonds/FraxContract.json";
-import { abi as LusdBondContract } from "src/abi/bonds/LusdContract.json";
-import { abi as EthBondContract } from "src/abi/bonds/EthContract.json";
-import { abi as CvxBondContract } from "src/abi/bonds/CvxContract.json";
-
-import { abi as ierc20Abi } from "src/abi/IERC20.json";
-import { getBondCalculator } from "src/helpers/BondCalculator";
-import { BigNumberish } from "ethers";
->>>>>>> 27d50f66
 import { getTokenPrice } from "src/helpers";
 import { getBondCalculator } from "src/helpers/BondCalculator";
 import { BondType, CustomBond, LPBond, StableBond } from "src/lib/Bond";
