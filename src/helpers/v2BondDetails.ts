--- conflicted
+++ resolved
@@ -226,11 +226,6 @@
   async details() {
     if (singleSidedBondDetails[this.networkId] && singleSidedBondDetails[this.networkId][this.assetAddress]) {
       return singleSidedBondDetails[this.networkId][this.assetAddress];
-<<<<<<< HEAD
-    } else if (await this.isLP()) {
-      return this._lpDetails();
-=======
->>>>>>> 779dc1e0
     } else {
       const lp = await this.isLP();
       if (lp) {
@@ -240,27 +235,12 @@
         return singleSidedBondDetails[NetworkId.MAINNET]["0x6b175474e89094c44da98b954eedeac495271d0f"];
       }
     }
-    return UnknownDetails;
   }
 
   /**
    * combine singleAssetDetails into an LP detail
    */
 
-<<<<<<< HEAD
-    if (!token0 || !token1) {
-      return UnknownDetails;
-    }
-    const token0Details: V2BondDetails = singleSidedBondDetails[this.networkId][token0.toLowerCase()];
-    const token1Details: V2BondDetails = singleSidedBondDetails[this.networkId][token1.toLowerCase()];
-    const name = token0Details.name.concat("-", token1Details.name, " LP");
-
-    let useBondIcons = UnknownDetails.bondIconSvg;
-    if (token0Details.bondIconSvg && token1Details.bondIconSvg) {
-      const token0Icon = token0Details.bondIconSvg[0];
-      const token1Icon = token1Details.bondIconSvg[0];
-      useBondIcons = [token0Icon, token1Icon];
-=======
   /**
    * Passes in a LP Contract and returns the appropriate details
    * @param contract
@@ -315,7 +295,6 @@
       default: {
         return UnknownDetails;
       }
->>>>>>> 779dc1e0
     }
     const valuePerLpToken = totalValue / totalSupply;
 
@@ -335,55 +314,8 @@
    * @param token1
    * @returns {string} `string` URL of LP
    */
-<<<<<<< HEAD
-  async _lpPricingHelper() {
-    const totalSupply = +(await this.baseContract.totalSupply()) / Math.pow(10, await this.baseContract.decimals());
-
-    const token0Address = await this.baseContract.token0();
-    const token0Contract = IERC20__factory.connect(token0Address, this.provider);
-    const token0Decimals = await token0Contract.decimals();
-
-    const token1Address = await this.baseContract.token1();
-    const token1Contract = IERC20__factory.connect(token1Address, this.provider);
-    const token1Decimals = await token1Contract.decimals();
-
-    let token0Amount: number;
-    let token1Amount: number;
-    try {
-      // `getReserves` on Uni V2 & SLP
-      const reserves = await this.baseContract.getReserves();
-      token0Amount = +reserves._reserve0 / Math.pow(10, token0Decimals);
-      token1Amount = +reserves._reserve1 / Math.pow(10, token1Decimals);
-    } catch {
-      // we assume this is g-uni lp since `getReserves` does not exist
-      const reserves = await GUniV3Lp__factory.connect(this.assetAddress, this.provider).getUnderlyingBalances();
-      token0Amount = +reserves.amount0Current / Math.pow(10, token0Decimals);
-      token1Amount = +reserves.amount1Current / Math.pow(10, token1Decimals);
-    }
-
-    const token0TotalValue = (await getTokenByContract(token0Address)) * token0Amount;
-    const token1TotalValue = (await getTokenByContract(token1Address)) * token1Amount;
-
-    const totalValue = token0TotalValue + token1TotalValue;
-    const valuePerLpToken = totalValue / totalSupply;
-
-    return valuePerLpToken;
-  }
-
-  async _getAssetPrice(tokenAddress: string) {
-    if (this.networkId === NetworkId.MAINNET) {
-      return await getTokenByContract(tokenAddress);
-    } else {
-      return await singleSidedBondDetails[this.networkId][tokenAddress].pricingFunction();
-    }
-  }
-
-  async _lpUrl(token0: string, token1: string) {
-    const lpName = await this.baseContract.name();
-=======
   async _lpUrl(token0: string, token1: string, contract: UniswapV2Lp | GUniV3Lp) {
     const lpName = await contract.name();
->>>>>>> 779dc1e0
     if (lpName.indexOf("Gelato") >= 0) {
       return `https://www.sorbet.finance/#/pools/${this.assetAddress}`;
     } else if (lpName.indexOf("Sushi") >= 0) {
