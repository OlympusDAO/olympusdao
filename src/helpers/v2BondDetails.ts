--- conflicted
+++ resolved
@@ -5,29 +5,29 @@
 import { GUniV3Lp__factory, IERC20__factory, UniswapV2Lp, UniswapV2Lp__factory } from "../typechain";
 import { getTokenByContract, getTokenPrice } from "./";
 
-const pricingFunctionHelper = async (provider: ethers.providers.JsonRpcProvider, quoteToken: string) => {
-  const baseContract = UniswapV2Lp__factory.connect(quoteToken, provider);
-  // need
-  const reserves = await baseContract.getReserves();
-  const totalSupply = +(await baseContract.totalSupply()) / Math.pow(10, await baseContract.decimals());
-
-  const token0Address = await baseContract.token0();
-  const token0Contract = IERC20__factory.connect(token0Address, provider);
-  const token0Decimals = await token0Contract.decimals();
-  const token0Amount = +reserves._reserve0 / Math.pow(10, token0Decimals);
-  const token0TotalValue = (await getTokenByContract(token0Address)) * token0Amount;
-
-  const token1Address = await baseContract.token1();
-  const token1Contract = IERC20__factory.connect(token1Address, provider);
-  const token1Decimals = await token1Contract.decimals();
-  const token1Amount = +reserves._reserve1 / Math.pow(10, token1Decimals);
-  const token1TotalValue = (await getTokenByContract(token1Address)) * token1Amount;
-
-  const totalValue = token0TotalValue + token1TotalValue;
-  const valuePerLpToken = totalValue / totalSupply;
-
-  return valuePerLpToken;
-};
+// const pricingFunctionHelper = async (provider: ethers.providers.JsonRpcProvider, quoteToken: string) => {
+//   const baseContract = UniswapV2Lp__factory.connect(quoteToken, provider);
+//   // need
+//   const reserves = await baseContract.getReserves();
+//   const totalSupply = +(await baseContract.totalSupply()) / Math.pow(10, await baseContract.decimals());
+
+//   const token0Address = await baseContract.token0();
+//   const token0Contract = IERC20__factory.connect(token0Address, provider);
+//   const token0Decimals = await token0Contract.decimals();
+//   const token0Amount = +reserves._reserve0 / Math.pow(10, token0Decimals);
+//   const token0TotalValue = (await getTokenByContract(token0Address)) * token0Amount;
+
+//   const token1Address = await baseContract.token1();
+//   const token1Contract = IERC20__factory.connect(token1Address, provider);
+//   const token1Decimals = await token1Contract.decimals();
+//   const token1Amount = +reserves._reserve1 / Math.pow(10, token1Decimals);
+//   const token1TotalValue = (await getTokenByContract(token1Address)) * token1Amount;
+
+//   const totalValue = token0TotalValue + token1TotalValue;
+//   const valuePerLpToken = totalValue / totalSupply;
+
+//   return valuePerLpToken;
+// };
 
 export interface V2BondDetails {
   name: string;
@@ -57,16 +57,6 @@
   lpUrl: "",
 };
 
-const OhmDetails: V2BondDetails = {
-  name: "OHM",
-  bondIconSvg: ["OHM"],
-  pricingFunction: async () => {
-    return getTokenPrice("olympus");
-  },
-  isLP: false,
-  lpUrl: {},
-};
-
 const sOhmDetails: V2BondDetails = {
   name: "sOHM",
   bondIconSvg: ["sOHM"],
@@ -74,7 +64,7 @@
     return getTokenPrice("olympus");
   },
   isLP: false,
-  lpUrl: {},
+  lpUrl: "",
 };
 
 const gOhmDetails: V2BondDetails = {
@@ -84,7 +74,7 @@
     return getTokenByContract("0x0ab87046fbb341d058f17cbc4c1133f25a20a52f");
   },
   isLP: false,
-  lpUrl: {},
+  lpUrl: "",
 };
 
 const LusdDetails: V2BondDetails = {
@@ -94,7 +84,7 @@
     return getTokenByContract("0x5f98805A4E8be255a32880FDeC7F6728C6568bA0");
   },
   isLP: false,
-  lpUrl: {},
+  lpUrl: "",
 };
 
 const FraxDetails: V2BondDetails = {
@@ -134,7 +124,7 @@
     return getTokenByContract("0x3432B6A60D23Ca0dFCa7761B7ab56459D9C964D0");
   },
   isLP: false,
-  lpUrl: {},
+  lpUrl: "",
 };
 
 const UstDetails: V2BondDetails = {
@@ -157,12 +147,11 @@
   lpUrl: "",
 };
 
-<<<<<<< HEAD
 // const OhmDaiDetails: V2BondDetails = {
 //   name: "OHM-DAI LP",
 //   bondIconSvg: ["OHM", "DAI"],
 //   async pricingFunction(provider, quoteToken) {
-//     return pricingFunctionHelper(provider, quoteToken, "olympus", "dai");
+//     return pricingFunctionHelper(provider, quoteToken);
 //   },
 //   isLP: true,
 //   lpUrl: {
@@ -173,11 +162,25 @@
 //   },
 // };
 
+// const OhmV1LusdDetails: V2BondDetails = {
+//   name: "OHMv1-LUSD LP",
+//   bondIconSvg: ["OHM", "LUSD"],
+//   async pricingFunction(provider, quoteToken) {
+//     return pricingFunctionHelper(provider, quoteToken);
+//   },
+//   isLP: true,
+//   lpUrl: {
+//     [NetworkId.TESTNET_RINKEBY]: "",
+//     [NetworkId.MAINNET]:
+//       "https://app.sushi.com/add/0x383518188C0C6d7730D91b2c03a03C837814a899/0x5f98805A4E8be255a32880FDeC7F6728C6568bA0",
+//   },
+// };
+
 // const OhmEthDetails: V2BondDetails = {
 //   name: "OHM-ETH LP",
 //   bondIconSvg: ["OHM", "wETH"],
 //   async pricingFunction(provider, quoteToken) {
-//     return pricingFunctionHelper(provider, quoteToken, "olympus", "ethereum");
+//     return pricingFunctionHelper(provider, quoteToken);
 //   },
 //   isLP: true,
 //   lpUrl: {
@@ -185,49 +188,6 @@
 //       "https://app.sushi.com/add/0x64aa3364f17a4d01c6f1751fd97c2bd3d7e7f1d5/0xC02aaA39b223FE8D0A0e5C4F27eAD9083C756Cc2",
 //   },
 // };
-=======
-const OhmDaiDetails: V2BondDetails = {
-  name: "OHM-DAI LP",
-  bondIconSvg: ["OHM", "DAI"],
-  async pricingFunction(provider, quoteToken) {
-    return pricingFunctionHelper(provider, quoteToken);
-  },
-  isLP: true,
-  lpUrl: {
-    [NetworkId.TESTNET_RINKEBY]:
-      "https://app.sushi.com/add/0x5eD8BD53B0c3fa3dEaBd345430B1A3a6A4e8BD7C/0x1e630a578967968eb02EF182a50931307efDa7CF",
-    [NetworkId.MAINNET]:
-      "https://app.sushi.com/add/0x64aa3364f17a4d01c6f1751fd97c2bd3d7e7f1d5/0x6b175474e89094c44da98b954eedeac495271d0f",
-  },
-};
-
-const OhmV1LusdDetails: V2BondDetails = {
-  name: "OHMv1-LUSD LP",
-  bondIconSvg: ["OHM", "LUSD"],
-  async pricingFunction(provider, quoteToken) {
-    return pricingFunctionHelper(provider, quoteToken);
-  },
-  isLP: true,
-  lpUrl: {
-    [NetworkId.TESTNET_RINKEBY]: "",
-    [NetworkId.MAINNET]:
-      "https://app.sushi.com/add/0x383518188C0C6d7730D91b2c03a03C837814a899/0x5f98805A4E8be255a32880FDeC7F6728C6568bA0",
-  },
-};
-
-const OhmEthDetails: V2BondDetails = {
-  name: "OHM-ETH LP",
-  bondIconSvg: ["OHM", "wETH"],
-  async pricingFunction(provider, quoteToken) {
-    return pricingFunctionHelper(provider, quoteToken);
-  },
-  isLP: true,
-  lpUrl: {
-    [NetworkId.MAINNET]:
-      "https://app.sushi.com/add/0x64aa3364f17a4d01c6f1751fd97c2bd3d7e7f1d5/0xC02aaA39b223FE8D0A0e5C4F27eAD9083C756Cc2",
-  },
-};
->>>>>>> f5107dbe
 
 export const UnknownDetails: V2BondDetails = {
   name: "unknown",
@@ -244,11 +204,8 @@
  */
 export const singleSidedBondDetails: { [key: number]: { [key: string]: V2BondDetails } } = {
   [NetworkId.TESTNET_RINKEBY]: {
-<<<<<<< HEAD
     ["0xc0b491dabf3709ee5eb79e603d73289ca6060932"]: OhmDetails,
-=======
     ["0xd7b98050962ec7cc8d11a83446b3217257c754b7"]: OhmDetails,
->>>>>>> f5107dbe
     ["0xb2180448f8945c8cc8ae9809e67d6bd27d8b2f2c"]: DaiDetails,
     ["0x5ed8bd53b0c3fa3deabd345430b1a3a6a4e8bd7c"]: DaiDetails,
     ["0xbc9ee0d911739cbc72cd094ada26f56e0c49eeae"]: DaiDetails,
@@ -259,11 +216,8 @@
   },
   [NetworkId.MAINNET]: {
     ["0x64aa3364f17a4d01c6f1751fd97c2bd3d7e7f1d5"]: OhmDetails,
-<<<<<<< HEAD
-=======
     ["0x04906695d6d12cf5459975d7c3c03356e4ccd460"]: sOhmDetails,
     ["0x0ab87046fbb341d058f17cbc4c1133f25a20a52f"]: gOhmDetails,
->>>>>>> f5107dbe
     ["0x6b175474e89094c44da98b954eedeac495271d0f"]: DaiDetails,
     ["0x853d955acef822db058eb8505911ed77f175b99e"]: FraxDetails,
     ["0x5f98805a4e8be255a32880fdec7f6728c6568ba0"]: LusdDetails,
@@ -271,15 +225,10 @@
     ["0x2260fac5e5542a773aa44fbcfedf7c193bc2c599"]: WbtcDetails,
     ["0xc02aaa39b223fe8d0a0e5c4f27ead9083c756cc2"]: EthDetails,
     ["0x4e3fbd56cd56c3e72c1403e103b45db9da5b9d2b"]: CvxDetails,
-<<<<<<< HEAD
+    ["0x3432b6a60d23ca0dfca7761b7ab56459d9c964d0"]: FxsDetails,
     // ["0x69b81152c5a8d35a67b32a4d3772795d96cae4da"]: OhmEthDetails,
     // ["0x055475920a8c93cffb64d039a8205f7acc7722d3"]: OhmDaiDetails,
-=======
-    ["0x3432b6a60d23ca0dfca7761b7ab56459d9c964d0"]: FxsDetails,
-    ["0x69b81152c5a8d35a67b32a4d3772795d96cae4da"]: OhmEthDetails,
-    ["0x055475920a8c93cffb64d039a8205f7acc7722d3"]: OhmDaiDetails,
-    ["0xfdf12d1f85b5082877a6e070524f50f6c84faa6b"]: OhmV1LusdDetails,
->>>>>>> f5107dbe
+    // ["0xfdf12d1f85b5082877a6e070524f50f6c84faa6b"]: OhmV1LusdDetails,
   },
 };
 
@@ -307,7 +256,7 @@
   }
 
   /**
-   * normalize asset
+   * normalize asset, returns either singleSided BondDetails or LP BondDetails
    * 1. first check if asset is single-sided
    * 2. check if LP & get LP details
    * 3. fallback to DAI
