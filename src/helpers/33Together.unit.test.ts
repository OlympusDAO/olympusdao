import { BigNumber } from "ethers";
import * as fc from "fast-check";
import { Arbitrary } from "fast-check";
import { NetworkId } from "src/networkDetails";

import { calculateOdds, getCreditMaturationDaysAndLimitPercentage, poolTogetherUILinks, trimOdds } from "./33Together";

/**
 * PoolTogether's reference implementation: https://github.com/pooltogether/pooltogether-community-ui/blob/2d4749e2e64c4f2ae259ac073edc0a49ca5857e2/lib/utils/calculateOdds.js#L3
 */
<<<<<<< HEAD
test("calculateOdds for positive input numbers always returns a number >= 0", async () => {
=======
test("calculateOdds for positive input numbers always returns a positive number", async () => {
>>>>>>> 59ec7db0
  fc.assert(
    fc.property(
      fc
        .tuple(fc.float({ min: 0.1 }), fc.float({ min: 0.1 }), fc.nat())
        .map(([userBalanceGenerated, otherUsersBalancesGenerated, winnersGenerated]) => [
          userBalanceGenerated,
          userBalanceGenerated + otherUsersBalancesGenerated,
          winnersGenerated + 1, // make sure winners is always >= 1
        ]),
      ([usersPoolBalance, totalPoolDeposits, winners]) => {
        const strUserPoolBalance = usersPoolBalance.toString();
        const userWinningOdds = calculateOdds(strUserPoolBalance, totalPoolDeposits, winners);
        expect(userWinningOdds).toBeGreaterThan(0);
      },
    ),
  );
});

test("calculateOdds is monotonously decreasing in respect to user balance", async () => {
  fc.assert(
    fc.property(
      fc
        .tuple(fc.float({ min: 0.1 }), fc.float({ min: 0.1 }), fc.nat())
        .map(([userBalanceGenerated, otherUsersBalancesGenerated, winnersGenerated]) => [
          userBalanceGenerated,
          userBalanceGenerated * 2,
          userBalanceGenerated * 2 + otherUsersBalancesGenerated,
          winnersGenerated + 1, // make sure winners is always >= 1
        ]),
      ([usersPoolBalance, usersPoolBalanceGreater, totalPoolDeposits, winners]) => {
        expect(usersPoolBalance).toBeLessThan(usersPoolBalanceGreater);
        const strUserPoolBalance = usersPoolBalance.toString();
        const strUserPoolBalanceBigger = usersPoolBalanceGreater.toString();
        const userWinningOdds = calculateOdds(strUserPoolBalance, totalPoolDeposits, winners);
        const userWinningOddsBigger = calculateOdds(strUserPoolBalanceBigger, totalPoolDeposits, winners);
        // since the function returns the inverse of user's winning odds
        // e.g. returns 2 when user has 1 in 2 odds, rather than 0.5
        // the result for greater userPool should be a smaller number
        // or equal if the odds are too close to fit in a JS number precision range.
        expect(userWinningOddsBigger).toBeLessThanOrEqual(Number(userWinningOdds));
      },
    ),
  );
});

test("calculateOdds uses correct formula: input set 1", async () => {
  const usersPoolBalance = "10";
  const totalPoolDeposits = 200;
  const winners = 3;
  const expectedOdds = 1 / (1 - Math.pow((totalPoolDeposits - Number(usersPoolBalance)) / totalPoolDeposits, winners));
  const userWinningOdds = calculateOdds(usersPoolBalance, totalPoolDeposits, winners);
  expect(expectedOdds).toEqual(userWinningOdds);
});

test("calculateOdds uses correct formula: input set 2", async () => {
  const usersPoolBalance = "5";
  const totalPoolDeposits = 60;
  const winners = 2;
  const expectedOdds = 1 / (1 - Math.pow((totalPoolDeposits - Number(usersPoolBalance)) / totalPoolDeposits, winners));
  const userWinningOdds = calculateOdds(usersPoolBalance, totalPoolDeposits, winners);
  expect(expectedOdds).toEqual(userWinningOdds);
});

test("calculateOdds returns ngmi when userPool has no balance", async () => {
  const usersPoolBalance = "0";
  const totalPoolDeposits = 120;
  const winners = 1;
  const expectedOdds = "ngmi";
  const userWinningOdds = calculateOdds(usersPoolBalance, totalPoolDeposits, winners);
  expect(expectedOdds).toEqual(userWinningOdds);
});

test("calculateOdds for negative usersPoolBalance should throw an error", async () => {
  const usersPoolBalance = "-10";
  const totalPoolDeposits = 120;
  const winners = 1;
  expect(() => calculateOdds(usersPoolBalance, totalPoolDeposits, winners)).toThrow("Invalid parameter values");
});

test("calculateOdds for totalPoolDeposits less than usersPoolBalance should throw an error", async () => {
  const usersPoolBalance = "100";
  const totalPoolDeposits = 20;
  const winners = 1;
  expect(() => calculateOdds(usersPoolBalance, totalPoolDeposits, winners)).toThrow("Invalid parameter values");
});

test("calculateOdds for non-positive winners should throw an error", async () => {
  const usersPoolBalance = "10";
  const totalPoolDeposits = 200;
  let winners = 0;
  expect(() => calculateOdds(usersPoolBalance, totalPoolDeposits, winners)).toThrow("Invalid parameter values");
  winners = -20;
  expect(() => calculateOdds(usersPoolBalance, totalPoolDeposits, winners)).toThrow("Invalid parameter values");
});

/**
 * Human readable explanation of exit rate fee here:
 * https://medium.com/pooltogether/3-3-together-is-live-1defedf3dbf6
 */
test("getCreditMaturationDaysAndLimitPercentage returns 0 days for non-positive exit fee (credit) rate", async () => {
  const [creditMaturationInDays, creditLimitPercentage] = getCreditMaturationDaysAndLimitPercentage(
    BigNumber.from(0),
    BigNumber.from(5),
  );
  expect(creditMaturationInDays).toEqual(0);
});

test("getCreditMaturationDaysAndLimitPercentage returns 0 days for non-positive exit fee (credit) rate", async () => {
  const [creditMaturationInDays, creditLimitPercentage] = getCreditMaturationDaysAndLimitPercentage(
    BigNumber.from(-5),
    BigNumber.from(15),
  );
  expect(creditMaturationInDays).toEqual(0);
});

test("getCreditMaturationDaysAndLimitPercentage days is monotonously decreasing in respect to maturation rate", async () => {
  const boundedTuple: Arbitrary<[number, number, number]> = fc
    .nat()
    .chain(exitFee =>
      fc
        .nat({ max: exitFee })
        .chain((ratePerSecond: number) =>
          fc.tuple(
            fc.constant(ratePerSecond + 1),
            fc.integer({ min: ratePerSecond + 1, max: exitFee + 1 }),
            fc.constant(exitFee + 1),
          ),
        ),
    );
  fc.assert(
    fc.property(
      boundedTuple,
      ([ticketCreditRateMantissa, ticketCreditRateMantissaBigger, ticketCreditLimitMantissa]) => {
        const [creditMaturationInDays, creditLimitPercentage] = getCreditMaturationDaysAndLimitPercentage(
          BigNumber.from(ticketCreditRateMantissa), // smaller maturation rate per second
          BigNumber.from(ticketCreditLimitMantissa), // fixed exit fee
        );
        const [creditMaturationInDaysSooner, creditLimitPercentageSame] = getCreditMaturationDaysAndLimitPercentage(
          BigNumber.from(ticketCreditRateMantissaBigger), // bigger maturation rate per second
          BigNumber.from(ticketCreditLimitMantissa), // fixed exit fee
        );
        // exit fee should mature sooner when maturation is faster (maturation rate is bigger)
        // add small correction for rounding errors
        expect(creditMaturationInDays).toBeGreaterThanOrEqual(creditMaturationInDaysSooner);
        expect(creditLimitPercentage).toEqual(creditLimitPercentageSame);
      },
    ),
  );
});

test("poolTogetherUILinks returns rinkeby URLs when NetworkId is Rinkeby", async () => {
  const urls: string[] = poolTogetherUILinks(NetworkId.TESTNET_RINKEBY);
  urls.forEach(url => expect(url).toContain("rinkeby"));
});

test("poolTogetherUILinks returns mainnet URLs when NetworkId is Mainnet", async () => {
  const urls: string[] = poolTogetherUILinks(NetworkId.MAINNET);
  urls.forEach(url => expect(url).toContain("mainnet"));
});

test("trimOdds returns input unchanged when type is string", async () => {
  expect(trimOdds("ngmi")).toEqual("ngmi");
});

test("trimOdds trims decimals when input is a number", async () => {
  expect(trimOdds(1.23, 1)).toEqual((1.2).toString());
});

test("trimOdds always returns a number that is smaller or equal to the input", async () => {
  fc.assert(
    fc.property(fc.float(), fc.nat({ max: 7 }), (num, precision) => {
      // avoid test rounding errors when the number has > 8 digits after decimal point
      // see trim() implementation
      const bounded = Number(num.toFixed(8));
      const trimmed = trimOdds(bounded, precision);
      expect(Number(trimmed)).toBeLessThanOrEqual(bounded);
    }),
  );
});<|MERGE_RESOLUTION|>--- conflicted
+++ resolved
@@ -8,11 +8,7 @@
 /**
  * PoolTogether's reference implementation: https://github.com/pooltogether/pooltogether-community-ui/blob/2d4749e2e64c4f2ae259ac073edc0a49ca5857e2/lib/utils/calculateOdds.js#L3
  */
-<<<<<<< HEAD
-test("calculateOdds for positive input numbers always returns a number >= 0", async () => {
-=======
 test("calculateOdds for positive input numbers always returns a positive number", async () => {
->>>>>>> 59ec7db0
   fc.assert(
     fc.property(
       fc
