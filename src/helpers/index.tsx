--- conflicted
+++ resolved
@@ -4,11 +4,6 @@
 import { SvgIcon } from "@material-ui/core";
 import axios from "axios";
 import { ethers } from "ethers";
-<<<<<<< HEAD
-import { IBondV2 } from "src/slices/BondSliceV2";
-=======
-import { QueryKey, useQuery } from "react-query";
->>>>>>> 00493bc2
 import { IBaseAsyncThunk } from "src/slices/interfaces";
 import { GOHM__factory } from "src/typechain/factories/GOHM__factory";
 
