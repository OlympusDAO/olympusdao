import { EPOCH_INTERVAL, BLOCK_RATE_SECONDS, addresses, NetworkId } from "../constants";
import { BigNumber, ethers } from "ethers";
import axios from "axios";
import { abi as PairContractABI } from "../abi/PairContract.json";
import { abi as RedeemHelperABI } from "../abi/RedeemHelper.json";

import { SvgIcon } from "@material-ui/core";
import { ReactComponent as OhmImg } from "../assets/tokens/token_OHM.svg";
import { ReactComponent as SOhmImg } from "../assets/tokens/token_sOHM.svg";

import { ohm_dai, ohm_weth, ohm_daiOld } from "./AllBonds";
import { JsonRpcSigner, StaticJsonRpcProvider } from "@ethersproject/providers";
import { IBaseAsyncThunk } from "src/slices/interfaces";
import { PairContract, RedeemHelper } from "../typechain";
import { GOHM__factory } from "src/typechain/factories/GOHM__factory";

import { EnvHelper } from "../helpers/Environment";
import { NodeHelper } from "../helpers/NodeHelper";

/**
 * gets marketPrice from Ohm-DAI v2
 * @returns Number like 333.33
 */
export async function getMarketPrice() {
  const mainnetProvider = NodeHelper.getMainnetStaticProvider();
  // v2 price
  const ohm_dai_address = ohm_dai.getAddressForReserve(NetworkId.MAINNET);
  const pairContract = new ethers.Contract(ohm_dai_address || "", PairContractABI, mainnetProvider) as PairContract;
  const reserves = await pairContract.getReserves();

  const marketPrice = Number(reserves[1].toString()) / Number(reserves[0].toString()) / 10 ** 9;

  return marketPrice;
}

export async function getMarketPriceFromWeth() {
  const mainnetProvider = NodeHelper.getMainnetStaticProvider();
  // v2 price
  const ohm_weth_address = ohm_weth.getAddressForReserve(NetworkId.MAINNET);
  const wethBondContract = ohm_weth.getContractForBond(NetworkId.MAINNET, mainnetProvider);
  const pairContract = new ethers.Contract(ohm_weth_address || "", PairContractABI, mainnetProvider) as PairContract;
  const reserves = await pairContract.getReserves();

  // since we're using OHM/WETH... also need to multiply by weth price;
  const wethPriceBN: BigNumber = await wethBondContract.assetPrice();
  const wethPrice = Number(wethPriceBN.toString()) / Math.pow(10, 8);
  const marketPrice = (Number(reserves[1].toString()) / Number(reserves[0].toString()) / 10 ** 9) * wethPrice;
  return marketPrice;
}

export async function getV1MarketPrice() {
  const mainnetProvider = NodeHelper.getMainnetStaticProvider();
  // v1 price
  const ohm_dai_address = ohm_daiOld.getAddressForReserve(NetworkId.MAINNET);
  const pairContract = new ethers.Contract(ohm_dai_address || "", PairContractABI, mainnetProvider) as PairContract;
  const reserves = await pairContract.getReserves();
  const marketPrice = Number(reserves[1].toString()) / Number(reserves[0].toString()) / 10 ** 9;
  return marketPrice;
}

/**
 * gets price of token from coingecko
 * @param tokenId STRING taken from https://www.coingecko.com/api/documentations/v3#/coins/get_coins_list
 * @returns INTEGER usd value
 */
export async function getTokenPrice(tokenId = "olympus"): Promise<number> {
  try {
<<<<<<< HEAD
    // replacing direct coingecko call with ohm API middleware
    // resp = await axios.get(`https://api.coingecko.com/api/v3/simple/price?ids=${tokenId}&vs_currencies=usd`);
    resp = await axios.get(`https://api.olympusdao.finance/api/rest/coingecko_name/${tokenId}`);
    return resp.data.coingeckoTicker.value;
=======
    const resp = (await axios.get(
      `https://api.coingecko.com/api/v3/simple/price?ids=${tokenId}&vs_currencies=usd`,
    )) as {
      data: { [id: string]: { usd: number } };
    };
    let tokenPrice: number = resp.data[tokenId].usd;
    return tokenPrice;
>>>>>>> 1884cf1a
  } catch (e) {
    // console.log("coingecko api error: ", e);
    return 0;
  }
}

/**
 * gets price of token from coingecko
 * @param contractAddress STRING representing address
 * @returns INTEGER usd value
 */
export async function getTokenByContract(contractAddress: string): Promise<number> {
  const downcasedAddress = contractAddress.toLowerCase();
  const chainName = "ethereum";
  try {
    const resp = (await axios.get(
      `https://api.coingecko.com/api/v3/simple/token_price/${chainName}?contract_addresses=${downcasedAddress}&vs_currencies=usd`,
    )) as {
      data: { [address: string]: { usd: number } };
    };
    let tokenPrice: number = resp.data[downcasedAddress].usd;
    return tokenPrice;
  } catch (e) {
    // console.log("coingecko api error: ", e);
    return 0;
  }
}

export async function getTokenIdByContract(contractAddress: string): Promise<string> {
  try {
    const resp = (await axios.get(`https://api.coingecko.com/api/v3/coins/ethereum/contract/${contractAddress}'`)) as {
      data: { id: string };
    };
    return resp.data.id;
  } catch (e) {
    // console.log("coingecko api error: ", e);
    return "";
  }
}

export function shorten(str: string) {
  if (str.length < 10) return str;
  return `${str.slice(0, 6)}...${str.slice(str.length - 4)}`;
}

export function shortenString(str: string, length: number) {
  return str.length > length ? str.substring(0, length) + "..." : str;
}

export function formatCurrency(c: number, precision = 0, currency = "USD") {
  if (currency === "OHM") return `${trim(c, precision)} Ω`;
  return new Intl.NumberFormat("en-US", {
    style: "currency",
    currency,
    maximumFractionDigits: precision,
    minimumFractionDigits: precision,
  }).format(c);
}

export function trim(number = 0, precision = 0) {
  // why would number ever be undefined??? what are we trimming?
  const array = Number(number).toFixed(8).split(".");
  if (array.length === 1) return number.toString();
  if (precision === 0) return array[0].toString();

  const poppedNumber = array.pop() || "0";
  array.push(poppedNumber.substring(0, precision));
  const trimmedNumber = array.join(".");
  return trimmedNumber;
}

export function getRebaseBlock(currentBlock: number) {
  return currentBlock + EPOCH_INTERVAL - (currentBlock % EPOCH_INTERVAL);
}

export function secondsUntilBlock(startBlock: number, endBlock: number): number {
  const blocksAway = endBlock - startBlock;
  const secondsAway = blocksAway * BLOCK_RATE_SECONDS;

  return secondsAway;
}

export function prettyVestingPeriod(currentBlock: number, vestingBlock: number) {
  if (vestingBlock === 0) {
    return "";
  }

  const seconds = secondsUntilBlock(currentBlock, vestingBlock);
  if (seconds < 0) {
    return "Fully Vested";
  }
  return prettifySeconds(seconds);
}

export function prettifySeconds(seconds: number, resolution?: string) {
  if (seconds !== 0 && !seconds) {
    return "";
  }

  const d = Math.floor(seconds / (3600 * 24));
  const h = Math.floor((seconds % (3600 * 24)) / 3600);
  const m = Math.floor((seconds % 3600) / 60);

  if (resolution === "day") {
    return d + (d == 1 ? " day" : " days");
  }

  const dDisplay = d > 0 ? d + (d == 1 ? " day, " : " days, ") : "";
  const hDisplay = h > 0 ? h + (h == 1 ? " hr, " : " hrs, ") : "";
  const mDisplay = m > 0 ? m + (m == 1 ? " min" : " mins") : "";

  let result = dDisplay + hDisplay + mDisplay;
  if (mDisplay === "") {
    result = result.slice(0, result.length - 2);
  }

  return result;
}

function getSohmTokenImage() {
  return <SvgIcon component={SOhmImg} viewBox="0 0 100 100" style={{ height: "1rem", width: "1rem" }} />;
}

export function getOhmTokenImage(w?: number, h?: number) {
  const height = h == null ? "32px" : `${h}px`;
  const width = w == null ? "32px" : `${w}px`;
  return <SvgIcon component={OhmImg} viewBox="0 0 32 32" style={{ height, width }} />;
}

export function getTokenImage(name: string) {
  if (name === "ohm") return getOhmTokenImage();
  if (name === "sohm") return getSohmTokenImage();
}

// TS-REFACTOR-NOTE - Used for:
// AccountSlice.ts, AppSlice.ts
export function setAll(state: any, properties: any) {
  if (properties) {
    const props = Object.keys(properties);
    props.forEach(key => {
      state[key] = properties[key];
    });
  }
}

export function contractForRedeemHelper({
  networkID,
  provider,
}: {
  networkID: NetworkId;
  provider: StaticJsonRpcProvider | JsonRpcSigner;
}) {
  return new ethers.Contract(
    addresses[networkID].REDEEM_HELPER_ADDRESS as string,
    RedeemHelperABI,
    provider,
  ) as RedeemHelper;
}

/**
 * returns false if SafetyCheck has fired in this Session. True otherwise
 * @returns boolean
 */
export const shouldTriggerSafetyCheck = () => {
  const _storage = window.sessionStorage;
  const _safetyCheckKey = "-oly-safety";
  // check if sessionStorage item exists for SafetyCheck
  if (!_storage.getItem(_safetyCheckKey)) {
    _storage.setItem(_safetyCheckKey, "true");
    return true;
  }
  return false;
};

/**
 * returns unix timestamp for x minutes ago
 * @param x minutes as a number
 */
export const minutesAgo = (x: number) => {
  const now = new Date().getTime();
  return new Date(now - x * 60000).getTime();
};

/**
 * subtracts two dates for use in 33-together timer
 * param (Date) dateA is the ending date object
 * param (Date) dateB is the current date object
 * returns days, hours, minutes, seconds
 * NOTE: this func previously used parseInt() to convert to whole numbers, however, typescript doesn't like
 * ... using parseInt on number params. It only allows parseInt on string params. So we converted usage to
 * ... Math.trunc which accomplishes the same result as parseInt.
 */
export const subtractDates = (dateA: Date, dateB: Date) => {
  let msA: number = dateA.getTime();
  let msB: number = dateB.getTime();

  let diff: number = msA - msB;

  let days: number = 0;
  if (diff >= 86400000) {
    days = Math.trunc(diff / 86400000);
    diff -= days * 86400000;
  }

  let hours: number = 0;
  if (days || diff >= 3600000) {
    hours = Math.trunc(diff / 3600000);
    diff -= hours * 3600000;
  }

  let minutes: number = 0;
  if (hours || diff >= 60000) {
    minutes = Math.trunc(diff / 60000);
    diff -= minutes * 60000;
  }

  let seconds: number = 0;
  if (minutes || diff >= 1000) {
    seconds = Math.trunc(diff / 1000);
  }
  return {
    days,
    hours,
    minutes,
    seconds,
  };
};

export const toBN = (num: number) => {
  return BigNumber.from(num);
};

export const bnToNum = (bigNum: BigNumber) => {
  return Number(bigNum.toString());
};

export const handleContractError = (e: any) => {
  if (EnvHelper.env.NODE_ENV !== "production") console.warn("caught error in slices; usually network related", e);
};

interface ICheckBalance extends IBaseAsyncThunk {
  readonly sOHMbalance: string;
}

export const getGohmBalFromSohm = async ({ provider, networkID, sOHMbalance }: ICheckBalance) => {
  const gOhmContract = GOHM__factory.connect(addresses[networkID].GOHM_ADDRESS, provider);
  const formattedGohmBal = await gOhmContract.balanceTo(ethers.utils.parseUnits(sOHMbalance, "gwei").toString());
  return ethers.utils.formatEther(formattedGohmBal);
};<|MERGE_RESOLUTION|>--- conflicted
+++ resolved
@@ -65,20 +65,13 @@
  */
 export async function getTokenPrice(tokenId = "olympus"): Promise<number> {
   try {
-<<<<<<< HEAD
     // replacing direct coingecko call with ohm API middleware
     // resp = await axios.get(`https://api.coingecko.com/api/v3/simple/price?ids=${tokenId}&vs_currencies=usd`);
-    resp = await axios.get(`https://api.olympusdao.finance/api/rest/coingecko_name/${tokenId}`);
-    return resp.data.coingeckoTicker.value;
-=======
-    const resp = (await axios.get(
-      `https://api.coingecko.com/api/v3/simple/price?ids=${tokenId}&vs_currencies=usd`,
-    )) as {
-      data: { [id: string]: { usd: number } };
+    const resp = (await axios.get(`https://api.olympusdao.finance/api/rest/coingecko_name/${tokenId}`)) as {
+      data: { coingeckoTicker: { value: number } };
     };
-    let tokenPrice: number = resp.data[tokenId].usd;
+    let tokenPrice: number = resp.data.coingeckoTicker.value;
     return tokenPrice;
->>>>>>> 1884cf1a
   } catch (e) {
     // console.log("coingecko api error: ", e);
     return 0;
