import { EPOCH_INTERVAL, BLOCK_RATE_SECONDS, addresses, NetworkId } from "../constants";
import { BigNumber, ethers } from "ethers";
import axios from "axios";
import { abi as PairContractABI } from "../abi/PairContract.json";
import { abi as RedeemHelperABI } from "../abi/RedeemHelper.json";

import { SvgIcon } from "@material-ui/core";
import { ReactComponent as OhmImg } from "../assets/tokens/token_OHM.svg";
import { ReactComponent as SOhmImg } from "../assets/tokens/token_sOHM.svg";

import { ohm_dai, ohm_weth, ohm_daiOld } from "./AllBonds";
import { JsonRpcSigner, StaticJsonRpcProvider } from "@ethersproject/providers";
import { IBaseAsyncThunk } from "src/slices/interfaces";
import { PairContract, RedeemHelper } from "../typechain";
import { GOHM__factory } from "src/typechain/factories/GOHM__factory";

import { EnvHelper } from "../helpers/Environment";
import { NodeHelper } from "../helpers/NodeHelper";

/**
 * gets marketPrice from Ohm-DAI v2
 * @returns Number like 333.33
 */
export async function getMarketPrice() {
  const mainnetProvider = NodeHelper.getMainnetStaticProvider();
  // v2 price
  const ohm_dai_address = ohm_dai.getAddressForReserve(NetworkId.MAINNET);
  const pairContract = new ethers.Contract(ohm_dai_address || "", PairContractABI, mainnetProvider) as PairContract;
  const reserves = await pairContract.getReserves();

  const marketPrice = Number(reserves[1].toString()) / Number(reserves[0].toString()) / 10 ** 9;

  return marketPrice;
}

export async function getMarketPriceFromWeth() {
  const mainnetProvider = NodeHelper.getMainnetStaticProvider();
  // v2 price
  const ohm_weth_address = ohm_weth.getAddressForReserve(NetworkId.MAINNET);
  const wethBondContract = ohm_weth.getContractForBond(NetworkId.MAINNET, mainnetProvider);
  const pairContract = new ethers.Contract(ohm_weth_address || "", PairContractABI, mainnetProvider) as PairContract;
  const reserves = await pairContract.getReserves();

  // since we're using OHM/WETH... also need to multiply by weth price;
  const wethPriceBN: BigNumber = await wethBondContract.assetPrice();
  const wethPrice = Number(wethPriceBN.toString()) / Math.pow(10, 8);
  const marketPrice = (Number(reserves[1].toString()) / Number(reserves[0].toString()) / 10 ** 9) * wethPrice;
  return marketPrice;
}

export async function getV1MarketPrice() {
  const mainnetProvider = NodeHelper.getMainnetStaticProvider();
  // v1 price
  const ohm_dai_address = ohm_daiOld.getAddressForReserve(NetworkId.MAINNET);
  const pairContract = new ethers.Contract(ohm_dai_address || "", PairContractABI, mainnetProvider) as PairContract;
  const reserves = await pairContract.getReserves();
  const marketPrice = Number(reserves[1].toString()) / Number(reserves[0].toString()) / 10 ** 9;
  return marketPrice;
}

/**
 * gets price of token from coingecko
 * @param tokenId STRING taken from https://www.coingecko.com/api/documentations/v3#/coins/get_coins_list
 * @returns INTEGER usd value
 */
<<<<<<< HEAD
export async function getTokenPrice(tokenId = "olympus") {
  let resp: any;
  try {
    // replacing direct coingecko call with ohm API middleware
    // resp = await axios.get(`https://api.coingecko.com/api/v3/simple/price?ids=${tokenId}&vs_currencies=usd`);
    resp = await axios.get(`https://api.olympusdao.finance/api/rest/coingecko_name/${tokenId}`);
    return resp.coingeckoTicker.value;
=======
export async function getTokenPrice(tokenId = "olympus"): Promise<number> {
  try {
    const resp = (await axios.get(
      `https://api.coingecko.com/api/v3/simple/price?ids=${tokenId}&vs_currencies=usd`,
    )) as {
      data: { [id: string]: { usd: number } };
    };
    let tokenPrice: number = resp.data[tokenId].usd;
    return tokenPrice;
>>>>>>> 795075d7
  } catch (e) {
    // console.log("coingecko api error: ", e);
    return 0;
  }
}

/**
 * gets price of token from coingecko
 * @param contractAddress STRING representing address
 * @returns INTEGER usd value
 */
export async function getTokenByContract(contractAddress: string): Promise<number> {
  const downcasedAddress = contractAddress.toLowerCase();
  const chainName = "ethereum";
  try {
    const resp = (await axios.get(
      `https://api.coingecko.com/api/v3/simple/token_price/${chainName}?contract_addresses=${downcasedAddress}&vs_currencies=usd`,
    )) as {
      data: { [address: string]: { usd: number } };
    };
    let tokenPrice: number = resp.data[downcasedAddress].usd;
    return tokenPrice;
  } catch (e) {
    // console.log("coingecko api error: ", e);
    return 0;
  }
}

export async function getTokenIdByContract(contractAddress: string): Promise<string> {
  try {
    const resp = (await axios.get(`https://api.coingecko.com/api/v3/coins/ethereum/contract/${contractAddress}'`)) as {
      data: { id: string };
    };
    return resp.data.id;
  } catch (e) {
    // console.log("coingecko api error: ", e);
    return "";
  }
}

export function shorten(str: string) {
  if (str.length < 10) return str;
  return `${str.slice(0, 6)}...${str.slice(str.length - 4)}`;
}

export function shortenString(str: string, length: number) {
  return str.length > length ? str.substring(0, length) + "..." : str;
}

export function formatCurrency(c: number, precision = 0, currency = "USD") {
  if (currency === "OHM") return `${trim(c, precision)} Ω`;
  return new Intl.NumberFormat("en-US", {
    style: "currency",
    currency,
    maximumFractionDigits: precision,
    minimumFractionDigits: precision,
  }).format(c);
}

export function trim(number = 0, precision = 0) {
  // why would number ever be undefined??? what are we trimming?
  const array = Number(number).toFixed(8).split(".");
  if (array.length === 1) return number.toString();
  if (precision === 0) return array[0].toString();

  const poppedNumber = array.pop() || "0";
  array.push(poppedNumber.substring(0, precision));
  const trimmedNumber = array.join(".");
  return trimmedNumber;
}

export function getRebaseBlock(currentBlock: number) {
  return currentBlock + EPOCH_INTERVAL - (currentBlock % EPOCH_INTERVAL);
}

export function secondsUntilBlock(startBlock: number, endBlock: number): number {
  const blocksAway = endBlock - startBlock;
  const secondsAway = blocksAway * BLOCK_RATE_SECONDS;

  return secondsAway;
}

export function prettyVestingPeriod(currentBlock: number, vestingBlock: number) {
  if (vestingBlock === 0) {
    return "";
  }

  const seconds = secondsUntilBlock(currentBlock, vestingBlock);
  if (seconds < 0) {
    return "Fully Vested";
  }
  return prettifySeconds(seconds);
}

export function prettifySeconds(seconds: number, resolution?: string) {
  if (seconds !== 0 && !seconds) {
    return "";
  }

  const d = Math.floor(seconds / (3600 * 24));
  const h = Math.floor((seconds % (3600 * 24)) / 3600);
  const m = Math.floor((seconds % 3600) / 60);

  if (resolution === "day") {
    return d + (d == 1 ? " day" : " days");
  }

  const dDisplay = d > 0 ? d + (d == 1 ? " day, " : " days, ") : "";
  const hDisplay = h > 0 ? h + (h == 1 ? " hr, " : " hrs, ") : "";
  const mDisplay = m > 0 ? m + (m == 1 ? " min" : " mins") : "";

  let result = dDisplay + hDisplay + mDisplay;
  if (mDisplay === "") {
    result = result.slice(0, result.length - 2);
  }

  return result;
}

function getSohmTokenImage() {
  return <SvgIcon component={SOhmImg} viewBox="0 0 100 100" style={{ height: "1rem", width: "1rem" }} />;
}

export function getOhmTokenImage(w?: number, h?: number) {
  const height = h == null ? "32px" : `${h}px`;
  const width = w == null ? "32px" : `${w}px`;
  return <SvgIcon component={OhmImg} viewBox="0 0 32 32" style={{ height, width }} />;
}

export function getTokenImage(name: string) {
  if (name === "ohm") return getOhmTokenImage();
  if (name === "sohm") return getSohmTokenImage();
}

// TS-REFACTOR-NOTE - Used for:
// AccountSlice.ts, AppSlice.ts
export function setAll(state: any, properties: any) {
  if (properties) {
    const props = Object.keys(properties);
    props.forEach(key => {
      state[key] = properties[key];
    });
  }
}

export function contractForRedeemHelper({
  networkID,
  provider,
}: {
  networkID: NetworkId;
  provider: StaticJsonRpcProvider | JsonRpcSigner;
}) {
  return new ethers.Contract(
    addresses[networkID].REDEEM_HELPER_ADDRESS as string,
    RedeemHelperABI,
    provider,
  ) as RedeemHelper;
}

/**
 * returns false if SafetyCheck has fired in this Session. True otherwise
 * @returns boolean
 */
export const shouldTriggerSafetyCheck = () => {
  const _storage = window.sessionStorage;
  const _safetyCheckKey = "-oly-safety";
  // check if sessionStorage item exists for SafetyCheck
  if (!_storage.getItem(_safetyCheckKey)) {
    _storage.setItem(_safetyCheckKey, "true");
    return true;
  }
  return false;
};

/**
 * returns unix timestamp for x minutes ago
 * @param x minutes as a number
 */
export const minutesAgo = (x: number) => {
  const now = new Date().getTime();
  return new Date(now - x * 60000).getTime();
};

/**
 * subtracts two dates for use in 33-together timer
 * param (Date) dateA is the ending date object
 * param (Date) dateB is the current date object
 * returns days, hours, minutes, seconds
 * NOTE: this func previously used parseInt() to convert to whole numbers, however, typescript doesn't like
 * ... using parseInt on number params. It only allows parseInt on string params. So we converted usage to
 * ... Math.trunc which accomplishes the same result as parseInt.
 */
export const subtractDates = (dateA: Date, dateB: Date) => {
  let msA: number = dateA.getTime();
  let msB: number = dateB.getTime();

  let diff: number = msA - msB;

  let days: number = 0;
  if (diff >= 86400000) {
    days = Math.trunc(diff / 86400000);
    diff -= days * 86400000;
  }

  let hours: number = 0;
  if (days || diff >= 3600000) {
    hours = Math.trunc(diff / 3600000);
    diff -= hours * 3600000;
  }

  let minutes: number = 0;
  if (hours || diff >= 60000) {
    minutes = Math.trunc(diff / 60000);
    diff -= minutes * 60000;
  }

  let seconds: number = 0;
  if (minutes || diff >= 1000) {
    seconds = Math.trunc(diff / 1000);
  }
  return {
    days,
    hours,
    minutes,
    seconds,
  };
};

export const toBN = (num: number) => {
  return BigNumber.from(num);
};

export const bnToNum = (bigNum: BigNumber) => {
  return Number(bigNum.toString());
};

export const handleContractError = (e: any) => {
  if (EnvHelper.env.NODE_ENV !== "production") console.warn("caught error in slices; usually network related", e);
};

interface ICheckBalance extends IBaseAsyncThunk {
  readonly sOHMbalance: string;
}

export const getGohmBalFromSohm = async ({ provider, networkID, sOHMbalance }: ICheckBalance) => {
  const gOhmContract = GOHM__factory.connect(addresses[networkID].GOHM_ADDRESS, provider);
  const formattedGohmBal = await gOhmContract.balanceTo(ethers.utils.parseUnits(sOHMbalance, "gwei").toString());
  return ethers.utils.formatEther(formattedGohmBal);
};<|MERGE_RESOLUTION|>--- conflicted
+++ resolved
@@ -63,15 +63,6 @@
  * @param tokenId STRING taken from https://www.coingecko.com/api/documentations/v3#/coins/get_coins_list
  * @returns INTEGER usd value
  */
-<<<<<<< HEAD
-export async function getTokenPrice(tokenId = "olympus") {
-  let resp: any;
-  try {
-    // replacing direct coingecko call with ohm API middleware
-    // resp = await axios.get(`https://api.coingecko.com/api/v3/simple/price?ids=${tokenId}&vs_currencies=usd`);
-    resp = await axios.get(`https://api.olympusdao.finance/api/rest/coingecko_name/${tokenId}`);
-    return resp.coingeckoTicker.value;
-=======
 export async function getTokenPrice(tokenId = "olympus"): Promise<number> {
   try {
     const resp = (await axios.get(
@@ -81,7 +72,6 @@
     };
     let tokenPrice: number = resp.data[tokenId].usd;
     return tokenPrice;
->>>>>>> 795075d7
   } catch (e) {
     // console.log("coingecko api error: ", e);
     return 0;
