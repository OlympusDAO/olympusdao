--- conflicted
+++ resolved
@@ -3,10 +3,7 @@
 import axios from "axios";
 import { NetworkId } from "src/constants";
 import { OHM_DAI_LP_TOKEN } from "src/constants/tokens";
-<<<<<<< HEAD
 import { DecimalBigNumber } from "src/helpers/DecimalBigNumber/DecimalBigNumber";
-=======
->>>>>>> 11719afe
 import { Environment } from "src/helpers/environment/Environment/Environment";
 
 /**
