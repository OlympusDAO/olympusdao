--- conflicted
+++ resolved
@@ -71,12 +71,8 @@
     )) as {
       data: { [id: string]: { usd: number } };
     };
-<<<<<<< HEAD
     tokenPrice = cgResp.data[tokenId].usd;
   } finally {
-=======
-    const tokenPrice: number = resp.data[tokenId].usd;
->>>>>>> 2b69877c
     return tokenPrice;
   }
 }
