--- conflicted
+++ resolved
@@ -78,13 +78,10 @@
   return `${str.slice(0, 6)}...${str.slice(str.length - 4)}`;
 }
 
-<<<<<<< HEAD
-=======
 export function shortenString(str: string, length: number) {
   return str.length > length ? str.substring(0, length) + "..." : str;
 }
 
->>>>>>> e7cade3b
 export function formatCurrency(c: number, precision = 0, currency = "USD") {
   if (currency === "OHM") return `${trim(c, precision)} Ω`;
   return new Intl.NumberFormat("en-US", {
