--- conflicted
+++ resolved
@@ -231,38 +231,6 @@
 export const isIFrame = () => window.location !== window.parent.location;
 
 /**
-<<<<<<< HEAD
- * Assertion function helpful for asserting `enabled`
- * values from within a `react-query` function.
- * @param value The value(s) to assert
- * @param queryKey Key of current query
- */
-export function queryAssertion(value: unknown, queryKey: any = "not specified"): asserts value {
-  if (!value) throw new Error(`Failed react-query assertion for key: ${queryKey}`);
-}
-
-/**
- * Assertion function
- */
-export function assert(value: unknown, message: string | Error): asserts value {
-  if (!value) throw message instanceof Error ? message : new Error(message);
-}
-=======
- * Converts gOHM to OHM. Mimics `balanceFrom()` gOHM contract function.
- */
-export const convertGohmToOhm = (amount: BigNumber, index: BigNumber) => {
-  return amount.div(10 ** 9).mul(index);
-};
-
-/**
- * Converts OHM to gOHM. Mimics `balanceTo()` gOHM contract function.
- */
-export const convertOhmToGohm = (amount: BigNumber, index: BigNumber) => {
-  return amount.mul(10 ** 9).div(index);
-};
->>>>>>> ddf24917
-
-/**
  * Converts a BigNumber to a number
  */
 export const parseBigNumber = (value: BigNumber, units: BigNumberish = 9) => {
