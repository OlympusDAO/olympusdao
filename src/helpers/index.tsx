import { EPOCH_INTERVAL, BLOCK_RATE_SECONDS, addresses } from "../constants";
import { BigNumber, ethers } from "ethers";
import axios from "axios";
import { abi as PairContractABI } from "../abi/PairContract.json";
import { abi as RedeemHelperABI } from "../abi/RedeemHelper.json";

import { SvgIcon } from "@material-ui/core";
import { ReactComponent as OhmImg } from "../assets/tokens/token_OHM.svg";
import { ReactComponent as SOhmImg } from "../assets/tokens/token_sOHM.svg";

import { ohm_dai, ohm_weth, ohm_daiOld } from "./AllBonds";
import { JsonRpcSigner, StaticJsonRpcProvider } from "@ethersproject/providers";
import { IBaseAsyncThunk } from "src/slices/interfaces";
import { PairContract, RedeemHelper } from "../typechain";
import { GOHM__factory } from "src/typechain/factories/GOHM__factory";

import { EnvHelper } from "../helpers/Environment";
import { NodeHelper } from "../helpers/NodeHelper";

/**
 * gets marketPrice from Ohm-DAI v2
 * @returns Number like 333.33
 */
export async function getMarketPrice() {
  const mainnetProvider = NodeHelper.getMainnetStaticProvider();
  // v2 price
  const ohm_dai_address = ohm_dai.getAddressForReserve(1);
  const pairContract = new ethers.Contract(ohm_dai_address || "", PairContractABI, mainnetProvider) as PairContract;
  const reserves = await pairContract.getReserves();

  const marketPrice = Number(reserves[1].toString()) / Number(reserves[0].toString()) / 10 ** 9;

  return marketPrice;
}

export async function getMarketPriceFromWeth() {
  const mainnetProvider = NodeHelper.getMainnetStaticProvider();
  // v2 price
  const ohm_weth_address = ohm_weth.getAddressForReserve(1);
  const wethBondContract = ohm_weth.getContractForBond(1, mainnetProvider);
  const pairContract = new ethers.Contract(ohm_weth_address || "", PairContractABI, mainnetProvider) as PairContract;
  const reserves = await pairContract.getReserves();

  // since we're using OHM/WETH... also need to multiply by weth price;
  const wethPriceBN: BigNumber = await wethBondContract.assetPrice();
  const wethPrice = Number(wethPriceBN.toString()) / Math.pow(10, 8);
  const marketPrice = (Number(reserves[1].toString()) / Number(reserves[0].toString()) / 10 ** 9) * wethPrice;
  return marketPrice;
}

export async function getV1MarketPrice() {
  const mainnetProvider = NodeHelper.getMainnetStaticProvider();
  // v1 price
  const ohm_dai_address = ohm_daiOld.getAddressForReserve(1);
  const pairContract = new ethers.Contract(ohm_dai_address || "", PairContractABI, mainnetProvider) as PairContract;
  const reserves = await pairContract.getReserves();
  const marketPrice = Number(reserves[1].toString()) / Number(reserves[0].toString()) / 10 ** 9;
  return marketPrice;
}

/**
 * gets price of token from coingecko
 * @param tokenId STRING taken from https://www.coingecko.com/api/documentations/v3#/coins/get_coins_list
 * @returns INTEGER usd value
 */
export async function getTokenPrice(tokenId = "olympus") {
  let resp;
  try {
    resp = await axios.get(`https://api.coingecko.com/api/v3/simple/price?ids=${tokenId}&vs_currencies=usd`);
    return resp.data[tokenId].usd;
  } catch (e) {
    // console.log("coingecko api error: ", e);
  }
}

export function shorten(str: string) {
  if (str.length < 10) return str;
  return `${str.slice(0, 6)}...${str.slice(str.length - 4)}`;
}

<<<<<<< HEAD
export function formatCurrency(c: number, precision = 0, currency = "USD") {
  if (currency === "OHM") return `${trim(c, precision)} Ω`;
=======
export function shortenString(str: string, length: number) {
  return str.length > length ? str.substring(0, length) + "..." : str;
}

export function formatCurrency(c: number, precision = 0) {
>>>>>>> f0deebcd
  return new Intl.NumberFormat("en-US", {
    style: "currency",
    currency,
    maximumFractionDigits: precision,
    minimumFractionDigits: precision,
  }).format(c);
}

export function trim(number = 0, precision = 0) {
  // why would number ever be undefined??? what are we trimming?
  const array = Number(number).toFixed(8).split(".");
  if (array.length === 1) return number.toString();
  if (precision === 0) return array[0].toString();

  const poppedNumber = array.pop() || "0";
  array.push(poppedNumber.substring(0, precision));
  const trimmedNumber = array.join(".");
  return trimmedNumber;
}

export function getRebaseBlock(currentBlock: number) {
  return currentBlock + EPOCH_INTERVAL - (currentBlock % EPOCH_INTERVAL);
}

export function secondsUntilBlock(startBlock: number, endBlock: number) {
  const blocksAway = endBlock - startBlock;
  const secondsAway = blocksAway * BLOCK_RATE_SECONDS;

  return secondsAway;
}

export function prettyVestingPeriod(currentBlock: number, vestingBlock: number) {
  if (vestingBlock === 0) {
    return "";
  }

  const seconds = secondsUntilBlock(currentBlock, vestingBlock);
  if (seconds < 0) {
    return "Fully Vested";
  }
  return prettifySeconds(seconds);
}

export function prettifySeconds(seconds: number, resolution?: string) {
  if (seconds !== 0 && !seconds) {
    return "";
  }

  const d = Math.floor(seconds / (3600 * 24));
  const h = Math.floor((seconds % (3600 * 24)) / 3600);
  const m = Math.floor((seconds % 3600) / 60);

  if (resolution === "day") {
    return d + (d == 1 ? " day" : " days");
  }

  const dDisplay = d > 0 ? d + (d == 1 ? " day, " : " days, ") : "";
  const hDisplay = h > 0 ? h + (h == 1 ? " hr, " : " hrs, ") : "";
  const mDisplay = m > 0 ? m + (m == 1 ? " min" : " mins") : "";

  let result = dDisplay + hDisplay + mDisplay;
  if (mDisplay === "") {
    result = result.slice(0, result.length - 2);
  }

  return result;
}

function getSohmTokenImage() {
  return <SvgIcon component={SOhmImg} viewBox="0 0 100 100" style={{ height: "1rem", width: "1rem" }} />;
}

export function getOhmTokenImage(w?: number, h?: number) {
  const height = h == null ? "32px" : `${h}px`;
  const width = w == null ? "32px" : `${w}px`;
  return <SvgIcon component={OhmImg} viewBox="0 0 32 32" style={{ height, width }} />;
}

export function getTokenImage(name: string) {
  if (name === "ohm") return getOhmTokenImage();
  if (name === "sohm") return getSohmTokenImage();
}

// TS-REFACTOR-NOTE - Used for:
// AccountSlice.ts, AppSlice.ts, LusdSlice.ts
export function setAll(state: any, properties: any) {
  if (properties) {
    const props = Object.keys(properties);
    props.forEach(key => {
      state[key] = properties[key];
    });
  }
}

export function contractForRedeemHelper({
  networkID,
  provider,
}: {
  networkID: number;
  provider: StaticJsonRpcProvider | JsonRpcSigner;
}) {
  return new ethers.Contract(
    addresses[networkID].REDEEM_HELPER_ADDRESS as string,
    RedeemHelperABI,
    provider,
  ) as RedeemHelper;
}

/**
 * returns false if SafetyCheck has fired in this Session. True otherwise
 * @returns boolean
 */
export const shouldTriggerSafetyCheck = () => {
  const _storage = window.sessionStorage;
  const _safetyCheckKey = "-oly-safety";
  // check if sessionStorage item exists for SafetyCheck
  if (!_storage.getItem(_safetyCheckKey)) {
    _storage.setItem(_safetyCheckKey, "true");
    return true;
  }
  return false;
};

/**
 * returns unix timestamp for x minutes ago
 * @param x minutes as a number
 */
export const minutesAgo = (x: number) => {
  const now = new Date().getTime();
  return new Date(now - x * 60000).getTime();
};

/**
 * subtracts two dates for use in 33-together timer
 * param (Date) dateA is the ending date object
 * param (Date) dateB is the current date object
 * returns days, hours, minutes, seconds
 * NOTE: this func previously used parseInt() to convert to whole numbers, however, typescript doesn't like
 * ... using parseInt on number params. It only allows parseInt on string params. So we converted usage to
 * ... Math.trunc which accomplishes the same result as parseInt.
 */
export const subtractDates = (dateA: Date, dateB: Date) => {
  let msA: number = dateA.getTime();
  let msB: number = dateB.getTime();

  let diff: number = msA - msB;

  let days: number = 0;
  if (diff >= 86400000) {
    days = Math.trunc(diff / 86400000);
    diff -= days * 86400000;
  }

  let hours: number = 0;
  if (days || diff >= 3600000) {
    hours = Math.trunc(diff / 3600000);
    diff -= hours * 3600000;
  }

  let minutes: number = 0;
  if (hours || diff >= 60000) {
    minutes = Math.trunc(diff / 60000);
    diff -= minutes * 60000;
  }

  let seconds: number = 0;
  if (minutes || diff >= 1000) {
    seconds = Math.trunc(diff / 1000);
  }
  return {
    days,
    hours,
    minutes,
    seconds,
  };
};

export const toBN = (num: number) => {
  return BigNumber.from(num);
};

export const bnToNum = (bigNum: BigNumber) => {
  return Number(bigNum.toString());
};

export const handleContractError = (e: any) => {
  if (EnvHelper.env.NODE_ENV !== "production") console.warn("caught error in slices; usually network related", e);
};

interface ICheckBalance extends IBaseAsyncThunk {
  readonly sOHMbalance: string;
}

export const getGohmBalFromSohm = async ({ provider, networkID, sOHMbalance }: ICheckBalance) => {
  const gOhmContract = GOHM__factory.connect(addresses[networkID].GOHM_ADDRESS, provider);
  const formattedGohmBal = await gOhmContract.balanceTo(ethers.utils.parseUnits(sOHMbalance, "gwei").toString());
  return ethers.utils.formatEther(formattedGohmBal);
};<|MERGE_RESOLUTION|>--- conflicted
+++ resolved
@@ -78,16 +78,12 @@
   return `${str.slice(0, 6)}...${str.slice(str.length - 4)}`;
 }
 
-<<<<<<< HEAD
+export function shortenString(str: string, length: number) {
+  return str.length > length ? str.substring(0, length) + "..." : str;
+}
+
 export function formatCurrency(c: number, precision = 0, currency = "USD") {
   if (currency === "OHM") return `${trim(c, precision)} Ω`;
-=======
-export function shortenString(str: string, length: number) {
-  return str.length > length ? str.substring(0, length) + "..." : str;
-}
-
-export function formatCurrency(c: number, precision = 0) {
->>>>>>> f0deebcd
   return new Intl.NumberFormat("en-US", {
     style: "currency",
     currency,
