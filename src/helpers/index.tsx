import { BigNumber, BigNumberish } from "@ethersproject/bignumber";
import { formatUnits } from "@ethersproject/units";
import axios from "axios";
import { OHM_DAI_LP_TOKEN } from "src/constants/tokens";

<<<<<<< HEAD
import PairContractABI from "../abi/PairContract.json";
=======
>>>>>>> 752dc911
import { NetworkId } from "../constants";
import { Environment } from "./environment/Environment/Environment";

/**
 * gets marketPrice from Ohm-DAI v2
 * @returns Number like 333.33
 */
export async function getMarketPrice() {
<<<<<<< HEAD
  const mainnetProvider = Providers.getStaticProvider(NetworkId.MAINNET);
  // v2 price
  const ohm_dai_address = ohm_dai.getAddressForReserve(NetworkId.MAINNET);
  const pairContract = new ethers.Contract(ohm_dai_address || "", PairContractABI.abi, mainnetProvider) as PairContract;
  const reserves = await pairContract.getReserves();
=======
  const contract = OHM_DAI_LP_TOKEN.getEthersContract(NetworkId.MAINNET);
  const reserves = await contract.getReserves();
>>>>>>> 752dc911

  return Number(reserves[1].toString()) / Number(reserves[0].toString()) / 10 ** 9;
}

/**
 * gets price of token from coingecko
 * @param tokenId STRING taken from https://www.coingecko.com/api/documentations/v3#/coins/get_coins_list
 * @returns INTEGER usd value
 */
export async function getTokenPrice(tokenId = "olympus"): Promise<number> {
  let tokenPrice = 0;
  try {
    const cgResp = (await axios.get(
      `https://api.coingecko.com/api/v3/simple/price?ids=${tokenId}&vs_currencies=usd`,
    )) as {
      data: { [id: string]: { usd: number } };
    };
    tokenPrice = cgResp.data[tokenId].usd;
  } catch (e) {
    console.warn(`Error accessing coinGecko API for ${tokenId}`);
  }
  return tokenPrice;
}

/**
 * gets price of token from coingecko
 * @param contractAddress STRING representing address
 * @returns INTEGER usd value
 */
export async function getTokenByContract(contractAddress: string): Promise<number> {
  const downcasedAddress = contractAddress.toLowerCase();
  const chainName = "ethereum";
  try {
    const resp = (await axios.get(
      `https://api.coingecko.com/api/v3/simple/token_price/${chainName}?contract_addresses=${downcasedAddress}&vs_currencies=usd`,
    )) as {
      data: { [address: string]: { usd: number } };
    };
    const tokenPrice: number = resp.data[downcasedAddress].usd;
    return tokenPrice;
  } catch (e) {
    // console.log("coingecko api error: ", e);
    return 0;
  }
}

export function shorten(str: string) {
  if (str.length < 10) return str;
  return `${str.slice(0, 6)}...${str.slice(str.length - 4)}`;
}

export function formatCurrency(c: number, precision = 0, currency = "USD") {
  if (currency === "OHM") return `${trim(c, precision)} Ω`;
  return new Intl.NumberFormat("en-US", {
    style: "currency",
    currency,
    maximumFractionDigits: precision,
    minimumFractionDigits: precision,
  }).format(c);
}

export function trim(number = 0, precision = 0) {
  // why would number ever be undefined??? what are we trimming?
  const array = Number(number).toFixed(8).split(".");
  if (array.length === 1) return number.toString();
  if (precision === 0) return array[0].toString();

  const poppedNumber = array.pop() || "0";
  array.push(poppedNumber.substring(0, precision));
  const trimmedNumber = array.join(".");
  return trimmedNumber;
}

// TS-REFACTOR-NOTE - Used for:
// AccountSlice.ts, AppSlice.ts
export function setAll(state: any, properties: any) {
  if (properties) {
    const props = Object.keys(properties);
    props.forEach(key => {
      state[key] = properties[key];
    });
  }
}

/**
 * returns false if SafetyCheck has fired in this Session. True otherwise
 * @returns boolean
 */
export function shouldTriggerSafetyCheck() {
  const _storage = window.sessionStorage;
  const _safetyCheckKey = "-oly-safety";
  // check if sessionStorage item exists for SafetyCheck
  if (!_storage.getItem(_safetyCheckKey)) {
    _storage.setItem(_safetyCheckKey, "true");
    return true;
  }
  return false;
}

export const handleContractError = (e: any) => {
  if (Environment.env.NODE_ENV !== "production") console.warn("caught error in slices; usually network related", e);
};

/**
 * Determines if app is viewed within an <iframe></iframe>
 */
export const isIFrame = () => window.location !== window.parent.location;

/**
 * Converts a BigNumber to a number
 */
export const parseBigNumber = (value: BigNumber, units: BigNumberish = 9) => {
  return parseFloat(formatUnits(value, units));
};

/**
 * Formats a number to a specified amount of decimals
 */
export const formatNumber = (number: number, precision = 0) => {
  return new Intl.NumberFormat("en-US", {
    minimumFractionDigits: precision,
    maximumFractionDigits: precision,
  }).format(number);
};

export const isTestnet = (networkId: NetworkId) => {
  const testnets = [
    NetworkId.ARBITRUM_TESTNET,
    NetworkId.AVALANCHE_TESTNET,
    NetworkId.FANTOM_TESTNET,
    NetworkId.POLYGON_TESTNET,
    NetworkId.TESTNET_RINKEBY,
  ];

  return testnets.includes(networkId);
};<|MERGE_RESOLUTION|>--- conflicted
+++ resolved
@@ -3,10 +3,6 @@
 import axios from "axios";
 import { OHM_DAI_LP_TOKEN } from "src/constants/tokens";
 
-<<<<<<< HEAD
-import PairContractABI from "../abi/PairContract.json";
-=======
->>>>>>> 752dc911
 import { NetworkId } from "../constants";
 import { Environment } from "./environment/Environment/Environment";
 
@@ -15,16 +11,8 @@
  * @returns Number like 333.33
  */
 export async function getMarketPrice() {
-<<<<<<< HEAD
-  const mainnetProvider = Providers.getStaticProvider(NetworkId.MAINNET);
-  // v2 price
-  const ohm_dai_address = ohm_dai.getAddressForReserve(NetworkId.MAINNET);
-  const pairContract = new ethers.Contract(ohm_dai_address || "", PairContractABI.abi, mainnetProvider) as PairContract;
-  const reserves = await pairContract.getReserves();
-=======
   const contract = OHM_DAI_LP_TOKEN.getEthersContract(NetworkId.MAINNET);
   const reserves = await contract.getReserves();
->>>>>>> 752dc911
 
   return Number(reserves[1].toString()) / Number(reserves[0].toString()) / 10 ** 9;
 }
