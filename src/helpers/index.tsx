import { BigNumber, BigNumberish } from "@ethersproject/bignumber";
import { formatUnits } from "@ethersproject/units";
import axios from "axios";
import { NetworkId } from "src/constants";
import { OHM_DAI_LP_TOKEN } from "src/constants/tokens";
import { DecimalBigNumber } from "src/helpers/DecimalBigNumber/DecimalBigNumber";
import { Environment } from "src/helpers/environment/Environment/Environment";

/**
 * gets marketPrice from Ohm-DAI v2
 * @returns Number like 333.33
 */
export async function getMarketPrice() {
  const contract = OHM_DAI_LP_TOKEN.getEthersContract(NetworkId.MAINNET);
  const reserves = await contract.getReserves();

  return Number(reserves[1].toString()) / Number(reserves[0].toString()) / 10 ** 9;
}

/**
 * gets price of token from coingecko
 * @param tokenId STRING taken from https://www.coingecko.com/api/documentations/v3#/coins/get_coins_list
 * @returns INTEGER usd value
 */
export async function getTokenPrice(tokenId = "olympus"): Promise<number> {
  let tokenPrice = 0;
  try {
    const cgResp = (await axios.get(
      `https://api.coingecko.com/api/v3/simple/price?ids=${tokenId}&vs_currencies=usd`,
    )) as {
      data: { [id: string]: { usd: number } };
    };
    tokenPrice = cgResp.data[tokenId].usd;
  } catch (e) {
    console.warn(`Error accessing coinGecko API for ${tokenId}`);
  }
  return tokenPrice;
}

export function shorten(str: string) {
  if (str.length < 10) return str;
  return `${str.slice(0, 6)}...${str.slice(str.length - 4)}`;
}

export function capitalize(str: string) {
  return str && str[0].toUpperCase() + str.slice(1);
}

export function formatCurrency(c: number, precision = 0, currency = "USD") {
  const formatted = new Intl.NumberFormat("en-US", {
    style: currency === "USD" ? "currency" : undefined,
    currency,
    maximumFractionDigits: precision,
    minimumFractionDigits: precision,
  }).format(c);
  if (currency === "OHM") return `${formatted} Ω`;
  if (currency === "DAI") return `${formatted} DAI`;
  return formatted;
}

export const formatBalance = (decimals: number, balance?: DecimalBigNumber) => {
  const zero = new DecimalBigNumber("0");
  const number = balance ? balance : zero;
  return number.toString({ decimals, trim: false, format: true });
};

export function trim(number = 0, precision = 0) {
  // why would number ever be undefined??? what are we trimming?
  const array = Number(number).toFixed(8).split(".");
  if (array.length === 1) return number.toString();
  if (precision === 0) return array[0].toString();

  const poppedNumber = array.pop() || "0";
  array.push(poppedNumber.substring(0, precision));
  const trimmedNumber = array.join(".");
  return trimmedNumber;
}

// TS-REFACTOR-NOTE - Used for:
// AccountSlice.ts, AppSlice.ts
export function setAll(state: any, properties: any) {
  if (properties) {
    const props = Object.keys(properties);
    props.forEach(key => {
      state[key] = properties[key];
    });
  }
}

/**
 * returns false if SafetyCheck has fired in this Session. True otherwise
 * @returns boolean
 */
export function shouldTriggerSafetyCheck() {
  const _storage = window.sessionStorage;
  const _safetyCheckKey = "-oly-safety";
  // check if sessionStorage item exists for SafetyCheck
  if (!_storage.getItem(_safetyCheckKey)) {
    _storage.setItem(_safetyCheckKey, "true");
    return true;
  }
  return false;
}

export const handleContractError = (e: any) => {
  if (Environment.env.MODE !== "production") console.warn("caught error in slices; usually network related", e);
};

/**
 * Determines if app is viewed within an <iframe></iframe>
 */
export const isIFrame = () => window.location !== window.parent.location;

/**
 * Converts a BigNumber to a number
 */
export const parseBigNumber = (value: BigNumber, units: BigNumberish = 9) => {
  return parseFloat(formatUnits(value, units));
};

/**
 * Formats a number to a specified amount of decimals
 */
export const formatNumber = (number: number, precision = 0) => {
  return new Intl.NumberFormat("en-US", {
    minimumFractionDigits: precision,
    maximumFractionDigits: precision,
  }).format(number);
};

/**
 * trims string to 31 characters max
 * - bytes32 string must be less than 32 bytes (31 characters)
 */
export const stringToBytes32String = (str: string) => {
  return str.slice(0, 31);
};

export const isTestnet = (networkId: NetworkId) => {
  const testnets = [
    NetworkId.ARBITRUM_TESTNET,
    NetworkId.ARBITRUM_GOERLI,
    NetworkId.AVALANCHE_TESTNET,
    NetworkId.FANTOM_TESTNET,
    NetworkId.POLYGON_TESTNET,
    NetworkId.TESTNET_GOERLI,
  ];

  return testnets.includes(networkId);
};

export const isChainEthereum = ({
  chainId,
  includeTestnets,
}: {
  chainId: number;
  includeTestnets: boolean;
}): boolean => {
  if (!includeTestnets) return chainId === NetworkId.MAINNET;

  return chainId === NetworkId.MAINNET || chainId === NetworkId.TESTNET_GOERLI;
};

<<<<<<< HEAD
const isValidIPFSurl = (url: string) => {
  return ~url?.indexOf("ipfs://") === -1;
};

export const isValidUrl = (url: string) => {
  if (isValidIPFSurl(url)) return true;
  const urlPattern = new RegExp(
    "^((https)?:\\/\\/)?" + // validate protocol
      "((([a-z\\d]([a-z\\d-]*[a-z\\d])*)\\.)+[a-z]{2,}|" + // validate domain name
      "((\\d{1,3}\\.){3}\\d{1,3}))" + // validate OR ip (v4) address
      "(\\:\\d+)?(\\/[-a-z\\d%_.~+]*)*" + // validate port and path
      "(\\?[;&a-z\\d%_.~+=-]*)?" + // validate query string
      "(\\#[-a-z\\d_]*)?$",
    "i",
  ); // validate fragment locator
  return !!urlPattern.test(url);
=======
//maps known testnet contracts to mainnet for testing liquidity vaults
export const testnetToMainnetContract = (address: string) => {
  switch (address.toLowerCase()) {
    //AURA
    case "0x4a92f7C880f14c2a06FfCf56C7849739B0E492f5".toLowerCase():
      return "0xc0c293ce456ff0ed870add98a0828dd4d2903dbf";
    //LDO
    case "0x7A2D6a40f2FcF8D45669F31F51791D3B348165aa".toLowerCase():
      return "0x5a98fcbea516cf06857215779fd812ca3bef1b32";
    //wstETH
    case "0x6320cD32aA674d2898A68ec82e869385Fc5f7E2f".toLowerCase():
      return "0x7f39c581f595b53c5cb19bd0b3f8da6c935e2ca0";
    //BAL
    case "0xd517A8E45771a40B29eCDa347634bD62051F91B9".toLowerCase():
      return "0xba100000625a3754423978a60c9317c58a424e3d";
    default:
      return address;
  }
};

export const formatNumberOrLoading = (value: number | null | undefined, decimals = 0): string => {
  return value ? formatNumber(value, decimals) : "Loading...";
};

export const formatCurrencyOrLoading = (value: number | null | undefined, decimals = 0): string => {
  return value ? formatCurrency(value, decimals) : "Loading...";
>>>>>>> 7f62e7f8
};<|MERGE_RESOLUTION|>--- conflicted
+++ resolved
@@ -161,7 +161,6 @@
   return chainId === NetworkId.MAINNET || chainId === NetworkId.TESTNET_GOERLI;
 };
 
-<<<<<<< HEAD
 const isValidIPFSurl = (url: string) => {
   return ~url?.indexOf("ipfs://") === -1;
 };
@@ -178,7 +177,8 @@
     "i",
   ); // validate fragment locator
   return !!urlPattern.test(url);
-=======
+};
+
 //maps known testnet contracts to mainnet for testing liquidity vaults
 export const testnetToMainnetContract = (address: string) => {
   switch (address.toLowerCase()) {
@@ -205,5 +205,4 @@
 
 export const formatCurrencyOrLoading = (value: number | null | undefined, decimals = 0): string => {
   return value ? formatCurrency(value, decimals) : "Loading...";
->>>>>>> 7f62e7f8
 };