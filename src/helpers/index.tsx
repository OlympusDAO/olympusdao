--- conflicted
+++ resolved
@@ -12,11 +12,8 @@
 import { JsonRpcSigner, StaticJsonRpcProvider } from "@ethersproject/providers";
 import { IBaseAsyncThunk } from "src/slices/interfaces";
 import { PairContract, RedeemHelper } from "../typechain";
-<<<<<<< HEAD
 import * as dateUtils from "./dateUtils";
-=======
 import { GOHM__factory } from "src/typechain/factories/GOHM__factory";
->>>>>>> b65738e7
 
 import { EnvHelper } from "../helpers/Environment";
 import { NodeHelper } from "../helpers/NodeHelper";
