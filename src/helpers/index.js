<<<<<<< HEAD
import { addresses, EPOCH_INTERVAL, BLOCK_RATE_SECONDS, BONDS, TOKEN_DECIMALS } from "../constants";
=======
import { EPOCH_INTERVAL, BLOCK_RATE_SECONDS, BONDS } from "../constants";
>>>>>>> 0d6ca759
import { ethers } from "ethers";
import { abi as PairContract } from "../abi/PairContract.json";

import { Box, SvgIcon } from "@material-ui/core";
import { ReactComponent as OhmImg } from "../assets/tokens/token_OHM.svg";
import { ReactComponent as SOhmImg } from "../assets/tokens/token_sOHM.svg";

import { ohm_dai } from "./AllBonds";

export async function getMarketPrice({ networkID, provider }) {
  const ohm_dai_address = ohm_dai.getAddressForReserve(networkID, provider);
  const pairContract = new ethers.Contract(ohm_dai_address, PairContract, provider);
  const reserves = await pairContract.getReserves();
  const marketPrice = reserves[1] / reserves[0];

  // commit('set', { marketPrice: marketPrice / Math.pow(10, 9) });
  return marketPrice;
}

export function shorten(str) {
  if (str.length < 10) return str;
  return `${str.slice(0, 6)}...${str.slice(str.length - 4)}`;
}

export function trim(number, precision) {
  if (number == undefined) {
    number = 0;
  }
  const array = number.toString().split(".");
  if (array.length === 1) return number.toString();

  array.push(array.pop().substring(0, precision));
  const trimmedNumber = array.join(".");
  return trimmedNumber;
}

export function getRebaseBlock(currentBlock) {
  return currentBlock + EPOCH_INTERVAL - (currentBlock % EPOCH_INTERVAL);
}

export function secondsUntilBlock(startBlock, endBlock) {
  const blocksAway = endBlock - startBlock;
  const secondsAway = blocksAway * BLOCK_RATE_SECONDS;

  return secondsAway;
}

export function prettyVestingPeriod(currentBlock, vestingBlock) {
  if (vestingBlock === 0) {
    return "";
  }

  const seconds = secondsUntilBlock(currentBlock, vestingBlock);
  if (seconds < 0) {
    return "Fully Vested";
  }
  return prettifySeconds(seconds);
}

export function prettifySeconds(seconds, resolution) {
  if (seconds !== 0 && !seconds) {
    return "";
  }

  const d = Math.floor(seconds / (3600 * 24));
  const h = Math.floor((seconds % (3600 * 24)) / 3600);
  const m = Math.floor((seconds % 3600) / 60);

  if (resolution === "day") {
    return d + (d == 1 ? " day" : " days");
  }

  const dDisplay = d > 0 ? d + (d == 1 ? " day, " : " days, ") : "";
  const hDisplay = h > 0 ? h + (h == 1 ? " hr, " : " hrs, ") : "";
  const mDisplay = m > 0 ? m + (m == 1 ? " min" : " mins") : "";

  let result = dDisplay + hDisplay + mDisplay;
  if (mDisplay === "") {
    result = result.slice(0, result.length - 2);
  }

  return result;
}

export const getDateFromSeconds = seconds => {
  const date = new Date(0);
  date.setSeconds(seconds);
  return date;
};

export const subtractDates = (dateA, dateB) => {
  let msA = dateA.getTime();
  let msB = dateB.getTime();

  let diff = msA - msB;

  let days = 0;
  if (diff >= 86400000) {
    days = parseInt(diff / 86400000, 10);
    diff -= days * 86400000;
  }

  let hours = 0;
  if (days || diff >= 3600000) {
    hours = parseInt(diff / 3600000, 10);
    diff -= hours * 3600000;
  }

  let minutes = 0;
  if (hours || diff >= 60000) {
    minutes = parseInt(diff / 60000, 10);
    diff -= minutes * 60000;
  }

  let seconds = 0;
  if (minutes || diff >= 1000) {
    seconds = parseInt(diff / 1000, 10);
  }

  return {
    days,
    hours,
    minutes,
    seconds,
  };
};

function getSohmTokenImage() {
  // return (
  //   "data:image/png;base64,iVBORw0KGgoAAAANSUhEUgAAAgAAAAIACAYAAAD0eNT6AAABNWlDQ1BJQ0MgUHJvZmlsZQAAeJxjYGAyYYCC3LySoiB3J4WIyCgF9nsMbAwsDIIM2gwWicnFBQyYgBHB/HYNwrusi0UdIcCVklqcDKT/AHFlUnZBCdDoCiBbpLwEzO4BsZMLikDsBUC2aBHQgUD2DpB4OoR9BsROgrAfgNhFIUHOQPYXINshHYmdhMSG2gsC8sUgj3u6OpsZWpqZ6RrpGiok5SQmZysUJyfmpKaQ4SsCABTGEBazGBAbMzAwLUGIIcKzJLWiBMRyKcovSMqv0FHwzEvWQ9Gfv4iBweIr0IwJCLGkmQwM21sZGCRuIcRUgGHH38LAsO18cmlRGdQZUkB8lPEMcxLrZI5s7m8CDqKB0iaKHzUnGElYT3JjDSyLfZtdUMXauWlWzZrM/XWXD740//8fAIFJXKnGwiSOAAA8+klEQVR4nO3dPXAbR7b28WdcDjX1ckNNsnQCh8s1NheUk7pyCDGwnIDOVjaZE8wJr50JULByICJcXRK5oPziLjc0EmOTYbi4Nc7nDYChIAok8TGY7un+/6pUpvgBHosE+vTp092BAFgvTdNtSVvTP9vTd2f//eP0v9nHZz+mOR9bxGjm7fH0z82P/Xvm7+PZP0EQzH49AAsFpgMAfJam6ZYmg/W2JgP5F5L+38z7trTcwG2TsT5ODv4l6T+aJA5jSZdBEIxNBAaABADYuOnsfUcfBvg/Tv++pfIO7nkZa5IkjDRJDH7TJFEYB0FwaSoowAckAEBObgz0O9M/22KQX8elJsnBv7K3SQyAfJAAAEuaKds/EgO9CWNNkoF/aVoxCIKgbzAeoJRIAIB7pGm6o48H+x1z0eAOl9M/fU2SgkuDsQDWIwEAZkxn9zuSnkr6kz6s1aN8xpokBO81SQpoOgRmkADAa9MBvzb9k83y4a5LfUgI+iQE8BkJALxyY4bPgI9LTRKCt/QRwDckAHDezBr+U1HSx936kt5Kek8PAVxHAgDn3Jjl/5c+PRUPWMRIk4TgF6oDcBEJAJwwHfSfSvpGzPKRv7E+rg6MDMYC5IIEAKU1HfS/0WTgr5mMBd7pS3otkgGUGAkASoVBHxbqi2QAJUQCAOsx6KNE+pokA//NFkPYjgQA1krTtCbpr5oM+lsmYwFW8FqTROCt4TiAuUgAYJXpoP9I0gsx6MMNI00qAycsEcAmJAAwjhI/PNIXSwSwBAkAjJnO9p9qMvhvmYwFKNhYky2FVAVgDAkACnVjv37NZCyAJfqSXgdB8IvpQOAXEgAUYjrw/1Ws7QO3GYleARSIBAAbNdPJ/9RsJECpvJb0M/cRYJNIALAR04H/WJT5gXX0xfIANoQEALmZ6eZ/IS7gAfI0ktQkEUCeSACwNtb3gcKMJDXFscPIAQkAVsbADxgz0qRP4BcSAayKBABLY+AHrDESiQBWRAKAhTHwA9YaiUQASyIBwL0Y+IHSGIlEAAsiAcCtGPiB0hqJXQO4BwkA5krT9Lmkv4mBHyizkUgEcAsSAHxkeoDP3yTtmI0EQI5GIhHADSQAkMTJfYAn+pK+pT8AkvSZ6QBgVpqmW2ma/k3SOzH4A66rSfotTdO/p2m6bTgWGEYFwGNpmh6LBj/AVyNN7hk4MR0IzCAB8NC03P93cV4/APoDvEUC4JFpye/votQP4FOvJZ3QH+APegA8MS33/1MM/gDme65Jf8Cx6UBQDCoAjqPcD2AFI0lfB0FwaTgObBAVAEfd6O7fNhwOgHLZlvRPdgu4jQqAg9I0farJrH/LbCQAHDASTYJOIgFwCE1+ADbotWgSdApLAI5I0/SvoskPwOY8l/QuTdNvTAeCfFABKDlm/QAMeC2qAaVHBaDEppk4s34ARXsuqgGlRwWghNI03dJk1v/UbCQAQDWgrEgASoZ9/QAsNNLklsG+4TiwBJYASoR9/QAsta3JkgCnCJYIFYASmDb6/UPSjtlIAOBeI0mPWRKwHxUAy81s79sxHAoALGJbk1MEXxiOA/egAmCpaaPf3zTptgWAMnot6fsgCMaG48AcJAAWStN0R5OS/7bZSABgbSOxJGAllgAsMy350+gHwBXbYknASlQALDEt+R9LemE2EgDYmJ+CIPjedBCYIAGwAF3+ADwyEksCVmAJwLDpwT50+QPwxbYmZwbUDMfhPRIAg2bW+7cMhwIARdoWBwcZxxKAAWzxA4Br9AUYQgJQMNb7AeATI9EXUDiWAAo03d//Tgz+ADBrW5MlgW3DcXiFBKAg03uz2d8PAPNta3JewFPDcXiDBKAA00aX16LZDwDusiXpHzQHFoMegA2bXuH7wnQcAFAyNAduGAnAhkw7/f8hqWY2EgAorbeSvuUyoc0gAdgAOv0BIDcjsUNgI0gAcjYd/Gn2A4D8jEQSkDuaAHM0s81v22wkAOCUbU22Ce4YjsMpVAByMj3X+h+i0x8ANmWsSSXg0nAcTqACkIOZPf5bhkMBAJdtaXJWwDemA3EBCcCaphf6vDYdBwB45HWapi9MB1F2JABrmB5W8ZPpOADAQ3/jwKD1kACsaPqL1zQdBwB4rEkSsDoSgBUw+AOANUgCVkQCsCQGfwCwDknACkgAlsDgDwDWIglYEgnAghj8AcB6JAFLIAFYAIM/AJQGScCCSADuweAPAKVDErAAEoA7MPgDQGmRBNyDBOAWDP4AUHokAXfgMqA5psf7/mQ6DgBALr4PguAn00HYhgTghuklE69NxwEAyNXzIAh+MR2ETUgAZkzvmv6n6TgAABvxOAiCvukgbEEPwNR08H9nOg4AwMb8Y/paD5EASJLSNN2W9A9N7poGALhpS5MkYNtwHFbwPgGY/iK8k7RtNhIAQAG2Jb0jCfC8ByBN0y1N1vy3zUYCACjYpSY9AWPDcRjjewXg72LwBwAf7Wiy9OstbysAaZr+TdIL03EAq0iSRL///rviOFYcx/r999+VJIniOJYkXV1dffTf7GuSJLnzccMwVBiGkqQHDx5cvx2GoR48eKAoij55++HDh9efB5TQT0EQfG86CBO8TAA45Q9lcHV1pV9//VVXV1eK41hXV1caDocLDeRFm00EKpWKoihSpVK5/jtguWYQBCemgyiadwkAB/3ANkmSaDAYXA/4w+FQV1dX1g3y68iSgmq1qkqlcp0cABbx7qAgrxKAadfnP8V2PxiSJImGw6GGw6EGg4EGg4FTA/0ywjC8Tgiy/5IUwKCxJk2Bl4bjKIw3CQDb/WBCkiTq9/vXA/5wODQdktWyZKBarerLL7/Uw4cPTYcEv4w0SQJGhuMohE8JwG9i8MeGZTP8fr+v9+/fXzflYTVZQlCr1agQoCiX8mR7oBcJAB3/2KSrqyv1+/3rmb6vJf0iVKtV7e3tqVqtUh3AJr0OguBb00FsmvMJAB3/2IRs/T4b9FG8rDqwt7fHTgNsgvNXCDudAKRpWhMX/CAn2aDf6/Uo7VsmiiI9evSIZAB5c/r2QGcTAJr+kIckSdTtdpnpl0gURarX66rVaiwTYF1jSX92tSnQ5QSApj+sJOvc7/V6GgwGpsPBGrIlgt3dXdOhoLwu5WhToJMJAE1/WEW2pt/r9Wjkc0wURfrqq690cHBAVQCrcPK4YOcSgDRN/yrpJ9NxoDwGg4E6nQ6zfU9QFcCKnGsKdCoB4KQ/LCpb2+92u8z2PRVFkRqNBlsKsaixHDsp0JkEIE3TLU0G/22zkcBmDPyYZ3d3l+UBLGKkSVPg2HAcuXApAXgt6RvTccBO2fa9i4sL06HAYiQCWIAzhwQ5kQCw7o/bsL6PVZAI4B5O9AOUPgFg3R/zDIdDtVotBn6shUQAtxjLgfMBXEgA2O+Pa3Ec69WrV5T6kSsSAcxxGQTBn00HsY5SJwCc848MzX0oAokAbij1+QClTQA45x8SAz+Klx01XK/XTYcCO5T2voBSJgCc8w9p0uB3cnLCxTwwIjtHgAOFvDdSSbcGljUBeC22/HkrjmOdnJzQ4AcrsCwASW+DIPjadBDLKl0CkKbpc0l/Nx0Hike5HzZrNBpqNBqmw4A5XwdB8NZ0EMsoVQJA6d9flPtRBlEU6YcfflCtVjMdCoo3Vsm2BpYtAXgtSv9eSZJEnU5H3W7XdCjAwlgW8FY/CILHpoNYVGkSAEr//un3+zo5OaHcj1KiSdBbpTklsBQJAKV/vyRJoh9//JHDfOAEqgHeGaskSwFlSQBei9K/F1jrh4voDfBOKZYCrE8AKP37gbV++ICdAl6xfleA1QkApX8/xHGso6MjDYdD06EAGxdFkdrtNksC7htL+sLmA4I+Mx3APZpi8Hdat9vV/v4+gz+8Ecexnj17RrXLfVuSjk0HcRdrKwBpmu5ocs0vHETJH5Dq9boajYbCMDQdCjbH2rsCbE4AuObXUXEc67vvvqPRDxBLAh4YBUHwhekg5rFyCWB6ze+26TiQv36/r/39fQZ/YCpbEuj3+6ZDwWZsp2naNB3EPNZVAKaNf7+ZjgP563Q66nQ6psMArMUuAWeNZeHZADYmAK/Fnn+ncLAPsLharabj42P6Atxj3dkAViUA7Pl3D1v8gOXRF+AsqxoCbUsAaPxzyHA41NHREev9wApIApxkVUOgNU2ANP65pdfr6eDggMEfWBHNgU6yqiHQigoAJ/65pdvtqtVqmQ4DcAbNgU4Zy5ITAm2pADTF4O+ETqfD4A/kjB00TtmSJScEGq8AsO3PHa1Wi5P9gA2iEuAU4w2BNiQA7yTVTMeB9ZycnLDNDyjA7u6ums2m6TCwPuPbAo0uAUy3/dVMxoD1MfgDxen1eiQAbqilaVozGYDRCgDb/sotSRIdHR1pMBiYDgXwTqVSUbvd5sCgcrsMguDPpr65sQrAdPa/ber7Yz1Jkujg4IDBHzBkOBzq4OBASZKYDgWr20nT1NjJt8YqAMz+yysb/DndDzCPSkDpjWVoW6CRCgCz/3Jj8AfskZ24idLakvTCxDcuPAGYbvuzYg8klndycsLgD1hmMBjQGFhuf03TdKvob/p50d9Qk5v+tg18X6yJbn87hWGohw8fKooiPXjwQFEUXZ8fH0WRwjC8Lg8/ePDgzlLx1dWVpMkyz+yfq6srJUmi4XD40d9hj16vJ0kkAuW0pUkVoFnkNy20B4Ajf8uLk8jMC8NQ1WpVDx8+VKVS0ZdffqmHDx8aW/vNEoI4jjUcDq//kBiYVa/XdXh4aDoMLG+sgnsBik4AjlVwhoP1MfgXLwxDVSoVVSoVVavV68G+DGYTgsFgQFJgACcGltZJEATNor5ZYQkAs/9yYvAvRjbg12q160HfJVki0O/32TpakMPDQ9XrddNhYDljFVgFKDIBYPZfMv1+n+7iDQrDULu7u9eDvk/buAaDgXq9ngaDAVdGb1Cz2dTu7q7pMLCcwqoAhSQAzP7LJ45j7e/vU7rNWRRF2t3dVbVadW6Wv6rhcKiLiwu9f/+eZCBnYRiq3W6rUqmYDgWLG6ugKkBRCQCz/xKJ41jfffcdL8Y5mZ3pM+jfbTgcqtvtUhnIURRFarfbpekhgaSCqgAbTwCY/ZdLkiTa39/nxTcH1WpVjUaDQX9F/X5fvV5P/X7fdCilx2mBpTNWAVWAIhKA55L+vunvg3wcHR3xgruGMAxVr9dVr9d5sc1JHMfqdrssEayJa4RLZ+NVgCISAM78Lwk6/ldXrVa1t7enR48eMfBv0MXFhV69ekUisCK2B5bKWBuuAmw0AWD2Xx50/K+GMr8Zg8FAnU6HLYUrOD09Va1WMx0GFvN9EAQ/berBN50AMPsvATr+l8fAbwcSgeWFYaizszOaAsthFATBF5t68I0lAMz+y4Gmv+Uw8NtpMBio1WpxUdWCoijSmzdvWK4qh8dBEPQ38cCbTADeSapt6vGRj1arpW63azoM60VRpOPjYwZ+y9EjsDjuDCiNfhAEjzfxwBtJANI0rWmy9Q8W63a7arVapsOwWhiGajQaHKlaMiQCi+G44NLYSBVgUwnAa02u/YWlWPe/X71eV6PRoExaUnEc69WrV1xhfQf6AUrjbRAEX+f9oLknANODf37L+3GRrydPnjA7ukWlUtHh4SHlfkdwsuXdOCSoNP6Q95bAz/J8sKnmBh4TOep0OrwYzhGGoQ4PD3V2dsbg75AoinR+fs7+91sMh0PO/yiHF3k/4CYqAGz9sxj7/eerVqtqNpuUQh1HNeB27XabxNduY+V8MFCuFYDp1r/tPB8T+YnjWD/++KPpMKxzeHjIZSmeoBpwu5OTE3qC7LYl6b/yfMC8lwBo/LMYXdEfi6JIZ2dndEF7qNFo6Pz8XFEUmQ7FGnEcsyvIfs/zfLDcEoBp818tr8dDvi4uLuiGnlGv1/XmzRvuSfdYdhgOCeAH3L5ovdp0m30ucusBYOufvVj3/IB9/Zin2+2q0+lQAtfkOXJ+fs6uAHv9HATBizweKJcKQJqmW8p5bQL5ofQ/Qckft8kqQiwJTI4HZ1eA1b6Zjrlry2sJ4KkmDQqwTL/fp/SvSZf/mzdvaPTDraIo0suXL7kpT5OKCBcsWWtLOfUC5LIEwLn/9uLAH848x/I6nY73s2AuDLJaLvcDrF0BoPnPXhz4M9nix+CPZTUaDe+3CsZxzEVh9sqlGTCPJYBmDo+BnMVx7PUMJgxDtdtt1vuxskajodPTU69nwN1uV1dXV6bDwHy1dR8gjwTgUQ6PgZy9evXKdAjGRFHEqWbIRa1WU7vd9rY5MEkSNZtN02Fgvr+u+wBrJQBpmj4VJ/9Zx+c9/9ngz/5+5KVSqejly5feJgGDwYCGQDttrbsMsG4F4OmaX48N8HX2nw3+dPojb9kOAV+TgJOTE9MhYL61qgArJwDTfYgc/GOZbrfrZeMfgz82zeckwPeeIovV1jkTYJ0KwNM1vhYb4GvXLoM/iuJzEtDtdjkp0T5bWuNMgHUSAGb/lvHxxD8GfxTN1yQgSRIvJxglsPIpvCsdBDTd+//bqt8U+YvjWE+ePDEdRqEY/GGSj3dshGGos7MznnP2+UMQBONlv2jVCkBtxa/DhvjW+MfgD9N8rAQkSaJ2u206DHzq+SpftGoCQPnfInEce7XtLwxDnZ6eMvjDuCiKvDssqNfraTgcmg4DH1tpGWDpBICjf+3j2+z/+PiYff6wRqVS0enpqekwCtVqtUyHgI+ttBtglQpAbYWvwYb4NvtvNBrc1gbrVKtVr+6c4HAgKz1f9gtWSQAo/1vEp9k/F7TAZvV63au7JzgXwDpLLwMslQBQ/reLT7P/Wq3G4A/rHR4eenMHBVUA6yy9DLBsBaC25Odjg3yZ/UdR5FV5FeV2enrqzc4AXyYgJfJ0mU9eNgFY+cAB5MuX2X92rS8d/yiLbJeKDzsDer0epwPaZakleioAJeXL7L/RaDD4o3QqlYo3S1acDmiVnWWWARZOAKbXDi78wNgcX2b/vjVVwS2+/P5yR4BVtiTtLPrJy1QAni8ZCDbEh8abKIq8mUHBXY1Gw/l+AO4IsM7TRT9x4bsA0jT9TdL2CsEgZ0+ePHH+/PGLiwtK/3DCcDjUs2fPTIexUWEY6t27d6bDwMQoCIIvFvnEzxf5pDRNd8Tgb4WLiwvnB3/W/fOTJImurq4Ux/H125Ju/R0Kw/D6z4MHDxRFkcIw5OTFNVQqFR0eHjp9el6SJBoMBt5sgbTcdpqmO0EQXN73iQslAKL5zxq9Xs90CBtF6X91w+FQg8FAv/76q4bDoa6urnJdm61UKgrDUNVqVZVKRV9++SWJ2oLq9br6/b7Ty3edToeLguxRk3R53ycttASQpuk7kQQY58OVv5T+F3d1daV+v69+v6/hcGikEatSqahSqWhvb4/Z3z3iONb+/r7TDXPtdpvfAzv0gyB4fN8nUQEoEde3/lH6v1/WcGXLKWzD4VDD4VC9Xk9hGOrRo0ckA7fIqlsuLwX0+31+9nbYSdN0KwiC8V2fdG8FYLr9j+4OC7jc/BdFkc7Pz02HYa3BYKBOp2PFoL+IbLCrVqskdTc8e/bM2et0wzDU+fm5F4cglcDjIAj6d33CItsAn+YSCtbievMfa4fzDQYDHRwc6ODgoDSDvzQpdzebTe3t7anZbF43H0JOH2udJInev39vOgxMPL3vExZJAB6tHwfW5XLz3+7uLrPEG8o68M/T6/W0t7enTqfj9Pr3oqrVqtMHBPlwSFlJ3Dt237kEMD1S8D95RYPVuNz8F0URZ/3PSJJEP/74o7MvotnSwO7urulQjEqSRE+ePHE2IXr37h3LAHb4w119APdVAGq5hoKVuFxSo/Hvg36/rydPnjg7+EsflgZ8XxYIw9Dp7a6cDGiNO6sAJAAl4OqTKYoi72eC0mQ22Gq1dHR05OyM8KZer6eDgwP1+33ToRhTr9edPSbY55+rZe7cCnhfAsD6v2HD4dDZ5j+XZ0CLyvaGu5rk3SWOYx0dHanT6ZgOxZjj42PTIWxEdigVjFutAjBd/9/JORgsydVycKVS8X72PxgMtL+/72yCt6hOp6Nms+lN9WNWtVp1dt88CYAV7rwe+K4KwE7uoWBprq7/u7wVahFZCdzHQW8en/89XK2EuTp5KaGd2z5wVwJQyz0MLMXV8r/Ls55F9Ho9NZtN02FYZzgcan9/37vmQFefD1dXV1QB7PD0tg/clQCw/m+Yqxm0qzOeRTD43y2OYy8rAa4+J0gArPCn2z7AEoDFXHzyuDrbWcRwOHT6HPi8+JgEuPq8YDeAFXZu+8DcBCBN0x1JW5uJBYuI49jJ88JdnencJ+t492lQW4ePyZKLz43sWmoYtTUd0z9xWwVg7iejOC7O/qMocnKWs4iTkxMn+zk2qdfrebVFkCoANqg27523JQBzPxnFcfHsfxdnOIvIru/F8jqdjlcDiItbY336+Vlsbh/AbQnArU0D2LwkSZwbMHw99S+OY69msZtwcnLiTRm5Vqs5d4b+cDhk6cu8nXnvZAnAQi6u/T965OemklevXvHit6YkSXR2dmY6jEKEYejcTYFJkjj5mlYycw8E+iQBSNO0VkQ0uJ2LJbNnz56ZDqFwcRw7u5WzSPV63auDo1xLACQ3X9NKaPvmO+ZVAHY2Hgbu5Fr5v1areXnj36tXr0yHUGphGKrZbHo1+EuT/2/XmgFJAKxQu/mOeQnA9sbDwK1c3P7n69o/s//VRVGkdrvt5e+O5F7D7NXVFUth5n3S2zcvAaAB0CDXBv8oilSr1UyHUThm/6urVCpqt9uqVCqmQzGmWq061wzo6r0mJbJz8x0sAVjGtfL/V199ZToEI1z7ORalXq/r7OzMyyWjm1yrfvz666+mQ/Dd9s13fJQAcAKgea4NHD42/w0GAw79WcHh4aF36/13ca1y5tprWwltpWm6PfuOz298wrZgjGvbZaIo8rKMa3PDUxiGqlQqevjwoaIo+uhjcRzr6uqq8H3bURTp+PjYuca3dVWrVUVR5Ewymf1euba0UTJ/kjTK/nIzAdgpMhJ8zKXBX/J3779tM50wDLW7u6tarbbwIBvHsQaDgd6/f7/RhKZSqajValHyv8Xu7q5TB0kNh0MSPbO+mP3LzQSABkCDbBs41rW3t2c6hMLZVsWp1+tqNBpLz7qiKFIURdrb27tOBl69epXrbHRvb08//PADM8I7uDZYkgAY99EYf7MJcLu4OHCTTQPHunwt/9vyM8y20R0eHq49wGaJwPn5uRqNxidLB6toNBo6Pj5m8L+Ha7sBXJvklNDO7F9uJgA7gjG2DB558LX735afYbvd3shMq9Fo6OXLlytXd8IwVLvddm6f+ya5tBuAnQDGbc/+5ToBuO2+YBQjSRJnmn0kP8v/kqz4GTYajY2uqWdNe8sO4lEU6ezsjBLwklzaDcCBQMZ9tBNgtgKwVXgouGbLzDEvvr7I23BrXVHJV6PR" +
  //   "0NnZ2UJLArVaTW/evKHZbwWVSoVlAOTpug9gNgHYKT4OZFxKAHwd/CUZn91kW/yK/H4vX768MwloNBo6PT11ahArUrZ10xU2JMmeu94JMJsAbBcfBzIuZcUulSyXZToBMDHIRlE0NwnILvNhvX99Lj2n6AMwbjt7YzYB+GPxcSBjw9pxXlyarSzr999/N/r9TSUgWRKQJSC+X+aTN5eeUy5VO0tqO3uDCoAlXHlSuHiVaZmYLK9GUaTT01NVq1W9efPGqUHLNJe2A7IEYNzcHoDt4uOA5M7gL7k1UymjJEmMLidVq1W1221nBiubuPLcSpKEJMCsreyNzyQpTdMtsQvAGNPrxnli9m+eS0fH4gNXEgCJPgDDtqZj/nUFYMdYKKACgFwNBgN1u13TYSBnLiXXVACM25Y+JABbxsKAUw2AX375pekQjLJln3ur1SIJcIxLybVLr3kl9UfpQwKwbS4OuFIBCMPQmgHQlDzOyc9Lq9ViOcAhURQ501tBBcC4LyQqAFZwpQfApRnKqh48eGA6hI90Oh09efJEvV7PdCjIgSvLAPQAGLctfUgAuAbYIFeyYRIAO/8N4jhWs9kkEXCAKxU20+dlQP9PogJgXJIkzlQAfF//l+z+N8gSgcePH6vZbKrf7zvzu+cLGxPMVbj0uldS25L0+fQvW8bC8Jwrs3/JndnJOrKLW2x+cUuSRL1e77oaUK1WVavVVKvV+BlazuYEc1m///67Mz0NJbQtfUgAto2F4TmbB4pluTI7WVelUinV3Q6DwUCDwUCtVktRFOmrr77S3t6eM+vNLnEpQYvj2Kn/n5LZkqgAGOdKAhCGIdn8VK1WK1UCMCuOY8VxrF6vd32sc61WU7Va5cXaAtnzzIXXDZeqnyW0JUmfp2m6bTYOv7nyJGBw+ODRo0dqtVqmw1hbkiTq9/vq9/uSJksFs39ghisJgAv/D2WWpun252L2b5QrTwJm/x9EUaRqtVraKsBtsqUCSSwVGFSpVJw4SMeV174S2yIBMMyVCgDr/x8r8zLAImaXCkgGiuVKsu1CElNyW5+JBMAoV7JgV16U8rK7u+vNv0mWCBwcHFyfNeBKYmsjltuQk20SAMNcSQBsOgLXBmEYql6vmw6jcNlZA3t7e2o2myQCG+BKAsDvhnmfiS2AyIFtR+DaoF6ve1MFmKfX65EIAPba/uz+z8EmuVIB8Hmgu42vVYCbSATy5Uq1jR4A86gAGObKmdgkAPPV63VnXrDXlfUJcE3xeniuISd/pAKAXPCiNF8Yhjo+PjYdhjXiOFar1dKTJ0+oBqyI5Tbk5TNJfzQdhM9cWQLA7arVKksBN8RxrL29PXU6HdOhwBBXqp8l9gcqAIa5kgC40pm8KY1Gg7MS5uh0Omo2m848D4rgSrWNn7lx/48EAChAGIY6PT2lH2COXq+n/f19lgQW5EoCAPM4BwAoSBRFOj095QV8jjiOdXBwQBIAFIeDgIAiVSoVtdttkoA5siRgOByaDgXwAksAQMFIAm4Xx7GOjo6oBAAFIAEADKhUKnrz5g09AXOwHAAUg4OAAEOiKNLLly/ZHTBHdqcAgI3ZogKAXLClZzVRFOns7EyNRsN0KNYZDAZqtVqmwwBcRQJgmivrwBzqsZ5Go6F2u82SwA3dbleDwcB0GFZx5Qx9V177yowEwDCeBMhUq1W9efOGasANJycnpkPABnCksXkkAMgFSwD5CMNQjUZD5+fn2tvbMx2OFeI45sjgGVTbkBcSAOSCBCBfURTp+PhY7XZb1WrVdDjGdbtdfsemXPl3oPppHgmAYa6coc+Wrc2oVqtqt9s6OzvzuiKQJAnXCE+RACAvJABACVQqFR0fH+v8/FyNRsPLZkESgAlXEgCYRwJgmCsv5K50JtsuiqLrHoF2u629vT1nfofukyQJOwLkTrWNCoB5n5sOAG4gAShetVq97g8YDAbq9/saDAZOn6Xf6XTUbrdNh2GUKxUAdgGYRwJgmCs9AHQmmzWbDGQz5SwZcGnWPBwOlSSJ17NHVxI8XypXNvtc0ljcCGiMKy9kv/76q+kQMBWGoWq1mmq1mqRJQjAcDtXv90ufEGTJTfb/5iNXKgCuvPaVGQmAYa6UwagA2CsMw48qBFK5lwx8TwBc6QFwpfpZYiOWAAxzpQyWJIn3pdkymU0I4jjW+/fvdXFxUYpkoMwVjHVlzzMX8FphHrsADHMpC3ZlZuKbKIpUr9d1dnZ2fQKhzYlpGZKUTXHp/50EwDwSAMNcehK49OLkq+wEwvPzcx0fH1ubCPiabLq028alyU9JjT+TNDIdhc/CMHQmCaAR0C17e3vXBw/ZxtffNVeSbJde90psTAXAAq48EXydlbkuO3jIpmqAr02nriQAzP7t8JkmuwBgUKVSMR1CLnxuzspTHMfWvdBHUaSXL19akwS4VApfhm2/F6tyZdJTdp9J+j/TQfjOlWw4SRKqAGsaDofa399Xs9k0HconsiTAhhdvVzrhlxHHsTP/365MekpuxBKABWyZVeXB17XZPHS7XT179uz64J5Wq2U6pE9kOwZMc2UgXIYrs3/Jrde8MqMJ0AKuVAAklgFW1el0Phnwu92u+v2+mYDuYEMC4COXEgAqAFb4NxUAC7j0ZHDpRaoISZLo5OREnU5n7sdPTk6s+zcNw5AZnAEuJdc2LCOBCoAVoihy5glh22BlsziOdXBwoIuLi1s/J0kSHR0dWddbYfoIa1eeL8tw6bnl0qSnxOgBsIUrywDc2b6YOI713XffLfSiniUKtiUBJvmWAAwGA2f6Hhj8rfEfKgCW+PLLL02HkBuXZiqbMBgMtL+/v9RWtiwJsOXf1nQcviUApv+988TykTX+j3MALOFSVmxj45otut2uDg4OVprNxXGsZ8+e3dovUBQbfr6uVMwWZcO/eV5mb6WEUWMSAEu49II2HA6dKVfmqdVq5bK1r9PpGF0S+PHHH41831m+zSJdWlZzabJTcuPPgiAYmY4CbmXF2T52TGSNfN1uN7fHHAwG2tvbU6fTKTQR6HQ6VpzC59Mg4tLgL/n1s7NZEATXTYBjk4HAva1VLpUs15Gt3W/q3yOrBrRarY0mAkmSqNVqGV9+kPwbQHq9nukQcuPSjqeSG0sfrgMeGwsD11x6YXPpRWtVw+Fw4U7/dcRxrG63q729PR0dHanX6+W2BJMkibrdrvb393OtYKzDpefJIlyqAPj2s7PYSJI+n/nLtqFAMFWtVp2ZOWfbAV1a2lhGr9dTq9UqvBei3+9f/w5Vq1VVKhVVq1VFUbTwi2/2sxsMBrkmE3n5y1/+YjqEwgyHQyuWXPJCAmCNsfQhAfi3uTiQce3J4WsC0Ol0rCiVZ4P47Mw9DEM9fPjwugwbhqEePHigq6ur68ucbBvwb/Lpd+quQ6LKyKefneX+T/qQAIzNxYGMawnAxcWFGo2G6TAK1Wq1rCmVz5MkifUD/F2q1apTO2bu8/79e9Mh5Mq117gSu5Q+9ACMjIWBa2EYOvUEubq6cmr98i5Jkujg4MDqwd8Fe3t7pkMojIvlfxoArTGWSACs41qJzJWehrvEcaz9/X1vkh2TXHt+3MW1ZNKnn10J/CaRAFjHpQqA5P5ugKzT36WZmq12d3e9Kv+7llCSAFjl/yQSAOvUajXTIeTK5cuBBoOBDg4OGPwLcnBwYDqEwvT7fed+r1y678QBl9I0AQiCYCwaAa3g2oFAkqzoiN8E3xrSTPJt9u9a5axSqXj187PceDrma/Y64LGRUPCJR48emQ4hVy5dZXrT6ekpjU0F8Gn2H8exc70zlP+tMsremE0ALgsPA3O5tgwgudfQlImiSIeHh6bDcFqj0fBq9ujic8XF17QSuz7357N574RZLm6X6Xa7zlYBdnd3Va/XTYfhpCiKvDtLwrW9/5J7zc0lN8re+GzeO2GWa+cBSJNmQBdf2DKHh4eUOTeg3W6bDqFQFxcXzjX/VatV5yY0JTfK3iABsJSLJTPXjjW96fT01LnEzSTfSv+S9OrVK9Mh5M6nw5tK4jJ7gx4AS7nWCCh9OJveVWEY6vT01LldHCbs7u56V/p3ceufRAOghcbZG9cJQBAEI7ETwBrL3N5WJq5uCcxEUaSXL1+SBKyhUql42VjpYvMf2//sEwTBZfb2Zzc+Nio0EtzJxWUA16sAEknAOqIoUqvV8m7N2NXnBbN/61zO/uVmAvCv4uLAfVx98rheBZAmA9mbN2+c/RluQhRFarfbXs4YXX1OsP5vnY92+91MAC6LiwP3qVarTs4iXZ3t3BSGodrttndr2auoVCreDv6uPh9cXcYsucvZv7AEYLnd3V3TIWyEqzOeeRqNhg4PD70ray+qVqt5O/hLUqvVMh3CRrjYyOyAf87+hQqA5VwtIbs667lNvV7XmzdvnKzorKNer3t9nPLFxYWGw6HpMDaC8r+Vbl8CYCeAfarVqrNltJOTE9MhFCqKIp2fn7MkoA9bJn3s9p/l4r5/ifK/pcazOwCkTysAEssA1nFxN4A0ufTExa1P92k0Gjo/P3f253qfarWqs7Mzb///My6e+pfhaGwrXd58x7wEgJ0AlnH5ydTpdJy9I+AuURTp9PRUx8fH3iwLhGGow8NDr9f7M3EcOzv7l9ydtJTcJ2P7vATgcvNxYBlhGDrbC5AkiVcNgTft7e3p/Pzc+UQgq3q4nMwu49WrV87O/qvVqvcJnqVGN98xLwHobzwMLM3V3QDS5AQ0nxoC58kSgdPTU6eSvd3dXV1cXKjRaHjb6HdTHMdO34tB85+1Lm++I7j5jjRNtyT9p4BgsIQkSfTkyRNny+WVSkVnZ2emw7BG1h/x/v370s0UwzBUvV5XvV5n0J/jyZMnpfuZLiprdIV9giD4ZLz/pAIQBMFYLANYJwxDp6sAw+HQy4bA20RRpMPDQ52fn6vdbqter1vfVV2tVnV6enq904HB/1OdTsfZwV+SvvrqK9MhYL7Lee/8JCOQpDRNX0v6ZoPBYAWDwUAHBwemw9iYMAx1dnbG+uEd4jjWYDDQ//7v/+rXX381uoc8DEM9evRI1WpVtVqNAf8ecRzryZMnpsPYqIuLC56/dnodBMG3N995WwLwQtLfNh0RlndwcOD0enm1WlW73TYdRmkkSaLhcKjhcKjBYHD997yXisIw1MOHD6/PpfjLX/7CC/2SXC79Szx3Lfc8CIJfbr7ztgRgRzeODIQdXK8CSNLh4SHd4jnIEoEkSXR1dXWdFNw1CIVheD3YS9KXX36phw8fMrtfU6fTcX63S7PZdHqZsuT+fPMQIOmWBECS0jT9j6StDQaEFT1+/NjZZsDM2dmZ9WvewCJ8KP3T/Ge1cRAEf5j3gXnbADOXm4kF6/Jhdnx0dOR8kgP3JUmi7777znQYG8fx1la7vO0DdyUAnAhoKR+2V8Vx7HzJFO5zvetfcvugMke8v+0DdyUAb/OPA3nI9lm7rtvtsjUQpeXL7++jR49oCLVb/7YP3NUDsCUOBLJWkiR6/Pix6TA2LgxDtdtt+gFQKnEca39/34tlLLb+We8P0/N9PnFrBYADgewWhqEXR24mSUI/AEoljmN99913XvzO7u7uMvjb7fK2wV+6ewlAumPtAOb5suUmjmMdHR2ZDgNYyI8//uj8un/G9S3JDrhzDL8vAejnFwfyVq1WvWm+GQwGarVapsMA7tTpdNTv902HUQhm/6Xw7q4PkgCUnE/bb3xpqkI5+XDYzyxm/6WwegWAPgD7+VQFkKRWq+X0Ucgop36/79Xgz+y/FO5c/5furwBI9AFY7/Dw0HQIhTo6OjJ6CQ4wazgc6uTkxHQYhWL2Xwr3jt2LJABv148Dm1SpVLzYEZDJdgZcXV2ZDgWeyxpUfej4zzD7L423933CrecAZKbnAfwm7gWwmk/7jjNRFKndbvNiBCOy7X6+dPxn2PdfDkEQ3Du+31sBoA+gHKIo8uJ0wFlxHOvg4IBKAArn6+DP7L80+ot80iJLAJL036vHgaL4cEfATSQBKJqvg38URaz9l8dCY/aiCUB/9ThQFF/uCLiJJABF8XXwlyYTDGb/pdFf5JPuXSPIpGn6m6TtFYNBgZ48eeLlCxQ9Adgknwf/KIp0fn5uOgwsZhQEwReLfOKiFQCJZYDSOD4+Nh2CEVQCsCk+D/6SXweOOaC/6CcukwC8XToMGOHb4UCzsiSAcwKQl+Fw6PXgv7u76829I474ZdFPXGYJYEtsBywNH7cFzgrDUMfHx6rVaqZDQYkNBgPv9vnfxLa/UhkHQfCHRT954QoA2wHLxcdtgbOyw4J8Op4V+ep2uzo4OPB68G80Ggz+5bLUyb3LLAFIS5QWYF69XlcURabDMMq3C1qQj1ar5f3tk1EUsfZfPv9Y5pOXTQDeLvn5MCgrg/uu0+lwdDAWkiSJDg4OuHVS0g8//GA6BCxvcxWA6TJAf5mvgVnVatXrpYBMv99nhwDuNBwOtb+/z22TmjT+0T9TOv0gCEbLfMGyFQCJ7YCl02g0vDshcJ44jvXs2TNmd/hEtt7va6f/LE78K63Xy37BwrsAMtPdAP9Z9utgVr/f19HRkekwrFGv10mMoCRJ1Ol0SApnNJtNtv2V0xcbrwCwDFBOtVrNqyuD79PtdrW/v8+SgMeykj+D/wfs+S+tpcv/0mpLABLLAKX0ww8/eL8rYFYcx9rb22OXgIe63a6ePXtGyX8Gpf9Se73KFy29BCCxDFBmg8GAJ/kc3CPghziOdXJyQqPfHKenpzT+ldfS5X9pxQoAywDlxa6A+agGuC9b9mHw/1Sj0WDwL6+Vyv/SihUASUrT9IWkv6369TAn2+vMefnzUQ1wy2AwUKvV4vf9Ftz0V3rPgyBY6ZC+dRKALXE3QGn5flfAInZ3d3VwcEAiUFJ0+N8vDEOdnZ3xO15uf5hW5Ze2ahMgywAlxzGf9+v1ejo4OFCv1zMdCpbU7Xb15MkTBv97cNZ/6b1edfCX1qgASFKapjVJ79Z5DN/95S9/MR0CFpAlTGyRsttgMNDJyQnd/SXxP//zP6ZDKLunQRCsvCtvrQRAktI0/Y9YBlgZCUC5VCoVHR4eqlqtmg4FMwaDgTqdDg1+JUMCsJZREARfrPMAn+cQxM+SuHEGXhgOhzo4OFC1WlWj0SARMIyBHx7rr/sAeVQAdiT9c93H8RUVgHIjETCDgd8NVADWstLe/1lrJwCSlKbpO0m1PB7LNyQAbqBHYPOSJFG/31ev12PgdwQJwMr6QRA8XvdB8koAXogzAVZCAuCWKIr06NEjPXv2jO7qnCRJom63q263y7ZVx5AArGzlvf+z8koAtsSZACshAXBXrVbT6emp6TBK7eDggNm+w0gAVjLWpPw/XveBVj4HYNY0kLWzEcAl/X7fdAilx+APfOJtHoO/lFMCMPU2x8cCAACfOsnrgXJLAIIg6IuTAQEA2JSVL/6ZJ88KgMQyAAAAm/I6zwfLOwF4q0mDAgAAyM8oj87/WbkmANPGhJ/zfEwAAJD/EnveFQBJ+mkDjwkAgM9ya/7L5J4ATKsAb/N+XAAAPPU6z+a/zCYqABLLAAAA5GUjY+pGEgC2BAIAkIt+EASXm3jgTVUApA2sVwAA4JnXm3rgjSUA0yrAaFOPDwCA43Lf+jdrkxUAiV4AAABW1dzkg286AXgtDgYCAGBZG539SxtOADgYCACAlTQ3/Q02XQGQJgcDjQv4PgAAuGAk6f2mv8nGEwCqAAAALOWXTRz8c1MRFQCJKgAAAIsYaYNb/2YVkgBQBQAAYCGFzP6l4ioAElUAAADuMlJBs3+pwASAKgAAAHcqbPYvFVsBkKgCAAAwz0gFzv6lghMAqgAAAMxV6OxfKr4CIFEFAABg1kgFz/4lAwkAVQAAAD7SLHr2L5mpAEhUAQAAkAo48/82RhKAaRXgexPfGwAAizRNfWNTFQAFQfBa0qWp7w8AgGHGZv+SwQRgiioAAMBXTZPf3GgCEARBX1LfZAwAABjQNzn7l8xXACTpxHQAAAAU7FvTARhPAKZVALYFAgB88drEtr+bjCcAU02xLRAA4L6RLKl8W5EAcDgQAMAThR/5exsrEgBJCoKgqUlmBACAi0bTsc4K1iQAU8abIgAA2JCm6QBmWZUAsC0QAOCo16a3/d30uekA5vhW0j8lbRmOoxCNRsN0CIC1eH7AIVY0/s0KTAcwT5qmTUnHpuMAACAHJzat/WesTAAkKU3T3yRtm44DAIA1jIIg+MJ0EPNY1QNwAw2BAICy+9p0ALexNgHghEAAQMm9DoLg0nQQt7F2CUCS0jTdkvSbPGkIBAA4YyTpsS2H/sxjbQVAuj4hkKUAAEDZNG0e/CXLKwCZNE3fSaqZjgMAgAW8DoLA+slrWRKAbXl0NgAAoLRGsrz0n7F6CSAz/Ye07hAFAABusL70nylFBSDDUgAAwGKlKP1nypYAbIulAACAfUYqSek/U4olgMz0H7Y02RUAwBulKf1nSpUASFIQBG8lvTUcBgAAGetu+ltEqZYAMtMDgv4p7goAAJg1UslK/5nSVQAkDggCAFjj2zIO/lJJEwCJuwIAAMadTMeiUirlEsCsNE3/KWnHdBwAAK9Ye83vokpbAZjxtaSx6SAAAN4YS3psOoh1lT4B4JRAAEDBTsq67j+r9EsAmTRNf5L0V9NxAACcVqrT/u7iUgKwJbYGAgA2ZyTpz9OdaKVX+iWAzPQH8lj0AwAA8jfWZL//2HAcuXEmAZDoBwAAbIwT6/6znEoAJCkIgp/E+QAAgPz8PB1bnOJMD8CsaT/AO3E+AABgPaXf738b5yoA0nU/AOcDAADWMZID+/1v42QCIF33A3xtOg4AQGmV9pz/RTibAEjX9wV8bzoOAEDplPqc/0U42QNwU5qmryV9YzoOAEAp/BwEwQvTQWyaLwnAlmgKBADcz9mmv5ucXgLIzDQFjsxGAgCw2EgON/3d5EUFIJOm6Y4mlYAts5EAACwz1uSY35HhOArjRQUgEwTBpWgKBAB8yumO/3m8SgAkKQiC1+K4YADABydBELw1HUTRvFoCmMX1wQAAedLxP4+3CYAkpWn6TlLNdBwAACPeBkHg7YFxvicAW2J7IAD4aKRJ09/YcBzGeNcDMIvtgQDgpZGkxz4P/pLnCYB0fWfAY5EEAIAPRpoM/iPDcRjnfQIgfXRx0NhsJACADRpL+prBf8LrHoCb0jStadITAABwz5+n58FAVAA+Mr356VvTcQAAcvctg//HSABumB4UxGmBAOCO76ev7ZhBAjBHEAQ/idMCAcAFJ9PXdNxAAnCLIAiaIgkAgDI7mb6WYw4SgDuQBABAaTH434ME4B4kAQBQOgz+CyABWABJAACUBoP/gkgAFkQSAADWY/BfAgnAEkgCAMBaDP5LIgFYEkkAAFiHwX8FJAArIAkAAGsw+K+IBGBFJAEAYByD/xq4DGhNaZq+kPQ303EAgGe+54S/9ZAA5CBN0+eS/m46DgDwxLec7b8+EoCcpGm6o8lVwltmIwEAZ40lfT29uRVrogcgJ9NrJh9LGpmNBACcNJL0mME/P1QAcpam6bYmlYBts5EAgDNGmgz+I8NxOIUKQM6mv6BUAgAgH5di8N8IEoANmP6i/lnSW7ORAECp9cXgvzEkABsSBME4CIKvJf1sOhYAKKGfgyB4HATB2HQgriIB2LAgCF6IA4MAYBkn09dObBBNgAVJ0/SpJmcFbJmNBACsNdbkgJ/XhuPwAglAgdghAAC3Gmmyx//ScBzeYAmgQOwQAIC5LjVp9rs0HIdXSAAKFgTBKAiCL0RzIABI0i+i098IEgBDaA4EAH0fBMFzOv3NoAfAsDRNa5o0B26bjQQACjMWZ/obRwJgAZoDAXjkUpPBf2Q4Du+xBGAB+gIAeOJnsd5vDRIAi0z7Ar7XpDwGAK4Ya7Le/4L1fnuwBGAhlgQAOGQkZv1WogJgoZnLhH4xHAoArONnSX9m8Lc" +
  //   "TCYClppcJPRdLAgDKZyxK/tZjCaAEWBIAUCKXosu/FKgAlMDMLgEODgJgs5+DIKDkXxJUAEqGg4MAWGgk6VsO9ikXKgAlM32CPRYNggDs8FaTRr++4TiwJCoAJZam6XNJx6IaAKB4Y01m/W8Nx4EVkQCU3LRBsCnpG7ORAPBIX5PBf2Q4DqyBJYCSmzYIPpf0rSbrcACwKWNNtvdxsI8DqAA4hGoAgA3qi1m/U0gAHERvAIAcjcVav5NYAnBQEASvxU4BAOv7WdIXDP5uogLguDRNdyT9Q1QDACxuJPb1O48KgOOCILjkFEEACxpLOgmC4AsGf/dRAfAITYIA7tAXTX5eIQHwEE2CAGaMRLnfSyQAHkvTtKlJNWDbbCQADBhrcnlP03AcMIQEwHMsCwBe+llSMwiCselAYA4JACRdJwJ/l1QzGwmADepr0uTXNxwHLMAuAEi6PlL4sThSGHDRpaTH0yN8+4ZjgSWoAGAuGgUBJ4wlvQiCgEPB8AkSANyJRAAopbEm6/w/sc6P25AA4F7T/oDnYscAYLuxGPixIBIALIxEALDWWAz8WBIJAJZGIgBYYywGfqyIBAArIxEAjBmLgR9rIgHA2qaJQE00CwKbNhYDP3JCAoBcsWsA2IiRpJ8k/cLAj7yQAGAjponAN+JkQWAdfXFyHzaEBAAblabpjqQX4q4BYBlvNbmop284DjiMBACFmLl06JFYHgDmGYv1fRSIBACFY3kA+Ehf0mtJ/83AjyKRAMCYmarAf0naMhkLULCxpF8kvaXMD1NIAGBcmqZbkp6KqgDc19dkfZ9ufhhHAgCr0CsAB401Wdt/GwTBpdlQgA9IAGCtNE2f6kNlACiTsSazfTr5YS0SAFiPJQKUSF+U+FESJAAolZljh0kGYIu+GPRRQiQAKC2SARjUF4M+So4EAE6YSQb+a/rfLXPRwEFjSZf6sHVvbDIYIA8kAHBSmqY1Ta4qZjcBVjWS9N+azPQvGfThGhIAOG96H8EjTRoJayZjgdXGmszy32pyKt/IYCzAxpEAwDvT6sBTTZKCHZOxwLhLSe/FLB8eIgGA16ZbDGvTPyQE7rvUZMDvS+oz4MNnJADAjGlCsKOPE4ItU/FgLWNNBvx/iRk+8AkSAOAe0x6CHU2Sgj+JKoGtLmf+vOfYXeBuJADACqZ9BH+S9IU+JAVb5iLyyliTDv1LfSjpj5jdA8shAQByMq0UbGuSDPxp5m2sZqyPB/p/a1LGH5kKCHAJCQCwYdPEYEsfKgZ/1CQ52BZVg7E+rNX/W9JvYqAHCkECABg003S4pUli8AdNEoWt6Z9tlTdJGOvDLH4k6f/0YYAfibI9YBQJAFAC06OOt2782Z5++I/T/27PfEn2OZrzsfuMp39mjeZ87N83PjbKPs7sHbDf/wdaj0htca0GeQAAAABJRU5ErkJggg=="
  // );
  return <SvgIcon component={SOhmImg} viewBox="0 0 100 100" style={{ height: "1rem", width: "1rem" }} />;
}

export function getOhmTokenImage(w, h) {
  h !== null ? (h = `${h}px`) : "32px";
  w !== null ? (w = `${w}px`) : "32px";
  return <SvgIcon component={OhmImg} viewBox="0 0 32 32" style={{ height: h, width: w }} />;
}

export function getTokenImage(name) {
  if (name === "ohm") return getOhmTokenImage();
  if (name === "sohm") return getSohmTokenImage();
}

// this is only used by numberWithCommas
export function stringWithPrecision(val, options = {}) {
  let precision = 2;
  if (options.precision !== undefined) {
    precision = options.precision;
  }

  val = val.toString();

  if (val && typeof val.indexOf === "function") {
    return val.substr(0, val.indexOf(".") + precision + 1);
  } else {
    return val;
  }
}

/**
 * Pretty up a BigNumber using it's corresponding ERC20 decimals value with the proper amount of
 * trailing decimal precision
 * @param {*} amount BigNumber|string|number to format
 * @param {*} decimals precision to use when converting from BigNumber to string
 * example: a BigNumber value of 123456 for WBTC which has 8 decimals of precision
 *          would be formatted as: 0.00123456
 */
export const numberWithCommas = (amount, options = {}) => {
  if (options.decimals === undefined || options.decimals === null) {
    options.decimals = TOKEN_DECIMALS;
  }

  if (!amount) {
    return;
  }

  const amountFormatted =
    typeof amount === "string" || typeof amount === "number"
      ? amount
      : ethers.utils.formatUnits(amount, options.decimals);

  if (!options.precision && options.precision !== 0) {
    options.precision = getPrecision(amountFormatted);
  }

  return _formatCommas(amountFormatted, options);
};

function _formatCommas(str, options = {}) {
  if (!str) {
    return typeof str === "number" ? str : "";
  }

  let precision = 2;
  if (options.precision !== undefined) {
    precision = options.precision;
  }

  let localeString = "en-GB";
  if (options.currentLang && options.currentLang === "es") {
    localeString = "es-ES";
  }

  // auto-round to the nearest whole number
  if (precision === 0) {
    str = Math.floor(Number(str));
  }

  // handle exponents
  if (str.toString().match("e")) {
    str = Number.parseFloat(str).toFixed(0);
  }

  let parts = str.toString().split(".");
  parts[0] = parts[0].replace(",", "");

  let numberStr = "";

  if (parts.length > 1 && precision > 0) {
    numberStr = stringWithPrecision(parts.join("."), { precision });
  } else {
    numberStr = parts[0];
  }

  if (options.removeTrailingZeros) {
    numberStr = numberStr.replace(/(\.0+|0+)$/, "");
  }

  return Number(numberStr).toLocaleString(localeString, {
    minimumFractionDigits: options.removeTrailingZeros ? 0 : precision,
  });
}

/**
 * Returns a standardized decimal precision depending on the number
 * @param {*} num number to check
 */
export const getPrecision = num => {
  num = parseFloat(num);

  if (num > 10000) {
    return 0;
  } else if (num >= 0.1) {
    return 2;
  } else {
    return getMinPrecision(num);
  }
};

/**
 * Returns the number of digits after a decimal place
 * @param {*} num number to check
 */
export const getMaxPrecision = num => {
  return String(num).split(".")[1]?.length || 0;
};

/**
 * Counts the number of 0's past a decimal in a number and returns how many significant digits to keep
 * plus additional digits so we always show a non-zero number.
 * @param {*} num number to check
 * @param {*} options
 *    additionalDigits: Optional additional digits to keep past the first non-zero number
 */
export const getMinPrecision = (num, options = { additionalDigits: 2 }) => {
  const { additionalDigits } = options;
  const decimals = String(num).split(".")[1];

  if (decimals === "0") return 0;
  if (!decimals) return additionalDigits;
  return decimals.match(/^0*/)[0].length + additionalDigits;
};
export function setAll(state, properties) {
  const props = Object.keys(properties);
  props.forEach(key => {
    state[key] = properties[key];
  });
}

export const setBondState = (state, payload) => {
  const bond = payload.bond;
  const newState = { ...state[bond], ...payload };
  state[bond] = newState;
};<|MERGE_RESOLUTION|>--- conflicted
+++ resolved
@@ -1,8 +1,4 @@
-<<<<<<< HEAD
-import { addresses, EPOCH_INTERVAL, BLOCK_RATE_SECONDS, BONDS, TOKEN_DECIMALS } from "../constants";
-=======
 import { EPOCH_INTERVAL, BLOCK_RATE_SECONDS, BONDS } from "../constants";
->>>>>>> 0d6ca759
 import { ethers } from "ethers";
 import { abi as PairContract } from "../abi/PairContract.json";
 
