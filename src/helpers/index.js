import { addresses, EPOCH_INTERVAL, BLOCK_RATE_SECONDS, BONDS } from "../constants";
import { ethers } from "ethers";
import { abi as ierc20Abi } from "../abi/IERC20.json";
import { abi as PairContract } from "../abi/PairContract.json";

import { abi as BondOhmDaiContract } from "../abi/bonds/OhmDaiContract.json";
import { abi as BondOhmFraxContract } from "../abi/bonds/OhmFraxContract.json";
import { abi as BondDaiContract } from "../abi/bonds/DaiContract.json";
import { abi as ReserveOhmDaiContract } from "../abi/reserves/OhmDai.json";
import { abi as ReserveOhmFraxContract } from "../abi/reserves/OhmFrax.json";
import { abi as FraxBondContract } from "../abi/bonds/FraxContract.json";
import { abi as EthBondContract } from "../abi/bonds/EthContract.json";

import { Box, SvgIcon } from "@material-ui/core";
import { ReactComponent as OhmImg } from "../assets/tokens/token_OHM.svg";
import { ReactComponent as DaiImg } from "../assets/tokens/DAI.svg";
import { ReactComponent as OhmDaiImg } from "../assets/tokens/OHM-DAI.svg";
import { ReactComponent as FraxImg } from "../assets/tokens/FRAX.svg";
import { ReactComponent as OhmFraxImg } from "../assets/tokens/OHM-FRAX.svg";
import { ReactComponent as wETHImg } from "../assets/tokens/wETH.svg";

export function addressForBond({ bond, networkID }) {
  if (bond === BONDS.ohm_dai) {
    return addresses[networkID].BONDS.OHM_DAI;
  }
  if (bond === BONDS.dai) {
    return addresses[networkID].BONDS.DAI;
  }
  if (bond === BONDS.ohm_frax) {
    return addresses[networkID].BONDS.OHM_FRAX;
  }
  if (bond === BONDS.frax) {
    return addresses[networkID].BONDS.FRAX;
  }
  if (bond === BONDS.eth) {
    return addresses[networkID].BONDS.ETH;
  }
}

export function addressForAsset({ bond, networkID }) {
  if (bond === BONDS.ohm_dai) {
    return addresses[networkID].RESERVES.OHM_DAI;
  }
  if (bond === BONDS.dai) {
    return addresses[networkID].RESERVES.DAI;
  }
  if (bond === BONDS.ohm_frax) {
    return addresses[networkID].RESERVES.OHM_FRAX;
  }
  if (bond === BONDS.frax) {
    return addresses[networkID].RESERVES.FRAX;
  }
  if (bond === BONDS.eth) {
    return addresses[networkID].RESERVES.ETH;
  }
}

export function isBondLP(bond) {
  return bond.indexOf("_lp") >= 0;
}

export function lpURL(bond) {
  if (bond === BONDS.ohm_dai)
    return "https://app.sushi.com/add/0x383518188c0c6d7730d91b2c03a03c837814a899/0x6b175474e89094c44da98b954eedeac495271d0f";
  if (bond === BONDS.ohm_frax)
    return "https://app.uniswap.org/#/add/v2/0x853d955acef822db058eb8505911ed77f175b99e/0x383518188c0c6d7730d91b2c03a03c837814a899";
}

export function bondName(bond) {
  if (bond === BONDS.dai) return "DAI";
  if (bond === BONDS.ohm_dai) return "OHM-DAI SLP";
  if (bond === BONDS.ohm_frax) return "OHM-FRAX LP";
  if (bond === BONDS.frax) return "FRAX";
  if (bond == BONDS.eth) return "wETH";
}

export function contractForBond({ bond, networkID, provider }) {
  if (bond === BONDS.ohm_dai) {
    return new ethers.Contract(addresses[networkID].BONDS.OHM_DAI, BondOhmDaiContract, provider);
  }
  if (bond === BONDS.dai) {
    return new ethers.Contract(addresses[networkID].BONDS.DAI, BondDaiContract, provider);
  }
  if (bond === BONDS.ohm_frax) {
    return new ethers.Contract(addresses[networkID].BONDS.OHM_FRAX, BondOhmFraxContract, provider);
  }
  if (bond === BONDS.frax) {
    return new ethers.Contract(addresses[networkID].BONDS.FRAX, FraxBondContract, provider);
  }
  if (bond === BONDS.eth) {
    return new ethers.Contract(addresses[networkID].BONDS.ETH, EthBondContract, provider);
  }
}

export function contractForReserve({ bond, networkID, provider }) {
  if (bond === BONDS.ohm_dai) {
    return new ethers.Contract(addresses[networkID].RESERVES.OHM_DAI, ReserveOhmDaiContract, provider);
  }
  if (bond === BONDS.dai) {
    return new ethers.Contract(addresses[networkID].RESERVES.DAI, ierc20Abi, provider);
  }
  if (bond === BONDS.ohm_frax) {
    return new ethers.Contract(addresses[networkID].RESERVES.OHM_FRAX, ReserveOhmFraxContract, provider);
  }
  if (bond === BONDS.frax) {
    return new ethers.Contract(addresses[networkID].RESERVES.FRAX, ierc20Abi, provider);
  }
  if (bond === BONDS.eth) {
    return new ethers.Contract(addresses[networkID].RESERVES.ETH, ierc20Abi, provider);
  }
}

export async function getMarketPrice({ networkID, provider }) {
  const pairContract = new ethers.Contract(addresses[networkID].RESERVES.OHM_DAI, PairContract, provider);
  const reserves = await pairContract.getReserves();
  const marketPrice = reserves[1] / reserves[0];

  // commit('set', { marketPrice: marketPrice / Math.pow(10, 9) });
  return marketPrice;
}

export function shorten(str) {
  if (str.length < 10) return str;
  return `${str.slice(0, 6)}...${str.slice(str.length - 4)}`;
}

export function trim(number, precision) {
  if (number == undefined) {
    number = 0;
  }
  const array = number.toString().split(".");
  if (array.length === 1) return number.toString();

  array.push(array.pop().substring(0, precision));
  const trimmedNumber = array.join(".");
  return trimmedNumber;
}

export function getRebaseBlock(currentBlock) {
  return currentBlock + EPOCH_INTERVAL - (currentBlock % EPOCH_INTERVAL);
}

export function secondsUntilBlock(startBlock, endBlock) {
  if (startBlock % EPOCH_INTERVAL === 0) {
    return 0;
  }

  const blocksAway = endBlock - startBlock;
  const secondsAway = blocksAway * BLOCK_RATE_SECONDS;

  return secondsAway;
}

export function prettyVestingPeriod(currentBlock, vestingBlock) {
  if (vestingBlock === 0) {
    return "";
  }

  const seconds = secondsUntilBlock(currentBlock, vestingBlock);
  if (seconds < 0) {
    return "Fully Vested";
  }
  return prettifySeconds(seconds);
}

export function prettifySeconds(seconds, resolution) {
  if (seconds !== 0 && !seconds) {
    return "";
  }

  const d = Math.floor(seconds / (3600 * 24));
  const h = Math.floor((seconds % (3600 * 24)) / 3600);
  const m = Math.floor((seconds % 3600) / 60);

  if (resolution === "day") {
    return d + (d == 1 ? " day" : " days");
  }

  const dDisplay = d > 0 ? d + (d == 1 ? " day, " : " days, ") : "";
  const hDisplay = h > 0 ? h + (h == 1 ? " hr, " : " hrs, ") : "";
  const mDisplay = m > 0 ? m + (m == 1 ? " min" : " mins") : "";

  return dDisplay + hDisplay + mDisplay;
}

function getSohmTokenImage() {
  return (
    "data:image/png;base64,iVBORw0KGgoAAAANSUhEUgAAAgAAAAIACAYAAAD0eNT6AAABNWlDQ1BJQ0MgUHJvZmlsZQAAeJxjYGAyYYCC3LySoiB3J4WIyCgF9nsMbAwsDIIM2gwWicnFBQyYgBHB/HYNwrusi0UdIcCVklqcDKT/AHFlUnZBCdDoCiBbpLwEzO4BsZMLikDsBUC2aBHQgUD2DpB4OoR9BsROgrAfgNhFIUHOQPYXINshHYmdhMSG2gsC8sUgj3u6OpsZWpqZ6RrpGiok5SQmZysUJyfmpKaQ4SsCABTGEBazGBAbMzAwLUGIIcKzJLWiBMRyKcovSMqv0FHwzEvWQ9Gfv4iBweIr0IwJCLGkmQwM21sZGCRuIcRUgGHH38LAsO18cmlRGdQZUkB8lPEMcxLrZI5s7m8CDqKB0iaKHzUnGElYT3JjDSyLfZtdUMXauWlWzZrM/XWXD740//8fAIFJXKnGwiSOAAA8+klEQVR4nO3dPXAbR7b28WdcDjX1ckNNsnQCh8s1NheUk7pyCDGwnIDOVjaZE8wJr50JULByICJcXRK5oPziLjc0EmOTYbi4Nc7nDYChIAok8TGY7un+/6pUpvgBHosE+vTp092BAFgvTdNtSVvTP9vTd2f//eP0v9nHZz+mOR9bxGjm7fH0z82P/Xvm7+PZP0EQzH49AAsFpgMAfJam6ZYmg/W2JgP5F5L+38z7trTcwG2TsT5ODv4l6T+aJA5jSZdBEIxNBAaABADYuOnsfUcfBvg/Tv++pfIO7nkZa5IkjDRJDH7TJFEYB0FwaSoowAckAEBObgz0O9M/22KQX8elJsnBv7K3SQyAfJAAAEuaKds/EgO9CWNNkoF/aVoxCIKgbzAeoJRIAIB7pGm6o48H+x1z0eAOl9M/fU2SgkuDsQDWIwEAZkxn9zuSnkr6kz6s1aN8xpokBO81SQpoOgRmkADAa9MBvzb9k83y4a5LfUgI+iQE8BkJALxyY4bPgI9LTRKCt/QRwDckAHDezBr+U1HSx936kt5Kek8PAVxHAgDn3Jjl/5c+PRUPWMRIk4TgF6oDcBEJAJwwHfSfSvpGzPKRv7E+rg6MDMYC5IIEAKU1HfS/0WTgr5mMBd7pS3otkgGUGAkASoVBHxbqi2QAJUQCAOsx6KNE+pokA//NFkPYjgQA1krTtCbpr5oM+lsmYwFW8FqTROCt4TiAuUgAYJXpoP9I0gsx6MMNI00qAycsEcAmJAAwjhI/PNIXSwSwBAkAjJnO9p9qMvhvmYwFKNhYky2FVAVgDAkACnVjv37NZCyAJfqSXgdB8IvpQOAXEgAUYjrw/1Ws7QO3GYleARSIBAAbNdPJ/9RsJECpvJb0M/cRYJNIALAR04H/WJT5gXX0xfIANoQEALmZ6eZ/IS7gAfI0ktQkEUCeSACwNtb3gcKMJDXFscPIAQkAVsbADxgz0qRP4BcSAayKBABLY+AHrDESiQBWRAKAhTHwA9YaiUQASyIBwL0Y+IHSGIlEAAsiAcCtGPiB0hqJXQO4BwkA5krT9Lmkv4mBHyizkUgEcAsSAHxkeoDP3yTtmI0EQI5GIhHADSQAkMTJfYAn+pK+pT8AkvSZ6QBgVpqmW2ma/k3SOzH4A66rSfotTdO/p2m6bTgWGEYFwGNpmh6LBj/AVyNN7hk4MR0IzCAB8NC03P93cV4/APoDvEUC4JFpye/votQP4FOvJZ3QH+APegA8MS33/1MM/gDme65Jf8Cx6UBQDCoAjqPcD2AFI0lfB0FwaTgObBAVAEfd6O7fNhwOgHLZlvRPdgu4jQqAg9I0farJrH/LbCQAHDASTYJOIgFwCE1+ADbotWgSdApLAI5I0/SvoskPwOY8l/QuTdNvTAeCfFABKDlm/QAMeC2qAaVHBaDEppk4s34ARXsuqgGlRwWghNI03dJk1v/UbCQAQDWgrEgASoZ9/QAsNNLklsG+4TiwBJYASoR9/QAsta3JkgCnCJYIFYASmDb6/UPSjtlIAOBeI0mPWRKwHxUAy81s79sxHAoALGJbk1MEXxiOA/egAmCpaaPf3zTptgWAMnot6fsgCMaG48AcJAAWStN0R5OS/7bZSABgbSOxJGAllgAsMy350+gHwBXbYknASlQALDEt+R9LemE2EgDYmJ+CIPjedBCYIAGwAF3+ADwyEksCVmAJwLDpwT50+QPwxbYmZwbUDMfhPRIAg2bW+7cMhwIARdoWBwcZxxKAAWzxA4Br9AUYQgJQMNb7AeATI9EXUDiWAAo03d//Tgz+ADBrW5MlgW3DcXiFBKAg03uz2d8PAPNta3JewFPDcXiDBKAA00aX16LZDwDusiXpHzQHFoMegA2bXuH7wnQcAFAyNAduGAnAhkw7/f8hqWY2EgAorbeSvuUyoc0gAdgAOv0BIDcjsUNgI0gAcjYd/Gn2A4D8jEQSkDuaAHM0s81v22wkAOCUbU22Ce4YjsMpVAByMj3X+h+i0x8ANmWsSSXg0nAcTqACkIOZPf5bhkMBAJdtaXJWwDemA3EBCcCaphf6vDYdBwB45HWapi9MB1F2JABrmB5W8ZPpOADAQ3/jwKD1kACsaPqL1zQdBwB4rEkSsDoSgBUw+AOANUgCVkQCsCQGfwCwDknACkgAlsDgDwDWIglYEgnAghj8AcB6JAFLIAFYAIM/AJQGScCCSADuweAPAKVDErAAEoA7MPgDQGmRBNyDBOAWDP4AUHokAXfgMqA5psf7/mQ6DgBALr4PguAn00HYhgTghuklE69NxwEAyNXzIAh+MR2ETUgAZkzvmv6n6TgAABvxOAiCvukgbEEPwNR08H9nOg4AwMb8Y/paD5EASJLSNN2W9A9N7poGALhpS5MkYNtwHFbwPgGY/iK8k7RtNhIAQAG2Jb0jCfC8ByBN0y1N1vy3zUYCACjYpSY9AWPDcRjjewXg72LwBwAf7Wiy9OstbysAaZr+TdIL03EAq0iSRL///rviOFYcx/r999+VJIniOJYkXV1dffTf7GuSJLnzccMwVBiGkqQHDx5cvx2GoR48eKAoij55++HDh9efB5TQT0EQfG86CBO8TAA45Q9lcHV1pV9//VVXV1eK41hXV1caDocLDeRFm00EKpWKoihSpVK5/jtguWYQBCemgyiadwkAB/3ANkmSaDAYXA/4w+FQV1dX1g3y68iSgmq1qkqlcp0cABbx7qAgrxKAadfnP8V2PxiSJImGw6GGw6EGg4EGg4FTA/0ywjC8Tgiy/5IUwKCxJk2Bl4bjKIw3CQDb/WBCkiTq9/vXA/5wODQdktWyZKBarerLL7/Uw4cPTYcEv4w0SQJGhuMohE8JwG9i8MeGZTP8fr+v9+/fXzflYTVZQlCr1agQoCiX8mR7oBcJAB3/2KSrqyv1+/3rmb6vJf0iVKtV7e3tqVqtUh3AJr0OguBb00FsmvMJAB3/2IRs/T4b9FG8rDqwt7fHTgNsgvNXCDudAKRpWhMX/CAn2aDf6/Uo7VsmiiI9evSIZAB5c/r2QGcTAJr+kIckSdTtdpnpl0gURarX66rVaiwTYF1jSX92tSnQ5QSApj+sJOvc7/V6GgwGpsPBGrIlgt3dXdOhoLwu5WhToJMJAE1/WEW2pt/r9Wjkc0wURfrqq690cHBAVQCrcPK4YOcSgDRN/yrpJ9NxoDwGg4E6nQ6zfU9QFcCKnGsKdCoB4KQ/LCpb2+92u8z2PRVFkRqNBlsKsaixHDsp0JkEIE3TLU0G/22zkcBmDPyYZ3d3l+UBLGKkSVPg2HAcuXApAXgt6RvTccBO2fa9i4sL06HAYiQCWIAzhwQ5kQCw7o/bsL6PVZAI4B5O9AOUPgFg3R/zDIdDtVotBn6shUQAtxjLgfMBXEgA2O+Pa3Ec69WrV5T6kSsSAcxxGQTBn00HsY5SJwCc848MzX0oAokAbij1+QClTQA45x8SAz+Klx01XK/XTYcCO5T2voBSJgCc8w9p0uB3cnLCxTwwIjtHgAOFvDdSSbcGljUBeC22/HkrjmOdnJzQ4AcrsCwASW+DIPjadBDLKl0CkKbpc0l/Nx0Hike5HzZrNBpqNBqmw4A5XwdB8NZ0EMsoVQJA6d9flPtRBlEU6YcfflCtVjMdCoo3Vsm2BpYtAXgtSv9eSZJEnU5H3W7XdCjAwlgW8FY/CILHpoNYVGkSAEr//un3+zo5OaHcj1KiSdBbpTklsBQJAKV/vyRJoh9//JHDfOAEqgHeGaskSwFlSQBei9K/F1jrh4voDfBOKZYCrE8AKP37gbV++ICdAl6xfleA1QkApX8/xHGso6MjDYdD06EAGxdFkdrtNksC7htL+sLmA4I+Mx3APZpi8Hdat9vV/v4+gz+8Ecexnj17RrXLfVuSjk0HcRdrKwBpmu5ocs0vHETJH5Dq9boajYbCMDQdCjbH2rsCbE4AuObXUXEc67vvvqPRDxBLAh4YBUHwhekg5rFyCWB6ze+26TiQv36/r/39fQZ/YCpbEuj3+6ZDwWZsp2naNB3EPNZVAKaNf7+ZjgP563Q66nQ6psMArMUuAWeNZeHZADYmAK/Fnn+ncLAPsLharabj42P6Atxj3dkAViUA7Pl3D1v8gOXRF+AsqxoCbUsAaPxzyHA41NHREev9wApIApxkVUOgNU2ANP65pdfr6eDggMEfWBHNgU6yqiHQigoAJ/65pdvtqtVqmQ4DcAbNgU4Zy5ITAm2pADTF4O+ETqfD4A/kjB00TtmSJScEGq8AsO3PHa1Wi5P9gA2iEuAU4w2BNiQA7yTVTMeB9ZycnLDNDyjA7u6ums2m6TCwPuPbAo0uAUy3/dVMxoD1MfgDxen1eiQAbqilaVozGYDRCgDb/sotSRIdHR1pMBiYDgXwTqVSUbvd5sCgcrsMguDPpr65sQrAdPa/ber7Yz1Jkujg4IDBHzBkOBzq4OBASZKYDgWr20nT1NjJt8YqAMz+yysb/DndDzCPSkDpjWVoW6CRCgCz/3Jj8AfskZ24idLakvTCxDcuPAGYbvuzYg8klndycsLgD1hmMBjQGFhuf03TdKvob/p50d9Qk5v+tg18X6yJbn87hWGohw8fKooiPXjwQFEUXZ8fH0WRwjC8Lg8/ePDgzlLx1dWVpMkyz+yfq6srJUmi4XD40d9hj16vJ0kkAuW0pUkVoFnkNy20B4Ajf8uLk8jMC8NQ1WpVDx8+VKVS0ZdffqmHDx8aW/vNEoI4jjUcDq//kBiYVa/XdXh4aDoMLG+sgnsBik4AjlVwhoP1MfgXLwxDVSoVVSoVVavV68G+DGYTgsFgQFJgACcGltZJEATNor5ZYQkAs/9yYvAvRjbg12q160HfJVki0O/32TpakMPDQ9XrddNhYDljFVgFKDIBYPZfMv1+n+7iDQrDULu7u9eDvk/buAaDgXq9ngaDAVdGb1Cz2dTu7q7pMLCcwqoAhSQAzP7LJ45j7e/vU7rNWRRF2t3dVbVadW6Wv6rhcKiLiwu9f/+eZCBnYRiq3W6rUqmYDgWLG6ugKkBRCQCz/xKJ41jfffcdL8Y5mZ3pM+jfbTgcqtvtUhnIURRFarfbpekhgaSCqgAbTwCY/ZdLkiTa39/nxTcH1WpVjUaDQX9F/X5fvV5P/X7fdCilx2mBpTNWAVWAIhKA55L+vunvg3wcHR3xgruGMAxVr9dVr9d5sc1JHMfqdrssEayJa4RLZ+NVgCISAM78Lwk6/ldXrVa1t7enR48eMfBv0MXFhV69ekUisCK2B5bKWBuuAmw0AWD2Xx50/K+GMr8Zg8FAnU6HLYUrOD09Va1WMx0GFvN9EAQ/berBN50AMPsvATr+l8fAbwcSgeWFYaizszOaAsthFATBF5t68I0lAMz+y4Gmv+Uw8NtpMBio1WpxUdWCoijSmzdvWK4qh8dBEPQ38cCbTADeSapt6vGRj1arpW63azoM60VRpOPjYwZ+y9EjsDjuDCiNfhAEjzfxwBtJANI0rWmy9Q8W63a7arVapsOwWhiGajQaHKlaMiQCi+G44NLYSBVgUwnAa02u/YWlWPe/X71eV6PRoExaUnEc69WrV1xhfQf6AUrjbRAEX+f9oLknANODf37L+3GRrydPnjA7ukWlUtHh4SHlfkdwsuXdOCSoNP6Q95bAz/J8sKnmBh4TOep0OrwYzhGGoQ4PD3V2dsbg75AoinR+fs7+91sMh0PO/yiHF3k/4CYqAGz9sxj7/eerVqtqNpuUQh1HNeB27XabxNduY+V8MFCuFYDp1r/tPB8T+YnjWD/++KPpMKxzeHjIZSmeoBpwu5OTE3qC7LYl6b/yfMC8lwBo/LMYXdEfi6JIZ2dndEF7qNFo6Pz8XFEUmQ7FGnEcsyvIfs/zfLDcEoBp818tr8dDvi4uLuiGnlGv1/XmzRvuSfdYdhgOCeAH3L5ovdp0m30ucusBYOufvVj3/IB9/Zin2+2q0+lQAtfkOXJ+fs6uAHv9HATBizweKJcKQJqmW8p5bQL5ofQ/Qckft8kqQiwJTI4HZ1eA1b6Zjrlry2sJ4KkmDQqwTL/fp/SvSZf/mzdvaPTDraIo0suXL7kpT5OKCBcsWWtLOfUC5LIEwLn/9uLAH848x/I6nY73s2AuDLJaLvcDrF0BoPnPXhz4M9nix+CPZTUaDe+3CsZxzEVh9sqlGTCPJYBmDo+BnMVx7PUMJgxDtdtt1vuxskajodPTU69nwN1uV1dXV6bDwHy1dR8gjwTgUQ6PgZy9evXKdAjGRFHEqWbIRa1WU7vd9rY5MEkSNZtN02Fgvr+u+wBrJQBpmj4VJ/9Zx+c9/9ngz/5+5KVSqejly5feJgGDwYCGQDttrbsMsG4F4OmaX48N8HX2nw3+dPojb9kOAV+TgJOTE9MhYL61qgArJwDTfYgc/GOZbrfrZeMfgz82zeckwPeeIovV1jkTYJ0KwNM1vhYb4GvXLoM/iuJzEtDtdjkp0T5bWuNMgHUSAGb/lvHxxD8GfxTN1yQgSRIvJxglsPIpvCsdBDTd+//bqt8U+YvjWE+ePDEdRqEY/GGSj3dshGGos7MznnP2+UMQBONlv2jVCkBtxa/DhvjW+MfgD9N8rAQkSaJ2u206DHzq+SpftGoCQPnfInEce7XtLwxDnZ6eMvjDuCiKvDssqNfraTgcmg4DH1tpGWDpBICjf+3j2+z/+PiYff6wRqVS0enpqekwCtVqtUyHgI+ttBtglQpAbYWvwYb4NvtvNBrc1gbrVKtVr+6c4HAgKz1f9gtWSQAo/1vEp9k/F7TAZvV63au7JzgXwDpLLwMslQBQ/reLT7P/Wq3G4A/rHR4eenMHBVUA6yy9DLBsBaC25Odjg3yZ/UdR5FV5FeV2enrqzc4AXyYgJfJ0mU9eNgFY+cAB5MuX2X92rS8d/yiLbJeKDzsDer0epwPaZakleioAJeXL7L/RaDD4o3QqlYo3S1acDmiVnWWWARZOAKbXDi78wNgcX2b/vjVVwS2+/P5yR4BVtiTtLPrJy1QAni8ZCDbEh8abKIq8mUHBXY1Gw/l+AO4IsM7TRT9x4bsA0jT9TdL2CsEgZ0+ePHH+/PGLiwtK/3DCcDjUs2fPTIexUWEY6t27d6bDwMQoCIIvFvnEzxf5pDRNd8Tgb4WLiwvnB3/W/fOTJImurq4Ux/H125Ju/R0Kw/D6z4MHDxRFkcIw5OTFNVQqFR0eHjp9el6SJBoMBt5sgbTcdpqmO0EQXN73iQslAKL5zxq9Xs90CBtF6X91w+FQg8FAv/76q4bDoa6urnJdm61UKgrDUNVqVZVKRV9++SWJ2oLq9br6/b7Ty3edToeLguxRk3R53ycttASQpuk7kQQY58OVv5T+F3d1daV+v69+v6/hcGikEatSqahSqWhvb4/Z3z3iONb+/r7TDXPtdpvfAzv0gyB4fN8nUQEoEde3/lH6v1/WcGXLKWzD4VDD4VC9Xk9hGOrRo0ckA7fIqlsuLwX0+31+9nbYSdN0KwiC8V2fdG8FYLr9j+4OC7jc/BdFkc7Pz02HYa3BYKBOp2PFoL+IbLCrVqskdTc8e/bM2et0wzDU+fm5F4cglcDjIAj6d33CItsAn+YSCtbievMfa4fzDQYDHRwc6ODgoDSDvzQpdzebTe3t7anZbF43H0JOH2udJInev39vOgxMPL3vExZJAB6tHwfW5XLz3+7uLrPEG8o68M/T6/W0t7enTqfj9Pr3oqrVqtMHBPlwSFlJ3Dt237kEMD1S8D95RYPVuNz8F0URZ/3PSJJEP/74o7MvotnSwO7urulQjEqSRE+ePHE2IXr37h3LAHb4w119APdVAGq5hoKVuFxSo/Hvg36/rydPnjg7+EsflgZ8XxYIw9Dp7a6cDGiNO6sAJAAl4OqTKYoi72eC0mQ22Gq1dHR05OyM8KZer6eDgwP1+33ToRhTr9edPSbY55+rZe7cCnhfAsD6v2HD4dDZ5j+XZ0CLyvaGu5rk3SWOYx0dHanT6ZgOxZjj42PTIWxEdigVjFutAjBd/9/JORgsydVycKVS8X72PxgMtL+/72yCt6hOp6Nms+lN9WNWtVp1dt88CYAV7rwe+K4KwE7uoWBprq7/u7wVahFZCdzHQW8en/89XK2EuTp5KaGd2z5wVwJQyz0MLMXV8r/Ls55F9Ho9NZtN02FYZzgcan9/37vmQFefD1dXV1QB7PD0tg/clQCw/m+Yqxm0qzOeRTD43y2OYy8rAa4+J0gArPCn2z7AEoDFXHzyuDrbWcRwOHT6HPi8+JgEuPq8YDeAFXZu+8DcBCBN0x1JW5uJBYuI49jJ88JdnencJ+t492lQW4ePyZKLz43sWmoYtTUd0z9xWwVg7iejOC7O/qMocnKWs4iTkxMn+zk2qdfrebVFkCoANqg27523JQBzPxnFcfHsfxdnOIvIru/F8jqdjlcDiItbY336+Vlsbh/AbQnArU0D2LwkSZwbMHw99S+OY69msZtwcnLiTRm5Vqs5d4b+cDhk6cu8nXnvZAnAQi6u/T965OemklevXvHit6YkSXR2dmY6jEKEYejcTYFJkjj5mlYycw8E+iQBSNO0VkQ0uJ2LJbNnz56ZDqFwcRw7u5WzSPV63auDo1xLACQ3X9NKaPvmO+ZVAHY2Hgbu5Fr5v1areXnj36tXr0yHUGphGKrZbHo1+EuT/2/XmgFJAKxQu/mOeQnA9sbDwK1c3P7n69o/s//VRVGkdrvt5e+O5F7D7NXVFUth5n3S2zcvAaAB0CDXBv8oilSr1UyHUThm/6urVCpqt9uqVCqmQzGmWq061wzo6r0mJbJz8x0sAVjGtfL/V199ZToEI1z7ORalXq/r7OzMyyWjm1yrfvz666+mQ/Dd9s13fJQAcAKgea4NHD42/w0GAw79WcHh4aF36/13ca1y5tprWwltpWm6PfuOz298wrZgjGvbZaIo8rKMa3PDUxiGqlQqevjwoaIo+uhjcRzr6uqq8H3bURTp+PjYuca3dVWrVUVR5Ewymf1euba0UTJ/kjTK/nIzAdgpMhJ8zKXBX/J3779tM50wDLW7u6tarbbwIBvHsQaDgd6/f7/RhKZSqajValHyv8Xu7q5TB0kNh0MSPbO+mP3LzQSABkCDbBs41rW3t2c6hMLZVsWp1+tqNBpLz7qiKFIURdrb27tOBl69epXrbHRvb08//PADM8I7uDZYkgAY99EYf7MJcLu4OHCTTQPHunwt/9vyM8y20R0eHq49wGaJwPn5uRqNxidLB6toNBo6Pj5m8L+Ha7sBXJvklNDO7F9uJgA7gjG2DB558LX735afYbvd3shMq9Fo6OXLlytXd8IwVLvddm6f+ya5tBuAnQDGbc/+5ToBuO2+YBQjSRJnmn0kP8v/kqz4GTYajY2uqWdNe8sO4lEU6ezsjBLwklzaDcCBQMZ9tBNgtgKwVXgouGbLzDEvvr7I23BrXVHJV6PR" +
    "0NnZ2UJLArVaTW/evKHZbwWVSoVlAOTpug9gNgHYKT4OZFxKAHwd/CUZn91kW/yK/H4vX768MwloNBo6PT11ahArUrZ10xU2JMmeu94JMJsAbBcfBzIuZcUulSyXZToBMDHIRlE0NwnILvNhvX99Lj2n6AMwbjt7YzYB+GPxcSBjw9pxXlyarSzr999/N/r9TSUgWRKQJSC+X+aTN5eeUy5VO0tqO3uDCoAlXHlSuHiVaZmYLK9GUaTT01NVq1W9efPGqUHLNJe2A7IEYNzcHoDt4uOA5M7gL7k1UymjJEmMLidVq1W1221nBiubuPLcSpKEJMCsreyNzyQpTdMtsQvAGNPrxnli9m+eS0fH4gNXEgCJPgDDtqZj/nUFYMdYKKACgFwNBgN1u13TYSBnLiXXVACM25Y+JABbxsKAUw2AX375pekQjLJln3ur1SIJcIxLybVLr3kl9UfpQwKwbS4OuFIBCMPQmgHQlDzOyc9Lq9ViOcAhURQ501tBBcC4LyQqAFZwpQfApRnKqh48eGA6hI90Oh09efJEvV7PdCjIgSvLAPQAGLctfUgAuAbYIFeyYRIAO/8N4jhWs9kkEXCAKxU20+dlQP9PogJgXJIkzlQAfF//l+z+N8gSgcePH6vZbKrf7zvzu+cLGxPMVbj0uldS25L0+fQvW8bC8Jwrs3/JndnJOrKLW2x+cUuSRL1e77oaUK1WVavVVKvV+BlazuYEc1m///67Mz0NJbQtfUgAto2F4TmbB4pluTI7WVelUinV3Q6DwUCDwUCtVktRFOmrr77S3t6eM+vNLnEpQYvj2Kn/n5LZkqgAGOdKAhCGIdn8VK1WK1UCMCuOY8VxrF6vd32sc61WU7Va5cXaAtnzzIXXDZeqnyW0JUmfp2m6bTYOv7nyJGBw+ODRo0dqtVqmw1hbkiTq9/vq9/uSJksFs39ghisJgAv/D2WWpun252L2b5QrTwJm/x9EUaRqtVraKsBtsqUCSSwVGFSpVJw4SMeV174S2yIBMMyVCgDr/x8r8zLAImaXCkgGiuVKsu1CElNyW5+JBMAoV7JgV16U8rK7u+vNv0mWCBwcHFyfNeBKYmsjltuQk20SAMNcSQBsOgLXBmEYql6vmw6jcNlZA3t7e2o2myQCG+BKAsDvhnmfiS2AyIFtR+DaoF6ve1MFmKfX65EIAPba/uz+z8EmuVIB8Hmgu42vVYCbSATy5Uq1jR4A86gAGObKmdgkAPPV63VnXrDXlfUJcE3xeniuISd/pAKAXPCiNF8Yhjo+PjYdhjXiOFar1dKTJ0+oBqyI5Tbk5TNJfzQdhM9cWQLA7arVKksBN8RxrL29PXU6HdOhwBBXqp8l9gcqAIa5kgC40pm8KY1Gg7MS5uh0Omo2m848D4rgSrWNn7lx/48EAChAGIY6PT2lH2COXq+n/f19lgQW5EoCAPM4BwAoSBRFOj095QV8jjiOdXBwQBIAFIeDgIAiVSoVtdttkoA5siRgOByaDgXwAksAQMFIAm4Xx7GOjo6oBAAFIAEADKhUKnrz5g09AXOwHAAUg4OAAEOiKNLLly/ZHTBHdqcAgI3ZogKAXLClZzVRFOns7EyNRsN0KNYZDAZqtVqmwwBcRQJgmivrwBzqsZ5Go6F2u82SwA3dbleDwcB0GFZx5Qx9V177yowEwDCeBMhUq1W9efOGasANJycnpkPABnCksXkkAMgFSwD5CMNQjUZD5+fn2tvbMx2OFeI45sjgGVTbkBcSAOSCBCBfURTp+PhY7XZb1WrVdDjGdbtdfsemXPl3oPppHgmAYa6coc+Wrc2oVqtqt9s6OzvzuiKQJAnXCE+RACAvJABACVQqFR0fH+v8/FyNRsPLZkESgAlXEgCYRwJgmCsv5K50JtsuiqLrHoF2u629vT1nfofukyQJOwLkTrWNCoB5n5sOAG4gAShetVq97g8YDAbq9/saDAZOn6Xf6XTUbrdNh2GUKxUAdgGYRwJgmCs9AHQmmzWbDGQz5SwZcGnWPBwOlSSJ17NHVxI8XypXNvtc0ljcCGiMKy9kv/76q+kQMBWGoWq1mmq1mqRJQjAcDtXv90ufEGTJTfb/5iNXKgCuvPaVGQmAYa6UwagA2CsMw48qBFK5lwx8TwBc6QFwpfpZYiOWAAxzpQyWJIn3pdkymU0I4jjW+/fvdXFxUYpkoMwVjHVlzzMX8FphHrsADHMpC3ZlZuKbKIpUr9d1dnZ2fQKhzYlpGZKUTXHp/50EwDwSAMNcehK49OLkq+wEwvPzcx0fH1ubCPiabLq028alyU9JjT+TNDIdhc/CMHQmCaAR0C17e3vXBw/ZxtffNVeSbJde90psTAXAAq48EXydlbkuO3jIpmqAr02nriQAzP7t8JkmuwBgUKVSMR1CLnxuzspTHMfWvdBHUaSXL19akwS4VApfhm2/F6tyZdJTdp9J+j/TQfjOlWw4SRKqAGsaDofa399Xs9k0HconsiTAhhdvVzrhlxHHsTP/365MekpuxBKABWyZVeXB17XZPHS7XT179uz64J5Wq2U6pE9kOwZMc2UgXIYrs3/Jrde8MqMJ0AKuVAAklgFW1el0Phnwu92u+v2+mYDuYEMC4COXEgAqAFb4NxUAC7j0ZHDpRaoISZLo5OREnU5n7sdPTk6s+zcNw5AZnAEuJdc2LCOBCoAVoihy5glh22BlsziOdXBwoIuLi1s/J0kSHR0dWddbYfoIa1eeL8tw6bnl0qSnxOgBsIUrywDc2b6YOI713XffLfSiniUKtiUBJvmWAAwGA2f6Hhj8rfEfKgCW+PLLL02HkBuXZiqbMBgMtL+/v9RWtiwJsOXf1nQcviUApv+988TykTX+j3MALOFSVmxj45otut2uDg4OVprNxXGsZ8+e3dovUBQbfr6uVMwWZcO/eV5mb6WEUWMSAEu49II2HA6dKVfmqdVq5bK1r9PpGF0S+PHHH41831m+zSJdWlZzabJTcuPPgiAYmY4CbmXF2T52TGSNfN1uN7fHHAwG2tvbU6fTKTQR6HQ6VpzC59Mg4tLgL/n1s7NZEATXTYBjk4HAva1VLpUs15Gt3W/q3yOrBrRarY0mAkmSqNVqGV9+kPwbQHq9nukQcuPSjqeSG0sfrgMeGwsD11x6YXPpRWtVw+Fw4U7/dcRxrG63q729PR0dHanX6+W2BJMkibrdrvb393OtYKzDpefJIlyqAPj2s7PYSJI+n/nLtqFAMFWtVp2ZOWfbAV1a2lhGr9dTq9UqvBei3+9f/w5Vq1VVKhVVq1VFUbTwi2/2sxsMBrkmE3n5y1/+YjqEwgyHQyuWXPJCAmCNsfQhAfi3uTiQce3J4WsC0Ol0rCiVZ4P47Mw9DEM9fPjwugwbhqEePHigq6ur68ucbBvwb/Lpd+quQ6LKyKefneX+T/qQAIzNxYGMawnAxcWFGo2G6TAK1Wq1rCmVz5MkifUD/F2q1apTO2bu8/79e9Mh5Mq117gSu5Q+9ACMjIWBa2EYOvUEubq6cmr98i5Jkujg4MDqwd8Fe3t7pkMojIvlfxoArTGWSACs41qJzJWehrvEcaz9/X1vkh2TXHt+3MW1ZNKnn10J/CaRAFjHpQqA5P5ugKzT36WZmq12d3e9Kv+7llCSAFjl/yQSAOvUajXTIeTK5cuBBoOBDg4OGPwLcnBwYDqEwvT7fed+r1y678QBl9I0AQiCYCwaAa3g2oFAkqzoiN8E3xrSTPJt9u9a5axSqXj187PceDrma/Y64LGRUPCJR48emQ4hVy5dZXrT6ekpjU0F8Gn2H8exc70zlP+tMsremE0ALgsPA3O5tgwgudfQlImiSIeHh6bDcFqj0fBq9ujic8XF17QSuz7357N574RZLm6X6Xa7zlYBdnd3Va/XTYfhpCiKvDtLwrW9/5J7zc0lN8re+GzeO2GWa+cBSJNmQBdf2DKHh4eUOTeg3W6bDqFQFxcXzjX/VatV5yY0JTfK3iABsJSLJTPXjjW96fT01LnEzSTfSv+S9OrVK9Mh5M6nw5tK4jJ7gx4AS7nWCCh9OJveVWEY6vT01LldHCbs7u56V/p3ceufRAOghcbZG9cJQBAEI7ETwBrL3N5WJq5uCcxEUaSXL1+SBKyhUql42VjpYvMf2//sEwTBZfb2Zzc+Nio0EtzJxWUA16sAEknAOqIoUqvV8m7N2NXnBbN/61zO/uVmAvCv4uLAfVx98rheBZAmA9mbN2+c/RluQhRFarfbXs4YXX1OsP5vnY92+91MAC6LiwP3qVarTs4iXZ3t3BSGodrttndr2auoVCreDv6uPh9cXcYsucvZv7AEYLnd3V3TIWyEqzOeeRqNhg4PD70ray+qVqt5O/hLUqvVMh3CRrjYyOyAf87+hQqA5VwtIbs667lNvV7XmzdvnKzorKNer3t9nPLFxYWGw6HpMDaC8r+Vbl8CYCeAfarVqrNltJOTE9MhFCqKIp2fn7MkoA9bJn3s9p/l4r5/ifK/pcazOwCkTysAEssA1nFxN4A0ufTExa1P92k0Gjo/P3f253qfarWqs7Mzb///My6e+pfhaGwrXd58x7wEgJ0AlnH5ydTpdJy9I+AuURTp9PRUx8fH3iwLhGGow8NDr9f7M3EcOzv7l9ydtJTcJ2P7vATgcvNxYBlhGDrbC5AkiVcNgTft7e3p/Pzc+UQgq3q4nMwu49WrV87O/qvVqvcJnqVGN98xLwHobzwMLM3V3QDS5AQ0nxoC58kSgdPTU6eSvd3dXV1cXKjRaHjb6HdTHMdO34tB85+1Lm++I7j5jjRNtyT9p4BgsIQkSfTkyRNny+WVSkVnZ2emw7BG1h/x/v370s0UwzBUvV5XvV5n0J/jyZMnpfuZLiprdIV9giD4ZLz/pAIQBMFYLANYJwxDp6sAw+HQy4bA20RRpMPDQ52fn6vdbqter1vfVV2tVnV6enq904HB/1OdTsfZwV+SvvrqK9MhYL7Lee/8JCOQpDRNX0v6ZoPBYAWDwUAHBwemw9iYMAx1dnbG+uEd4jjWYDDQ//7v/+rXX381uoc8DEM9evRI1WpVtVqNAf8ecRzryZMnpsPYqIuLC56/dnodBMG3N995WwLwQtLfNh0RlndwcOD0enm1WlW73TYdRmkkSaLhcKjhcKjBYHD997yXisIw1MOHD6/PpfjLX/7CC/2SXC79Szx3Lfc8CIJfbr7ztgRgRzeODIQdXK8CSNLh4SHd4jnIEoEkSXR1dXWdFNw1CIVheD3YS9KXX36phw8fMrtfU6fTcX63S7PZdHqZsuT+fPMQIOmWBECS0jT9j6StDQaEFT1+/NjZZsDM2dmZ9WvewCJ8KP3T/Ge1cRAEf5j3gXnbADOXm4kF6/Jhdnx0dOR8kgP3JUmi7777znQYG8fx1la7vO0DdyUAnAhoKR+2V8Vx7HzJFO5zvetfcvugMke8v+0DdyUAb/OPA3nI9lm7rtvtsjUQpeXL7++jR49oCLVb/7YP3NUDsCUOBLJWkiR6/Pix6TA2LgxDtdtt+gFQKnEca39/34tlLLb+We8P0/N9PnFrBYADgewWhqEXR24mSUI/AEoljmN99913XvzO7u7uMvjb7fK2wV+6ewlAumPtAOb5suUmjmMdHR2ZDgNYyI8//uj8un/G9S3JDrhzDL8vAejnFwfyVq1WvWm+GQwGarVapsMA7tTpdNTv902HUQhm/6Xw7q4PkgCUnE/bb3xpqkI5+XDYzyxm/6WwegWAPgD7+VQFkKRWq+X0Ucgop36/79Xgz+y/FO5c/5furwBI9AFY7/Dw0HQIhTo6OjJ6CQ4wazgc6uTkxHQYhWL2Xwr3jt2LJABv148Dm1SpVLzYEZDJdgZcXV2ZDgWeyxpUfej4zzD7L423933CrecAZKbnAfwm7gWwmk/7jjNRFKndbvNiBCOy7X6+dPxn2PdfDkEQ3Du+31sBoA+gHKIo8uJ0wFlxHOvg4IBKAArn6+DP7L80+ot80iJLAJL036vHgaL4cEfATSQBKJqvg38URaz9l8dCY/aiCUB/9ThQFF/uCLiJJABF8XXwlyYTDGb/pdFf5JPuXSPIpGn6m6TtFYNBgZ48eeLlCxQ9Adgknwf/KIp0fn5uOgwsZhQEwReLfOKiFQCJZYDSOD4+Nh2CEVQCsCk+D/6SXweOOaC/6CcukwC8XToMGOHb4UCzsiSAcwKQl+Fw6PXgv7u76829I474ZdFPXGYJYEtsBywNH7cFzgrDUMfHx6rVaqZDQYkNBgPv9vnfxLa/UhkHQfCHRT954QoA2wHLxcdtgbOyw4J8Op4V+ep2uzo4OPB68G80Ggz+5bLUyb3LLAFIS5QWYF69XlcURabDMMq3C1qQj1ar5f3tk1EUsfZfPv9Y5pOXTQDeLvn5MCgrg/uu0+lwdDAWkiSJDg4OuHVS0g8//GA6BCxvcxWA6TJAf5mvgVnVatXrpYBMv99nhwDuNBwOtb+/z22TmjT+0T9TOv0gCEbLfMGyFQCJ7YCl02g0vDshcJ44jvXs2TNmd/hEtt7va6f/LE78K63Xy37BwrsAMtPdAP9Z9utgVr/f19HRkekwrFGv10mMoCRJ1Ol0SApnNJtNtv2V0xcbrwCwDFBOtVrNqyuD79PtdrW/v8+SgMeykj+D/wfs+S+tpcv/0mpLABLLAKX0ww8/eL8rYFYcx9rb22OXgIe63a6ePXtGyX8Gpf9Se73KFy29BCCxDFBmg8GAJ/kc3CPghziOdXJyQqPfHKenpzT+ldfS5X9pxQoAywDlxa6A+agGuC9b9mHw/1Sj0WDwL6+Vyv/SihUASUrT9IWkv6369TAn2+vMefnzUQ1wy2AwUKvV4vf9Ftz0V3rPgyBY6ZC+dRKALXE3QGn5flfAInZ3d3VwcEAiUFJ0+N8vDEOdnZ3xO15uf5hW5Ze2ahMgywAlxzGf9+v1ejo4OFCv1zMdCpbU7Xb15MkTBv97cNZ/6b1edfCX1qgASFKapjVJ79Z5DN/95S9/MR0CFpAlTGyRsttgMNDJyQnd/SXxP//zP6ZDKLunQRCsvCtvrQRAktI0/Y9YBlgZCUC5VCoVHR4eqlqtmg4FMwaDgTqdDg1+JUMCsJZREARfrPMAn+cQxM+SuHEGXhgOhzo4OFC1WlWj0SARMIyBHx7rr/sAeVQAdiT9c93H8RUVgHIjETCDgd8NVADWstLe/1lrJwCSlKbpO0m1PB7LNyQAbqBHYPOSJFG/31ev12PgdwQJwMr6QRA8XvdB8koAXogzAVZCAuCWKIr06NEjPXv2jO7qnCRJom63q263y7ZVx5AArGzlvf+z8koAtsSZACshAXBXrVbT6emp6TBK7eDggNm+w0gAVjLWpPw/XveBVj4HYNY0kLWzEcAl/X7fdAilx+APfOJtHoO/lFMCMPU2x8cCAACfOsnrgXJLAIIg6IuTAQEA2JSVL/6ZJ88KgMQyAAAAm/I6zwfLOwF4q0mDAgAAyM8oj87/WbkmANPGhJ/zfEwAAJD/EnveFQBJ+mkDjwkAgM9ya/7L5J4ATKsAb/N+XAAAPPU6z+a/zCYqABLLAAAA5GUjY+pGEgC2BAIAkIt+EASXm3jgTVUApA2sVwAA4JnXm3rgjSUA0yrAaFOPDwCA43Lf+jdrkxUAiV4AAABW1dzkg286AXgtDgYCAGBZG539SxtOADgYCACAlTQ3/Q02XQGQJgcDjQv4PgAAuGAk6f2mv8nGEwCqAAAALOWXTRz8c1MRFQCJKgAAAIsYaYNb/2YVkgBQBQAAYCGFzP6l4ioAElUAAADuMlJBs3+pwASAKgAAAHcqbPYvFVsBkKgCAAAwz0gFzv6lghMAqgAAAMxV6OxfKr4CIFEFAABg1kgFz/4lAwkAVQAAAD7SLHr2L5mpAEhUAQAAkAo48/82RhKAaRXgexPfGwAAizRNfWNTFQAFQfBa0qWp7w8AgGHGZv+SwQRgiioAAMBXTZPf3GgCEARBX1LfZAwAABjQNzn7l8xXACTpxHQAAAAU7FvTARhPAKZVALYFAgB88drEtr+bjCcAU02xLRAA4L6RLKl8W5EAcDgQAMAThR/5exsrEgBJCoKgqUlmBACAi0bTsc4K1iQAU8abIgAA2JCm6QBmWZUAsC0QAOCo16a3/d30uekA5vhW0j8lbRmOoxCNRsN0CIC1eH7AIVY0/s0KTAcwT5qmTUnHpuMAACAHJzat/WesTAAkKU3T3yRtm44DAIA1jIIg+MJ0EPNY1QNwAw2BAICy+9p0ALexNgHghEAAQMm9DoLg0nQQt7F2CUCS0jTdkvSbPGkIBAA4YyTpsS2H/sxjbQVAuj4hkKUAAEDZNG0e/CXLKwCZNE3fSaqZjgMAgAW8DoLA+slrWRKAbXl0NgAAoLRGsrz0n7F6CSAz/Ye07hAFAABusL70nylFBSDDUgAAwGKlKP1nypYAbIulAACAfUYqSek/U4olgMz0H7Y02RUAwBulKf1nSpUASFIQBG8lvTUcBgAAGetu+ltEqZYAMtMDgv4p7goAAJg1UslK/5nSVQAkDggCAFjj2zIO/lJJEwCJuwIAAMadTMeiUirlEsCsNE3/KWnHdBwAAK9Ye83vokpbAZjxtaSx6SAAAN4YS3psOoh1lT4B4JRAAEDBTsq67j+r9EsAmTRNf5L0V9NxAACcVqrT/u7iUgKwJbYGAgA2ZyTpz9OdaKVX+iWAzPQH8lj0AwAA8jfWZL//2HAcuXEmAZDoBwAAbIwT6/6znEoAJCkIgp/E+QAAgPz8PB1bnOJMD8CsaT/AO3E+AABgPaXf738b5yoA0nU/AOcDAADWMZID+/1v42QCIF33A3xtOg4AQGmV9pz/RTibAEjX9wV8bzoOAEDplPqc/0U42QNwU5qmryV9YzoOAEAp/BwEwQvTQWyaLwnAlmgKBADcz9mmv5ucXgLIzDQFjsxGAgCw2EgON/3d5EUFIJOm6Y4mlYAts5EAACwz1uSY35HhOArjRQUgEwTBpWgKBAB8yumO/3m8SgAkKQiC1+K4YADABydBELw1HUTRvFoCmMX1wQAAedLxP4+3CYAkpWn6TlLNdBwAACPeBkHg7YFxvicAW2J7IAD4aKRJ09/YcBzGeNcDMIvtgQDgpZGkxz4P/pLnCYB0fWfAY5EEAIAPRpoM/iPDcRjnfQIgfXRx0NhsJACADRpL+prBf8LrHoCb0jStadITAABwz5+n58FAVAA+Mr356VvTcQAAcvctg//HSABumB4UxGmBAOCO76ev7ZhBAjBHEAQ/idMCAcAFJ9PXdNxAAnCLIAiaIgkAgDI7mb6WYw4SgDuQBABAaTH434ME4B4kAQBQOgz+CyABWABJAACUBoP/gkgAFkQSAADWY/BfAgnAEkgCAMBaDP5LIgFYEkkAAFiHwX8FJAArIAkAAGsw+K+IBGBFJAEAYByD/xq4DGhNaZq+kPQ303EAgGe+54S/9ZAA5CBN0+eS/m46DgDwxLec7b8+EoCcpGm6o8lVwltmIwEAZ40lfT29uRVrogcgJ9NrJh9LGpmNBACcNJL0mME/P1QAcpam6bYmlYBts5EAgDNGmgz+I8NxOIUKQM6mv6BUAgAgH5di8N8IEoANmP6i/lnSW7ORAECp9cXgvzEkABsSBME4CIKvJf1sOhYAKKGfgyB4HATB2HQgriIB2LAgCF6IA4MAYBkn09dObBBNgAVJ0/SpJmcFbJmNBACsNdbkgJ/XhuPwAglAgdghAAC3Gmmyx//ScBzeYAmgQOwQAIC5LjVp9rs0HIdXSAAKFgTBKAiCL0RzIABI0i+i098IEgBDaA4EAH0fBMFzOv3NoAfAsDRNa5o0B26bjQQACjMWZ/obRwJgAZoDAXjkUpPBf2Q4Du+xBGAB+gIAeOJnsd5vDRIAi0z7Ar7XpDwGAK4Ya7Le/4L1fnuwBGAhlgQAOGQkZv1WogJgoZnLhH4xHAoArONnSX9m8Lc" +
    "TCYClppcJPRdLAgDKZyxK/tZjCaAEWBIAUCKXosu/FKgAlMDMLgEODgJgs5+DIKDkXxJUAEqGg4MAWGgk6VsO9ikXKgAlM32CPRYNggDs8FaTRr++4TiwJCoAJZam6XNJx6IaAKB4Y01m/W8Nx4EVkQCU3LRBsCnpG7ORAPBIX5PBf2Q4DqyBJYCSmzYIPpf0rSbrcACwKWNNtvdxsI8DqAA4hGoAgA3qi1m/U0gAHERvAIAcjcVav5NYAnBQEASvxU4BAOv7WdIXDP5uogLguDRNdyT9Q1QDACxuJPb1O48KgOOCILjkFEEACxpLOgmC4AsGf/dRAfAITYIA7tAXTX5eIQHwEE2CAGaMRLnfSyQAHkvTtKlJNWDbbCQADBhrcnlP03AcMIQEwHMsCwBe+llSMwiCselAYA4JACRdJwJ/l1QzGwmADepr0uTXNxwHLMAuAEi6PlL4sThSGHDRpaTH0yN8+4ZjgSWoAGAuGgUBJ4wlvQiCgEPB8AkSANyJRAAopbEm6/w/sc6P25AA4F7T/oDnYscAYLuxGPixIBIALIxEALDWWAz8WBIJAJZGIgBYYywGfqyIBAArIxEAjBmLgR9rIgHA2qaJQE00CwKbNhYDP3JCAoBcsWsA2IiRpJ8k/cLAj7yQAGAjponAN+JkQWAdfXFyHzaEBAAblabpjqQX4q4BYBlvNbmop284DjiMBACFmLl06JFYHgDmGYv1fRSIBACFY3kA+Ehf0mtJ/83AjyKRAMCYmarAf0naMhkLULCxpF8kvaXMD1NIAGBcmqZbkp6KqgDc19dkfZ9ufhhHAgCr0CsAB401Wdt/GwTBpdlQgA9IAGCtNE2f6kNlACiTsSazfTr5YS0SAFiPJQKUSF+U+FESJAAolZljh0kGYIu+GPRRQiQAKC2SARjUF4M+So4EAE6YSQb+a/rfLXPRwEFjSZf6sHVvbDIYIA8kAHBSmqY1Ta4qZjcBVjWS9N+azPQvGfThGhIAOG96H8EjTRoJayZjgdXGmszy32pyKt/IYCzAxpEAwDvT6sBTTZKCHZOxwLhLSe/FLB8eIgGA16ZbDGvTPyQE7rvUZMDvS+oz4MNnJADAjGlCsKOPE4ItU/FgLWNNBvx/iRk+8AkSAOAe0x6CHU2Sgj+JKoGtLmf+vOfYXeBuJADACqZ9BH+S9IU+JAVb5iLyyliTDv1LfSjpj5jdA8shAQByMq0UbGuSDPxp5m2sZqyPB/p/a1LGH5kKCHAJCQCwYdPEYEsfKgZ/1CQ52BZVg7E+rNX/W9JvYqAHCkECABg003S4pUli8AdNEoWt6Z9tlTdJGOvDLH4k6f/0YYAfibI9YBQJAFAC06OOt2782Z5++I/T/27PfEn2OZrzsfuMp39mjeZ87N83PjbKPs7sHbDf/wdaj0htca0GeQAAAABJRU5ErkJggg=="
  );
}

function getOhmTokenImage() {
  return <SvgIcon component={OhmImg} viewBox="0 0 32 32" style={{ height: "32px", width: "32px" }} />;
}

function getDaiTokenImage() {
  return <SvgIcon component={DaiImg} viewBox="0 0 32 32" style={{ height: "32px", width: "32px" }} />;
}

function getFraxTokenImage() {
  return <SvgIcon component={FraxImg} viewBox="0 0 32 32" style={{ height: "32px", width: "32px" }} />;
}

function getEthTokenImage() {
  return <SvgIcon component={wETHImg} viewBox="0 0 32 32" style={{ height: "32px", width: "32px" }} />;
}

export function getTokenImage(name) {
  if (name === "ohm") return getOhmTokenImage();
  if (name === "sohm") return getSohmTokenImage();
  if (name === "dai") return getDaiTokenImage();
  if (name === "frax") return getFraxTokenImage();
  if (name === "eth") return getEthTokenImage();
}

export function getPairImage(name) {
  if (name.indexOf("dai") >= 0)
    return <SvgIcon component={OhmDaiImg} viewBox="0 0 64 32" style={{ height: "32px", width: "64px" }} />;
  if (name.indexOf("frax") >= 0)
    return <SvgIcon component={OhmFraxImg} viewBox="0 0 64 32" style={{ height: "32px", width: "64px" }} />;
}

export function priceUnits(bond) {
<<<<<<< HEAD
  if (bond.indexOf("frax") >= 0) return <img src={`${getFraxTokenImage()}`} width="15px" height="15px" />;
  else if (bond.indexOf("eth") >= 0) return <img src={`${getEthTokenImage()}`} width="15px" height="15px" />;
  else return <img src={`${getDaiTokenImage()}`} width="15px" height="15px" />;
}

export function setAll(state, properties) {
  const props = Object.keys(properties);
  props.forEach(key => {
    state[key] = properties[key];
  });
=======
  if (bond.indexOf("frax") >= 0)
    return <SvgIcon component={FraxImg} viewBox="0 0 32 32" style={{ height: "15px", width: "15px" }} />;
  else if (bond.indexOf("eth") >= 0)
    return <SvgIcon component={wETHImg} viewBox="0 0 32 32" style={{ height: "15px", width: "15px" }} />;
  else return <SvgIcon component={DaiImg} viewBox="0 0 32 32" style={{ height: "15px", width: "15px" }} />;
>>>>>>> 0a6b7151
}<|MERGE_RESOLUTION|>--- conflicted
+++ resolved
@@ -223,10 +223,11 @@
 }
 
 export function priceUnits(bond) {
-<<<<<<< HEAD
-  if (bond.indexOf("frax") >= 0) return <img src={`${getFraxTokenImage()}`} width="15px" height="15px" />;
-  else if (bond.indexOf("eth") >= 0) return <img src={`${getEthTokenImage()}`} width="15px" height="15px" />;
-  else return <img src={`${getDaiTokenImage()}`} width="15px" height="15px" />;
+  if (bond.indexOf("frax") >= 0)
+    return <SvgIcon component={FraxImg} viewBox="0 0 32 32" style={{ height: "15px", width: "15px" }} />;
+  else if (bond.indexOf("eth") >= 0)
+    return <SvgIcon component={wETHImg} viewBox="0 0 32 32" style={{ height: "15px", width: "15px" }} />;
+  else return <SvgIcon component={DaiImg} viewBox="0 0 32 32" style={{ height: "15px", width: "15px" }} />;
 }
 
 export function setAll(state, properties) {
@@ -234,11 +235,4 @@
   props.forEach(key => {
     state[key] = properties[key];
   });
-=======
-  if (bond.indexOf("frax") >= 0)
-    return <SvgIcon component={FraxImg} viewBox="0 0 32 32" style={{ height: "15px", width: "15px" }} />;
-  else if (bond.indexOf("eth") >= 0)
-    return <SvgIcon component={wETHImg} viewBox="0 0 32 32" style={{ height: "15px", width: "15px" }} />;
-  else return <SvgIcon component={DaiImg} viewBox="0 0 32 32" style={{ height: "15px", width: "15px" }} />;
->>>>>>> 0a6b7151
 }