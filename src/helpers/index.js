--- conflicted
+++ resolved
@@ -277,7 +277,6 @@
   else return <SvgIcon component={DaiImg} viewBox="0 0 32 32" style={{ height: "15px", width: "15px" }} />;
 }
 
-<<<<<<< HEAD
 // this is only used by numberWithCommas
 export function stringWithPrecision(val, options = {}) {
   let precision = 2;
@@ -407,11 +406,9 @@
   if (!decimals) return additionalDigits;
   return decimals.match(/^0*/)[0].length + additionalDigits;
 };
-=======
 export function setAll(state, properties) {
   const props = Object.keys(properties);
   props.forEach(key => {
     state[key] = properties[key];
   });
-}
->>>>>>> 38629160
+}