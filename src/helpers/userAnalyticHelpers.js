--- conflicted
+++ resolved
@@ -1,5 +1,5 @@
-<<<<<<< HEAD
 import { EnvHelper } from "./Environment";
+import { retrieveUTMQueryParameters } from "./QueryParameterHelper";
 
 // Obtain country from IP address
 function countryLookup() {
@@ -26,24 +26,19 @@
       return "Unknown";
     });
 }
-=======
-import { retrieveUTMQueryParameters } from "./QueryParameterHelper";
->>>>>>> e6a20b6a
 
 // Pushing data to segment analytics
 export function segmentUA(data) {
   const stringifiedData = JSON.stringify(data);
   var analytics = (window.analytics = window.analytics);
 
-<<<<<<< HEAD
   // We don't record the IP for privacy reasons, so we capture the country instead
   var country = countryLookup();
   data.country = country;
-=======
+
   // Ensure that any UTM query parameters are sent along to Segment
   var queryParameters = retrieveUTMQueryParameters();
   var combinedData = Object.assign({}, data, queryParameters);
->>>>>>> e6a20b6a
 
   // NOTE (appleseed): the analytics object may not exist (if there is no SEGMENT_API_KEY)
   if (analytics) {
