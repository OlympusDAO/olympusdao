// Jest Snapshot v1, https://goo.gl/fbAQLP

exports[`<Root/> should render component 1`] = `
<div>
  <div
    class="app false false light"
  >
    <div>
      <div>
        <div
          class="MuiSnackbar-root-223 MuiSnackbar-anchorOriginTopCenter-224"
        >
          <div
            class="MuiPaper-root-246 MuiAlert-root-230 MuiAlert-filledInfo-240 MuiPaper-elevation0-249"
            direction="down"
            role="alert"
            style="opacity: 1; transform: scale(1, 1); word-break: break-word; transition: opacity 225ms cubic-bezier(0.4, 0, 0.2, 1) 0ms,transform 150ms cubic-bezier(0.4, 0, 0.2, 1) 0ms;"
          >
            <div
              class="MuiAlert-message-244"
            >
              <div
                class="MuiTypography-root-275 MuiAlertTitle-root-274 MuiTypography-body1-277 MuiTypography-gutterBottom-295"
              >
                Information
              </div>
              Safety Check: Always verify you're on app.olympusdao.finance!
              <div
                class="makeStyles-root-305"
              >
                <div
                  aria-valuemax="100"
                  aria-valuemin="0"
                  aria-valuenow="100"
                  class="MuiLinearProgress-root-306 MuiLinearProgress-colorPrimary-307 MuiLinearProgress-determinate-309"
                  role="progressbar"
                >
                  <div
                    class="MuiLinearProgress-bar-316 MuiLinearProgress-barColorPrimary-317 MuiLinearProgress-bar1Determinate-320"
                    style="transform: translateX(0%);"
                  />
                </div>
              </div>
            </div>
            <div
              class="MuiAlert-action-245"
            >
              <button
                aria-label="Close"
                class="MuiButtonBase-root-335 MuiIconButton-root-327 MuiIconButton-colorInherit-330 MuiIconButton-sizeSmall-333"
                tabindex="0"
                title="Close"
                type="button"
              >
                <span
                  class="MuiIconButton-label-334"
                >
                  <svg
                    aria-hidden="true"
                    class="MuiSvgIcon-root-336 MuiSvgIcon-fontSizeSmall-343"
                    focusable="false"
                    viewBox="0 0 20 20"
                  >
                    <path
                      d="M19 6.41L17.59 5 12 10.59 6.41 5 5 6.41 10.59 12 5 17.59 6.41 19 12 13.41 17.59 19 19 17.59 13.41 12z"
                    />
                  </svg>
                </span>
              </button>
            </div>
          </div>
        </div>
      </div>
    </div>
    <header
      class="MuiPaper-root-246 MuiAppBar-root-347 MuiAppBar-positionSticky-350 MuiAppBar-colorPrimary-354 makeStyles-appBar-345 MuiPaper-elevation0-249"
    >
      <div
        class="MuiToolbar-root-358 MuiToolbar-regular-360 dapp-topbar"
      >
        <button
          aria-label="open drawer"
          class="MuiButtonBase-root-335 MuiButton-root-362 MuiButton-contained-370 makeStyles-menuButton-346 MuiButton-containedSecondary-372 MuiButton-containedSizeLarge-380 MuiButton-sizeLarge-382 MuiButton-disableElevation-373"
          id="hamburger"
          tabindex="0"
          type="button"
        >
          <span
            class="MuiButton-label-363"
          >
            <svg
              aria-hidden="true"
              class="MuiSvgIcon-root-336 MuiSvgIcon-fontSizeSmall-343"
              focusable="false"
              viewBox="0 0 20 20"
            >
              hamburger.svg
            </svg>
          </span>
        </button>
        <div
          class="MuiBox-root-389 MuiBox-root-390"
        >
          <button
            class="MuiButtonBase-root-335 MuiButton-root-362 MuiButton-contained-370 MuiButton-containedSecondary-372 MuiButton-disableElevation-373"
            id="ohm-menu-button"
            tabindex="0"
            type="button"
          >
            <span
              class="MuiButton-label-363"
            >
              <svg
                aria-hidden="true"
                class="MuiSvgIcon-root-336 MuiSvgIcon-fontSizeSmall-343"
                focusable="false"
                style="margin-right: 8px;"
                viewBox="0 0 20 20"
              >
                wallet.svg
              </svg>
              <p
                class="MuiTypography-root-275 MuiTypography-body1-277"
              >
                Connect Wallet
              </p>
            </span>
          </button>
          <div
            class="PrivateSwipeArea-root-405 PrivateSwipeArea-anchorRight-407"
            style="width: 20px;"
          />
          <button
            class="MuiButtonBase-root-335 MuiToggleButton-root-410 toggle-button"
            tabindex="0"
            title="Change Theme"
            type="button"
            value="check"
          >
            <span
              class="MuiToggleButton-label-411"
            >
              <svg
                aria-hidden="true"
                class="MuiSvgIcon-root-336 MuiSvgIcon-colorPrimary-337 MuiSvgIcon-fontSizeSmall-343"
                focusable="false"
                viewBox="0 0 20 20"
              >
                <path
                  d="M10.68 2.531a.692.692 0 0 0-.688-.68.69.69 0 0 0-.68.68v1.64c0 .368.313.68.68.68a.692.692 0 0 0 .688-.68v-1.64Zm3.172 2.977a.694.694 0 0 0 0 .96.681.681 0 0 0 .968 0l1.164-1.163a.689.689 0 0 0 0-.97.684.684 0 0 0-.953 0l-1.18 1.173Zm-8.688.96a.679.679 0 0 0 .961 0 .686.686 0 0 0 .008-.96L4.969 4.336a.701.701 0 0 0-.961 0 .701.701 0 0 0-.008.96L5.164 6.47Zm4.828-.124c-2.18 0-3.984 1.804-3.984 3.984 0 2.18 1.804 3.992 3.984 3.992 2.172 0 3.977-1.812 3.977-3.992 0-2.18-1.805-3.984-3.977-3.984Zm7.774 4.664a.692.692 0 0 0 .687-.68.692.692 0 0 0-.687-.68h-1.633a.69.69 0 0 0-.68.68c0 .367.313.68.68.68h1.633ZM2.219 9.648a.69.69 0 0 0-.68.68c0 .367.313.68.68.68h1.633a.692.692 0 0 0 .687-.68.692.692 0 0 0-.687-.68H2.219Zm12.594 4.547a.694.694 0 0 0-.961 0 .694.694 0 0 0 0 .961l1.18 1.172a.679.679 0 0 0 .953-.969l-1.172-1.164ZM4 15.352a.701.701 0 0 0-.008.96.703.703 0 0 0 .969.008l1.164-1.164a.686.686 0 0 0 .008-.96.703.703 0 0 0-.969 0L4 15.351Zm6.68 1.132a.692.692 0 0 0-.688-.68.69.69 0 0 0-.68.68v1.641c0 .367.313.68.68.68a.692.692 0 0 0 .688-.68v-1.64Z"
                />
              </svg>
            </span>
          </button>
          <button
            aria-describedby="locales-popper"
            class="MuiButtonBase-root-335 MuiButton-root-362 MuiButton-contained-370 makeStyles-toggleButton-415 MuiButton-containedSecondary-372 MuiButton-containedSizeLarge-380 MuiButton-sizeLarge-382 MuiButton-disableElevation-373"
            tabindex="0"
            title="Change locale"
            type="button"
          >
            <span
              class="MuiButton-label-363"
            >
              <svg
                aria-hidden="true"
                class="MuiSvgIcon-root-336 MuiSvgIcon-fontSizeSmall-343"
                focusable="false"
                viewBox="0 0 20 20"
              >
                <svg
                  id="flag-icon-css-gb"
                  viewBox="0 0 640 480"
                  xmlns="http://www.w3.org/2000/svg"
                >
                  <path
                    d="M0 0h640v480H0z"
                    fill="#012169"
                  />
                  <path
                    d="M75 0l244 181L562 0h78v62L400 241l240 178v61h-80L320 301 81 480H0v-60l239-178L0 64V0h75z"
                    fill="#FFF"
                  />
                  <path
                    d="M424 281l216 159v40L369 281h55zm-184 20l6 35L54 480H0l240-179zM640 0v3L391 191l2-44L590 0h50zM0 0l239 176h-60L0 42V0z"
                    fill="#C8102E"
                  />
                  <path
                    d="M241 0v480h160V0H241zM0 160v160h640V160H0z"
                    fill="#FFF"
                  />
                  <path
                    d="M0 193v96h640v-96H0zM273 0v480h96V0h-96z"
                    fill="#C8102E"
                  />
                </svg>
              </svg>
            </span>
          </button>
        </div>
      </div>
    </header>
    <nav
      class="makeStyles-drawer-1"
    >
      <div
        class="sidebar"
        id="sidebarContent"
      >
        <div
          class="MuiDrawer-root-393 MuiDrawer-docked-394"
        >
          <div
            class="MuiPaper-root-246 MuiDrawer-paper-395 MuiDrawer-paperAnchorLeft-396 MuiDrawer-paperAnchorDockedLeft-400 MuiPaper-elevation0-249"
          >
            <div
              class="MuiPaper-root-246 dapp-sidebar MuiPaper-elevation0-249 MuiPaper-rounded-247"
            >
              <div
                class="MuiBox-root-389 MuiBox-root-418 dapp-sidebar-inner"
              >
                <div
                  class="dapp-menu-top"
                >
                  <div
                    class="MuiBox-root-389 MuiBox-root-419 branding-header"
                  >
                    <a
                      class="MuiTypography-root-275 MuiLink-root-420 MuiLink-underlineNone-421 MuiTypography-colorPrimary-298"
                      href="https://olympusdao.finance"
                      target="_blank"
                    >
                      <svg
                        aria-hidden="true"
                        class="MuiSvgIcon-root-336 MuiSvgIcon-colorPrimary-337 MuiSvgIcon-fontSizeSmall-343"
                        focusable="false"
                        style="min-width: 151px; min-height: 98px; width: 151px;"
                        viewBox="0 0 151 100"
                      >
                        olympus-nav-header.svg
                      </svg>
                    </a>
                  </div>
                  <div
                    class="dapp-menu-links"
                  >
                    <div
                      class="dapp-nav"
                      id="navbarNav"
                    >
                      <div
                        class="makeStyles-root-425 nav-item-container"
                      >
                        <a
                          class="MuiTypography-root-275 MuiLink-root-420 MuiLink-underlineNone-421 button-dapp-menu  MuiTypography-colorPrimary-298"
                          href="/#/dashboard"
                        >
                          <h6
                            class="MuiTypography-root-275 MuiTypography-h6-285"
                          >
                            <div
<<<<<<< HEAD
                              class="MuiBox-root-389 MuiBox-root-660"
=======
                              class="MuiBox-root-389 MuiBox-root-659"
>>>>>>> 9b87e162
                            >
                              <div>
                                <svg
                                  aria-hidden="true"
                                  class="MuiSvgIcon-root-336 MuiSvgIcon-fontSizeSmall-343"
                                  focusable="false"
                                  viewBox="0 0 20 20"
                                >
                                  <path
                                    d="M9.99219 17.6172C10.5312 17.6172 10.9609 17.2031 10.9609 16.6719V9.72656C11.7344 9.35938 12.2734 8.57031 12.2734 7.66406C12.2734 6.75781 11.7344 5.96875 10.9609 5.60156V3.46094C10.9609 2.95312 10.5156 2.53906 9.99219 2.53906C9.48438 2.53906 9.02344 2.95312 9.02344 3.46094V5.60156C8.25 5.96875 7.71875 6.75781 7.71875 7.66406C7.71875 8.5625 8.25 9.35938 9.02344 9.72656V16.6719C9.02344 17.1953 9.47656 17.6172 9.99219 17.6172ZM13.3516 12.4766C13.3516 13.3828 13.8828 14.1719 14.6562 14.5391V16.6875C14.6562 17.1953 15.1094 17.6172 15.625 17.6172C16.1562 17.6172 16.5938 17.2031 16.5938 16.6875V14.5391C17.3672 14.1719 17.9062 13.3906 17.9062 12.4766C17.9062 11.5703 17.3672 10.7812 16.5938 10.4141V3.47656C16.5938 2.95312 16.1484 2.53906 15.625 2.53906C15.1172 2.53906 14.6562 2.95312 14.6562 3.47656V10.4219C13.8828 10.7812 13.3516 11.5703 13.3516 12.4766ZM2.08594 12.4766C2.08594 13.3828 2.625 14.1719 3.39844 14.5391V16.6875C3.39844 17.1953 3.84375 17.6172 4.36719 17.6172C4.89844 17.6172 5.33594 17.2031 5.33594 16.6875V14.5391C6.10938 14.1719 6.64062 13.3906 6.64062 12.4766C6.64062 11.5703 6.10938 10.7812 5.33594 10.4219V3.47656C5.33594 2.95312 4.89062 2.53906 4.36719 2.53906C3.85938 2.53906 3.39844 2.95312 3.39844 3.47656V10.4141C2.625 10.7812 2.08594 11.5703 2.08594 12.4766ZM8.94531 7.66406C8.94531 7.08594 9.41406 6.61719 9.99219 6.61719C10.5938 6.61719 11.0469 7.08594 11.0469 7.66406C11.0469 8.25781 10.5938 8.71094 9.99219 8.71094C9.41406 8.71094 8.94531 8.25781 8.94531 7.66406ZM14.5781 12.4766C14.5781 11.8984 15.0469 11.4297 15.625 11.4297C16.2266 11.4297 16.6797 11.8984 16.6797 12.4766C16.6797 13.0703 16.2266 13.5312 15.625 13.5312C15.0469 13.5312 14.5781 13.0703 14.5781 12.4766ZM3.3125 12.4766C3.3125 11.8984 3.78125 11.4297 4.36719 11.4297C4.96094 11.4297 5.41406 11.8984 5.41406 12.4766C5.41406 13.0703 4.96094 13.5312 4.36719 13.5312C3.78125 13.5312 3.3125 13.0703 3.3125 12.4766Z"
                                  />
                                </svg>
                                Dashboard
                              </div>
                            </div>
                          </h6>
                        </a>
                      </div>
                      <div
                        class="makeStyles-root-425 nav-item-container"
                      >
                        <a
                          class="MuiTypography-root-275 MuiLink-root-420 MuiLink-underlineNone-421 button-dapp-menu  MuiTypography-colorPrimary-298"
                          href="/#/bonds"
                        >
                          <h6
                            class="MuiTypography-root-275 MuiTypography-h6-285"
                          >
                            <div
<<<<<<< HEAD
                              class="MuiBox-root-389 MuiBox-root-661"
=======
                              class="MuiBox-root-389 MuiBox-root-660"
>>>>>>> 9b87e162
                            >
                              <div>
                                <svg
                                  aria-hidden="true"
                                  class="MuiSvgIcon-root-336 MuiSvgIcon-fontSizeSmall-343"
                                  focusable="false"
                                  viewBox="0 0 20 20"
                                >
                                  <path
                                    d="M5.30469 17.3984H6.91406C7.03125 17.3984 7.10156 17.4297 7.1875 17.5156L8.32812 18.6484C9.44531 19.7656 10.5469 19.7656 11.6641 18.6484L12.8047 17.5156C12.8906 17.4297 12.9609 17.3984 13.0781 17.3984H14.6875C16.2656 17.3984 17.0469 16.6172 17.0469 15.0391V13.4297C17.0469 13.3203 17.0781 13.2344 17.1641 13.1563L18.2969 12.0156C19.4141 10.8984 19.4141 9.79688 18.2969 8.6797L17.1641 7.54688C17.0703 7.45313 17.0469 7.38282 17.0469 7.27345V5.66407C17.0469 4.07813 16.2578 3.29688 14.6875 3.29688H13.0781C12.9609 3.29688 12.8828 3.26563 12.8047 3.18751L11.6641 2.0547C10.5391 0.921883 9.46094 0.937508 8.32812 2.06251L7.1875 3.18751C7.10938 3.26563 7.03125 3.29688 6.91406 3.29688H5.30469C3.72656 3.29688 2.94531 4.07032 2.94531 5.66407V7.27345C2.94531 7.38282 2.91406 7.46095 2.83594 7.54688L1.69531 8.6797C0.578125 9.79688 0.578125 10.8984 1.69531 12.0156L2.83594 13.1563C2.91406 13.2344 2.94531 13.3203 2.94531 13.4297V15.0391C2.94531 16.6172 3.73438 17.3984 5.30469 17.3984ZM5.79688 15.3438C5.13281 15.3438 5.01562 15.2266 5.00781 14.5547V12.7344C5.00781 12.5156 4.95312 12.3594 4.79688 12.2109L3.5 10.9141C3.02344 10.4375 3.02344 10.2813 3.5 9.8047L4.79688 8.50782C4.95312 8.35157 5.00781 8.19532 5.01562 7.98438V6.16407C5.01562 5.48438 5.125 5.37501 5.79688 5.37501L7.625 5.3672C7.83594 5.3672 8 5.3047 8.14844 5.15626L9.44531 3.85938C9.92188 3.39063 10.0703 3.38282 10.5469 3.85938L11.8438 5.15626C11.9922 5.3047 12.1562 5.3672 12.375 5.3672L14.1953 5.37501C14.8594 5.37501 14.9766 5.4922 14.9766 6.16407V7.98438C14.9844 8.19532 15.0391 8.35157 15.1953 8.50782L16.4922 9.8047C16.9688 10.2813 16.9688 10.4375 16.4922 10.9141L15.1953 12.2109C15.0391 12.3594 14.9844 12.5156 14.9844 12.7344L14.9766 14.5547C14.9766 15.2266 14.8594 15.3438 14.1953 15.3438L12.375 15.3516C12.1562 15.3516 12.0078 15.3906 11.8438 15.5547L10.5469 16.8516C10.0781 17.3281 9.92188 17.3281 9.44531 16.8516L8.14844 15.5547C7.98438 15.3906 7.83594 15.3516 7.625 15.3516L5.79688 15.3438Z"
                                  />
                                </svg>
                                Bond
                              </div>
                            </div>
                          </h6>
                        </a>
                      </div>
                      <div
                        class="dapp-menu-data discounts"
                      >
                        <div
                          class="bond-discounts"
                        >
                          <div
                            class="MuiPaper-root-246 MuiAccordion-root-428 discounts-accordion Mui-expanded MuiPaper-elevation0-249"
                          >
                            <div
                              aria-disabled="false"
                              aria-expanded="true"
                              class="MuiButtonBase-root-335 MuiAccordionSummary-root-430 Mui-expanded"
                              role="button"
                              tabindex="0"
                            >
                              <div
                                class="MuiAccordionSummary-content-431 Mui-expanded"
                              >
                                <p
                                  class="MuiTypography-root-275 MuiTypography-body2-276"
                                >
                                  Highest ROI
                                </p>
                              </div>
                              <div
                                aria-disabled="false"
                                aria-hidden="true"
                                class="MuiButtonBase-root-335 MuiIconButton-root-327 MuiAccordionSummary-expandIcon-432 Mui-expanded MuiIconButton-edgeEnd-329"
                              >
                                <span
                                  class="MuiIconButton-label-334"
                                >
                                  <svg
                                    aria-hidden="true"
                                    class="MuiSvgIcon-root-336 discounts-expand MuiSvgIcon-fontSizeSmall-343"
                                    focusable="false"
                                    style="width: 18px; height: 18px;"
                                    viewBox="0 0 20 20"
                                  >
                                    <path
                                      d="M16.59 8.59L12 13.17 7.41 8.59 6 10l6 6 6-6z"
                                    />
                                  </svg>
                                </span>
                              </div>
                            </div>
                            <div
                              class="MuiCollapse-root-433 MuiCollapse-entered-434"
                              style="min-height: 0px;"
                            >
                              <div
                                class="MuiCollapse-wrapper-436"
                              >
                                <div
                                  class="MuiCollapse-wrapperInner-437"
                                >
                                  <div
                                    role="region"
                                  >
                                    <div
                                      class="MuiAccordionDetails-root-438"
                                    />
                                  </div>
                                </div>
                              </div>
                            </div>
                          </div>
                        </div>
                      </div>
                      <div
                        class="makeStyles-root-425 nav-item-container"
                      >
                        <a
                          aria-current="page"
                          class="MuiTypography-root-275 MuiLink-root-420 MuiLink-underlineNone-421 button-dapp-menu  MuiTypography-colorPrimary-298 active"
                          href="/#/stake"
                        >
                          <h6
                            class="MuiTypography-root-275 MuiTypography-h6-285"
                          >
                            <div
<<<<<<< HEAD
                              class="MuiBox-root-389 MuiBox-root-662"
=======
                              class="MuiBox-root-389 MuiBox-root-661"
>>>>>>> 9b87e162
                            >
                              <div>
                                <svg
                                  aria-hidden="true"
                                  class="MuiSvgIcon-root-336 MuiSvgIcon-fontSizeSmall-343"
                                  focusable="false"
                                  viewBox="0 0 20 20"
                                >
                                  <path
                                    d="M11.6172 19.0859L17.6562 15.5859C18.3438 15.1875 18.6719 14.8203 18.6719 14.2656C18.6719 13.7031 18.3438 13.3438 17.6562 12.9375L16.75 12.4141L17.6562 11.8906C18.3438 11.4922 18.6719 11.125 18.6719 10.5703C18.6719 10.0078 18.3438 9.64844 17.6562 9.25L16.5781 8.625L17.6562 8C18.3438 7.59375 18.6719 7.23438 18.6719 6.67969C18.6719 6.11719 18.3438 5.75781 17.6562 5.35156L11.6172 1.85156C11.1797 1.60156 10.8438 1.46875 10.4922 1.46875C10.1484 1.46875 9.8125 1.60156 9.375 1.85156L3.33594 5.35156C2.64844 5.75781 2.32031 6.11719 2.32031 6.67969C2.32031 7.23438 2.64844 7.59375 3.33594 8L4.41406 8.625L3.33594 9.25C2.64844 9.64844 2.32031 10.0078 2.32031 10.5703C2.32031 11.125 2.64844 11.4922 3.33594 11.8906L4.24219 12.4141L3.33594 12.9375C2.64844 13.3438 2.32031 13.7031 2.32031 14.2656C2.32031 14.8203 2.64844 15.1875 3.33594 15.5859L9.375 19.0859C9.8125 19.3359 10.1484 19.4688 10.4922 19.4688C10.8438 19.4688 11.1797 19.3359 11.6172 19.0859ZM10.4922 10C10.3984 10 10.3125 9.96875 10.2031 9.90625L4.64062 6.75C4.60156 6.73438 4.58594 6.71094 4.58594 6.67969C4.58594 6.64062 4.60156 6.61719 4.64062 6.60156L10.2031 3.44531C10.3125 3.38281 10.3984 3.35156 10.4922 3.35156C10.5859 3.35156 10.6719 3.38281 10.7891 3.44531L16.3516 6.60156C16.3828 6.61719 16.4062 6.64062 16.4062 6.67969C16.4062 6.71094 16.3828 6.73438 16.3516 6.75L10.7891 9.90625C10.6719 9.96875 10.5859 10 10.4922 10ZM10.4922 11.8828C10.8438 11.8828 11.1797 11.75 11.6172 11.5L14.8359 9.63281L16.3516 10.4922C16.3828 10.5156 16.4062 10.5312 16.4062 10.5703C16.4062 10.6016 16.3828 10.625 16.3516 10.6406L10.7891 13.8047C10.6719 13.8672 10.5859 13.8984 10.4922 13.8984C10.3984 13.8984 10.3125 13.8672 10.2031 13.8047L4.64062 10.6406C4.60156 10.625 4.58594 10.6016 4.58594 10.5703C4.58594 10.5312 4.60156 10.5156 4.64062 10.4922L6.15625 9.63281L9.375 11.5C9.8125 11.75 10.1484 11.8828 10.4922 11.8828ZM10.2031 17.4922L4.64062 14.3359C4.60156 14.3203 4.58594 14.2969 4.58594 14.2656C4.58594 14.2266 4.60156 14.2109 4.64062 14.1875L5.98438 13.4297L9.375 15.3906C9.8125 15.6406 10.1484 15.7734 10.4922 15.7734C10.8438 15.7734 11.1797 15.6406 11.6172 15.3906L15.0078 13.4297L16.3516 14.1875C16.3828 14.2109 16.4062 14.2266 16.4062 14.2656C16.4062 14.2969 16.3828 14.3203 16.3516 14.3359L10.7891 17.4922C10.6719 17.5547 10.5859 17.5859 10.4922 17.5859C10.3984 17.5859 10.3125 17.5547 10.2031 17.4922Z"
                                  />
                                </svg>
                                Stake
                              </div>
                            </div>
                          </h6>
                        </a>
                      </div>
                      <div
                        class="makeStyles-root-425 nav-item-container"
                      >
                        <a
                          class="MuiTypography-root-275 MuiLink-root-420 MuiLink-underlineNone-421 button-dapp-menu  MuiTypography-colorPrimary-298"
                          href="/#/give"
                        >
                          <h6
                            class="MuiTypography-root-275 MuiTypography-h6-285"
                          >
                            <div
<<<<<<< HEAD
                              class="MuiBox-root-389 MuiBox-root-663"
=======
                              class="MuiBox-root-389 MuiBox-root-662"
>>>>>>> 9b87e162
                            >
                              <div>
                                <svg
                                  aria-hidden="true"
                                  class="MuiSvgIcon-root-336 MuiSvgIcon-fontSizeSmall-343"
                                  focusable="false"
                                  viewBox="0 0 20 20"
                                >
                                  <path
                                    d="M10 2.734C8.985 1.546 7.5.8 5.95.8 3.052.8.8 3.28.8 6.395c0 1.914.792 3.638 2.15 5.449 1.346 1.795 3.265 3.697 5.56 5.969l.044.044 1.306 1.285.14.14.14-.14 1.306-1.295.02-.02c2.305-2.278 4.234-4.184 5.585-5.984 1.358-1.81 2.149-3.534 2.149-5.448C19.2 3.28 16.948.8 14.05.8c-1.551 0-3.035.746-4.05 1.934Zm0 13.327c-2.123-2.095-3.871-3.825-5.094-5.383C3.673 9.108 3 7.745 3 6.395c0-1.868 1.276-3.233 2.95-3.233 1.298 0 2.575.915 3.025 2.182l.047.133h1.966l.047-.134c.44-1.266 1.716-2.181 3.015-2.181 1.674 0 2.95 1.365 2.95 3.233 0 1.35-.672 2.713-1.906 4.283-1.223 1.558-2.971 3.288-5.094 5.383Z"
                                  />
                                </svg>
                                Give
                              </div>
                              <div
                                class="MuiChip-root-441 MuiChip-colorPrimary-443 MuiChip-sizeSmall-442"
                              >
                                <span
                                  class="MuiChip-label-462 MuiChip-labelSmall-463"
                                >
                                  New
                                </span>
                              </div>
                            </div>
                          </h6>
                        </a>
                      </div>
                      <div
                        class="makeStyles-root-425 nav-item-container"
                      >
                        <a
                          class="MuiTypography-root-275 MuiLink-root-420 MuiLink-underlineNone-421 button-dapp-menu  MuiTypography-colorPrimary-298"
                          href="/#/wrap"
                        >
                          <h6
                            class="MuiTypography-root-275 MuiTypography-h6-285"
                          >
                            <div
<<<<<<< HEAD
                              class="MuiBox-root-389 MuiBox-root-664"
=======
                              class="MuiBox-root-389 MuiBox-root-663"
>>>>>>> 9b87e162
                            >
                              <div>
                                <svg
                                  aria-hidden="true"
                                  class="MuiSvgIcon-root-336 MuiSvgIcon-fontSizeSmall-343"
                                  focusable="false"
                                  viewBox="0 0 20 20"
                                >
                                  <path
                                    d="M 1.508 0.058 C 0.816 0.226 0.242 0.796 0.055 1.499 C 0.015 1.644 0 2.034 0 2.972 C 0 4.202 0.004 4.257 0.078 4.332 C 0.176 4.429 0.355 4.432 0.473 4.335 L 0.566 4.261 L 0.586 2.937 C 0.606 1.691 0.609 1.605 0.687 1.441 C 1.043 0.699 1.844 0.39 2.57 0.718 C 2.852 0.843 3.164 1.152 3.293 1.429 L 3.379 1.616 L 3.391 9.093 L 3.398 16.566 L 3.254 16.441 C 3.043 16.253 2.602 16.058 2.277 16.011 C 1.711 15.925 1.094 16.105 0.695 16.471 L 0.585 16.574 L 0.585 11.004 C 0.585 7.038 0.575 5.402 0.543 5.312 C 0.469 5.101 0.234 5.042 0.086 5.202 L 0 5.292 L 0 11.796 C 0 17.089 0.012 18.331 0.055 18.492 C 0.246 19.206 0.81 19.759 1.527 19.937 C 1.742 19.987 2.497 19.995 7.141 19.995 L 12.504 19.995 L 12.598 19.898 C 12.715 19.784 12.723 19.648 12.621 19.523 C 12.547 19.433 12.527 19.429 11.801 19.409 L 11.055 19.389 L 14.582 15.863 L 18.113 12.331 L 18.316 12.691 C 18.636 13.253 18.68 13.394 18.703 13.882 C 18.727 14.476 18.68 14.659 18.32 15.362 C 18.152 15.691 18 16.03 17.988 16.112 C 17.965 16.249 17.793 16.432 16.391 17.835 L 14.824 19.409 L 14.195 19.409 C 13.621 19.409 13.562 19.417 13.485 19.488 C 13.368 19.607 13.368 19.799 13.485 19.918 C 13.566 19.995 13.605 19.995 16.148 19.995 C 18.578 19.995 18.738 19.988 18.891 19.921 C 19.371 19.702 19.398 19.159 18.973 18.355 C 18.863 18.152 18.734 17.905 18.683 17.808 C 18.543 17.531 18.465 17.101 18.493 16.722 C 18.523 16.312 18.621 16.015 18.887 15.542 C 19.195 14.988 19.266 14.753 19.285 14.167 C 19.312 13.472 19.25 13.218 18.879 12.503 C 18.57 11.905 18.477 11.605 18.477 11.187 C 18.477 10.769 18.57 10.46 18.867 9.897 C 19.207 9.253 19.297 8.933 19.297 8.359 C 19.297 7.792 19.227 7.534 18.887 6.831 C 18.484 5.999 18.41 5.616 18.535 5.015 C 18.594 4.738 18.613 4.695 18.973 4.019 C 19.398 3.214 19.371 2.671 18.891 2.452 C 18.742 2.386 18.601 2.378 17.106 2.378 C 15.527 2.378 15.48 2.382 15.398 2.456 C 15.285 2.562 15.281 2.784 15.391 2.878 C 15.461 2.937 15.594 2.948 16.406 2.964 L 17.344 2.984 L 10.664 9.664 L 3.984 16.343 L 3.984 12.515 L 8.762 7.738 L 13.535 2.964 L 13.969 2.964 C 14.461 2.964 14.551 2.925 14.594 2.702 C 14.614 2.601 14.598 2.558 14.52 2.48 L 14.418 2.378 L 3.984 2.378 L 3.984 2.054 C 3.984 1.464 3.789 0.98 3.394 0.585 C 2.901 0.091 2.186 -0.109 1.508 0.058 Z M 8.047 2.976 C 8.047 2.98 7.133 3.898 6.016 5.015 L 3.984 7.046 L 3.984 2.964 L 6.016 2.964 C 7.133 2.964 8.046 2.968 8.046 2.976 Z M 8.359 7.32 L 4.004 11.675 L 3.992 9.792 L 3.984 7.906 L 6.454 5.436 L 8.926 2.964 L 12.715 2.964 L 8.359 7.321 Z M 18.684 3.019 C 18.727 3.124 18.602 3.456 18.316 4.019 C 18.156 4.331 18 4.683 17.976 4.8 C 17.847 5.374 17.881 5.972 18.074 6.527 L 18.176 6.8 L 11.871 13.105 L 5.566 19.409 L 3.43 19.409 L 3.492 19.324 C 3.902 18.764 3.953 18.601 3.98 17.796 L 4.004 17.144 L 11.094 10.054 L 18.184 2.964 L 18.422 2.964 C 18.594 2.964 18.668 2.98 18.684 3.019 Z M 18.598 7.562 C 18.664 7.734 18.688 7.894 18.703 8.222 C 18.723 8.769 18.676 9.003 18.453 9.413 C 17.969 10.323 17.922 10.483 17.914 11.198 L 17.906 11.718 L 14.063 15.562 L 10.215 19.409 L 6.387 19.409 L 12.422 13.374 C 15.742 10.054 18.469 7.339 18.484 7.339 C 18.5 7.339 18.551 7.441 18.598 7.562 Z M 2.512 16.675 C 2.797 16.785 3.078 17.038 3.246 17.347 C 3.371 17.581 3.379 17.613 3.379 17.984 C 3.379 18.456 3.309 18.636 3.008 18.956 C 2.398 19.61 1.34 19.532 0.832 18.796 C 0.637 18.523 0.574 18.284 0.594 17.909 C 0.614 17.53 0.707 17.3 0.941 17.046 C 1.355 16.596 1.934 16.46 2.511 16.676 Z M 18.027 17.745 C 18.062 17.855 18.207 18.159 18.347 18.425 C 18.597 18.902 18.727 19.249 18.684 19.355 C 18.668 19.402 18.418 19.409 17.172 19.409 L 15.684 19.409 L 16.797 18.296 L 17.91 17.183 L 17.937 17.367 C 17.953 17.464 17.992 17.636 18.027 17.745 Z"
                                  />
                                </svg>
                                Wrap
                              </div>
                            </div>
                          </h6>
                        </a>
                      </div>
                      <div
                        class="makeStyles-root-425 nav-item-container"
                      >
                        <a
                          class="MuiTypography-root-275 MuiLink-root-420 MuiLink-underlineNone-421 external-site-link  MuiTypography-colorPrimary-298"
                          href="https://synapseprotocol.com/?inputCurrency=gOHM&outputCurrency=gOHM&outputChain=43114"
                          target="_blank"
                        >
                          <h6
                            class="MuiTypography-root-275 MuiTypography-h6-285"
                          >
                            <div
<<<<<<< HEAD
                              class="MuiBox-root-389 MuiBox-root-665"
=======
                              class="MuiBox-root-389 MuiBox-root-664"
>>>>>>> 9b87e162
                            >
                              <div>
                                <svg
                                  aria-hidden="true"
                                  class="MuiSvgIcon-root-336 MuiSvgIcon-fontSizeSmall-343"
                                  focusable="false"
                                  viewBox="0 0 20 20"
                                >
                                  <path
                                    d="M 9.659 5.003 C 9.434 5.016 9.249 5.032 9.058 5.054 C 7.473 5.24 5.975 5.915 4.765 6.99 C 4.618 7.12 4.294 7.443 4.156 7.596 C 3.823 7.966 3.527 8.364 3.274 8.778 L 3.183 8.928 L 3.183 8.306 C 3.183 7.893 3.179 7.666 3.172 7.63 C 3.124 7.397 2.904 7.219 2.667 7.219 C 2.429 7.219 2.21 7.397 2.161 7.63 C 2.153 7.669 2.15 8.354 2.15 10.015 L 2.15 12.345 L 1.307 12.345 C 0.733 12.345 0.449 12.35 0.411 12.357 C 0.178 12.405 0 12.624 0 12.862 C 0 13.1 0.178 13.319 0.411 13.368 C 0.449 13.375 0.733 13.379 1.307 13.379 L 2.15 13.379 L 2.15 13.999 C 2.15 14.412 2.154 14.637 2.161 14.673 C 2.21 14.907 2.429 15.084 2.667 15.084 C 2.904 15.084 3.124 14.907 3.172 14.673 C 3.179 14.637 3.183 14.412 3.183 13.999 L 3.183 13.379 L 16.827 13.379 L 16.827 13.999 C 16.827 14.412 16.831 14.637 16.838 14.673 C 16.887 14.907 17.106 15.084 17.344 15.084 C 17.581 15.084 17.801 14.907 17.849 14.673 C 17.856 14.637 17.86 14.412 17.86 13.999 L 17.86 13.379 L 18.698 13.379 C 19.268 13.379 19.551 13.375 19.589 13.368 C 19.822 13.319 20 13.1 20 12.862 C 20 12.624 19.822 12.405 19.589 12.357 C 19.551 12.35 19.268 12.345 18.698 12.345 L 17.86 12.345 L 17.86 10.015 C 17.86 8.354 17.857 7.669 17.849 7.63 C 17.809 7.437 17.642 7.27 17.449 7.23 C 17.198 7.177 16.949 7.319 16.855 7.567 C 16.832 7.626 16.832 7.637 16.827 8.283 L 16.822 8.939 L 16.745 8.811 C 16.306 8.076 15.696 7.368 15.014 6.8 C 14.454 6.335 13.774 5.92 13.106 5.634 C 12.305 5.292 11.534 5.101 10.636 5.022 C 10.467 5.007 9.806 4.993 9.659 5.003 Z M 9.488 9.198 L 9.488 12.345 L 6.491 12.345 L 6.491 6.996 L 6.623 6.92 C 7.337 6.515 8.154 6.232 8.961 6.108 C 9.104 6.086 9.389 6.053 9.445 6.052 L 9.488 6.051 L 9.488 9.198 Z M 10.879 6.087 C 11.564 6.174 12.233 6.366 12.872 6.662 C 13.039 6.739 13.318 6.884 13.455 6.965 L 13.519 7.003 L 13.519 12.345 L 10.522 12.345 L 10.522 6.049 L 10.603 6.056 C 10.646 6.059 10.771 6.074 10.879 6.087 Z M 5.457 10.056 L 5.457 12.345 L 3.183 12.345 L 3.183 12.322 C 3.183 12.21 3.251 11.744 3.303 11.483 C 3.537 10.344 4.047 9.312 4.825 8.399 C 4.953 8.249 5.427 7.767 5.447 7.767 C 5.454 7.767 5.457 8.584 5.457 10.056 Z M 14.947 8.149 C 15.992 9.25 16.625 10.608 16.796 12.113 C 16.807 12.215 16.817 12.309 16.817 12.322 L 16.817 12.345 L 14.553 12.345 L 14.553 7.765 L 14.679 7.881 C 14.747 7.946 14.868 8.066 14.947 8.149 Z"
                                  />
                                </svg>
                                Bridge
                                <svg
                                  aria-hidden="true"
                                  class="MuiSvgIcon-root-336 external-site-link-icon MuiSvgIcon-fontSizeSmall-343"
                                  focusable="false"
                                  viewBox="0 0 20 20"
                                >
                                  <path
                                    d="M4.297 17.445h9.539c1.523 0 2.305-.78 2.305-2.28v-9.58c0-1.507-.782-2.288-2.305-2.288h-9.54c-1.523 0-2.304.773-2.304 2.289v9.578c0 1.508.781 2.281 2.305 2.281Zm.016-.968c-.875 0-1.352-.461-1.352-1.368V5.633c0-.899.477-1.367 1.352-1.367h9.5c.867 0 1.359.468 1.359 1.367v9.476c0 .907-.492 1.368-1.36 1.368h-9.5Zm7.296-4.235c.266 0 .438-.195.438-.476V7.867c0-.344-.188-.492-.492-.492H7.64c-.29 0-.47.172-.47.438 0 .265.188.445.477.445H9.53l1.133-.078-1.055.992-3.382 3.383a.476.476 0 0 0-.149.328c0 .273.18.453.453.453a.47.47 0 0 0 .344-.149L10.25 9.82l.984-1.047-.078 1.282v1.718c0 .29.18.47.453.47Z"
                                  />
                                </svg>
                              </div>
                            </div>
                          </h6>
                        </a>
                      </div>
                      <div
                        class="MuiBox-root-389 MuiBox-root-472 menu-divider"
                      >
                        <hr
                          class="MuiDivider-root-473"
                        />
                      </div>
                      <div
                        class="makeStyles-root-425 nav-item-container"
                      >
                        <a
                          class="MuiTypography-root-275 MuiLink-root-420 MuiLink-underlineNone-421 external-site-link  MuiTypography-colorPrimary-298"
                          href="https://pro.olympusdao.finance/"
                          target="_blank"
                        >
                          <h6
                            class="MuiTypography-root-275 MuiTypography-h6-285"
                          >
                            <div
<<<<<<< HEAD
                              class="MuiBox-root-389 MuiBox-root-666"
=======
                              class="MuiBox-root-389 MuiBox-root-665"
>>>>>>> 9b87e162
                            >
                              <div>
                                <svg
                                  aria-hidden="true"
                                  class="MuiSvgIcon-root-336 MuiSvgIcon-fontSizeSmall-343"
                                  focusable="false"
                                  viewBox="0 0 20 20"
                                >
                                  <path
                                    d="M 12.143 16.236 C 15.041 15.357 17.143 12.743 17.143 9.655 C 17.143 5.846 13.945 2.759 10 2.759 C 6.055 2.759 2.857 5.846 2.857 9.655 C 2.857 12.743 4.959 15.357 7.857 16.236 L 7.857 20 L 0 20 L 0 17.241 L 3.814 17.241 C 1.491 15.473 0 12.732 0 9.655 C 0 4.323 4.477 0 10 0 C 15.523 0 20 4.323 20 9.655 C 20 12.732 18.509 15.473 16.186 17.241 L 20 17.241 L 20 20 L 12.143 20 L 12.143 16.236 Z"
                                  />
                                </svg>
                                Olympus Pro
                                <svg
                                  aria-hidden="true"
                                  class="MuiSvgIcon-root-336 external-site-link-icon MuiSvgIcon-fontSizeSmall-343"
                                  focusable="false"
                                  viewBox="0 0 20 20"
                                >
                                  <path
                                    d="M4.297 17.445h9.539c1.523 0 2.305-.78 2.305-2.28v-9.58c0-1.507-.782-2.288-2.305-2.288h-9.54c-1.523 0-2.304.773-2.304 2.289v9.578c0 1.508.781 2.281 2.305 2.281Zm.016-.968c-.875 0-1.352-.461-1.352-1.368V5.633c0-.899.477-1.367 1.352-1.367h9.5c.867 0 1.359.468 1.359 1.367v9.476c0 .907-.492 1.368-1.36 1.368h-9.5Zm7.296-4.235c.266 0 .438-.195.438-.476V7.867c0-.344-.188-.492-.492-.492H7.64c-.29 0-.47.172-.47.438 0 .265.188.445.477.445H9.53l1.133-.078-1.055.992-3.382 3.383a.476.476 0 0 0-.149.328c0 .273.18.453.453.453a.47.47 0 0 0 .344-.149L10.25 9.82l.984-1.047-.078 1.282v1.718c0 .29.18.47.453.47Z"
                                  />
                                </svg>
                              </div>
                            </div>
                          </h6>
                        </a>
                      </div>
                      <div
                        class="MuiBox-root-389 MuiBox-root-481 menu-divider"
                      >
                        <hr
                          class="MuiDivider-root-473"
                        />
                      </div>
                      <div
                        class="makeStyles-root-425 nav-item-container"
                      >
                        <a
                          class="MuiTypography-root-275 MuiLink-root-420 MuiLink-underlineNone-421 external-site-link  MuiTypography-colorPrimary-298"
                          href="https://forum.olympusdao.finance/"
                          target="_blank"
                        >
                          <h6
                            class="MuiTypography-root-275 MuiTypography-h6-285"
                          >
                            <div
<<<<<<< HEAD
                              class="MuiBox-root-389 MuiBox-root-667"
=======
                              class="MuiBox-root-389 MuiBox-root-666"
>>>>>>> 9b87e162
                            >
                              <div>
                                <svg
                                  aria-hidden="true"
                                  class="MuiSvgIcon-root-336 MuiSvgIcon-fontSizeSmall-343"
                                  focusable="false"
                                  viewBox="0 0 20 20"
                                >
                                  <path
                                    d="M6.36 19.18c.484 0 .859-.22 1.452-.742l2.665-2.344h4.46c2.368 0 3.75-1.407 3.75-3.742V6.203c0-2.336-1.382-3.75-3.75-3.75H5.063c-2.368 0-3.75 1.406-3.75 3.75v6.149c0 2.343 1.445 3.742 3.648 3.742h.273v1.828c0 .773.422 1.258 1.125 1.258Zm.43-1.992v-2.196c0-.5-.22-.68-.68-.68h-.962c-1.382 0-2.046-.703-2.046-2.054V6.289c0-1.351.664-2.047 2.046-2.047h9.704c1.375 0 2.046.696 2.046 2.047v5.969c0 1.351-.671 2.055-2.046 2.055h-4.493c-.507 0-.742.085-1.109.453l-2.46 2.421Zm-.728-9.875h7.805a.52.52 0 0 0 .516-.516.514.514 0 0 0-.516-.508H6.062c-.273 0-.5.227-.5.508s.227.516.5.516Zm0 2.437h7.805a.522.522 0 0 0 .516-.523.519.519 0 0 0-.516-.508H6.062a.51.51 0 0 0-.5.508c0 .289.227.523.5.523Zm0 2.438h5.094c.29 0 .516-.235.516-.516a.51.51 0 0 0-.516-.516H6.062c-.273 0-.5.235-.5.516s.227.515.5.515Z"
                                  />
                                </svg>
                                Forum
                                <svg
                                  aria-hidden="true"
                                  class="MuiSvgIcon-root-336 external-site-link-icon MuiSvgIcon-fontSizeSmall-343"
                                  focusable="false"
                                  viewBox="0 0 20 20"
                                >
                                  <path
                                    d="M4.297 17.445h9.539c1.523 0 2.305-.78 2.305-2.28v-9.58c0-1.507-.782-2.288-2.305-2.288h-9.54c-1.523 0-2.304.773-2.304 2.289v9.578c0 1.508.781 2.281 2.305 2.281Zm.016-.968c-.875 0-1.352-.461-1.352-1.368V5.633c0-.899.477-1.367 1.352-1.367h9.5c.867 0 1.359.468 1.359 1.367v9.476c0 .907-.492 1.368-1.36 1.368h-9.5Zm7.296-4.235c.266 0 .438-.195.438-.476V7.867c0-.344-.188-.492-.492-.492H7.64c-.29 0-.47.172-.47.438 0 .265.188.445.477.445H9.53l1.133-.078-1.055.992-3.382 3.383a.476.476 0 0 0-.149.328c0 .273.18.453.453.453a.47.47 0 0 0 .344-.149L10.25 9.82l.984-1.047-.078 1.282v1.718c0 .29.18.47.453.47Z"
                                  />
                                </svg>
                              </div>
                            </div>
                          </h6>
                        </a>
                      </div>
                      <div
                        class="makeStyles-root-425 nav-item-container"
                      >
                        <a
                          class="MuiTypography-root-275 MuiLink-root-420 MuiLink-underlineNone-421 external-site-link  MuiTypography-colorPrimary-298"
                          href="https://vote.olympusdao.finance/"
                          target="_blank"
                        >
                          <h6
                            class="MuiTypography-root-275 MuiTypography-h6-285"
                          >
                            <div
<<<<<<< HEAD
                              class="MuiBox-root-389 MuiBox-root-668"
=======
                              class="MuiBox-root-389 MuiBox-root-667"
>>>>>>> 9b87e162
                            >
                              <div>
                                <svg
                                  aria-hidden="true"
                                  class="MuiSvgIcon-root-336 MuiSvgIcon-fontSizeSmall-343"
                                  focusable="false"
                                  viewBox="0 0 20 20"
                                >
                                  <path
                                    d="M 13.731 10.015 C 15.468 10.015 16.872 8.497 16.872 6.618 C 16.872 4.773 15.461 3.292 13.731 3.292 C 12.007 3.292 10.588 4.788 10.588 6.624 C 10.595 8.497 11.993 10.015 13.731 10.015 Z M 5.468 10.178 C 6.979 10.178 8.206 8.837 8.206 7.185 C 8.206 5.575 6.979 4.263 5.467 4.263 C 3.965 4.263 2.723 5.589 2.731 7.192 C 2.731 8.844 3.958 10.178 5.468 10.178 Z M 13.731 8.646 C 12.794 8.646 12.007 7.767 12.007 6.624 C 12 5.518 12.794 4.66 13.73 4.66 C 14.674 4.66 15.454 5.511 15.454 6.618 C 15.454 7.752 14.674 8.646 13.731 8.646 Z M 5.468 8.83 C 4.716 8.83 4.078 8.107 4.078 7.192 C 4.071 6.32 4.716 5.611 5.468 5.611 C 6.227 5.611 6.866 6.306 6.866 7.185 C 6.866 8.108 6.227 8.83 5.468 8.83 Z M 1.596 16.709 L 7.063 16.709 C 6.638 16.454 6.376 15.872 6.426 15.362 L 1.617 15.362 C 1.49 15.362 1.44 15.306 1.44 15.192 C 1.44 13.674 3.27 12.2 5.461 12.2 C 6.177 12.2 6.972 12.383 7.526 12.681 C 7.774 12.284 8.092 11.951 8.539 11.667 C 7.66 11.149 6.518 10.858 5.461 10.858 C 2.44 10.858 0 12.993 0 15.348 C 0 16.24 0.532 16.709 1.596 16.709 Z M 9.333 16.702 L 18.12 16.702 C 19.383 16.702 20 16.291 20 15.412 C 20 13.391 17.497 10.865 13.731 10.865 C 9.965 10.865 7.454 13.391 7.454 15.412 C 7.454 16.291 8.071 16.702 9.333 16.702 Z M 9.205 15.333 C 9.05 15.333 8.993 15.284 8.993 15.164 C 8.993 14.142 10.71 12.235 13.731 12.235 C 16.744 12.235 18.461 14.142 18.461 15.164 C 18.461 15.284 18.404 15.334 18.255 15.334 L 9.205 15.334 Z"
                                  />
                                </svg>
                                Governance
                                <svg
                                  aria-hidden="true"
                                  class="MuiSvgIcon-root-336 external-site-link-icon MuiSvgIcon-fontSizeSmall-343"
                                  focusable="false"
                                  viewBox="0 0 20 20"
                                >
                                  <path
                                    d="M4.297 17.445h9.539c1.523 0 2.305-.78 2.305-2.28v-9.58c0-1.507-.782-2.288-2.305-2.288h-9.54c-1.523 0-2.304.773-2.304 2.289v9.578c0 1.508.781 2.281 2.305 2.281Zm.016-.968c-.875 0-1.352-.461-1.352-1.368V5.633c0-.899.477-1.367 1.352-1.367h9.5c.867 0 1.359.468 1.359 1.367v9.476c0 .907-.492 1.368-1.36 1.368h-9.5Zm7.296-4.235c.266 0 .438-.195.438-.476V7.867c0-.344-.188-.492-.492-.492H7.64c-.29 0-.47.172-.47.438 0 .265.188.445.477.445H9.53l1.133-.078-1.055.992-3.382 3.383a.476.476 0 0 0-.149.328c0 .273.18.453.453.453a.47.47 0 0 0 .344-.149L10.25 9.82l.984-1.047-.078 1.282v1.718c0 .29.18.47.453.47Z"
                                  />
                                </svg>
                              </div>
                            </div>
                          </h6>
                        </a>
                      </div>
                      <div
                        class="makeStyles-root-425 nav-item-container"
                      >
                        <a
                          class="MuiTypography-root-275 MuiLink-root-420 MuiLink-underlineNone-421 external-site-link  MuiTypography-colorPrimary-298"
                          href="https://docs.olympusdao.finance/"
                          target="_blank"
                        >
                          <h6
                            class="MuiTypography-root-275 MuiTypography-h6-285"
                          >
                            <div
<<<<<<< HEAD
                              class="MuiBox-root-389 MuiBox-root-669"
=======
                              class="MuiBox-root-389 MuiBox-root-668"
>>>>>>> 9b87e162
                            >
                              <div>
                                <svg
                                  aria-hidden="true"
                                  class="MuiSvgIcon-root-336 MuiSvgIcon-fontSizeSmall-343"
                                  focusable="false"
                                  viewBox="0 0 20 20"
                                >
                                  <path
                                    d="M5.80469 18.8984H16.0078C16.4766 18.8984 16.8203 18.5547 16.8203 18.0859C16.8203 17.6641 16.5391 17.3984 16.2031 17.2266C15.2656 16.7656 15.0859 15.3906 16.0781 14.4922C16.5469 14.0938 16.8125 13.7031 16.8125 12.9062V4.50781C16.8125 2.77344 15.8906 1.83594 14.1641 1.83594H5.82031C4.09375 1.83594 3.17188 2.76562 3.17188 4.50781V16.2578C3.17188 17.9688 4.09375 18.8984 5.80469 18.8984ZM13.9766 3.625C14.6797 3.625 15.0234 3.99219 15.0234 4.66406V12.6172C15.0234 12.9609 14.8281 13.1562 14.4766 13.1562H7.04688V3.625H13.9766ZM4.96094 13.3906V4.66406C4.96094 4.03125 5.25781 3.67188 5.875 3.63281V13.1562C5.52344 13.1797 5.22656 13.2578 4.96094 13.3906ZM8.45312 7.07031H13.6094C13.9297 7.07031 14.1953 6.80469 14.1953 6.48438C14.1953 6.16406 13.9297 5.89844 13.6094 5.89844H8.45312C8.125 5.89844 7.85938 6.16406 7.85938 6.48438C7.85938 6.80469 8.125 7.07031 8.45312 7.07031ZM8.45312 9.27344H12.3594C12.6797 9.27344 12.9453 9.00781 12.9453 8.67969C12.9453 8.35938 12.6797 8.09375 12.3594 8.09375H8.45312C8.125 8.09375 7.85938 8.35938 7.85938 8.67969C7.85938 9.00781 8.125 9.27344 8.45312 9.27344ZM6.11719 17.2734C5.25 17.2734 4.80469 16.7578 4.80469 16.0156C4.80469 15.3125 5.30469 14.7812 6.16406 14.7812H13.7969C13.875 14.7812 13.9531 14.7734 14.0234 14.7578C13.625 15.6016 13.6562 16.5312 14.0781 17.2734H6.11719Z"
                                  />
                                </svg>
                                Docs
                                <svg
                                  aria-hidden="true"
                                  class="MuiSvgIcon-root-336 external-site-link-icon MuiSvgIcon-fontSizeSmall-343"
                                  focusable="false"
                                  viewBox="0 0 20 20"
                                >
                                  <path
                                    d="M4.297 17.445h9.539c1.523 0 2.305-.78 2.305-2.28v-9.58c0-1.507-.782-2.288-2.305-2.288h-9.54c-1.523 0-2.304.773-2.304 2.289v9.578c0 1.508.781 2.281 2.305 2.281Zm.016-.968c-.875 0-1.352-.461-1.352-1.368V5.633c0-.899.477-1.367 1.352-1.367h9.5c.867 0 1.359.468 1.359 1.367v9.476c0 .907-.492 1.368-1.36 1.368h-9.5Zm7.296-4.235c.266 0 .438-.195.438-.476V7.867c0-.344-.188-.492-.492-.492H7.64c-.29 0-.47.172-.47.438 0 .265.188.445.477.445H9.53l1.133-.078-1.055.992-3.382 3.383a.476.476 0 0 0-.149.328c0 .273.18.453.453.453a.47.47 0 0 0 .344-.149L10.25 9.82l.984-1.047-.078 1.282v1.718c0 .29.18.47.453.47Z"
                                  />
                                </svg>
                              </div>
                            </div>
                          </h6>
                        </a>
                      </div>
                      <div
                        class="makeStyles-root-425 nav-item-container"
                      >
                        <a
                          class="MuiTypography-root-275 MuiLink-root-420 MuiLink-underlineNone-421 external-site-link  MuiTypography-colorPrimary-298"
                          href="https://immunefi.com/bounty/olympus/"
                          target="_blank"
                        >
                          <h6
                            class="MuiTypography-root-275 MuiTypography-h6-285"
                          >
                            <div
<<<<<<< HEAD
                              class="MuiBox-root-389 MuiBox-root-670"
=======
                              class="MuiBox-root-389 MuiBox-root-669"
>>>>>>> 9b87e162
                            >
                              <div>
                                <svg
                                  aria-hidden="true"
                                  class="MuiSvgIcon-root-336 MuiSvgIcon-fontSizeSmall-343"
                                  focusable="false"
                                  viewBox="0 0 20 20"
                                >
                                  <path
                                    d="M 18.889 5.556 L 15.767 5.556 C 15.267 4.689 14.578 3.945 13.744 3.378 L 15.555 1.567 L 13.989 0 L 11.578 2.412 C 11.067 2.289 10.545 2.222 10 2.222 C 9.456 2.222 8.933 2.289 8.434 2.412 L 6.011 0 L 4.444 1.567 L 6.244 3.378 C 5.422 3.945 4.733 4.689 4.234 5.556 L 1.111 5.556 L 1.111 7.778 L 3.434 7.778 C 3.378 8.145 3.333 8.511 3.333 8.889 L 3.333 10 L 1.111 10 L 1.111 12.222 L 3.333 12.222 L 3.333 13.333 C 3.333 13.711 3.378 14.078 3.434 14.444 L 1.111 14.444 L 1.111 16.667 L 4.234 16.667 C 5.389 18.655 7.533 20 10 20 C 12.467 20 14.611 18.655 15.767 16.667 L 18.889 16.667 L 18.889 14.444 L 16.567 14.444 C 16.622 14.078 16.667 13.711 16.667 13.333 L 16.667 12.222 L 18.889 12.222 L 18.889 10 L 16.667 10 L 16.667 8.889 C 16.667 8.511 16.622 8.145 16.567 7.778 L 18.889 7.778 L 18.889 5.556 Z M 12.222 14.444 L 7.778 14.444 L 7.778 12.222 L 12.222 12.222 L 12.222 14.444 Z M 12.222 10 L 7.778 10 L 7.778 7.778 L 12.222 7.778 L 12.222 10 Z"
                                  />
                                </svg>
                                Bug Bounty
                                <svg
                                  aria-hidden="true"
                                  class="MuiSvgIcon-root-336 external-site-link-icon MuiSvgIcon-fontSizeSmall-343"
                                  focusable="false"
                                  viewBox="0 0 20 20"
                                >
                                  <path
                                    d="M4.297 17.445h9.539c1.523 0 2.305-.78 2.305-2.28v-9.58c0-1.507-.782-2.288-2.305-2.288h-9.54c-1.523 0-2.304.773-2.304 2.289v9.578c0 1.508.781 2.281 2.305 2.281Zm.016-.968c-.875 0-1.352-.461-1.352-1.368V5.633c0-.899.477-1.367 1.352-1.367h9.5c.867 0 1.359.468 1.359 1.367v9.476c0 .907-.492 1.368-1.36 1.368h-9.5Zm7.296-4.235c.266 0 .438-.195.438-.476V7.867c0-.344-.188-.492-.492-.492H7.64c-.29 0-.47.172-.47.438 0 .265.188.445.477.445H9.53l1.133-.078-1.055.992-3.382 3.383a.476.476 0 0 0-.149.328c0 .273.18.453.453.453a.47.47 0 0 0 .344-.149L10.25 9.82l.984-1.047-.078 1.282v1.718c0 .29.18.47.453.47Z"
                                  />
                                </svg>
                              </div>
                            </div>
                          </h6>
                        </a>
                      </div>
                    </div>
                  </div>
                </div>
                <div
                  class="MuiBox-root-389 MuiBox-root-486 dapp-menu-social"
                >
                  <div
                    class="social-row"
                  >
                    <a
                      class="MuiTypography-root-275 MuiLink-root-420 MuiLink-underlineNone-421 MuiTypography-colorPrimary-298"
                      href="https://github.com/OlympusDAO"
                      target="_blank"
                    >
                      <svg
                        aria-hidden="true"
                        class="MuiSvgIcon-root-336 MuiSvgIcon-fontSizeSmall-343"
                        focusable="false"
                        viewBox="0 0 20 20"
                      >
                        <path
                          d="M10 0C4.478 0 0 4.548 0 10.157 0 14.916 3.227 18.898 7.577 20a1.503 1.503 0 0 1-.077-.493V17.77H6.243c-.684 0-1.292-.3-1.587-.854-.328-.617-.384-1.561-1.196-2.138-.24-.193-.058-.412.22-.382.512.147.937.504 1.337 1.034.399.53.586.651 1.33.651.361 0 .901-.021 1.41-.102.273-.705.745-1.354 1.323-1.66-3.33-.349-4.92-2.031-4.92-4.316 0-.983.413-1.935 1.114-2.736-.23-.796-.519-2.418.088-3.036 1.499 0 2.405.987 2.622 1.253a7.39 7.39 0 0 1 2.428-.407c.864 0 1.687.148 2.435.41.216-.266 1.122-1.256 2.624-1.256.61.619.317 2.248.085 3.042.697.8 1.107 1.748 1.107 2.73 0 2.283-1.587 3.965-4.912 4.314.915.485 1.582 1.848 1.582 2.875v2.314c0 .088-.019.151-.029.226C17.201 18.346 20 14.588 20 10.157 20 4.547 15.523 0 10 0Z"
                        />
                      </svg>
                    </a>
                    <a
                      class="MuiTypography-root-275 MuiLink-root-420 MuiLink-underlineNone-421 MuiTypography-colorPrimary-298"
                      href="https://olympusdao.medium.com/"
                      target="_blank"
                    >
                      <svg
                        aria-hidden="true"
                        class="MuiSvgIcon-root-336 MuiSvgIcon-fontSizeSmall-343"
                        focusable="false"
                        viewBox="0 0 20 20"
                      >
                        <path
                          d="M18.182 0H1.818A1.818 1.818 0 0 0 0 1.818v16.364C0 19.186.814 20 1.818 20h16.364A1.818 1.818 0 0 0 20 18.182V1.818A1.818 1.818 0 0 0 18.182 0Zm-1.326 15.454h-5.392v-.302l1.263-1.111V7.7l-3.1 7.754h-.485L5.682 7.64v5.534l1.582 1.979v.303h-4.12v-.303l1.635-1.98V6.59L3.325 4.772V4.55h3.979l3.09 6.685 2.665-6.685h3.777v.222l-1.381 1.16v8.109l1.401 1.11v.303Z"
                        />
                      </svg>
                    </a>
                    <a
                      class="MuiTypography-root-275 MuiLink-root-420 MuiLink-underlineNone-421 MuiTypography-colorPrimary-298"
                      href="https://twitter.com/OlympusDAO"
                      target="_blank"
                    >
                      <svg
                        aria-hidden="true"
                        class="MuiSvgIcon-root-336 MuiSvgIcon-fontSizeSmall-343"
                        focusable="false"
                        viewBox="0 0 20 20"
                      >
                        <path
                          d="M20 3.924a8.191 8.191 0 0 1-2.357.646 4.11 4.11 0 0 0 1.804-2.27c-.792.47-1.67.812-2.606.996A4.103 4.103 0 0 0 9.85 7.037 11.648 11.648 0 0 1 1.392 2.75a4.093 4.093 0 0 0-.554 2.064 4.1 4.1 0 0 0 1.824 3.414 4.095 4.095 0 0 1-1.858-.513v.052a4.104 4.104 0 0 0 3.291 4.023 4.102 4.102 0 0 1-1.853.07 4.108 4.108 0 0 0 3.833 2.85A8.23 8.23 0 0 1 0 16.41a11.615 11.615 0 0 0 6.29 1.843c7.547 0 11.673-6.253 11.673-11.675 0-.177-.004-.354-.011-.53A8.35 8.35 0 0 0 20 3.924Z"
                        />
                      </svg>
                    </a>
                    <a
                      class="MuiTypography-root-275 MuiLink-root-420 MuiLink-underlineNone-421 MuiTypography-colorPrimary-298"
                      href="https://discord.gg/6QjjtUcfM4"
                      target="_blank"
                    >
                      <svg
                        aria-hidden="true"
                        class="MuiSvgIcon-root-336 MuiSvgIcon-fontSizeSmall-343"
                        focusable="false"
                        viewBox="0 0 20 20"
                      >
                        <path
                          d="M17.2286 4.63925C15.4971 3.24782 12.7593 3.01211 12.6436 3.00211C12.4607 2.98639 12.2871 3.08997 12.2121 3.25711C12.2093 3.26282 12.0564 3.70639 11.9086 4.13425C13.9207 4.48639 15.2879 5.26782 15.3607 5.31068C15.7021 5.50925 15.8164 5.94711 15.6171 6.28782C15.485 6.51496 15.2457 6.64211 15 6.64211C14.8779 6.64211 14.755 6.61139 14.6421 6.54568C14.6221 6.53354 12.6164 5.39211 10.0014 5.39211C7.38571 5.39211 5.37929 6.53425 5.35929 6.54568C5.01857 6.74354 4.58143 6.62711 4.38357 6.28568C4.18571 5.94568 4.30071 5.50925 4.64071 5.31068C4.71357 5.26782 6.08571 4.48354 8.10357 4.13211C7.94786 3.69925 7.79071 3.26282 7.78786 3.25711C7.71286 3.08925 7.53929 2.98354 7.35643 3.00211C7.24071 3.01139 4.50286 3.24711 2.74857 4.65782C1.83143 5.50497 0 10.4578 0 14.74C0 14.8157 0.0192857 14.8893 0.0571429 14.955C1.32214 17.1764 4.77071 17.7578 5.55643 17.7828C5.56143 17.7835 5.56571 17.7835 5.57 17.7835C5.70857 17.7835 5.83929 17.7171 5.92143 17.605L6.77143 16.4535C4.90714 16.0043 3.92143 15.2978 3.86214 15.2542C3.545 15.0207 3.47643 14.5735 3.71 14.2557C3.94286 13.9393 4.38857 13.8693 4.70571 14.1014C4.73214 14.1185 6.55143 15.3921 10 15.3921C13.4621 15.3921 15.2764 14.1135 15.2943 14.1007C15.6114 13.8707 16.0586 13.94 16.2907 14.2585C16.5221 14.5757 16.455 15.02 16.1393 15.2528C16.08 15.2964 15.0993 16.0014 13.2393 16.4507L14.0786 17.6042C14.1607 17.7171 14.2914 17.7828 14.43 17.7828C14.435 17.7828 14.4393 17.7828 14.4436 17.7821C15.23 17.7571 18.6786 17.1757 19.9429 14.9542C19.9807 14.8885 20 14.815 20 14.7393C20 10.4578 18.1686 5.50497 17.2286 4.63925ZM7.14286 13.2493C6.35357 13.2493 5.71429 12.45 5.71429 11.4635C5.71429 10.4771 6.35357 9.67782 7.14286 9.67782C7.93214 9.67782 8.57143 10.4771 8.57143 11.4635C8.57143 12.45 7.93214 13.2493 7.14286 13.2493ZM12.8571 13.2493C12.0679 13.2493 11.4286 12.45 11.4286 11.4635C11.4286 10.4771 12.0679 9.67782 12.8571 9.67782C13.6464 9.67782 14.2857 10.4771 14.2857 11.4635C14.2857 12.45 13.6464 13.2493 12.8571 13.2493Z"
                        />
                      </svg>
                    </a>
                  </div>
                </div>
              </div>
            </div>
          </div>
        </div>
      </div>
    </nav>
    <div
      class="makeStyles-content-2 false"
    >
      <div
        id="stake-view"
      >
        <div
          class="MuiPaper-root-246 makeStyles-root-487 makeStyles-root-488  MuiPaper-elevation0-249 MuiPaper-rounded-247"
          style="transform: none; webkit-transition: transform 225ms cubic-bezier(0.4, 0, 0.2, 1) 0ms; transition: transform 225ms cubic-bezier(0.4, 0, 0.2, 1) 0ms;"
        >
          <div
            class="MuiGrid-root-489 MuiGrid-container-490 MuiGrid-spacing-xs-2-513 MuiGrid-direction-xs-column-493"
          >
            <div
              class="MuiGrid-root-489 card-header MuiGrid-item-491"
            >
              <div
                class="MuiBox-root-389 MuiBox-root-592"
              >
                <div
                  class="MuiBox-root-389 MuiBox-root-593"
                >
                  <h5
                    class="MuiTypography-root-275 header-text MuiTypography-h5-284"
                  >
                    Single Stake (3, 3)
                  </h5>
                </div>
                <div
                  class="top-right"
                />
              </div>
              <div
                class="MuiBox-root-389 MuiBox-root-594"
              >
                <div
                  class="MuiBox-root-389 MuiBox-root-595 rebase-timer"
                >
                  <p
                    class="MuiTypography-root-275 MuiTypography-body2-276"
                  >
                    <span
                      class="MuiSkeleton-root-596 MuiSkeleton-text-597 MuiSkeleton-pulse-600"
                      style="width: 155px;"
                    />
                  </p>
                </div>
              </div>
            </div>
            <div
              class="MuiGrid-root-489 MuiGrid-item-491"
            >
              <div
                class="MuiGrid-root-489 MuiGrid-container-490 MuiGrid-spacing-xs-2-513 MuiGrid-direction-xs-column-493"
              >
                <div
                  class="MuiGrid-root-489 MuiGrid-item-491"
                >
                  <div
                    class="MuiBox-root-389 MuiBox-root-607"
                  >
                    <div
                      class="MuiGrid-root-489 MuiGrid-container-490 MuiGrid-spacing-xs-2-513 MuiGrid-align-items-xs-flex-end-500"
                    >
                      <div
                        class="MuiGrid-root-489 MuiGrid-item-491 MuiGrid-grid-xs-12-535 MuiGrid-grid-sm-4-541"
                      >
                        <div
                          class="makeStyles-root-608 stake-apy"
                        >
                          <div
                            class="MuiBox-root-389 MuiBox-root-609"
                          >
                            <h5
                              class="MuiTypography-root-275 MuiTypography-h5-284 MuiTypography-colorTextSecondary-301"
                            >
                              APY
                            </h5>
                            <h4
                              class="MuiTypography-root-275 MuiTypography-h4-283"
                              style="width: 100%;"
                            >
                              <span
                                class="MuiSkeleton-root-610 MuiSkeleton-text-611 MuiSkeleton-pulse-614"
                                style="width: 100%;"
                              />
                            </h4>
                          </div>
                        </div>
                      </div>
                      <div
                        class="MuiGrid-root-489 MuiGrid-item-491 MuiGrid-grid-xs-12-535 MuiGrid-grid-sm-4-541"
                      >
                        <div
                          class="makeStyles-root-608 stake-tvl"
                        >
                          <div
                            class="MuiBox-root-389 MuiBox-root-621"
                          >
                            <h5
                              class="MuiTypography-root-275 MuiTypography-h5-284 MuiTypography-colorTextSecondary-301"
                            >
                              Total Value Deposited
                            </h5>
                            <h4
                              class="MuiTypography-root-275 MuiTypography-h4-283"
                              style="width: 100%;"
                            >
                              <span
                                class="MuiSkeleton-root-610 MuiSkeleton-text-611 MuiSkeleton-pulse-614"
                                style="width: 100%;"
                              />
                            </h4>
                          </div>
                        </div>
                      </div>
                      <div
                        class="MuiGrid-root-489 MuiGrid-item-491 MuiGrid-grid-xs-12-535 MuiGrid-grid-sm-4-541"
                      >
                        <div
                          class="makeStyles-root-608 stake-index"
                        >
                          <div
                            class="MuiBox-root-389 MuiBox-root-622"
                          >
                            <h5
                              class="MuiTypography-root-275 MuiTypography-h5-284 MuiTypography-colorTextSecondary-301"
                            >
                              Current Index
                              <div
                                class="MuiBox-root-389 MuiBox-root-623"
                                style="font-size: 16px;"
                              >
                                <div
                                  class="MuiBox-root-389 MuiBox-root-624"
                                  style="display: inline-flex; justify-content: center; align-self: center;"
                                >
                                  <svg
                                    aria-hidden="true"
                                    class="MuiSvgIcon-root-336 info-icon MuiSvgIcon-fontSizeSmall-343"
                                    focusable="false"
                                    style="margin: 0px 5px; font-size: 1em;"
                                    viewBox="0 0 20 20"
                                  >
                                    <path
                                      d="M 10 20 C 15.475 20 20 15.473 20 10 C 20 4.518 15.473 0 9.991 0 C 4.516 0 0 4.518 0 10 C 0 15.475 4.527 20 10 20 Z M 10 18.705 C 5.189 18.714 1.287 14.812 1.297 10.001 C 1.28 5.189 5.179 1.281 9.991 1.285 C 14.807 1.28 18.714 5.182 18.714 9.999 C 18.719 14.811 14.813 18.712 10 18.702 Z M 9.941 6.242 C 10.559 6.242 11.038 5.763 11.038 5.156 C 11.043 4.547 10.549 4.053 9.94 4.058 C 9.334 4.057 8.842 4.55 8.844 5.156 C 8.843 5.761 9.337 6.249 9.941 6.242 Z M 8.216 15.444 L 12.303 15.444 C 12.623 15.444 12.871 15.204 12.871 14.895 C 12.87 14.584 12.615 14.334 12.303 14.338 L 10.868 14.338 L 10.868 8.754 C 10.868 8.346 10.658 8.065 10.269 8.065 L 8.345 8.065 C 7.919 8.045 7.631 8.493 7.826 8.872 C 7.925 9.065 8.128 9.182 8.345 9.172 L 9.652 9.172 L 9.652 14.338 L 8.216 14.338 C 7.905 14.334 7.649 14.584 7.648 14.895 C 7.648 15.204 7.897 15.444 8.216 15.444 Z"
                                    />
                                  </svg>
                                </div>
                              </div>
                            </h5>
                            <h4
                              class="MuiTypography-root-275 MuiTypography-h4-283"
                              style="width: 100%;"
                            >
                              <span
                                class="MuiSkeleton-root-610 MuiSkeleton-text-611 MuiSkeleton-pulse-614"
                                style="width: 100%;"
                              />
                            </h4>
                          </div>
                        </div>
                      </div>
                    </div>
                  </div>
                </div>
                <div
                  class="staking-area"
                >
                  <div
                    class="stake-wallet-notification"
                  >
                    <div
                      class="wallet-menu"
                      id="wallet-menu"
                    >
                      <button
                        class="MuiButtonBase-root-335 MuiButton-root-362 MuiButton-contained-370 makeStyles-root-623 makeStyles-root-624 undefined MuiButton-containedPrimary-371 MuiButton-containedSizeLarge-380 MuiButton-sizeLarge-382 MuiButton-disableElevation-373"
                        style="font-size: 1.2857rem;"
                        tabindex="0"
                        type="button"
                      >
                        <span
                          class="MuiButton-label-363"
                        >
                          Connect Wallet
                        </span>
                      </button>
                    </div>
                    <h6
                      class="MuiTypography-root-275 MuiTypography-h6-285"
                    >
                      Connect your wallet to stake OHM
                    </h6>
                  </div>
                </div>
              </div>
            </div>
          </div>
        </div>
        <div
          class="MuiPaper-root-246 makeStyles-root-487 makeStyles-root-629  MuiPaper-elevation0-249 MuiPaper-rounded-247"
          style="transform: none; webkit-transition: transform 225ms cubic-bezier(0.4, 0, 0.2, 1) 0ms; transition: transform 225ms cubic-bezier(0.4, 0, 0.2, 1) 0ms;"
        >
          <div
            class="MuiGrid-root-489 MuiGrid-container-490 MuiGrid-spacing-xs-2-513 MuiGrid-direction-xs-column-493"
          >
            <div
              class="MuiGrid-root-489 card-header MuiGrid-item-491"
            >
              <div
                class="MuiBox-root-389 MuiBox-root-630"
              >
                <div
                  class="MuiBox-root-389 MuiBox-root-631"
                >
                  <h5
                    class="MuiTypography-root-275 header-text MuiTypography-h5-284"
                  >
                    Farm Pool
                  </h5>
                </div>
                <div
                  class="top-right"
                />
              </div>
            </div>
            <div
              class="MuiGrid-root-489 MuiGrid-item-491"
            >
              <div
                class="MuiBox-root-389 MuiBox-root-632 makeStyles-stakePoolsWrapper-625"
                style="gap: 12px; margin-bottom: 0.5rem;"
              >
                <p
                  class="MuiTypography-root-275 makeStyles-stakePoolHeaderText-626 MuiTypography-body1-277"
                  style="margin-left: 75px;"
                >
                  Asset
                </p>
                <p
                  class="MuiTypography-root-275 makeStyles-stakePoolHeaderText-626 MuiTypography-body1-277"
                  style="padding-left: 3px;"
                >
                  TVL
                </p>
                <p
                  class="MuiTypography-root-275 makeStyles-stakePoolHeaderText-626 MuiTypography-body1-277"
                />
              </div>
              <div
                class="MuiBox-root-389 MuiBox-root-633"
                style="gap: 32px; padding: 16px 0px;"
              >
                <div
                  class="MuiBox-root-389 MuiBox-root-634 makeStyles-stakePoolsWrapper-625"
                  style="gap: 12px;"
                >
                  <div
                    class="MuiBox-root-389 MuiBox-root-635"
                  >
                    <div
                      class="MuiBox-root-389 MuiBox-root-636"
                    >
                      <svg
                        aria-hidden="true"
                        class="MuiSvgIcon-root-336 MuiSvgIcon-fontSizeLarge-344"
                        focusable="false"
                        style="z-index: 1;"
                        viewBox="0 0 32 32"
                      >
                        <defs>
                          <lineargradient
                            gradientTransform="matrix(0.177778, 0, 0, 0.177778, 1.777779, 1.777779)"
                            gradientUnits="userSpaceOnUse"
                            id="paint0_linear_359"
                            x1="80"
                            x2="80"
                            y1="-84"
                            y2="256"
                          >
                            <stop
                              offset="0.1949"
                              stop-color="#708B96"
                            />
                            <stop
                              offset="1"
                              stop-color="#F7FBE7"
                            />
                          </lineargradient>
                        </defs>
                        <path
                          d="M 1.778 16 C 1.778 8.145 8.145 1.778 16 1.778 C 23.855 1.778 30.222 8.145 30.222 16 C 30.222 23.855 23.855 30.222 16 30.222 C 8.145 30.222 1.778 23.855 1.778 16 Z"
                          fill="#fff"
                        />
                        <rect
                          fill="#fff"
                          height="12.516"
                          width="12.516"
                          x="9.742"
                          y="9.771"
                        />
                        <path
                          clip-rule="evenodd"
                          d="M 14.635 22.286 L 14.635 19.916 C 12.852 19.355 11.563 17.725 11.563 15.801 C 11.563 13.413 13.549 11.477 16 11.477 C 18.451 11.477 20.437 13.413 20.437 15.801 C 20.437 17.725 19.148 19.355 17.365 19.916 L 17.365 21.658 L 17.365 22.258 L 17.365 22.286 L 22.258 22.286 L 22.258 20.523 L 19.842 20.523 C 21.295 19.421 22.229 17.709 22.229 15.787 C 22.229 12.464 19.44 9.771 16 9.771 C 12.56 9.771 9.771 12.464 9.771 15.787 C 9.771 17.709 10.705 19.421 12.158 20.523 L 9.742 20.523 L 9.742 22.286 Z"
                          fill="#708b96"
                          fill-rule="evenodd"
                        />
                        <path
                          d="M 16 28.444 C 9.127 28.444 3.556 22.873 3.556 16 L 0 16 C 0 24.837 7.163 32 16 32 Z M 28.444 16 C 28.444 22.873 22.873 28.444 16 28.444 L 16 32 C 24.837 32 32 24.837 32 16 Z M 16 3.556 C 22.873 3.556 28.444 9.127 28.444 16 L 32 16 C 32 7.163 24.837 0 16 0 Z M 16 0 C 7.163 0 0 7.163 0 16 L 3.556 16 C 3.556 9.127 9.127 3.556 16 3.556 Z"
                          fill="url(#paint0_linear_359)"
                        />
                      </svg>
                      <svg
                        aria-hidden="true"
                        class="MuiSvgIcon-root-336 MuiSvgIcon-fontSizeLarge-344"
                        focusable="false"
                        style="margin-left: -6px; z-index: 1;"
                        viewBox="0 0 32 32"
                      >
                        <path
                          d="M6.104 5.475h19.771v17.981H6.104z"
                          style="fill: #fff; stroke-width: 0.02130493;"
                        />
                        <path
                          d="M32 16c0 8.837-7.163 16-16 16S0 24.837 0 16 7.163 0 16 0s16 7.163 16 16Zm-20.534 6.367H8.361c-.653 0-.975 0-1.171-.126a.79.79 0 0 1-.358-.617c-.012-.232.15-.515.472-1.08L14.97 7.028c.326-.574.49-.86.7-.967a.791.791 0 0 1 .715 0c.208.106.373.393.7.967L18.66 9.78l.008.014c.353.615.531.927.61 1.255.086.358.086.735 0 1.093-.08.33-.256.644-.614 1.27l-4.027 7.119-.01.018c-.355.62-.535.935-.784 1.172-.271.26-.597.448-.955.555-.326.09-.692.09-1.423.09zm7.842 0h4.449c.656 0 .987 0 1.183-.13a.787.787 0 0 0 .358-.62c.011-.225-.146-.497-.455-1.03l-.033-.055-2.228-3.813-.026-.043c-.313-.53-.471-.797-.674-.9a.783.783 0 0 0-.711 0c-.205.106-.37.385-.696.947l-2.22 3.813-.009.013c-.325.56-.487.841-.476 1.071a.796.796 0 0 0 .358.622c.193.125.523.125 1.18.125z"
                          style="clip-rule: evenodd; fill: #e84142; fill-rule: evenodd; stroke-width: 0.02130493;"
                        />
                      </svg>
                    </div>
                    <p
                      class="MuiTypography-root-275 MuiTypography-body1-277"
                      style="line-height: 1.4; margin-left: 10px;"
                    >
                      gOHM-AVAX
                    </p>
                  </div>
                  <p
                    class="MuiTypography-root-275 MuiTypography-body1-277"
                    style="line-height: 1.4;"
                  >
                    <span
                      class="MuiSkeleton-root-596 MuiSkeleton-text-597 MuiSkeleton-pulse-600"
                      style="width: 80px;"
                    />
                  </p>
                  <p
                    class="MuiTypography-root-275 MuiTypography-body1-277"
                    style="line-height: 1.4;"
                  />
                  <div
                    class="MuiBox-root-389 MuiBox-root-638"
                  >
                    <a
                      aria-disabled="false"
<<<<<<< HEAD
                      class="MuiButtonBase-root-335 MuiButton-root-362 MuiButton-outlined-367 makeStyles-root-639 makeStyles-root-640 undefined MuiButton-outlinedSecondary-369 MuiButton-disableElevation-373 MuiButton-fullWidth-383"
=======
                      class="MuiButtonBase-root-335 MuiButton-root-362 MuiButton-outlined-367 makeStyles-root-623 makeStyles-root-639 undefined MuiButton-outlinedSecondary-369 MuiButton-disableElevation-373 MuiButton-fullWidth-383"
>>>>>>> 9b87e162
                      href="https://traderjoexyz.com/#/farm/0xB674f93952F02F2538214D4572Aa47F262e990Ff-0x188bED1968b795d5c9022F6a0bb5931Ac4c18F00"
                      tabindex="0"
                      target="_blank"
                    >
                      <span
                        class="MuiButton-label-363"
                      >
                        Stake on
                         
                        Trader Joe (Avalanche)
                        <span
                          class="MuiButton-endIcon-385 MuiButton-iconSizeMedium-387"
                        >
                          <svg
                            aria-hidden="true"
                            class="MuiSvgIcon-root-336 MuiSvgIcon-fontSizeLarge-344"
                            focusable="false"
                            viewBox="0 0 20 20"
                          >
                            <path
                              d="M4.297 17.445h9.539c1.523 0 2.305-.78 2.305-2.28v-9.58c0-1.507-.782-2.288-2.305-2.288h-9.54c-1.523 0-2.304.773-2.304 2.289v9.578c0 1.508.781 2.281 2.305 2.281Zm.016-.968c-.875 0-1.352-.461-1.352-1.368V5.633c0-.899.477-1.367 1.352-1.367h9.5c.867 0 1.359.468 1.359 1.367v9.476c0 .907-.492 1.368-1.36 1.368h-9.5Zm7.296-4.235c.266 0 .438-.195.438-.476V7.867c0-.344-.188-.492-.492-.492H7.64c-.29 0-.47.172-.47.438 0 .265.188.445.477.445H9.53l1.133-.078-1.055.992-3.382 3.383a.476.476 0 0 0-.149.328c0 .273.18.453.453.453a.47.47 0 0 0 .344-.149L10.25 9.82l.984-1.047-.078 1.282v1.718c0 .29.18.47.453.47Z"
                            />
                          </svg>
                        </span>
                      </span>
                    </a>
                  </div>
                </div>
                <div
<<<<<<< HEAD
                  class="MuiBox-root-389 MuiBox-root-641 makeStyles-stakePoolsWrapper-625"
                  style="gap: 12px;"
                >
                  <div
                    class="MuiBox-root-389 MuiBox-root-642"
                  >
                    <div
                      class="MuiBox-root-389 MuiBox-root-643"
=======
                  class="MuiBox-root-389 MuiBox-root-640 makeStyles-stakePoolsWrapper-625"
                  style="gap: 12px;"
                >
                  <div
                    class="MuiBox-root-389 MuiBox-root-641"
                  >
                    <div
                      class="MuiBox-root-389 MuiBox-root-642"
>>>>>>> 9b87e162
                    >
                      <svg
                        aria-hidden="true"
                        class="MuiSvgIcon-root-336 MuiSvgIcon-fontSizeLarge-344"
                        focusable="false"
                        style="z-index: 1;"
                        viewBox="0 0 32 32"
                      >
                        <defs>
                          <lineargradient
                            gradientTransform="matrix(0.177778, 0, 0, 0.177778, 1.777779, 1.777779)"
                            gradientUnits="userSpaceOnUse"
                            id="paint0_linear_359"
                            x1="80"
                            x2="80"
                            y1="-84"
                            y2="256"
                          >
                            <stop
                              offset="0.1949"
                              stop-color="#708B96"
                            />
                            <stop
                              offset="1"
                              stop-color="#F7FBE7"
                            />
                          </lineargradient>
                        </defs>
                        <path
                          d="M 1.778 16 C 1.778 8.145 8.145 1.778 16 1.778 C 23.855 1.778 30.222 8.145 30.222 16 C 30.222 23.855 23.855 30.222 16 30.222 C 8.145 30.222 1.778 23.855 1.778 16 Z"
                          fill="#fff"
                        />
                        <rect
                          fill="#fff"
                          height="12.516"
                          width="12.516"
                          x="9.742"
                          y="9.771"
                        />
                        <path
                          clip-rule="evenodd"
                          d="M 14.635 22.286 L 14.635 19.916 C 12.852 19.355 11.563 17.725 11.563 15.801 C 11.563 13.413 13.549 11.477 16 11.477 C 18.451 11.477 20.437 13.413 20.437 15.801 C 20.437 17.725 19.148 19.355 17.365 19.916 L 17.365 21.658 L 17.365 22.258 L 17.365 22.286 L 22.258 22.286 L 22.258 20.523 L 19.842 20.523 C 21.295 19.421 22.229 17.709 22.229 15.787 C 22.229 12.464 19.44 9.771 16 9.771 C 12.56 9.771 9.771 12.464 9.771 15.787 C 9.771 17.709 10.705 19.421 12.158 20.523 L 9.742 20.523 L 9.742 22.286 Z"
                          fill="#708b96"
                          fill-rule="evenodd"
                        />
                        <path
                          d="M 16 28.444 C 9.127 28.444 3.556 22.873 3.556 16 L 0 16 C 0 24.837 7.163 32 16 32 Z M 28.444 16 C 28.444 22.873 22.873 28.444 16 28.444 L 16 32 C 24.837 32 32 24.837 32 16 Z M 16 3.556 C 22.873 3.556 28.444 9.127 28.444 16 L 32 16 C 32 7.163 24.837 0 16 0 Z M 16 0 C 7.163 0 0 7.163 0 16 L 3.556 16 C 3.556 9.127 9.127 3.556 16 3.556 Z"
                          fill="url(#paint0_linear_359)"
                        />
                      </svg>
                      <svg
                        aria-hidden="true"
                        class="MuiSvgIcon-root-336 MuiSvgIcon-fontSizeLarge-344"
                        focusable="false"
                        style="margin-left: -6px; z-index: 1;"
                        viewBox="0 0 32 32"
                      >
                        <circle
                          cx="16"
                          cy="16"
                          fill="#fff"
                          r="15"
                          stroke="url(#wETH_svg__a)"
                          stroke-width="2"
                        />
                        <path
                          clip-rule="evenodd"
                          d="M16.25 20.976 10 17.349 16.25 26V26l6.253-8.65-6.253 3.626Z"
                          fill="#708B96"
                          fill-rule="evenodd"
                        />
                        <path
                          clip-rule="evenodd"
                          d="m16.25 6 6.248 10.186-6.248-2.793L10 16.186 16.25 6Zm0 7.395L10 16.185l6.25 3.629 6.248-3.628-6.248-2.791Z"
                          fill="#424242"
                          fill-rule="evenodd"
                        />
                        <defs>
                          <lineargradient
                            gradientUnits="userSpaceOnUse"
                            id="wETH_svg__a"
                            x1="16"
                            x2="16"
                            y1="0"
                            y2="32"
                          >
                            <stop
                              stop-color="#444243"
                            />
                            <stop
                              offset="1"
                              stop-color="#708B96"
                            />
                          </lineargradient>
                        </defs>
                      </svg>
                    </div>
                    <p
                      class="MuiTypography-root-275 MuiTypography-body1-277"
                      style="line-height: 1.4; margin-left: 10px;"
                    >
                      gOHM-wETH
                    </p>
                  </div>
                  <p
                    class="MuiTypography-root-275 MuiTypography-body1-277"
                    style="line-height: 1.4;"
                  >
                    <span
                      class="MuiSkeleton-root-596 MuiSkeleton-text-597 MuiSkeleton-pulse-600"
                      style="width: 80px;"
                    />
                  </p>
                  <p
                    class="MuiTypography-root-275 MuiTypography-body1-277"
                    style="line-height: 1.4;"
                  />
                  <div
<<<<<<< HEAD
                    class="MuiBox-root-389 MuiBox-root-644"
                  >
                    <a
                      aria-disabled="false"
                      class="MuiButtonBase-root-335 MuiButton-root-362 MuiButton-outlined-367 makeStyles-root-639 makeStyles-root-645 undefined MuiButton-outlinedSecondary-369 MuiButton-disableElevation-373 MuiButton-fullWidth-383"
=======
                    class="MuiBox-root-389 MuiBox-root-643"
                  >
                    <a
                      aria-disabled="false"
                      class="MuiButtonBase-root-335 MuiButton-root-362 MuiButton-outlined-367 makeStyles-root-623 makeStyles-root-644 undefined MuiButton-outlinedSecondary-369 MuiButton-disableElevation-373 MuiButton-fullWidth-383"
>>>>>>> 9b87e162
                      href="https://app.sushi.com/farm?filter=2x"
                      tabindex="0"
                      target="_blank"
                    >
                      <span
                        class="MuiButton-label-363"
                      >
                        Stake on
                         
                        Sushi (Arbitrum)
                        <span
                          class="MuiButton-endIcon-385 MuiButton-iconSizeMedium-387"
                        >
                          <svg
                            aria-hidden="true"
                            class="MuiSvgIcon-root-336 MuiSvgIcon-fontSizeLarge-344"
                            focusable="false"
                            viewBox="0 0 20 20"
                          >
                            <path
                              d="M4.297 17.445h9.539c1.523 0 2.305-.78 2.305-2.28v-9.58c0-1.507-.782-2.288-2.305-2.288h-9.54c-1.523 0-2.304.773-2.304 2.289v9.578c0 1.508.781 2.281 2.305 2.281Zm.016-.968c-.875 0-1.352-.461-1.352-1.368V5.633c0-.899.477-1.367 1.352-1.367h9.5c.867 0 1.359.468 1.359 1.367v9.476c0 .907-.492 1.368-1.36 1.368h-9.5Zm7.296-4.235c.266 0 .438-.195.438-.476V7.867c0-.344-.188-.492-.492-.492H7.64c-.29 0-.47.172-.47.438 0 .265.188.445.477.445H9.53l1.133-.078-1.055.992-3.382 3.383a.476.476 0 0 0-.149.328c0 .273.18.453.453.453a.47.47 0 0 0 .344-.149L10.25 9.82l.984-1.047-.078 1.282v1.718c0 .29.18.47.453.47Z"
                            />
                          </svg>
                        </span>
                      </span>
                    </a>
                  </div>
                </div>
                <div
<<<<<<< HEAD
                  class="MuiBox-root-389 MuiBox-root-646 makeStyles-stakePoolsWrapper-625"
                  style="gap: 12px;"
                >
                  <div
                    class="MuiBox-root-389 MuiBox-root-647"
                  >
                    <div
                      class="MuiBox-root-389 MuiBox-root-648"
=======
                  class="MuiBox-root-389 MuiBox-root-645 makeStyles-stakePoolsWrapper-625"
                  style="gap: 12px;"
                >
                  <div
                    class="MuiBox-root-389 MuiBox-root-646"
                  >
                    <div
                      class="MuiBox-root-389 MuiBox-root-647"
>>>>>>> 9b87e162
                    >
                      <svg
                        aria-hidden="true"
                        class="MuiSvgIcon-root-336 MuiSvgIcon-fontSizeLarge-344"
                        focusable="false"
                        style="z-index: 1;"
                        viewBox="0 0 32 32"
                      >
                        <defs>
                          <lineargradient
                            gradientTransform="matrix(0.177778, 0, 0, 0.177778, 1.777779, 1.777779)"
                            gradientUnits="userSpaceOnUse"
                            id="paint0_linear_359"
                            x1="80"
                            x2="80"
                            y1="-84"
                            y2="256"
                          >
                            <stop
                              offset="0.1949"
                              stop-color="#708B96"
                            />
                            <stop
                              offset="1"
                              stop-color="#F7FBE7"
                            />
                          </lineargradient>
                        </defs>
                        <path
                          d="M 1.778 16 C 1.778 8.145 8.145 1.778 16 1.778 C 23.855 1.778 30.222 8.145 30.222 16 C 30.222 23.855 23.855 30.222 16 30.222 C 8.145 30.222 1.778 23.855 1.778 16 Z"
                          fill="#fff"
                        />
                        <rect
                          fill="#fff"
                          height="12.516"
                          width="12.516"
                          x="9.742"
                          y="9.771"
                        />
                        <path
                          clip-rule="evenodd"
                          d="M 14.635 22.286 L 14.635 19.916 C 12.852 19.355 11.563 17.725 11.563 15.801 C 11.563 13.413 13.549 11.477 16 11.477 C 18.451 11.477 20.437 13.413 20.437 15.801 C 20.437 17.725 19.148 19.355 17.365 19.916 L 17.365 21.658 L 17.365 22.258 L 17.365 22.286 L 22.258 22.286 L 22.258 20.523 L 19.842 20.523 C 21.295 19.421 22.229 17.709 22.229 15.787 C 22.229 12.464 19.44 9.771 16 9.771 C 12.56 9.771 9.771 12.464 9.771 15.787 C 9.771 17.709 10.705 19.421 12.158 20.523 L 9.742 20.523 L 9.742 22.286 Z"
                          fill="#708b96"
                          fill-rule="evenodd"
                        />
                        <path
                          d="M 16 28.444 C 9.127 28.444 3.556 22.873 3.556 16 L 0 16 C 0 24.837 7.163 32 16 32 Z M 28.444 16 C 28.444 22.873 22.873 28.444 16 28.444 L 16 32 C 24.837 32 32 24.837 32 16 Z M 16 3.556 C 22.873 3.556 28.444 9.127 28.444 16 L 32 16 C 32 7.163 24.837 0 16 0 Z M 16 0 C 7.163 0 0 7.163 0 16 L 3.556 16 C 3.556 9.127 9.127 3.556 16 3.556 Z"
                          fill="url(#paint0_linear_359)"
                        />
                      </svg>
                      <svg
                        aria-hidden="true"
                        class="MuiSvgIcon-root-336 MuiSvgIcon-fontSizeLarge-344"
                        focusable="false"
                        style="margin-left: -6px; z-index: 1;"
                        viewBox="0 0 32 32"
                      >
                        <circle
                          cx="16"
                          cy="16"
                          fill="#fff"
                          r="15"
                          stroke="url(#wETH_svg__a)"
                          stroke-width="2"
                        />
                        <path
                          clip-rule="evenodd"
                          d="M16.25 20.976 10 17.349 16.25 26V26l6.253-8.65-6.253 3.626Z"
                          fill="#708B96"
                          fill-rule="evenodd"
                        />
                        <path
                          clip-rule="evenodd"
                          d="m16.25 6 6.248 10.186-6.248-2.793L10 16.186 16.25 6Zm0 7.395L10 16.185l6.25 3.629 6.248-3.628-6.248-2.791Z"
                          fill="#424242"
                          fill-rule="evenodd"
                        />
                        <defs>
                          <lineargradient
                            gradientUnits="userSpaceOnUse"
                            id="wETH_svg__a"
                            x1="16"
                            x2="16"
                            y1="0"
                            y2="32"
                          >
                            <stop
                              stop-color="#444243"
                            />
                            <stop
                              offset="1"
                              stop-color="#708B96"
                            />
                          </lineargradient>
                        </defs>
                      </svg>
                    </div>
                    <p
                      class="MuiTypography-root-275 MuiTypography-body1-277"
                      style="line-height: 1.4; margin-left: 10px;"
                    >
                      gOHM-wETH
                    </p>
                  </div>
                  <p
                    class="MuiTypography-root-275 MuiTypography-body1-277"
                    style="line-height: 1.4;"
                  >
                    <span
                      class="MuiSkeleton-root-596 MuiSkeleton-text-597 MuiSkeleton-pulse-600"
                      style="width: 80px;"
                    />
                  </p>
                  <p
                    class="MuiTypography-root-275 MuiTypography-body1-277"
                    style="line-height: 1.4;"
                  />
                  <div
<<<<<<< HEAD
                    class="MuiBox-root-389 MuiBox-root-649"
                  >
                    <a
                      aria-disabled="false"
                      class="MuiButtonBase-root-335 MuiButton-root-362 MuiButton-outlined-367 makeStyles-root-639 makeStyles-root-650 undefined MuiButton-outlinedSecondary-369 MuiButton-disableElevation-373 MuiButton-fullWidth-383"
=======
                    class="MuiBox-root-389 MuiBox-root-648"
                  >
                    <a
                      aria-disabled="false"
                      class="MuiButtonBase-root-335 MuiButton-root-362 MuiButton-outlined-367 makeStyles-root-623 makeStyles-root-649 undefined MuiButton-outlinedSecondary-369 MuiButton-disableElevation-373 MuiButton-fullWidth-383"
>>>>>>> 9b87e162
                      href="https://app.sushi.com/farm?filter=2x"
                      tabindex="0"
                      target="_blank"
                    >
                      <span
                        class="MuiButton-label-363"
                      >
                        Stake on
                         
                        Sushi (Polygon)
                        <span
                          class="MuiButton-endIcon-385 MuiButton-iconSizeMedium-387"
                        >
                          <svg
                            aria-hidden="true"
                            class="MuiSvgIcon-root-336 MuiSvgIcon-fontSizeLarge-344"
                            focusable="false"
                            viewBox="0 0 20 20"
                          >
                            <path
                              d="M4.297 17.445h9.539c1.523 0 2.305-.78 2.305-2.28v-9.58c0-1.507-.782-2.288-2.305-2.288h-9.54c-1.523 0-2.304.773-2.304 2.289v9.578c0 1.508.781 2.281 2.305 2.281Zm.016-.968c-.875 0-1.352-.461-1.352-1.368V5.633c0-.899.477-1.367 1.352-1.367h9.5c.867 0 1.359.468 1.359 1.367v9.476c0 .907-.492 1.368-1.36 1.368h-9.5Zm7.296-4.235c.266 0 .438-.195.438-.476V7.867c0-.344-.188-.492-.492-.492H7.64c-.29 0-.47.172-.47.438 0 .265.188.445.477.445H9.53l1.133-.078-1.055.992-3.382 3.383a.476.476 0 0 0-.149.328c0 .273.18.453.453.453a.47.47 0 0 0 .344-.149L10.25 9.82l.984-1.047-.078 1.282v1.718c0 .29.18.47.453.47Z"
                            />
                          </svg>
                        </span>
                      </span>
                    </a>
                  </div>
                </div>
                <div
<<<<<<< HEAD
                  class="MuiBox-root-389 MuiBox-root-651 makeStyles-stakePoolsWrapper-625"
                  style="gap: 12px;"
                >
                  <div
                    class="MuiBox-root-389 MuiBox-root-652"
                  >
                    <div
                      class="MuiBox-root-389 MuiBox-root-653"
=======
                  class="MuiBox-root-389 MuiBox-root-650 makeStyles-stakePoolsWrapper-625"
                  style="gap: 12px;"
                >
                  <div
                    class="MuiBox-root-389 MuiBox-root-651"
                  >
                    <div
                      class="MuiBox-root-389 MuiBox-root-652"
>>>>>>> 9b87e162
                    >
                      <svg
                        aria-hidden="true"
                        class="MuiSvgIcon-root-336 MuiSvgIcon-fontSizeLarge-344"
                        focusable="false"
                        style="z-index: 1;"
                        viewBox="0 0 32 32"
                      >
                        <defs>
                          <lineargradient
                            gradientTransform="matrix(0.177778, 0, 0, 0.177778, 1.777779, 1.777779)"
                            gradientUnits="userSpaceOnUse"
                            id="paint0_linear_359"
                            x1="80"
                            x2="80"
                            y1="-84"
                            y2="256"
                          >
                            <stop
                              offset="0.1949"
                              stop-color="#708B96"
                            />
                            <stop
                              offset="1"
                              stop-color="#F7FBE7"
                            />
                          </lineargradient>
                        </defs>
                        <path
                          d="M 1.778 16 C 1.778 8.145 8.145 1.778 16 1.778 C 23.855 1.778 30.222 8.145 30.222 16 C 30.222 23.855 23.855 30.222 16 30.222 C 8.145 30.222 1.778 23.855 1.778 16 Z"
                          fill="#fff"
                        />
                        <rect
                          fill="#fff"
                          height="12.516"
                          width="12.516"
                          x="9.742"
                          y="9.771"
                        />
                        <path
                          clip-rule="evenodd"
                          d="M 14.635 22.286 L 14.635 19.916 C 12.852 19.355 11.563 17.725 11.563 15.801 C 11.563 13.413 13.549 11.477 16 11.477 C 18.451 11.477 20.437 13.413 20.437 15.801 C 20.437 17.725 19.148 19.355 17.365 19.916 L 17.365 21.658 L 17.365 22.258 L 17.365 22.286 L 22.258 22.286 L 22.258 20.523 L 19.842 20.523 C 21.295 19.421 22.229 17.709 22.229 15.787 C 22.229 12.464 19.44 9.771 16 9.771 C 12.56 9.771 9.771 12.464 9.771 15.787 C 9.771 17.709 10.705 19.421 12.158 20.523 L 9.742 20.523 L 9.742 22.286 Z"
                          fill="#708b96"
                          fill-rule="evenodd"
                        />
                        <path
                          d="M 16 28.444 C 9.127 28.444 3.556 22.873 3.556 16 L 0 16 C 0 24.837 7.163 32 16 32 Z M 28.444 16 C 28.444 22.873 22.873 28.444 16 28.444 L 16 32 C 24.837 32 32 24.837 32 16 Z M 16 3.556 C 22.873 3.556 28.444 9.127 28.444 16 L 32 16 C 32 7.163 24.837 0 16 0 Z M 16 0 C 7.163 0 0 7.163 0 16 L 3.556 16 C 3.556 9.127 9.127 3.556 16 3.556 Z"
                          fill="url(#paint0_linear_359)"
                        />
                      </svg>
                      <svg
                        aria-hidden="true"
                        class="MuiSvgIcon-root-336 MuiSvgIcon-fontSizeLarge-344"
                        focusable="false"
                        style="margin-left: -6px; z-index: 1;"
                        viewBox="0 0 32 32"
                      >
                        <defs>
                          <style>
                            .fantom_svg__cls-1{fill:#fff;fill-rule:evenodd}
                          </style>
                          <mask
                            height="20"
                            id="fantom_svg__mask"
                            maskUnits="userSpaceOnUse"
                            width="93.1"
                            x="10"
                            y="6"
                          >
                            <path
                              class="fantom_svg__cls-1"
                              d="M10 6h93.1v20H10Z"
                              id="fantom_svg__a"
                            />
                          </mask>
                        </defs>
                        <g
                          data-name="Layer 2"
                          id="fantom_svg__Layer_2"
                        >
                          <g
                            data-name="Layer 1"
                            id="fantom_svg__Layer_1-2"
                          >
                            <circle
                              cx="16"
                              cy="16"
                              r="16"
                              style="fill: #13b5ec;"
                            />
                            <path
                              class="fantom_svg__cls-1"
                              d="m17.2 12.9 3.6-2.1V15Zm3.6 9L16 24.7l-4.8-2.8V17l4.8 2.8 4.8-2.8Zm-9.6-11.1 3.6 2.1-3.6 2.1Zm5.4 3.1 3.6 2.1-3.6 2.1Zm-1.2 4.2L11.8 16l3.6-2.1Zm4.8-8.3L16 12.2l-4.2-2.4L16 7.3ZM10 9.4v13.1l6 3.4 6-3.4V9.4L16 6Z"
                              style="mask: url(#fantom_svg__mask);"
                            />
                          </g>
                        </g>
                      </svg>
                    </div>
                    <p
                      class="MuiTypography-root-275 MuiTypography-body1-277"
                      style="line-height: 1.4; margin-left: 10px;"
                    >
                      gOHM-FTM
                    </p>
                  </div>
                  <p
                    class="MuiTypography-root-275 MuiTypography-body1-277"
                    style="line-height: 1.4;"
                  >
                    <span
                      class="MuiSkeleton-root-596 MuiSkeleton-text-597 MuiSkeleton-pulse-600"
                      style="width: 80px;"
                    />
                  </p>
                  <p
                    class="MuiTypography-root-275 MuiTypography-body1-277"
                    style="line-height: 1.4;"
                  />
                  <div
<<<<<<< HEAD
                    class="MuiBox-root-389 MuiBox-root-654"
                  >
                    <a
                      aria-disabled="false"
                      class="MuiButtonBase-root-335 MuiButton-root-362 MuiButton-outlined-367 makeStyles-root-639 makeStyles-root-655 undefined MuiButton-outlinedSecondary-369 MuiButton-disableElevation-373 MuiButton-fullWidth-383"
=======
                    class="MuiBox-root-389 MuiBox-root-653"
                  >
                    <a
                      aria-disabled="false"
                      class="MuiButtonBase-root-335 MuiButton-root-362 MuiButton-outlined-367 makeStyles-root-623 makeStyles-root-654 undefined MuiButton-outlinedSecondary-369 MuiButton-disableElevation-373 MuiButton-fullWidth-383"
>>>>>>> 9b87e162
                      href="https://app.spiritswap.finance/#/boostedfarms"
                      tabindex="0"
                      target="_blank"
                    >
                      <span
                        class="MuiButton-label-363"
                      >
                        Stake on
                         
                        Spirit (Fantom)
                        <span
                          class="MuiButton-endIcon-385 MuiButton-iconSizeMedium-387"
                        >
                          <svg
                            aria-hidden="true"
                            class="MuiSvgIcon-root-336 MuiSvgIcon-fontSizeLarge-344"
                            focusable="false"
                            viewBox="0 0 20 20"
                          >
                            <path
                              d="M4.297 17.445h9.539c1.523 0 2.305-.78 2.305-2.28v-9.58c0-1.507-.782-2.288-2.305-2.288h-9.54c-1.523 0-2.304.773-2.304 2.289v9.578c0 1.508.781 2.281 2.305 2.281Zm.016-.968c-.875 0-1.352-.461-1.352-1.368V5.633c0-.899.477-1.367 1.352-1.367h9.5c.867 0 1.359.468 1.359 1.367v9.476c0 .907-.492 1.368-1.36 1.368h-9.5Zm7.296-4.235c.266 0 .438-.195.438-.476V7.867c0-.344-.188-.492-.492-.492H7.64c-.29 0-.47.172-.47.438 0 .265.188.445.477.445H9.53l1.133-.078-1.055.992-3.382 3.383a.476.476 0 0 0-.149.328c0 .273.18.453.453.453a.47.47 0 0 0 .344-.149L10.25 9.82l.984-1.047-.078 1.282v1.718c0 .29.18.47.453.47Z"
                            />
                          </svg>
                        </span>
                      </span>
                    </a>
                  </div>
                </div>
              </div>
            </div>
          </div>
        </div>
      </div>
    </div>
    <div />
  </div>
</div>
`;<|MERGE_RESOLUTION|>--- conflicted
+++ resolved
@@ -259,11 +259,7 @@
                             class="MuiTypography-root-275 MuiTypography-h6-285"
                           >
                             <div
-<<<<<<< HEAD
-                              class="MuiBox-root-389 MuiBox-root-660"
-=======
-                              class="MuiBox-root-389 MuiBox-root-659"
->>>>>>> 9b87e162
+                              class="MuiBox-root-389 MuiBox-root-661"
                             >
                               <div>
                                 <svg
@@ -293,11 +289,7 @@
                             class="MuiTypography-root-275 MuiTypography-h6-285"
                           >
                             <div
-<<<<<<< HEAD
-                              class="MuiBox-root-389 MuiBox-root-661"
-=======
-                              class="MuiBox-root-389 MuiBox-root-660"
->>>>>>> 9b87e162
+                              class="MuiBox-root-389 MuiBox-root-662"
                             >
                               <div>
                                 <svg
@@ -398,11 +390,7 @@
                             class="MuiTypography-root-275 MuiTypography-h6-285"
                           >
                             <div
-<<<<<<< HEAD
-                              class="MuiBox-root-389 MuiBox-root-662"
-=======
-                              class="MuiBox-root-389 MuiBox-root-661"
->>>>>>> 9b87e162
+                              class="MuiBox-root-389 MuiBox-root-663"
                             >
                               <div>
                                 <svg
@@ -432,11 +420,7 @@
                             class="MuiTypography-root-275 MuiTypography-h6-285"
                           >
                             <div
-<<<<<<< HEAD
-                              class="MuiBox-root-389 MuiBox-root-663"
-=======
-                              class="MuiBox-root-389 MuiBox-root-662"
->>>>>>> 9b87e162
+                              class="MuiBox-root-389 MuiBox-root-664"
                             >
                               <div>
                                 <svg
@@ -475,11 +459,7 @@
                             class="MuiTypography-root-275 MuiTypography-h6-285"
                           >
                             <div
-<<<<<<< HEAD
-                              class="MuiBox-root-389 MuiBox-root-664"
-=======
-                              class="MuiBox-root-389 MuiBox-root-663"
->>>>>>> 9b87e162
+                              class="MuiBox-root-389 MuiBox-root-665"
                             >
                               <div>
                                 <svg
@@ -510,11 +490,7 @@
                             class="MuiTypography-root-275 MuiTypography-h6-285"
                           >
                             <div
-<<<<<<< HEAD
-                              class="MuiBox-root-389 MuiBox-root-665"
-=======
-                              class="MuiBox-root-389 MuiBox-root-664"
->>>>>>> 9b87e162
+                              class="MuiBox-root-389 MuiBox-root-666"
                             >
                               <div>
                                 <svg
@@ -562,11 +538,7 @@
                             class="MuiTypography-root-275 MuiTypography-h6-285"
                           >
                             <div
-<<<<<<< HEAD
-                              class="MuiBox-root-389 MuiBox-root-666"
-=======
-                              class="MuiBox-root-389 MuiBox-root-665"
->>>>>>> 9b87e162
+                              class="MuiBox-root-389 MuiBox-root-667"
                             >
                               <div>
                                 <svg
@@ -614,11 +586,7 @@
                             class="MuiTypography-root-275 MuiTypography-h6-285"
                           >
                             <div
-<<<<<<< HEAD
-                              class="MuiBox-root-389 MuiBox-root-667"
-=======
-                              class="MuiBox-root-389 MuiBox-root-666"
->>>>>>> 9b87e162
+                              class="MuiBox-root-389 MuiBox-root-668"
                             >
                               <div>
                                 <svg
@@ -659,11 +627,7 @@
                             class="MuiTypography-root-275 MuiTypography-h6-285"
                           >
                             <div
-<<<<<<< HEAD
-                              class="MuiBox-root-389 MuiBox-root-668"
-=======
-                              class="MuiBox-root-389 MuiBox-root-667"
->>>>>>> 9b87e162
+                              class="MuiBox-root-389 MuiBox-root-669"
                             >
                               <div>
                                 <svg
@@ -704,11 +668,7 @@
                             class="MuiTypography-root-275 MuiTypography-h6-285"
                           >
                             <div
-<<<<<<< HEAD
-                              class="MuiBox-root-389 MuiBox-root-669"
-=======
-                              class="MuiBox-root-389 MuiBox-root-668"
->>>>>>> 9b87e162
+                              class="MuiBox-root-389 MuiBox-root-670"
                             >
                               <div>
                                 <svg
@@ -749,11 +709,7 @@
                             class="MuiTypography-root-275 MuiTypography-h6-285"
                           >
                             <div
-<<<<<<< HEAD
-                              class="MuiBox-root-389 MuiBox-root-670"
-=======
-                              class="MuiBox-root-389 MuiBox-root-669"
->>>>>>> 9b87e162
+                              class="MuiBox-root-389 MuiBox-root-671"
                             >
                               <div>
                                 <svg
@@ -1040,7 +996,7 @@
                       id="wallet-menu"
                     >
                       <button
-                        class="MuiButtonBase-root-335 MuiButton-root-362 MuiButton-contained-370 makeStyles-root-623 makeStyles-root-624 undefined MuiButton-containedPrimary-371 MuiButton-containedSizeLarge-380 MuiButton-sizeLarge-382 MuiButton-disableElevation-373"
+                        class="MuiButtonBase-root-335 MuiButton-root-362 MuiButton-contained-370 makeStyles-root-625 makeStyles-root-626 undefined MuiButton-containedPrimary-371 MuiButton-containedSizeLarge-380 MuiButton-sizeLarge-382 MuiButton-disableElevation-373"
                         style="font-size: 1.2857rem;"
                         tabindex="0"
                         type="button"
@@ -1064,7 +1020,7 @@
           </div>
         </div>
         <div
-          class="MuiPaper-root-246 makeStyles-root-487 makeStyles-root-629  MuiPaper-elevation0-249 MuiPaper-rounded-247"
+          class="MuiPaper-root-246 makeStyles-root-487 makeStyles-root-631  MuiPaper-elevation0-249 MuiPaper-rounded-247"
           style="transform: none; webkit-transition: transform 225ms cubic-bezier(0.4, 0, 0.2, 1) 0ms; transition: transform 225ms cubic-bezier(0.4, 0, 0.2, 1) 0ms;"
         >
           <div
@@ -1074,10 +1030,10 @@
               class="MuiGrid-root-489 card-header MuiGrid-item-491"
             >
               <div
-                class="MuiBox-root-389 MuiBox-root-630"
+                class="MuiBox-root-389 MuiBox-root-632"
               >
                 <div
-                  class="MuiBox-root-389 MuiBox-root-631"
+                  class="MuiBox-root-389 MuiBox-root-633"
                 >
                   <h5
                     class="MuiTypography-root-275 header-text MuiTypography-h5-284"
@@ -1094,38 +1050,38 @@
               class="MuiGrid-root-489 MuiGrid-item-491"
             >
               <div
-                class="MuiBox-root-389 MuiBox-root-632 makeStyles-stakePoolsWrapper-625"
+                class="MuiBox-root-389 MuiBox-root-634 makeStyles-stakePoolsWrapper-627"
                 style="gap: 12px; margin-bottom: 0.5rem;"
               >
                 <p
-                  class="MuiTypography-root-275 makeStyles-stakePoolHeaderText-626 MuiTypography-body1-277"
+                  class="MuiTypography-root-275 makeStyles-stakePoolHeaderText-628 MuiTypography-body1-277"
                   style="margin-left: 75px;"
                 >
                   Asset
                 </p>
                 <p
-                  class="MuiTypography-root-275 makeStyles-stakePoolHeaderText-626 MuiTypography-body1-277"
+                  class="MuiTypography-root-275 makeStyles-stakePoolHeaderText-628 MuiTypography-body1-277"
                   style="padding-left: 3px;"
                 >
                   TVL
                 </p>
                 <p
-                  class="MuiTypography-root-275 makeStyles-stakePoolHeaderText-626 MuiTypography-body1-277"
+                  class="MuiTypography-root-275 makeStyles-stakePoolHeaderText-628 MuiTypography-body1-277"
                 />
               </div>
               <div
-                class="MuiBox-root-389 MuiBox-root-633"
+                class="MuiBox-root-389 MuiBox-root-635"
                 style="gap: 32px; padding: 16px 0px;"
               >
                 <div
-                  class="MuiBox-root-389 MuiBox-root-634 makeStyles-stakePoolsWrapper-625"
+                  class="MuiBox-root-389 MuiBox-root-636 makeStyles-stakePoolsWrapper-627"
                   style="gap: 12px;"
                 >
                   <div
-                    class="MuiBox-root-389 MuiBox-root-635"
+                    class="MuiBox-root-389 MuiBox-root-637"
                   >
                     <div
-                      class="MuiBox-root-389 MuiBox-root-636"
+                      class="MuiBox-root-389 MuiBox-root-638"
                     >
                       <svg
                         aria-hidden="true"
@@ -1214,15 +1170,11 @@
                     style="line-height: 1.4;"
                   />
                   <div
-                    class="MuiBox-root-389 MuiBox-root-638"
+                    class="MuiBox-root-389 MuiBox-root-640"
                   >
                     <a
                       aria-disabled="false"
-<<<<<<< HEAD
-                      class="MuiButtonBase-root-335 MuiButton-root-362 MuiButton-outlined-367 makeStyles-root-639 makeStyles-root-640 undefined MuiButton-outlinedSecondary-369 MuiButton-disableElevation-373 MuiButton-fullWidth-383"
-=======
-                      class="MuiButtonBase-root-335 MuiButton-root-362 MuiButton-outlined-367 makeStyles-root-623 makeStyles-root-639 undefined MuiButton-outlinedSecondary-369 MuiButton-disableElevation-373 MuiButton-fullWidth-383"
->>>>>>> 9b87e162
+                      class="MuiButtonBase-root-335 MuiButton-root-362 MuiButton-outlined-367 makeStyles-root-625 makeStyles-root-641 undefined MuiButton-outlinedSecondary-369 MuiButton-disableElevation-373 MuiButton-fullWidth-383"
                       href="https://traderjoexyz.com/#/farm/0xB674f93952F02F2538214D4572Aa47F262e990Ff-0x188bED1968b795d5c9022F6a0bb5931Ac4c18F00"
                       tabindex="0"
                       target="_blank"
@@ -1252,25 +1204,14 @@
                   </div>
                 </div>
                 <div
-<<<<<<< HEAD
-                  class="MuiBox-root-389 MuiBox-root-641 makeStyles-stakePoolsWrapper-625"
+                  class="MuiBox-root-389 MuiBox-root-642 makeStyles-stakePoolsWrapper-627"
                   style="gap: 12px;"
                 >
                   <div
-                    class="MuiBox-root-389 MuiBox-root-642"
+                    class="MuiBox-root-389 MuiBox-root-643"
                   >
                     <div
-                      class="MuiBox-root-389 MuiBox-root-643"
-=======
-                  class="MuiBox-root-389 MuiBox-root-640 makeStyles-stakePoolsWrapper-625"
-                  style="gap: 12px;"
-                >
-                  <div
-                    class="MuiBox-root-389 MuiBox-root-641"
-                  >
-                    <div
-                      class="MuiBox-root-389 MuiBox-root-642"
->>>>>>> 9b87e162
+                      class="MuiBox-root-389 MuiBox-root-644"
                     >
                       <svg
                         aria-hidden="true"
@@ -1389,19 +1330,11 @@
                     style="line-height: 1.4;"
                   />
                   <div
-<<<<<<< HEAD
-                    class="MuiBox-root-389 MuiBox-root-644"
+                    class="MuiBox-root-389 MuiBox-root-645"
                   >
                     <a
                       aria-disabled="false"
-                      class="MuiButtonBase-root-335 MuiButton-root-362 MuiButton-outlined-367 makeStyles-root-639 makeStyles-root-645 undefined MuiButton-outlinedSecondary-369 MuiButton-disableElevation-373 MuiButton-fullWidth-383"
-=======
-                    class="MuiBox-root-389 MuiBox-root-643"
-                  >
-                    <a
-                      aria-disabled="false"
-                      class="MuiButtonBase-root-335 MuiButton-root-362 MuiButton-outlined-367 makeStyles-root-623 makeStyles-root-644 undefined MuiButton-outlinedSecondary-369 MuiButton-disableElevation-373 MuiButton-fullWidth-383"
->>>>>>> 9b87e162
+                      class="MuiButtonBase-root-335 MuiButton-root-362 MuiButton-outlined-367 makeStyles-root-625 makeStyles-root-646 undefined MuiButton-outlinedSecondary-369 MuiButton-disableElevation-373 MuiButton-fullWidth-383"
                       href="https://app.sushi.com/farm?filter=2x"
                       tabindex="0"
                       target="_blank"
@@ -1431,25 +1364,14 @@
                   </div>
                 </div>
                 <div
-<<<<<<< HEAD
-                  class="MuiBox-root-389 MuiBox-root-646 makeStyles-stakePoolsWrapper-625"
+                  class="MuiBox-root-389 MuiBox-root-647 makeStyles-stakePoolsWrapper-627"
                   style="gap: 12px;"
                 >
                   <div
-                    class="MuiBox-root-389 MuiBox-root-647"
+                    class="MuiBox-root-389 MuiBox-root-648"
                   >
                     <div
-                      class="MuiBox-root-389 MuiBox-root-648"
-=======
-                  class="MuiBox-root-389 MuiBox-root-645 makeStyles-stakePoolsWrapper-625"
-                  style="gap: 12px;"
-                >
-                  <div
-                    class="MuiBox-root-389 MuiBox-root-646"
-                  >
-                    <div
-                      class="MuiBox-root-389 MuiBox-root-647"
->>>>>>> 9b87e162
+                      class="MuiBox-root-389 MuiBox-root-649"
                     >
                       <svg
                         aria-hidden="true"
@@ -1568,19 +1490,11 @@
                     style="line-height: 1.4;"
                   />
                   <div
-<<<<<<< HEAD
-                    class="MuiBox-root-389 MuiBox-root-649"
+                    class="MuiBox-root-389 MuiBox-root-650"
                   >
                     <a
                       aria-disabled="false"
-                      class="MuiButtonBase-root-335 MuiButton-root-362 MuiButton-outlined-367 makeStyles-root-639 makeStyles-root-650 undefined MuiButton-outlinedSecondary-369 MuiButton-disableElevation-373 MuiButton-fullWidth-383"
-=======
-                    class="MuiBox-root-389 MuiBox-root-648"
-                  >
-                    <a
-                      aria-disabled="false"
-                      class="MuiButtonBase-root-335 MuiButton-root-362 MuiButton-outlined-367 makeStyles-root-623 makeStyles-root-649 undefined MuiButton-outlinedSecondary-369 MuiButton-disableElevation-373 MuiButton-fullWidth-383"
->>>>>>> 9b87e162
+                      class="MuiButtonBase-root-335 MuiButton-root-362 MuiButton-outlined-367 makeStyles-root-625 makeStyles-root-651 undefined MuiButton-outlinedSecondary-369 MuiButton-disableElevation-373 MuiButton-fullWidth-383"
                       href="https://app.sushi.com/farm?filter=2x"
                       tabindex="0"
                       target="_blank"
@@ -1610,25 +1524,14 @@
                   </div>
                 </div>
                 <div
-<<<<<<< HEAD
-                  class="MuiBox-root-389 MuiBox-root-651 makeStyles-stakePoolsWrapper-625"
+                  class="MuiBox-root-389 MuiBox-root-652 makeStyles-stakePoolsWrapper-627"
                   style="gap: 12px;"
                 >
                   <div
-                    class="MuiBox-root-389 MuiBox-root-652"
+                    class="MuiBox-root-389 MuiBox-root-653"
                   >
                     <div
-                      class="MuiBox-root-389 MuiBox-root-653"
-=======
-                  class="MuiBox-root-389 MuiBox-root-650 makeStyles-stakePoolsWrapper-625"
-                  style="gap: 12px;"
-                >
-                  <div
-                    class="MuiBox-root-389 MuiBox-root-651"
-                  >
-                    <div
-                      class="MuiBox-root-389 MuiBox-root-652"
->>>>>>> 9b87e162
+                      class="MuiBox-root-389 MuiBox-root-654"
                     >
                       <svg
                         aria-hidden="true"
@@ -1749,19 +1652,11 @@
                     style="line-height: 1.4;"
                   />
                   <div
-<<<<<<< HEAD
-                    class="MuiBox-root-389 MuiBox-root-654"
+                    class="MuiBox-root-389 MuiBox-root-655"
                   >
                     <a
                       aria-disabled="false"
-                      class="MuiButtonBase-root-335 MuiButton-root-362 MuiButton-outlined-367 makeStyles-root-639 makeStyles-root-655 undefined MuiButton-outlinedSecondary-369 MuiButton-disableElevation-373 MuiButton-fullWidth-383"
-=======
-                    class="MuiBox-root-389 MuiBox-root-653"
-                  >
-                    <a
-                      aria-disabled="false"
-                      class="MuiButtonBase-root-335 MuiButton-root-362 MuiButton-outlined-367 makeStyles-root-623 makeStyles-root-654 undefined MuiButton-outlinedSecondary-369 MuiButton-disableElevation-373 MuiButton-fullWidth-383"
->>>>>>> 9b87e162
+                      class="MuiButtonBase-root-335 MuiButton-root-362 MuiButton-outlined-367 makeStyles-root-625 makeStyles-root-656 undefined MuiButton-outlinedSecondary-369 MuiButton-disableElevation-373 MuiButton-fullWidth-383"
                       href="https://app.spiritswap.finance/#/boostedfarms"
                       tabindex="0"
                       target="_blank"
