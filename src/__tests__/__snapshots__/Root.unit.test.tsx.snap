// Jest Snapshot v1, https://goo.gl/fbAQLP

exports[`<Root/> should render component 1`] = `
<div>
  <div
    class="app false false light"
  >
    <div>
      <div>
        <div
          class="MuiSnackbar-root-224 MuiSnackbar-anchorOriginTopCenter-225"
        >
          <div
            class="MuiPaper-root-247 MuiAlert-root-231 MuiAlert-filledInfo-241 MuiPaper-elevation0-250"
            direction="down"
            role="alert"
            style="opacity: 1; transform: scale(1, 1); word-break: break-word; transition: opacity 225ms cubic-bezier(0.4, 0, 0.2, 1) 0ms,transform 150ms cubic-bezier(0.4, 0, 0.2, 1) 0ms;"
          >
            <div
              class="MuiAlert-message-245"
            >
              <div
                class="MuiTypography-root-276 MuiAlertTitle-root-275 MuiTypography-body1-278 MuiTypography-gutterBottom-296"
              >
                Information
              </div>
              Safety Check: Always verify you're on app.olympusdao.finance!
              <div
                class="makeStyles-root-306"
              >
                <div
                  aria-valuemax="100"
                  aria-valuemin="0"
                  aria-valuenow="100"
                  class="MuiLinearProgress-root-307 MuiLinearProgress-colorPrimary-308 MuiLinearProgress-determinate-310"
                  role="progressbar"
                >
                  <div
                    class="MuiLinearProgress-bar-317 MuiLinearProgress-barColorPrimary-318 MuiLinearProgress-bar1Determinate-321"
                    style="transform: translateX(0%);"
                  />
                </div>
              </div>
            </div>
            <div
              class="MuiAlert-action-246"
            >
              <button
                aria-label="Close"
                class="MuiButtonBase-root-336 MuiIconButton-root-328 MuiIconButton-colorInherit-331 MuiIconButton-sizeSmall-334"
                tabindex="0"
                title="Close"
                type="button"
              >
                <span
                  class="MuiIconButton-label-335"
                >
                  <svg
                    aria-hidden="true"
                    class="MuiSvgIcon-root-337 MuiSvgIcon-fontSizeSmall-344"
                    focusable="false"
                    viewBox="0 0 20 20"
                  >
                    <path
                      d="M19 6.41L17.59 5 12 10.59 6.41 5 5 6.41 10.59 12 5 17.59 6.41 19 12 13.41 17.59 19 19 17.59 13.41 12z"
                    />
                  </svg>
                </span>
              </button>
            </div>
          </div>
        </div>
      </div>
    </div>
    <header
      class="MuiPaper-root-247 MuiAppBar-root-348 MuiAppBar-positionSticky-351 MuiAppBar-colorPrimary-355 makeStyles-appBar-346 MuiPaper-elevation0-250"
    >
      <div
        class="MuiToolbar-root-359 MuiToolbar-regular-361 dapp-topbar"
      >
        <button
          aria-label="open drawer"
          class="MuiButtonBase-root-336 MuiButton-root-363 MuiButton-contained-371 makeStyles-menuButton-347 MuiButton-containedSecondary-373 MuiButton-containedSizeLarge-381 MuiButton-sizeLarge-383 MuiButton-disableElevation-374"
          id="hamburger"
          tabindex="0"
          type="button"
        >
          <span
            class="MuiButton-label-364"
          >
            <svg
              aria-hidden="true"
              class="MuiSvgIcon-root-337 MuiSvgIcon-fontSizeSmall-344"
              focusable="false"
              viewBox="0 0 20 20"
            >
              hamburger.svg
            </svg>
          </span>
        </button>
        <div
          class="MuiBox-root-390 MuiBox-root-391"
        >
          <button
            class="MuiButtonBase-root-336 MuiButton-root-363 MuiButton-contained-371 MuiButton-containedSecondary-373 MuiButton-disableElevation-374"
            id="ohm-menu-button"
            tabindex="0"
            type="button"
          >
            <span
              class="MuiButton-label-364"
            >
              <svg
                aria-hidden="true"
                class="MuiSvgIcon-root-337 MuiSvgIcon-fontSizeSmall-344"
                focusable="false"
                style="margin-right: 8px;"
                viewBox="0 0 20 20"
              >
                wallet.svg
              </svg>
              <p
                class="MuiTypography-root-276 MuiTypography-body1-278"
              >
                Connect Wallet
              </p>
            </span>
          </button>
          <div
            class="PrivateSwipeArea-root-406 PrivateSwipeArea-anchorRight-408"
            style="width: 20px;"
          />
          <button
            class="MuiButtonBase-root-336 MuiToggleButton-root-411 toggle-button"
            tabindex="0"
            title="Change Theme"
            type="button"
            value="check"
          >
            <span
              class="MuiToggleButton-label-412"
            >
              <svg
                aria-hidden="true"
                class="MuiSvgIcon-root-337 MuiSvgIcon-colorPrimary-338 MuiSvgIcon-fontSizeSmall-344"
                focusable="false"
                viewBox="0 0 20 20"
              >
                <path
                  d="M10.68 2.531a.692.692 0 0 0-.688-.68.69.69 0 0 0-.68.68v1.64c0 .368.313.68.68.68a.692.692 0 0 0 .688-.68v-1.64Zm3.172 2.977a.694.694 0 0 0 0 .96.681.681 0 0 0 .968 0l1.164-1.163a.689.689 0 0 0 0-.97.684.684 0 0 0-.953 0l-1.18 1.173Zm-8.688.96a.679.679 0 0 0 .961 0 .686.686 0 0 0 .008-.96L4.969 4.336a.701.701 0 0 0-.961 0 .701.701 0 0 0-.008.96L5.164 6.47Zm4.828-.124c-2.18 0-3.984 1.804-3.984 3.984 0 2.18 1.804 3.992 3.984 3.992 2.172 0 3.977-1.812 3.977-3.992 0-2.18-1.805-3.984-3.977-3.984Zm7.774 4.664a.692.692 0 0 0 .687-.68.692.692 0 0 0-.687-.68h-1.633a.69.69 0 0 0-.68.68c0 .367.313.68.68.68h1.633ZM2.219 9.648a.69.69 0 0 0-.68.68c0 .367.313.68.68.68h1.633a.692.692 0 0 0 .687-.68.692.692 0 0 0-.687-.68H2.219Zm12.594 4.547a.694.694 0 0 0-.961 0 .694.694 0 0 0 0 .961l1.18 1.172a.679.679 0 0 0 .953-.969l-1.172-1.164ZM4 15.352a.701.701 0 0 0-.008.96.703.703 0 0 0 .969.008l1.164-1.164a.686.686 0 0 0 .008-.96.703.703 0 0 0-.969 0L4 15.351Zm6.68 1.132a.692.692 0 0 0-.688-.68.69.69 0 0 0-.68.68v1.641c0 .367.313.68.68.68a.692.692 0 0 0 .688-.68v-1.64Z"
                />
              </svg>
            </span>
          </button>
          <button
            aria-describedby="locales-popper"
            class="MuiButtonBase-root-336 MuiButton-root-363 MuiButton-contained-371 makeStyles-toggleButton-416 MuiButton-containedSecondary-373 MuiButton-containedSizeLarge-381 MuiButton-sizeLarge-383 MuiButton-disableElevation-374"
            tabindex="0"
            title="Change locale"
            type="button"
          >
            <span
              class="MuiButton-label-364"
            >
              <svg
                aria-hidden="true"
                class="MuiSvgIcon-root-337 MuiSvgIcon-fontSizeSmall-344"
                focusable="false"
                viewBox="0 0 20 20"
              >
                <svg
                  id="flag-icon-css-gb"
                  viewBox="0 0 640 480"
                  xmlns="http://www.w3.org/2000/svg"
                >
                  <path
                    d="M0 0h640v480H0z"
                    fill="#012169"
                  />
                  <path
                    d="M75 0l244 181L562 0h78v62L400 241l240 178v61h-80L320 301 81 480H0v-60l239-178L0 64V0h75z"
                    fill="#FFF"
                  />
                  <path
                    d="M424 281l216 159v40L369 281h55zm-184 20l6 35L54 480H0l240-179zM640 0v3L391 191l2-44L590 0h50zM0 0l239 176h-60L0 42V0z"
                    fill="#C8102E"
                  />
                  <path
                    d="M241 0v480h160V0H241zM0 160v160h640V160H0z"
                    fill="#FFF"
                  />
                  <path
                    d="M0 193v96h640v-96H0zM273 0v480h96V0h-96z"
                    fill="#C8102E"
                  />
                </svg>
              </svg>
            </span>
          </button>
        </div>
      </div>
    </header>
    <nav
      class="makeStyles-drawer-1"
    >
      <div
        class="sidebar"
        id="sidebarContent"
      >
        <div
          class="MuiDrawer-root-394 MuiDrawer-docked-395"
        >
          <div
            class="MuiPaper-root-247 MuiDrawer-paper-396 MuiDrawer-paperAnchorLeft-397 MuiDrawer-paperAnchorDockedLeft-401 MuiPaper-elevation0-250"
          >
            <div
              class="MuiPaper-root-247 dapp-sidebar MuiPaper-elevation0-250 MuiPaper-rounded-248"
            >
              <div
                class="MuiBox-root-390 MuiBox-root-419 dapp-sidebar-inner"
              >
                <div
                  class="dapp-menu-top"
                >
                  <div
                    class="MuiBox-root-390 MuiBox-root-420 branding-header"
                  >
                    <a
                      class="MuiTypography-root-276 MuiLink-root-421 MuiLink-underlineNone-422 MuiTypography-colorPrimary-299"
                      href="https://olympusdao.finance"
                      target="_blank"
                    >
                      <svg
                        aria-hidden="true"
                        class="MuiSvgIcon-root-337 MuiSvgIcon-colorPrimary-338 MuiSvgIcon-fontSizeSmall-344"
                        focusable="false"
                        style="min-width: 151px; min-height: 98px; width: 151px;"
                        viewBox="0 0 151 100"
                      >
                        olympus-nav-header.svg
                      </svg>
                    </a>
                  </div>
                  <div
                    class="dapp-menu-links"
                  >
                    <div
                      class="dapp-nav"
                      id="navbarNav"
                    >
                      <div
                        class="makeStyles-root-426 nav-item-container"
                      >
                        <a
                          class="MuiTypography-root-276 MuiLink-root-421 MuiLink-underlineNone-422 button-dapp-menu  MuiTypography-colorPrimary-299"
                          href="/#/dashboard"
                        >
                          <h6
                            class="MuiTypography-root-276 MuiTypography-h6-286"
                          >
                            <div
<<<<<<< HEAD
                              class="MuiBox-root-389 MuiBox-root-661"
=======
                              class="MuiBox-root-390 MuiBox-root-661"
>>>>>>> f0ffc88a
                            >
                              <div>
                                <svg
                                  aria-hidden="true"
                                  class="MuiSvgIcon-root-337 MuiSvgIcon-fontSizeSmall-344"
                                  focusable="false"
                                  viewBox="0 0 20 20"
                                >
                                  <path
                                    d="M9.99219 17.6172C10.5312 17.6172 10.9609 17.2031 10.9609 16.6719V9.72656C11.7344 9.35938 12.2734 8.57031 12.2734 7.66406C12.2734 6.75781 11.7344 5.96875 10.9609 5.60156V3.46094C10.9609 2.95312 10.5156 2.53906 9.99219 2.53906C9.48438 2.53906 9.02344 2.95312 9.02344 3.46094V5.60156C8.25 5.96875 7.71875 6.75781 7.71875 7.66406C7.71875 8.5625 8.25 9.35938 9.02344 9.72656V16.6719C9.02344 17.1953 9.47656 17.6172 9.99219 17.6172ZM13.3516 12.4766C13.3516 13.3828 13.8828 14.1719 14.6562 14.5391V16.6875C14.6562 17.1953 15.1094 17.6172 15.625 17.6172C16.1562 17.6172 16.5938 17.2031 16.5938 16.6875V14.5391C17.3672 14.1719 17.9062 13.3906 17.9062 12.4766C17.9062 11.5703 17.3672 10.7812 16.5938 10.4141V3.47656C16.5938 2.95312 16.1484 2.53906 15.625 2.53906C15.1172 2.53906 14.6562 2.95312 14.6562 3.47656V10.4219C13.8828 10.7812 13.3516 11.5703 13.3516 12.4766ZM2.08594 12.4766C2.08594 13.3828 2.625 14.1719 3.39844 14.5391V16.6875C3.39844 17.1953 3.84375 17.6172 4.36719 17.6172C4.89844 17.6172 5.33594 17.2031 5.33594 16.6875V14.5391C6.10938 14.1719 6.64062 13.3906 6.64062 12.4766C6.64062 11.5703 6.10938 10.7812 5.33594 10.4219V3.47656C5.33594 2.95312 4.89062 2.53906 4.36719 2.53906C3.85938 2.53906 3.39844 2.95312 3.39844 3.47656V10.4141C2.625 10.7812 2.08594 11.5703 2.08594 12.4766ZM8.94531 7.66406C8.94531 7.08594 9.41406 6.61719 9.99219 6.61719C10.5938 6.61719 11.0469 7.08594 11.0469 7.66406C11.0469 8.25781 10.5938 8.71094 9.99219 8.71094C9.41406 8.71094 8.94531 8.25781 8.94531 7.66406ZM14.5781 12.4766C14.5781 11.8984 15.0469 11.4297 15.625 11.4297C16.2266 11.4297 16.6797 11.8984 16.6797 12.4766C16.6797 13.0703 16.2266 13.5312 15.625 13.5312C15.0469 13.5312 14.5781 13.0703 14.5781 12.4766ZM3.3125 12.4766C3.3125 11.8984 3.78125 11.4297 4.36719 11.4297C4.96094 11.4297 5.41406 11.8984 5.41406 12.4766C5.41406 13.0703 4.96094 13.5312 4.36719 13.5312C3.78125 13.5312 3.3125 13.0703 3.3125 12.4766Z"
                                  />
                                </svg>
                                Dashboard
                              </div>
                            </div>
                          </h6>
                        </a>
                      </div>
                      <div
                        class="makeStyles-root-426 nav-item-container"
                      >
                        <a
                          class="MuiTypography-root-276 MuiLink-root-421 MuiLink-underlineNone-422 button-dapp-menu  MuiTypography-colorPrimary-299"
                          href="/#/bonds"
                        >
                          <h6
                            class="MuiTypography-root-276 MuiTypography-h6-286"
                          >
                            <div
<<<<<<< HEAD
                              class="MuiBox-root-389 MuiBox-root-662"
=======
                              class="MuiBox-root-390 MuiBox-root-662"
>>>>>>> f0ffc88a
                            >
                              <div>
                                <svg
                                  aria-hidden="true"
                                  class="MuiSvgIcon-root-337 MuiSvgIcon-fontSizeSmall-344"
                                  focusable="false"
                                  viewBox="0 0 20 20"
                                >
                                  <path
                                    d="M5.30469 17.3984H6.91406C7.03125 17.3984 7.10156 17.4297 7.1875 17.5156L8.32812 18.6484C9.44531 19.7656 10.5469 19.7656 11.6641 18.6484L12.8047 17.5156C12.8906 17.4297 12.9609 17.3984 13.0781 17.3984H14.6875C16.2656 17.3984 17.0469 16.6172 17.0469 15.0391V13.4297C17.0469 13.3203 17.0781 13.2344 17.1641 13.1563L18.2969 12.0156C19.4141 10.8984 19.4141 9.79688 18.2969 8.6797L17.1641 7.54688C17.0703 7.45313 17.0469 7.38282 17.0469 7.27345V5.66407C17.0469 4.07813 16.2578 3.29688 14.6875 3.29688H13.0781C12.9609 3.29688 12.8828 3.26563 12.8047 3.18751L11.6641 2.0547C10.5391 0.921883 9.46094 0.937508 8.32812 2.06251L7.1875 3.18751C7.10938 3.26563 7.03125 3.29688 6.91406 3.29688H5.30469C3.72656 3.29688 2.94531 4.07032 2.94531 5.66407V7.27345C2.94531 7.38282 2.91406 7.46095 2.83594 7.54688L1.69531 8.6797C0.578125 9.79688 0.578125 10.8984 1.69531 12.0156L2.83594 13.1563C2.91406 13.2344 2.94531 13.3203 2.94531 13.4297V15.0391C2.94531 16.6172 3.73438 17.3984 5.30469 17.3984ZM5.79688 15.3438C5.13281 15.3438 5.01562 15.2266 5.00781 14.5547V12.7344C5.00781 12.5156 4.95312 12.3594 4.79688 12.2109L3.5 10.9141C3.02344 10.4375 3.02344 10.2813 3.5 9.8047L4.79688 8.50782C4.95312 8.35157 5.00781 8.19532 5.01562 7.98438V6.16407C5.01562 5.48438 5.125 5.37501 5.79688 5.37501L7.625 5.3672C7.83594 5.3672 8 5.3047 8.14844 5.15626L9.44531 3.85938C9.92188 3.39063 10.0703 3.38282 10.5469 3.85938L11.8438 5.15626C11.9922 5.3047 12.1562 5.3672 12.375 5.3672L14.1953 5.37501C14.8594 5.37501 14.9766 5.4922 14.9766 6.16407V7.98438C14.9844 8.19532 15.0391 8.35157 15.1953 8.50782L16.4922 9.8047C16.9688 10.2813 16.9688 10.4375 16.4922 10.9141L15.1953 12.2109C15.0391 12.3594 14.9844 12.5156 14.9844 12.7344L14.9766 14.5547C14.9766 15.2266 14.8594 15.3438 14.1953 15.3438L12.375 15.3516C12.1562 15.3516 12.0078 15.3906 11.8438 15.5547L10.5469 16.8516C10.0781 17.3281 9.92188 17.3281 9.44531 16.8516L8.14844 15.5547C7.98438 15.3906 7.83594 15.3516 7.625 15.3516L5.79688 15.3438Z"
                                  />
                                </svg>
                                Bond
                              </div>
                            </div>
                          </h6>
                        </a>
                      </div>
                      <div
                        class="dapp-menu-data discounts"
                      >
                        <div
                          class="bond-discounts"
                        >
                          <div
                            class="MuiPaper-root-247 MuiAccordion-root-429 discounts-accordion Mui-expanded MuiPaper-elevation0-250"
                          >
                            <div
                              aria-disabled="false"
                              aria-expanded="true"
                              class="MuiButtonBase-root-336 MuiAccordionSummary-root-431 Mui-expanded"
                              role="button"
                              tabindex="0"
                            >
                              <div
                                class="MuiAccordionSummary-content-432 Mui-expanded"
                              >
                                <p
                                  class="MuiTypography-root-276 MuiTypography-body2-277"
                                >
                                  Highest Discount
                                </p>
                              </div>
                              <div
                                aria-disabled="false"
                                aria-hidden="true"
                                class="MuiButtonBase-root-336 MuiIconButton-root-328 MuiAccordionSummary-expandIcon-433 Mui-expanded MuiIconButton-edgeEnd-330"
                              >
                                <span
                                  class="MuiIconButton-label-335"
                                >
                                  <svg
                                    aria-hidden="true"
                                    class="MuiSvgIcon-root-337 discounts-expand MuiSvgIcon-fontSizeSmall-344"
                                    focusable="false"
                                    style="width: 18px; height: 18px;"
                                    viewBox="0 0 20 20"
                                  >
                                    <path
                                      d="M16.59 8.59L12 13.17 7.41 8.59 6 10l6 6 6-6z"
                                    />
                                  </svg>
                                </span>
                              </div>
                            </div>
                            <div
                              class="MuiCollapse-root-434 MuiCollapse-entered-435"
                              style="min-height: 0px;"
                            >
                              <div
                                class="MuiCollapse-wrapper-437"
                              >
                                <div
                                  class="MuiCollapse-wrapperInner-438"
                                >
                                  <div
                                    role="region"
                                  >
                                    <div
                                      class="MuiAccordionDetails-root-439"
                                    />
                                  </div>
                                </div>
                              </div>
                            </div>
                          </div>
                        </div>
                      </div>
                      <div
                        class="makeStyles-root-426 nav-item-container"
                      >
                        <a
                          aria-current="page"
                          class="MuiTypography-root-276 MuiLink-root-421 MuiLink-underlineNone-422 button-dapp-menu  MuiTypography-colorPrimary-299 active"
                          href="/#/stake"
                        >
                          <h6
                            class="MuiTypography-root-276 MuiTypography-h6-286"
                          >
                            <div
<<<<<<< HEAD
                              class="MuiBox-root-389 MuiBox-root-663"
=======
                              class="MuiBox-root-390 MuiBox-root-663"
>>>>>>> f0ffc88a
                            >
                              <div>
                                <svg
                                  aria-hidden="true"
                                  class="MuiSvgIcon-root-337 MuiSvgIcon-fontSizeSmall-344"
                                  focusable="false"
                                  viewBox="0 0 20 20"
                                >
                                  <path
                                    d="M11.6172 19.0859L17.6562 15.5859C18.3438 15.1875 18.6719 14.8203 18.6719 14.2656C18.6719 13.7031 18.3438 13.3438 17.6562 12.9375L16.75 12.4141L17.6562 11.8906C18.3438 11.4922 18.6719 11.125 18.6719 10.5703C18.6719 10.0078 18.3438 9.64844 17.6562 9.25L16.5781 8.625L17.6562 8C18.3438 7.59375 18.6719 7.23438 18.6719 6.67969C18.6719 6.11719 18.3438 5.75781 17.6562 5.35156L11.6172 1.85156C11.1797 1.60156 10.8438 1.46875 10.4922 1.46875C10.1484 1.46875 9.8125 1.60156 9.375 1.85156L3.33594 5.35156C2.64844 5.75781 2.32031 6.11719 2.32031 6.67969C2.32031 7.23438 2.64844 7.59375 3.33594 8L4.41406 8.625L3.33594 9.25C2.64844 9.64844 2.32031 10.0078 2.32031 10.5703C2.32031 11.125 2.64844 11.4922 3.33594 11.8906L4.24219 12.4141L3.33594 12.9375C2.64844 13.3438 2.32031 13.7031 2.32031 14.2656C2.32031 14.8203 2.64844 15.1875 3.33594 15.5859L9.375 19.0859C9.8125 19.3359 10.1484 19.4688 10.4922 19.4688C10.8438 19.4688 11.1797 19.3359 11.6172 19.0859ZM10.4922 10C10.3984 10 10.3125 9.96875 10.2031 9.90625L4.64062 6.75C4.60156 6.73438 4.58594 6.71094 4.58594 6.67969C4.58594 6.64062 4.60156 6.61719 4.64062 6.60156L10.2031 3.44531C10.3125 3.38281 10.3984 3.35156 10.4922 3.35156C10.5859 3.35156 10.6719 3.38281 10.7891 3.44531L16.3516 6.60156C16.3828 6.61719 16.4062 6.64062 16.4062 6.67969C16.4062 6.71094 16.3828 6.73438 16.3516 6.75L10.7891 9.90625C10.6719 9.96875 10.5859 10 10.4922 10ZM10.4922 11.8828C10.8438 11.8828 11.1797 11.75 11.6172 11.5L14.8359 9.63281L16.3516 10.4922C16.3828 10.5156 16.4062 10.5312 16.4062 10.5703C16.4062 10.6016 16.3828 10.625 16.3516 10.6406L10.7891 13.8047C10.6719 13.8672 10.5859 13.8984 10.4922 13.8984C10.3984 13.8984 10.3125 13.8672 10.2031 13.8047L4.64062 10.6406C4.60156 10.625 4.58594 10.6016 4.58594 10.5703C4.58594 10.5312 4.60156 10.5156 4.64062 10.4922L6.15625 9.63281L9.375 11.5C9.8125 11.75 10.1484 11.8828 10.4922 11.8828ZM10.2031 17.4922L4.64062 14.3359C4.60156 14.3203 4.58594 14.2969 4.58594 14.2656C4.58594 14.2266 4.60156 14.2109 4.64062 14.1875L5.98438 13.4297L9.375 15.3906C9.8125 15.6406 10.1484 15.7734 10.4922 15.7734C10.8438 15.7734 11.1797 15.6406 11.6172 15.3906L15.0078 13.4297L16.3516 14.1875C16.3828 14.2109 16.4062 14.2266 16.4062 14.2656C16.4062 14.2969 16.3828 14.3203 16.3516 14.3359L10.7891 17.4922C10.6719 17.5547 10.5859 17.5859 10.4922 17.5859C10.3984 17.5859 10.3125 17.5547 10.2031 17.4922Z"
                                  />
                                </svg>
                                Stake
                              </div>
                            </div>
                          </h6>
                        </a>
                      </div>
                      <div
                        class="makeStyles-root-426 nav-item-container"
                      >
                        <a
                          class="MuiTypography-root-276 MuiLink-root-421 MuiLink-underlineNone-422 button-dapp-menu  MuiTypography-colorPrimary-299"
                          href="/#/zap"
                        >
                          <h6
                            class="MuiTypography-root-276 MuiTypography-h6-286"
                          >
                            <div
                              class="MuiBox-root-390 MuiBox-root-664"
                            >
                              <div>
                                <svg
                                  aria-hidden="true"
                                  class="MuiSvgIcon-root-337 MuiSvgIcon-fontSizeSmall-344"
                                  focusable="false"
                                  viewBox="0 0 20 20"
                                >
                                  <path
                                    d="M 18.176 7.27 C 18.54 7.27 18.812 7.453 18.994 7.817 C 19.174 8.09 19.083 8.454 18.903 8.726 L 9.819 19.636 C 9.637 19.909 9.365 20 9.092 20 C 9.002 20 8.82 20 8.729 19.909 C 8.365 19.818 8.092 19.365 8.184 19 L 9.002 12.725 L 1.825 12.725 C 1.492 12.728 1.183 12.555 1.007 12.27 C 0.826 11.908 0.916 11.545 1.099 11.27 L 10.183 0.363 C 10.43 0.016 10.892 -0.098 11.273 0.09 C 11.635 0.181 11.908 0.635 11.817 0.999 L 11 7.272 L 18.176 7.272 Z M 10.909 11.907 L 10.364 16.089 L 16.177 9.088 L 9.91 9.088 C 9.672 9.078 9.445 8.982 9.274 8.817 C 9.16 8.59 9.098 8.342 9.092 8.088 L 9.547 3.906 L 3.733 10.906 L 10 10.906 C 10.273 10.906 10.545 10.997 10.728 11.179 C 10.819 11.363 10.909 11.634 10.909 11.907 Z"
                                  />
                                </svg>
                                Zap
                              </div>
                            </div>
                          </h6>
                        </a>
                      </div>
                      <div
                        class="makeStyles-root-426 nav-item-container"
                      >
                        <a
                          class="MuiTypography-root-276 MuiLink-root-421 MuiLink-underlineNone-422 button-dapp-menu  MuiTypography-colorPrimary-299"
                          href="/#/give"
                        >
                          <h6
                            class="MuiTypography-root-276 MuiTypography-h6-286"
                          >
                            <div
<<<<<<< HEAD
                              class="MuiBox-root-389 MuiBox-root-664"
=======
                              class="MuiBox-root-390 MuiBox-root-665"
>>>>>>> f0ffc88a
                            >
                              <div>
                                <svg
                                  aria-hidden="true"
                                  class="MuiSvgIcon-root-337 MuiSvgIcon-fontSizeSmall-344"
                                  focusable="false"
                                  viewBox="0 0 20 20"
                                >
                                  <path
                                    d="M10 2.734C8.985 1.546 7.5.8 5.95.8 3.052.8.8 3.28.8 6.395c0 1.914.792 3.638 2.15 5.449 1.346 1.795 3.265 3.697 5.56 5.969l.044.044 1.306 1.285.14.14.14-.14 1.306-1.295.02-.02c2.305-2.278 4.234-4.184 5.585-5.984 1.358-1.81 2.149-3.534 2.149-5.448C19.2 3.28 16.948.8 14.05.8c-1.551 0-3.035.746-4.05 1.934Zm0 13.327c-2.123-2.095-3.871-3.825-5.094-5.383C3.673 9.108 3 7.745 3 6.395c0-1.868 1.276-3.233 2.95-3.233 1.298 0 2.575.915 3.025 2.182l.047.133h1.966l.047-.134c.44-1.266 1.716-2.181 3.015-2.181 1.674 0 2.95 1.365 2.95 3.233 0 1.35-.672 2.713-1.906 4.283-1.223 1.558-2.971 3.288-5.094 5.383Z"
                                  />
                                </svg>
                                Give
                              </div>
                              <div
                                class="MuiChip-root-443 MuiChip-colorPrimary-445 MuiChip-sizeSmall-444"
                              >
                                <span
                                  class="MuiChip-label-464 MuiChip-labelSmall-465"
                                >
                                  New
                                </span>
                              </div>
                            </div>
                          </h6>
                        </a>
                      </div>
                      <div
                        class="makeStyles-root-426 nav-item-container"
                      >
                        <a
                          class="MuiTypography-root-276 MuiLink-root-421 MuiLink-underlineNone-422 button-dapp-menu  MuiTypography-colorPrimary-299"
                          href="/#/wrap"
                        >
                          <h6
                            class="MuiTypography-root-276 MuiTypography-h6-286"
                          >
                            <div
<<<<<<< HEAD
                              class="MuiBox-root-389 MuiBox-root-665"
=======
                              class="MuiBox-root-390 MuiBox-root-666"
>>>>>>> f0ffc88a
                            >
                              <div>
                                <svg
                                  aria-hidden="true"
                                  class="MuiSvgIcon-root-337 MuiSvgIcon-fontSizeSmall-344"
                                  focusable="false"
                                  viewBox="0 0 20 20"
                                >
                                  <path
                                    d="M 1.508 0.058 C 0.816 0.226 0.242 0.796 0.055 1.499 C 0.015 1.644 0 2.034 0 2.972 C 0 4.202 0.004 4.257 0.078 4.332 C 0.176 4.429 0.355 4.432 0.473 4.335 L 0.566 4.261 L 0.586 2.937 C 0.606 1.691 0.609 1.605 0.687 1.441 C 1.043 0.699 1.844 0.39 2.57 0.718 C 2.852 0.843 3.164 1.152 3.293 1.429 L 3.379 1.616 L 3.391 9.093 L 3.398 16.566 L 3.254 16.441 C 3.043 16.253 2.602 16.058 2.277 16.011 C 1.711 15.925 1.094 16.105 0.695 16.471 L 0.585 16.574 L 0.585 11.004 C 0.585 7.038 0.575 5.402 0.543 5.312 C 0.469 5.101 0.234 5.042 0.086 5.202 L 0 5.292 L 0 11.796 C 0 17.089 0.012 18.331 0.055 18.492 C 0.246 19.206 0.81 19.759 1.527 19.937 C 1.742 19.987 2.497 19.995 7.141 19.995 L 12.504 19.995 L 12.598 19.898 C 12.715 19.784 12.723 19.648 12.621 19.523 C 12.547 19.433 12.527 19.429 11.801 19.409 L 11.055 19.389 L 14.582 15.863 L 18.113 12.331 L 18.316 12.691 C 18.636 13.253 18.68 13.394 18.703 13.882 C 18.727 14.476 18.68 14.659 18.32 15.362 C 18.152 15.691 18 16.03 17.988 16.112 C 17.965 16.249 17.793 16.432 16.391 17.835 L 14.824 19.409 L 14.195 19.409 C 13.621 19.409 13.562 19.417 13.485 19.488 C 13.368 19.607 13.368 19.799 13.485 19.918 C 13.566 19.995 13.605 19.995 16.148 19.995 C 18.578 19.995 18.738 19.988 18.891 19.921 C 19.371 19.702 19.398 19.159 18.973 18.355 C 18.863 18.152 18.734 17.905 18.683 17.808 C 18.543 17.531 18.465 17.101 18.493 16.722 C 18.523 16.312 18.621 16.015 18.887 15.542 C 19.195 14.988 19.266 14.753 19.285 14.167 C 19.312 13.472 19.25 13.218 18.879 12.503 C 18.57 11.905 18.477 11.605 18.477 11.187 C 18.477 10.769 18.57 10.46 18.867 9.897 C 19.207 9.253 19.297 8.933 19.297 8.359 C 19.297 7.792 19.227 7.534 18.887 6.831 C 18.484 5.999 18.41 5.616 18.535 5.015 C 18.594 4.738 18.613 4.695 18.973 4.019 C 19.398 3.214 19.371 2.671 18.891 2.452 C 18.742 2.386 18.601 2.378 17.106 2.378 C 15.527 2.378 15.48 2.382 15.398 2.456 C 15.285 2.562 15.281 2.784 15.391 2.878 C 15.461 2.937 15.594 2.948 16.406 2.964 L 17.344 2.984 L 10.664 9.664 L 3.984 16.343 L 3.984 12.515 L 8.762 7.738 L 13.535 2.964 L 13.969 2.964 C 14.461 2.964 14.551 2.925 14.594 2.702 C 14.614 2.601 14.598 2.558 14.52 2.48 L 14.418 2.378 L 3.984 2.378 L 3.984 2.054 C 3.984 1.464 3.789 0.98 3.394 0.585 C 2.901 0.091 2.186 -0.109 1.508 0.058 Z M 8.047 2.976 C 8.047 2.98 7.133 3.898 6.016 5.015 L 3.984 7.046 L 3.984 2.964 L 6.016 2.964 C 7.133 2.964 8.046 2.968 8.046 2.976 Z M 8.359 7.32 L 4.004 11.675 L 3.992 9.792 L 3.984 7.906 L 6.454 5.436 L 8.926 2.964 L 12.715 2.964 L 8.359 7.321 Z M 18.684 3.019 C 18.727 3.124 18.602 3.456 18.316 4.019 C 18.156 4.331 18 4.683 17.976 4.8 C 17.847 5.374 17.881 5.972 18.074 6.527 L 18.176 6.8 L 11.871 13.105 L 5.566 19.409 L 3.43 19.409 L 3.492 19.324 C 3.902 18.764 3.953 18.601 3.98 17.796 L 4.004 17.144 L 11.094 10.054 L 18.184 2.964 L 18.422 2.964 C 18.594 2.964 18.668 2.98 18.684 3.019 Z M 18.598 7.562 C 18.664 7.734 18.688 7.894 18.703 8.222 C 18.723 8.769 18.676 9.003 18.453 9.413 C 17.969 10.323 17.922 10.483 17.914 11.198 L 17.906 11.718 L 14.063 15.562 L 10.215 19.409 L 6.387 19.409 L 12.422 13.374 C 15.742 10.054 18.469 7.339 18.484 7.339 C 18.5 7.339 18.551 7.441 18.598 7.562 Z M 2.512 16.675 C 2.797 16.785 3.078 17.038 3.246 17.347 C 3.371 17.581 3.379 17.613 3.379 17.984 C 3.379 18.456 3.309 18.636 3.008 18.956 C 2.398 19.61 1.34 19.532 0.832 18.796 C 0.637 18.523 0.574 18.284 0.594 17.909 C 0.614 17.53 0.707 17.3 0.941 17.046 C 1.355 16.596 1.934 16.46 2.511 16.676 Z M 18.027 17.745 C 18.062 17.855 18.207 18.159 18.347 18.425 C 18.597 18.902 18.727 19.249 18.684 19.355 C 18.668 19.402 18.418 19.409 17.172 19.409 L 15.684 19.409 L 16.797 18.296 L 17.91 17.183 L 17.937 17.367 C 17.953 17.464 17.992 17.636 18.027 17.745 Z"
                                  />
                                </svg>
                                Wrap
                              </div>
                            </div>
                          </h6>
                        </a>
                      </div>
                      <div
                        class="makeStyles-root-426 nav-item-container"
                      >
                        <a
                          class="MuiTypography-root-276 MuiLink-root-421 MuiLink-underlineNone-422 external-site-link  MuiTypography-colorPrimary-299"
                          href="https://synapseprotocol.com/?inputCurrency=gOHM&outputCurrency=gOHM&outputChain=43114"
                          target="_blank"
                        >
                          <h6
                            class="MuiTypography-root-276 MuiTypography-h6-286"
                          >
                            <div
<<<<<<< HEAD
                              class="MuiBox-root-389 MuiBox-root-666"
=======
                              class="MuiBox-root-390 MuiBox-root-667"
>>>>>>> f0ffc88a
                            >
                              <div>
                                <svg
                                  aria-hidden="true"
                                  class="MuiSvgIcon-root-337 MuiSvgIcon-fontSizeSmall-344"
                                  focusable="false"
                                  viewBox="0 0 20 20"
                                >
                                  <path
                                    d="M 9.659 5.003 C 9.434 5.016 9.249 5.032 9.058 5.054 C 7.473 5.24 5.975 5.915 4.765 6.99 C 4.618 7.12 4.294 7.443 4.156 7.596 C 3.823 7.966 3.527 8.364 3.274 8.778 L 3.183 8.928 L 3.183 8.306 C 3.183 7.893 3.179 7.666 3.172 7.63 C 3.124 7.397 2.904 7.219 2.667 7.219 C 2.429 7.219 2.21 7.397 2.161 7.63 C 2.153 7.669 2.15 8.354 2.15 10.015 L 2.15 12.345 L 1.307 12.345 C 0.733 12.345 0.449 12.35 0.411 12.357 C 0.178 12.405 0 12.624 0 12.862 C 0 13.1 0.178 13.319 0.411 13.368 C 0.449 13.375 0.733 13.379 1.307 13.379 L 2.15 13.379 L 2.15 13.999 C 2.15 14.412 2.154 14.637 2.161 14.673 C 2.21 14.907 2.429 15.084 2.667 15.084 C 2.904 15.084 3.124 14.907 3.172 14.673 C 3.179 14.637 3.183 14.412 3.183 13.999 L 3.183 13.379 L 16.827 13.379 L 16.827 13.999 C 16.827 14.412 16.831 14.637 16.838 14.673 C 16.887 14.907 17.106 15.084 17.344 15.084 C 17.581 15.084 17.801 14.907 17.849 14.673 C 17.856 14.637 17.86 14.412 17.86 13.999 L 17.86 13.379 L 18.698 13.379 C 19.268 13.379 19.551 13.375 19.589 13.368 C 19.822 13.319 20 13.1 20 12.862 C 20 12.624 19.822 12.405 19.589 12.357 C 19.551 12.35 19.268 12.345 18.698 12.345 L 17.86 12.345 L 17.86 10.015 C 17.86 8.354 17.857 7.669 17.849 7.63 C 17.809 7.437 17.642 7.27 17.449 7.23 C 17.198 7.177 16.949 7.319 16.855 7.567 C 16.832 7.626 16.832 7.637 16.827 8.283 L 16.822 8.939 L 16.745 8.811 C 16.306 8.076 15.696 7.368 15.014 6.8 C 14.454 6.335 13.774 5.92 13.106 5.634 C 12.305 5.292 11.534 5.101 10.636 5.022 C 10.467 5.007 9.806 4.993 9.659 5.003 Z M 9.488 9.198 L 9.488 12.345 L 6.491 12.345 L 6.491 6.996 L 6.623 6.92 C 7.337 6.515 8.154 6.232 8.961 6.108 C 9.104 6.086 9.389 6.053 9.445 6.052 L 9.488 6.051 L 9.488 9.198 Z M 10.879 6.087 C 11.564 6.174 12.233 6.366 12.872 6.662 C 13.039 6.739 13.318 6.884 13.455 6.965 L 13.519 7.003 L 13.519 12.345 L 10.522 12.345 L 10.522 6.049 L 10.603 6.056 C 10.646 6.059 10.771 6.074 10.879 6.087 Z M 5.457 10.056 L 5.457 12.345 L 3.183 12.345 L 3.183 12.322 C 3.183 12.21 3.251 11.744 3.303 11.483 C 3.537 10.344 4.047 9.312 4.825 8.399 C 4.953 8.249 5.427 7.767 5.447 7.767 C 5.454 7.767 5.457 8.584 5.457 10.056 Z M 14.947 8.149 C 15.992 9.25 16.625 10.608 16.796 12.113 C 16.807 12.215 16.817 12.309 16.817 12.322 L 16.817 12.345 L 14.553 12.345 L 14.553 7.765 L 14.679 7.881 C 14.747 7.946 14.868 8.066 14.947 8.149 Z"
                                  />
                                </svg>
                                Bridge
                                <svg
                                  aria-hidden="true"
                                  class="MuiSvgIcon-root-337 external-site-link-icon MuiSvgIcon-fontSizeSmall-344"
                                  focusable="false"
                                  viewBox="0 0 20 20"
                                >
                                  <path
                                    d="M4.297 17.445h9.539c1.523 0 2.305-.78 2.305-2.28v-9.58c0-1.507-.782-2.288-2.305-2.288h-9.54c-1.523 0-2.304.773-2.304 2.289v9.578c0 1.508.781 2.281 2.305 2.281Zm.016-.968c-.875 0-1.352-.461-1.352-1.368V5.633c0-.899.477-1.367 1.352-1.367h9.5c.867 0 1.359.468 1.359 1.367v9.476c0 .907-.492 1.368-1.36 1.368h-9.5Zm7.296-4.235c.266 0 .438-.195.438-.476V7.867c0-.344-.188-.492-.492-.492H7.64c-.29 0-.47.172-.47.438 0 .265.188.445.477.445H9.53l1.133-.078-1.055.992-3.382 3.383a.476.476 0 0 0-.149.328c0 .273.18.453.453.453a.47.47 0 0 0 .344-.149L10.25 9.82l.984-1.047-.078 1.282v1.718c0 .29.18.47.453.47Z"
                                  />
                                </svg>
                              </div>
                            </div>
                          </h6>
                        </a>
                      </div>
                      <div
                        class="MuiBox-root-390 MuiBox-root-474 menu-divider"
                      >
                        <hr
                          class="MuiDivider-root-475"
                        />
                      </div>
                      <div
                        class="makeStyles-root-426 nav-item-container"
                      >
                        <a
                          class="MuiTypography-root-276 MuiLink-root-421 MuiLink-underlineNone-422 external-site-link  MuiTypography-colorPrimary-299"
                          href="https://pro.olympusdao.finance/"
                          target="_blank"
                        >
                          <h6
                            class="MuiTypography-root-276 MuiTypography-h6-286"
                          >
                            <div
<<<<<<< HEAD
                              class="MuiBox-root-389 MuiBox-root-667"
=======
                              class="MuiBox-root-390 MuiBox-root-668"
>>>>>>> f0ffc88a
                            >
                              <div>
                                <svg
                                  aria-hidden="true"
                                  class="MuiSvgIcon-root-337 MuiSvgIcon-fontSizeSmall-344"
                                  focusable="false"
                                  viewBox="0 0 20 20"
                                >
                                  <path
                                    d="M 12.143 16.236 C 15.041 15.357 17.143 12.743 17.143 9.655 C 17.143 5.846 13.945 2.759 10 2.759 C 6.055 2.759 2.857 5.846 2.857 9.655 C 2.857 12.743 4.959 15.357 7.857 16.236 L 7.857 20 L 0 20 L 0 17.241 L 3.814 17.241 C 1.491 15.473 0 12.732 0 9.655 C 0 4.323 4.477 0 10 0 C 15.523 0 20 4.323 20 9.655 C 20 12.732 18.509 15.473 16.186 17.241 L 20 17.241 L 20 20 L 12.143 20 L 12.143 16.236 Z"
                                  />
                                </svg>
                                Olympus Pro
                                <svg
                                  aria-hidden="true"
                                  class="MuiSvgIcon-root-337 external-site-link-icon MuiSvgIcon-fontSizeSmall-344"
                                  focusable="false"
                                  viewBox="0 0 20 20"
                                >
                                  <path
                                    d="M4.297 17.445h9.539c1.523 0 2.305-.78 2.305-2.28v-9.58c0-1.507-.782-2.288-2.305-2.288h-9.54c-1.523 0-2.304.773-2.304 2.289v9.578c0 1.508.781 2.281 2.305 2.281Zm.016-.968c-.875 0-1.352-.461-1.352-1.368V5.633c0-.899.477-1.367 1.352-1.367h9.5c.867 0 1.359.468 1.359 1.367v9.476c0 .907-.492 1.368-1.36 1.368h-9.5Zm7.296-4.235c.266 0 .438-.195.438-.476V7.867c0-.344-.188-.492-.492-.492H7.64c-.29 0-.47.172-.47.438 0 .265.188.445.477.445H9.53l1.133-.078-1.055.992-3.382 3.383a.476.476 0 0 0-.149.328c0 .273.18.453.453.453a.47.47 0 0 0 .344-.149L10.25 9.82l.984-1.047-.078 1.282v1.718c0 .29.18.47.453.47Z"
                                  />
                                </svg>
                              </div>
                            </div>
                          </h6>
                        </a>
                      </div>
                      <div
                        class="MuiBox-root-390 MuiBox-root-483 menu-divider"
                      >
                        <hr
                          class="MuiDivider-root-475"
                        />
                      </div>
                      <div
                        class="makeStyles-root-426 nav-item-container"
                      >
                        <a
                          class="MuiTypography-root-276 MuiLink-root-421 MuiLink-underlineNone-422 external-site-link  MuiTypography-colorPrimary-299"
                          href="https://forum.olympusdao.finance/"
                          target="_blank"
                        >
                          <h6
                            class="MuiTypography-root-276 MuiTypography-h6-286"
                          >
                            <div
<<<<<<< HEAD
                              class="MuiBox-root-389 MuiBox-root-668"
=======
                              class="MuiBox-root-390 MuiBox-root-669"
>>>>>>> f0ffc88a
                            >
                              <div>
                                <svg
                                  aria-hidden="true"
                                  class="MuiSvgIcon-root-337 MuiSvgIcon-fontSizeSmall-344"
                                  focusable="false"
                                  viewBox="0 0 20 20"
                                >
                                  <path
                                    d="M6.36 19.18c.484 0 .859-.22 1.452-.742l2.665-2.344h4.46c2.368 0 3.75-1.407 3.75-3.742V6.203c0-2.336-1.382-3.75-3.75-3.75H5.063c-2.368 0-3.75 1.406-3.75 3.75v6.149c0 2.343 1.445 3.742 3.648 3.742h.273v1.828c0 .773.422 1.258 1.125 1.258Zm.43-1.992v-2.196c0-.5-.22-.68-.68-.68h-.962c-1.382 0-2.046-.703-2.046-2.054V6.289c0-1.351.664-2.047 2.046-2.047h9.704c1.375 0 2.046.696 2.046 2.047v5.969c0 1.351-.671 2.055-2.046 2.055h-4.493c-.507 0-.742.085-1.109.453l-2.46 2.421Zm-.728-9.875h7.805a.52.52 0 0 0 .516-.516.514.514 0 0 0-.516-.508H6.062c-.273 0-.5.227-.5.508s.227.516.5.516Zm0 2.437h7.805a.522.522 0 0 0 .516-.523.519.519 0 0 0-.516-.508H6.062a.51.51 0 0 0-.5.508c0 .289.227.523.5.523Zm0 2.438h5.094c.29 0 .516-.235.516-.516a.51.51 0 0 0-.516-.516H6.062c-.273 0-.5.235-.5.516s.227.515.5.515Z"
                                  />
                                </svg>
                                Forum
                                <svg
                                  aria-hidden="true"
                                  class="MuiSvgIcon-root-337 external-site-link-icon MuiSvgIcon-fontSizeSmall-344"
                                  focusable="false"
                                  viewBox="0 0 20 20"
                                >
                                  <path
                                    d="M4.297 17.445h9.539c1.523 0 2.305-.78 2.305-2.28v-9.58c0-1.507-.782-2.288-2.305-2.288h-9.54c-1.523 0-2.304.773-2.304 2.289v9.578c0 1.508.781 2.281 2.305 2.281Zm.016-.968c-.875 0-1.352-.461-1.352-1.368V5.633c0-.899.477-1.367 1.352-1.367h9.5c.867 0 1.359.468 1.359 1.367v9.476c0 .907-.492 1.368-1.36 1.368h-9.5Zm7.296-4.235c.266 0 .438-.195.438-.476V7.867c0-.344-.188-.492-.492-.492H7.64c-.29 0-.47.172-.47.438 0 .265.188.445.477.445H9.53l1.133-.078-1.055.992-3.382 3.383a.476.476 0 0 0-.149.328c0 .273.18.453.453.453a.47.47 0 0 0 .344-.149L10.25 9.82l.984-1.047-.078 1.282v1.718c0 .29.18.47.453.47Z"
                                  />
                                </svg>
                              </div>
                            </div>
                          </h6>
                        </a>
                      </div>
                      <div
                        class="makeStyles-root-426 nav-item-container"
                      >
                        <a
                          class="MuiTypography-root-276 MuiLink-root-421 MuiLink-underlineNone-422 external-site-link  MuiTypography-colorPrimary-299"
                          href="https://vote.olympusdao.finance/"
                          target="_blank"
                        >
                          <h6
                            class="MuiTypography-root-276 MuiTypography-h6-286"
                          >
                            <div
<<<<<<< HEAD
                              class="MuiBox-root-389 MuiBox-root-669"
=======
                              class="MuiBox-root-390 MuiBox-root-670"
>>>>>>> f0ffc88a
                            >
                              <div>
                                <svg
                                  aria-hidden="true"
                                  class="MuiSvgIcon-root-337 MuiSvgIcon-fontSizeSmall-344"
                                  focusable="false"
                                  viewBox="0 0 20 20"
                                >
                                  <path
                                    d="M 13.731 10.015 C 15.468 10.015 16.872 8.497 16.872 6.618 C 16.872 4.773 15.461 3.292 13.731 3.292 C 12.007 3.292 10.588 4.788 10.588 6.624 C 10.595 8.497 11.993 10.015 13.731 10.015 Z M 5.468 10.178 C 6.979 10.178 8.206 8.837 8.206 7.185 C 8.206 5.575 6.979 4.263 5.467 4.263 C 3.965 4.263 2.723 5.589 2.731 7.192 C 2.731 8.844 3.958 10.178 5.468 10.178 Z M 13.731 8.646 C 12.794 8.646 12.007 7.767 12.007 6.624 C 12 5.518 12.794 4.66 13.73 4.66 C 14.674 4.66 15.454 5.511 15.454 6.618 C 15.454 7.752 14.674 8.646 13.731 8.646 Z M 5.468 8.83 C 4.716 8.83 4.078 8.107 4.078 7.192 C 4.071 6.32 4.716 5.611 5.468 5.611 C 6.227 5.611 6.866 6.306 6.866 7.185 C 6.866 8.108 6.227 8.83 5.468 8.83 Z M 1.596 16.709 L 7.063 16.709 C 6.638 16.454 6.376 15.872 6.426 15.362 L 1.617 15.362 C 1.49 15.362 1.44 15.306 1.44 15.192 C 1.44 13.674 3.27 12.2 5.461 12.2 C 6.177 12.2 6.972 12.383 7.526 12.681 C 7.774 12.284 8.092 11.951 8.539 11.667 C 7.66 11.149 6.518 10.858 5.461 10.858 C 2.44 10.858 0 12.993 0 15.348 C 0 16.24 0.532 16.709 1.596 16.709 Z M 9.333 16.702 L 18.12 16.702 C 19.383 16.702 20 16.291 20 15.412 C 20 13.391 17.497 10.865 13.731 10.865 C 9.965 10.865 7.454 13.391 7.454 15.412 C 7.454 16.291 8.071 16.702 9.333 16.702 Z M 9.205 15.333 C 9.05 15.333 8.993 15.284 8.993 15.164 C 8.993 14.142 10.71 12.235 13.731 12.235 C 16.744 12.235 18.461 14.142 18.461 15.164 C 18.461 15.284 18.404 15.334 18.255 15.334 L 9.205 15.334 Z"
                                  />
                                </svg>
                                Governance
                                <svg
                                  aria-hidden="true"
                                  class="MuiSvgIcon-root-337 external-site-link-icon MuiSvgIcon-fontSizeSmall-344"
                                  focusable="false"
                                  viewBox="0 0 20 20"
                                >
                                  <path
                                    d="M4.297 17.445h9.539c1.523 0 2.305-.78 2.305-2.28v-9.58c0-1.507-.782-2.288-2.305-2.288h-9.54c-1.523 0-2.304.773-2.304 2.289v9.578c0 1.508.781 2.281 2.305 2.281Zm.016-.968c-.875 0-1.352-.461-1.352-1.368V5.633c0-.899.477-1.367 1.352-1.367h9.5c.867 0 1.359.468 1.359 1.367v9.476c0 .907-.492 1.368-1.36 1.368h-9.5Zm7.296-4.235c.266 0 .438-.195.438-.476V7.867c0-.344-.188-.492-.492-.492H7.64c-.29 0-.47.172-.47.438 0 .265.188.445.477.445H9.53l1.133-.078-1.055.992-3.382 3.383a.476.476 0 0 0-.149.328c0 .273.18.453.453.453a.47.47 0 0 0 .344-.149L10.25 9.82l.984-1.047-.078 1.282v1.718c0 .29.18.47.453.47Z"
                                  />
                                </svg>
                              </div>
                            </div>
                          </h6>
                        </a>
                      </div>
                      <div
                        class="makeStyles-root-426 nav-item-container"
                      >
                        <a
                          class="MuiTypography-root-276 MuiLink-root-421 MuiLink-underlineNone-422 external-site-link  MuiTypography-colorPrimary-299"
                          href="https://docs.olympusdao.finance/"
                          target="_blank"
                        >
                          <h6
                            class="MuiTypography-root-276 MuiTypography-h6-286"
                          >
                            <div
<<<<<<< HEAD
                              class="MuiBox-root-389 MuiBox-root-670"
=======
                              class="MuiBox-root-390 MuiBox-root-671"
>>>>>>> f0ffc88a
                            >
                              <div>
                                <svg
                                  aria-hidden="true"
                                  class="MuiSvgIcon-root-337 MuiSvgIcon-fontSizeSmall-344"
                                  focusable="false"
                                  viewBox="0 0 20 20"
                                >
                                  <path
                                    d="M5.80469 18.8984H16.0078C16.4766 18.8984 16.8203 18.5547 16.8203 18.0859C16.8203 17.6641 16.5391 17.3984 16.2031 17.2266C15.2656 16.7656 15.0859 15.3906 16.0781 14.4922C16.5469 14.0938 16.8125 13.7031 16.8125 12.9062V4.50781C16.8125 2.77344 15.8906 1.83594 14.1641 1.83594H5.82031C4.09375 1.83594 3.17188 2.76562 3.17188 4.50781V16.2578C3.17188 17.9688 4.09375 18.8984 5.80469 18.8984ZM13.9766 3.625C14.6797 3.625 15.0234 3.99219 15.0234 4.66406V12.6172C15.0234 12.9609 14.8281 13.1562 14.4766 13.1562H7.04688V3.625H13.9766ZM4.96094 13.3906V4.66406C4.96094 4.03125 5.25781 3.67188 5.875 3.63281V13.1562C5.52344 13.1797 5.22656 13.2578 4.96094 13.3906ZM8.45312 7.07031H13.6094C13.9297 7.07031 14.1953 6.80469 14.1953 6.48438C14.1953 6.16406 13.9297 5.89844 13.6094 5.89844H8.45312C8.125 5.89844 7.85938 6.16406 7.85938 6.48438C7.85938 6.80469 8.125 7.07031 8.45312 7.07031ZM8.45312 9.27344H12.3594C12.6797 9.27344 12.9453 9.00781 12.9453 8.67969C12.9453 8.35938 12.6797 8.09375 12.3594 8.09375H8.45312C8.125 8.09375 7.85938 8.35938 7.85938 8.67969C7.85938 9.00781 8.125 9.27344 8.45312 9.27344ZM6.11719 17.2734C5.25 17.2734 4.80469 16.7578 4.80469 16.0156C4.80469 15.3125 5.30469 14.7812 6.16406 14.7812H13.7969C13.875 14.7812 13.9531 14.7734 14.0234 14.7578C13.625 15.6016 13.6562 16.5312 14.0781 17.2734H6.11719Z"
                                  />
                                </svg>
                                Docs
                                <svg
                                  aria-hidden="true"
                                  class="MuiSvgIcon-root-337 external-site-link-icon MuiSvgIcon-fontSizeSmall-344"
                                  focusable="false"
                                  viewBox="0 0 20 20"
                                >
                                  <path
                                    d="M4.297 17.445h9.539c1.523 0 2.305-.78 2.305-2.28v-9.58c0-1.507-.782-2.288-2.305-2.288h-9.54c-1.523 0-2.304.773-2.304 2.289v9.578c0 1.508.781 2.281 2.305 2.281Zm.016-.968c-.875 0-1.352-.461-1.352-1.368V5.633c0-.899.477-1.367 1.352-1.367h9.5c.867 0 1.359.468 1.359 1.367v9.476c0 .907-.492 1.368-1.36 1.368h-9.5Zm7.296-4.235c.266 0 .438-.195.438-.476V7.867c0-.344-.188-.492-.492-.492H7.64c-.29 0-.47.172-.47.438 0 .265.188.445.477.445H9.53l1.133-.078-1.055.992-3.382 3.383a.476.476 0 0 0-.149.328c0 .273.18.453.453.453a.47.47 0 0 0 .344-.149L10.25 9.82l.984-1.047-.078 1.282v1.718c0 .29.18.47.453.47Z"
                                  />
                                </svg>
                              </div>
                            </div>
                          </h6>
                        </a>
                      </div>
                      <div
                        class="makeStyles-root-426 nav-item-container"
                      >
                        <a
                          class="MuiTypography-root-276 MuiLink-root-421 MuiLink-underlineNone-422 external-site-link  MuiTypography-colorPrimary-299"
                          href="https://immunefi.com/bounty/olympus/"
                          target="_blank"
                        >
                          <h6
                            class="MuiTypography-root-276 MuiTypography-h6-286"
                          >
                            <div
<<<<<<< HEAD
                              class="MuiBox-root-389 MuiBox-root-671"
=======
                              class="MuiBox-root-390 MuiBox-root-672"
>>>>>>> f0ffc88a
                            >
                              <div>
                                <svg
                                  aria-hidden="true"
                                  class="MuiSvgIcon-root-337 MuiSvgIcon-fontSizeSmall-344"
                                  focusable="false"
                                  viewBox="0 0 20 20"
                                >
                                  <path
                                    d="M 18.889 5.556 L 15.767 5.556 C 15.267 4.689 14.578 3.945 13.744 3.378 L 15.555 1.567 L 13.989 0 L 11.578 2.412 C 11.067 2.289 10.545 2.222 10 2.222 C 9.456 2.222 8.933 2.289 8.434 2.412 L 6.011 0 L 4.444 1.567 L 6.244 3.378 C 5.422 3.945 4.733 4.689 4.234 5.556 L 1.111 5.556 L 1.111 7.778 L 3.434 7.778 C 3.378 8.145 3.333 8.511 3.333 8.889 L 3.333 10 L 1.111 10 L 1.111 12.222 L 3.333 12.222 L 3.333 13.333 C 3.333 13.711 3.378 14.078 3.434 14.444 L 1.111 14.444 L 1.111 16.667 L 4.234 16.667 C 5.389 18.655 7.533 20 10 20 C 12.467 20 14.611 18.655 15.767 16.667 L 18.889 16.667 L 18.889 14.444 L 16.567 14.444 C 16.622 14.078 16.667 13.711 16.667 13.333 L 16.667 12.222 L 18.889 12.222 L 18.889 10 L 16.667 10 L 16.667 8.889 C 16.667 8.511 16.622 8.145 16.567 7.778 L 18.889 7.778 L 18.889 5.556 Z M 12.222 14.444 L 7.778 14.444 L 7.778 12.222 L 12.222 12.222 L 12.222 14.444 Z M 12.222 10 L 7.778 10 L 7.778 7.778 L 12.222 7.778 L 12.222 10 Z"
                                  />
                                </svg>
                                Bug Bounty
                                <svg
                                  aria-hidden="true"
                                  class="MuiSvgIcon-root-337 external-site-link-icon MuiSvgIcon-fontSizeSmall-344"
                                  focusable="false"
                                  viewBox="0 0 20 20"
                                >
                                  <path
                                    d="M4.297 17.445h9.539c1.523 0 2.305-.78 2.305-2.28v-9.58c0-1.507-.782-2.288-2.305-2.288h-9.54c-1.523 0-2.304.773-2.304 2.289v9.578c0 1.508.781 2.281 2.305 2.281Zm.016-.968c-.875 0-1.352-.461-1.352-1.368V5.633c0-.899.477-1.367 1.352-1.367h9.5c.867 0 1.359.468 1.359 1.367v9.476c0 .907-.492 1.368-1.36 1.368h-9.5Zm7.296-4.235c.266 0 .438-.195.438-.476V7.867c0-.344-.188-.492-.492-.492H7.64c-.29 0-.47.172-.47.438 0 .265.188.445.477.445H9.53l1.133-.078-1.055.992-3.382 3.383a.476.476 0 0 0-.149.328c0 .273.18.453.453.453a.47.47 0 0 0 .344-.149L10.25 9.82l.984-1.047-.078 1.282v1.718c0 .29.18.47.453.47Z"
                                  />
                                </svg>
                              </div>
                            </div>
                          </h6>
                        </a>
                      </div>
                    </div>
                  </div>
                </div>
                <div
                  class="MuiBox-root-390 MuiBox-root-488 dapp-menu-social"
                >
                  <div
                    class="social-row"
                  >
                    <a
                      class="MuiTypography-root-276 MuiLink-root-421 MuiLink-underlineNone-422 MuiTypography-colorPrimary-299"
                      href="https://github.com/OlympusDAO"
                      target="_blank"
                    >
                      <svg
                        aria-hidden="true"
                        class="MuiSvgIcon-root-337 MuiSvgIcon-fontSizeSmall-344"
                        focusable="false"
                        viewBox="0 0 20 20"
                      >
                        <path
                          d="M10 0C4.478 0 0 4.548 0 10.157 0 14.916 3.227 18.898 7.577 20a1.503 1.503 0 0 1-.077-.493V17.77H6.243c-.684 0-1.292-.3-1.587-.854-.328-.617-.384-1.561-1.196-2.138-.24-.193-.058-.412.22-.382.512.147.937.504 1.337 1.034.399.53.586.651 1.33.651.361 0 .901-.021 1.41-.102.273-.705.745-1.354 1.323-1.66-3.33-.349-4.92-2.031-4.92-4.316 0-.983.413-1.935 1.114-2.736-.23-.796-.519-2.418.088-3.036 1.499 0 2.405.987 2.622 1.253a7.39 7.39 0 0 1 2.428-.407c.864 0 1.687.148 2.435.41.216-.266 1.122-1.256 2.624-1.256.61.619.317 2.248.085 3.042.697.8 1.107 1.748 1.107 2.73 0 2.283-1.587 3.965-4.912 4.314.915.485 1.582 1.848 1.582 2.875v2.314c0 .088-.019.151-.029.226C17.201 18.346 20 14.588 20 10.157 20 4.547 15.523 0 10 0Z"
                        />
                      </svg>
                    </a>
                    <a
                      class="MuiTypography-root-276 MuiLink-root-421 MuiLink-underlineNone-422 MuiTypography-colorPrimary-299"
                      href="https://olympusdao.medium.com/"
                      target="_blank"
                    >
                      <svg
                        aria-hidden="true"
                        class="MuiSvgIcon-root-337 MuiSvgIcon-fontSizeSmall-344"
                        focusable="false"
                        viewBox="0 0 20 20"
                      >
                        <path
                          d="M18.182 0H1.818A1.818 1.818 0 0 0 0 1.818v16.364C0 19.186.814 20 1.818 20h16.364A1.818 1.818 0 0 0 20 18.182V1.818A1.818 1.818 0 0 0 18.182 0Zm-1.326 15.454h-5.392v-.302l1.263-1.111V7.7l-3.1 7.754h-.485L5.682 7.64v5.534l1.582 1.979v.303h-4.12v-.303l1.635-1.98V6.59L3.325 4.772V4.55h3.979l3.09 6.685 2.665-6.685h3.777v.222l-1.381 1.16v8.109l1.401 1.11v.303Z"
                        />
                      </svg>
                    </a>
                    <a
                      class="MuiTypography-root-276 MuiLink-root-421 MuiLink-underlineNone-422 MuiTypography-colorPrimary-299"
                      href="https://twitter.com/OlympusDAO"
                      target="_blank"
                    >
                      <svg
                        aria-hidden="true"
                        class="MuiSvgIcon-root-337 MuiSvgIcon-fontSizeSmall-344"
                        focusable="false"
                        viewBox="0 0 20 20"
                      >
                        <path
                          d="M20 3.924a8.191 8.191 0 0 1-2.357.646 4.11 4.11 0 0 0 1.804-2.27c-.792.47-1.67.812-2.606.996A4.103 4.103 0 0 0 9.85 7.037 11.648 11.648 0 0 1 1.392 2.75a4.093 4.093 0 0 0-.554 2.064 4.1 4.1 0 0 0 1.824 3.414 4.095 4.095 0 0 1-1.858-.513v.052a4.104 4.104 0 0 0 3.291 4.023 4.102 4.102 0 0 1-1.853.07 4.108 4.108 0 0 0 3.833 2.85A8.23 8.23 0 0 1 0 16.41a11.615 11.615 0 0 0 6.29 1.843c7.547 0 11.673-6.253 11.673-11.675 0-.177-.004-.354-.011-.53A8.35 8.35 0 0 0 20 3.924Z"
                        />
                      </svg>
                    </a>
                    <a
                      class="MuiTypography-root-276 MuiLink-root-421 MuiLink-underlineNone-422 MuiTypography-colorPrimary-299"
                      href="https://discord.gg/6QjjtUcfM4"
                      target="_blank"
                    >
                      <svg
                        aria-hidden="true"
                        class="MuiSvgIcon-root-337 MuiSvgIcon-fontSizeSmall-344"
                        focusable="false"
                        viewBox="0 0 20 20"
                      >
                        <path
                          d="M17.2286 4.63925C15.4971 3.24782 12.7593 3.01211 12.6436 3.00211C12.4607 2.98639 12.2871 3.08997 12.2121 3.25711C12.2093 3.26282 12.0564 3.70639 11.9086 4.13425C13.9207 4.48639 15.2879 5.26782 15.3607 5.31068C15.7021 5.50925 15.8164 5.94711 15.6171 6.28782C15.485 6.51496 15.2457 6.64211 15 6.64211C14.8779 6.64211 14.755 6.61139 14.6421 6.54568C14.6221 6.53354 12.6164 5.39211 10.0014 5.39211C7.38571 5.39211 5.37929 6.53425 5.35929 6.54568C5.01857 6.74354 4.58143 6.62711 4.38357 6.28568C4.18571 5.94568 4.30071 5.50925 4.64071 5.31068C4.71357 5.26782 6.08571 4.48354 8.10357 4.13211C7.94786 3.69925 7.79071 3.26282 7.78786 3.25711C7.71286 3.08925 7.53929 2.98354 7.35643 3.00211C7.24071 3.01139 4.50286 3.24711 2.74857 4.65782C1.83143 5.50497 0 10.4578 0 14.74C0 14.8157 0.0192857 14.8893 0.0571429 14.955C1.32214 17.1764 4.77071 17.7578 5.55643 17.7828C5.56143 17.7835 5.56571 17.7835 5.57 17.7835C5.70857 17.7835 5.83929 17.7171 5.92143 17.605L6.77143 16.4535C4.90714 16.0043 3.92143 15.2978 3.86214 15.2542C3.545 15.0207 3.47643 14.5735 3.71 14.2557C3.94286 13.9393 4.38857 13.8693 4.70571 14.1014C4.73214 14.1185 6.55143 15.3921 10 15.3921C13.4621 15.3921 15.2764 14.1135 15.2943 14.1007C15.6114 13.8707 16.0586 13.94 16.2907 14.2585C16.5221 14.5757 16.455 15.02 16.1393 15.2528C16.08 15.2964 15.0993 16.0014 13.2393 16.4507L14.0786 17.6042C14.1607 17.7171 14.2914 17.7828 14.43 17.7828C14.435 17.7828 14.4393 17.7828 14.4436 17.7821C15.23 17.7571 18.6786 17.1757 19.9429 14.9542C19.9807 14.8885 20 14.815 20 14.7393C20 10.4578 18.1686 5.50497 17.2286 4.63925ZM7.14286 13.2493C6.35357 13.2493 5.71429 12.45 5.71429 11.4635C5.71429 10.4771 6.35357 9.67782 7.14286 9.67782C7.93214 9.67782 8.57143 10.4771 8.57143 11.4635C8.57143 12.45 7.93214 13.2493 7.14286 13.2493ZM12.8571 13.2493C12.0679 13.2493 11.4286 12.45 11.4286 11.4635C11.4286 10.4771 12.0679 9.67782 12.8571 9.67782C13.6464 9.67782 14.2857 10.4771 14.2857 11.4635C14.2857 12.45 13.6464 13.2493 12.8571 13.2493Z"
                        />
                      </svg>
                    </a>
                  </div>
                </div>
              </div>
            </div>
          </div>
        </div>
      </div>
    </nav>
    <div
      class="makeStyles-content-2 false"
    >
      <div
        id="stake-view"
      >
        <div
          class="MuiPaper-root-247 makeStyles-root-489 makeStyles-root-490  MuiPaper-elevation0-250 MuiPaper-rounded-248"
          style="transform: none; webkit-transition: transform 225ms cubic-bezier(0.4, 0, 0.2, 1) 0ms; transition: transform 225ms cubic-bezier(0.4, 0, 0.2, 1) 0ms;"
        >
          <div
            class="MuiGrid-root-491 MuiGrid-container-492 MuiGrid-spacing-xs-2-515 MuiGrid-direction-xs-column-495"
          >
            <div
              class="MuiGrid-root-491 card-header MuiGrid-item-493"
            >
              <div
                class="MuiBox-root-390 MuiBox-root-594"
              >
                <div
                  class="MuiBox-root-390 MuiBox-root-595"
                >
                  <h5
                    class="MuiTypography-root-276 header-text MuiTypography-h5-285"
                  >
                    Single Stake (3, 3)
                  </h5>
                </div>
                <div
                  class="top-right"
                />
              </div>
              <div
                class="MuiBox-root-390 MuiBox-root-596"
              >
                <div
                  class="MuiBox-root-390 MuiBox-root-597 rebase-timer"
                >
                  <p
                    class="MuiTypography-root-276 MuiTypography-body2-277"
                  >
                    <span
                      class="MuiSkeleton-root-598 MuiSkeleton-text-599 MuiSkeleton-pulse-602"
                      style="width: 155px;"
                    />
                  </p>
                </div>
              </div>
            </div>
            <div
              class="MuiGrid-root-491 MuiGrid-item-493"
            >
              <div
                class="MuiGrid-root-491 MuiGrid-container-492 MuiGrid-spacing-xs-2-515 MuiGrid-direction-xs-column-495"
              >
                <div
                  class="MuiGrid-root-491 MuiGrid-item-493"
                >
                  <div
                    class="MuiBox-root-390 MuiBox-root-609"
                  >
                    <div
                      class="MuiGrid-root-491 MuiGrid-container-492 MuiGrid-spacing-xs-2-515 MuiGrid-align-items-xs-flex-end-502"
                    >
                      <div
                        class="MuiGrid-root-491 MuiGrid-item-493 MuiGrid-grid-xs-12-537 MuiGrid-grid-sm-4-543"
                      >
                        <div
                          class="makeStyles-root-610 stake-apy"
                        >
                          <div
                            class="MuiBox-root-390 MuiBox-root-611"
                          >
                            <h5
                              class="MuiTypography-root-276 MuiTypography-h5-285 MuiTypography-colorTextSecondary-302"
                            >
                              APY
                            </h5>
                            <h4
                              class="MuiTypography-root-276 MuiTypography-h4-284"
                              style="width: 100%;"
                            >
                              <span
                                class="MuiSkeleton-root-612 MuiSkeleton-text-613 MuiSkeleton-pulse-616"
                                style="width: 100%;"
                              />
                            </h4>
                          </div>
                        </div>
                      </div>
                      <div
                        class="MuiGrid-root-491 MuiGrid-item-493 MuiGrid-grid-xs-12-537 MuiGrid-grid-sm-4-543"
                      >
                        <div
                          class="makeStyles-root-610 stake-tvl"
                        >
                          <div
                            class="MuiBox-root-390 MuiBox-root-623"
                          >
                            <h5
                              class="MuiTypography-root-276 MuiTypography-h5-285 MuiTypography-colorTextSecondary-302"
                            >
                              Total Value Deposited
                            </h5>
                            <h4
                              class="MuiTypography-root-276 MuiTypography-h4-284"
                              style="width: 100%;"
                            >
                              <span
                                class="MuiSkeleton-root-612 MuiSkeleton-text-613 MuiSkeleton-pulse-616"
                                style="width: 100%;"
                              />
                            </h4>
                          </div>
                        </div>
                      </div>
                      <div
                        class="MuiGrid-root-491 MuiGrid-item-493 MuiGrid-grid-xs-12-537 MuiGrid-grid-sm-4-543"
                      >
                        <div
                          class="makeStyles-root-610 stake-index"
                        >
                          <div
                            class="MuiBox-root-390 MuiBox-root-624"
                          >
                            <h5
                              class="MuiTypography-root-276 MuiTypography-h5-285 MuiTypography-colorTextSecondary-302"
                            >
                              Current Index
                              <div
                                class="MuiBox-root-389 MuiBox-root-623"
                                style="font-size: 16px;"
                              >
                                <div
                                  class="MuiBox-root-389 MuiBox-root-624"
                                  style="display: inline-flex; justify-content: center; align-self: center;"
                                >
                                  <svg
                                    aria-hidden="true"
                                    class="MuiSvgIcon-root-336 info-icon MuiSvgIcon-fontSizeSmall-343"
                                    focusable="false"
                                    style="margin: 0px 5px; font-size: 1em;"
                                    viewBox="0 0 20 20"
                                  >
                                    <path
                                      d="M 10 20 C 15.475 20 20 15.473 20 10 C 20 4.518 15.473 0 9.991 0 C 4.516 0 0 4.518 0 10 C 0 15.475 4.527 20 10 20 Z M 10 18.705 C 5.189 18.714 1.287 14.812 1.297 10.001 C 1.28 5.189 5.179 1.281 9.991 1.285 C 14.807 1.28 18.714 5.182 18.714 9.999 C 18.719 14.811 14.813 18.712 10 18.702 Z M 9.941 6.242 C 10.559 6.242 11.038 5.763 11.038 5.156 C 11.043 4.547 10.549 4.053 9.94 4.058 C 9.334 4.057 8.842 4.55 8.844 5.156 C 8.843 5.761 9.337 6.249 9.941 6.242 Z M 8.216 15.444 L 12.303 15.444 C 12.623 15.444 12.871 15.204 12.871 14.895 C 12.87 14.584 12.615 14.334 12.303 14.338 L 10.868 14.338 L 10.868 8.754 C 10.868 8.346 10.658 8.065 10.269 8.065 L 8.345 8.065 C 7.919 8.045 7.631 8.493 7.826 8.872 C 7.925 9.065 8.128 9.182 8.345 9.172 L 9.652 9.172 L 9.652 14.338 L 8.216 14.338 C 7.905 14.334 7.649 14.584 7.648 14.895 C 7.648 15.204 7.897 15.444 8.216 15.444 Z"
                                    />
                                  </svg>
                                </div>
                              </div>
                            </h5>
                            <h4
                              class="MuiTypography-root-276 MuiTypography-h4-284"
                              style="width: 100%;"
                            >
                              <span
                                class="MuiSkeleton-root-612 MuiSkeleton-text-613 MuiSkeleton-pulse-616"
                                style="width: 100%;"
                              />
                            </h4>
                          </div>
                        </div>
                      </div>
                    </div>
                  </div>
                </div>
                <div
                  class="staking-area"
                >
                  <div
                    class="stake-wallet-notification"
                  >
                    <div
                      class="wallet-menu"
                      id="wallet-menu"
                    >
                      <button
<<<<<<< HEAD
                        class="MuiButtonBase-root-335 MuiButton-root-362 MuiButton-contained-370 makeStyles-root-625 makeStyles-root-626 undefined MuiButton-containedPrimary-371 MuiButton-containedSizeLarge-380 MuiButton-sizeLarge-382 MuiButton-disableElevation-373"
=======
                        class="MuiButtonBase-root-336 MuiButton-root-363 MuiButton-contained-371 makeStyles-root-625 makeStyles-root-626 undefined MuiButton-containedPrimary-372 MuiButton-containedSizeLarge-381 MuiButton-sizeLarge-383 MuiButton-disableElevation-374"
>>>>>>> f0ffc88a
                        style="font-size: 1.2857rem;"
                        tabindex="0"
                        type="button"
                      >
                        <span
                          class="MuiButton-label-364"
                        >
                          Connect Wallet
                        </span>
                      </button>
                    </div>
                    <h6
                      class="MuiTypography-root-276 MuiTypography-h6-286"
                    >
                      Connect your wallet to stake OHM
                    </h6>
                  </div>
                </div>
              </div>
            </div>
          </div>
        </div>
        <div
<<<<<<< HEAD
          class="MuiPaper-root-246 makeStyles-root-487 makeStyles-root-631  MuiPaper-elevation0-249 MuiPaper-rounded-247"
=======
          class="MuiPaper-root-247 makeStyles-root-489 makeStyles-root-631  MuiPaper-elevation0-250 MuiPaper-rounded-248"
>>>>>>> f0ffc88a
          style="transform: none; webkit-transition: transform 225ms cubic-bezier(0.4, 0, 0.2, 1) 0ms; transition: transform 225ms cubic-bezier(0.4, 0, 0.2, 1) 0ms;"
        >
          <div
            class="MuiGrid-root-491 MuiGrid-container-492 MuiGrid-spacing-xs-2-515 MuiGrid-direction-xs-column-495"
          >
            <div
              class="MuiGrid-root-491 card-header MuiGrid-item-493"
            >
              <div
<<<<<<< HEAD
                class="MuiBox-root-389 MuiBox-root-632"
              >
                <div
                  class="MuiBox-root-389 MuiBox-root-633"
=======
                class="MuiBox-root-390 MuiBox-root-632"
              >
                <div
                  class="MuiBox-root-390 MuiBox-root-633"
>>>>>>> f0ffc88a
                >
                  <h5
                    class="MuiTypography-root-276 header-text MuiTypography-h5-285"
                  >
                    Farm Pool
                  </h5>
                </div>
                <div
                  class="top-right"
                />
              </div>
            </div>
            <div
              class="MuiGrid-root-491 MuiGrid-item-493"
            >
              <div
<<<<<<< HEAD
                class="MuiBox-root-389 MuiBox-root-634 makeStyles-stakePoolsWrapper-627"
                style="gap: 12px; margin-bottom: 0.5rem;"
              >
                <p
                  class="MuiTypography-root-275 makeStyles-stakePoolHeaderText-628 MuiTypography-body1-277"
=======
                class="MuiBox-root-390 MuiBox-root-634 makeStyles-stakePoolsWrapper-627"
                style="gap: 12px; margin-bottom: 0.5rem;"
              >
                <p
                  class="MuiTypography-root-276 makeStyles-stakePoolHeaderText-628 MuiTypography-body1-278"
>>>>>>> f0ffc88a
                  style="margin-left: 75px;"
                >
                  Asset
                </p>
                <p
<<<<<<< HEAD
                  class="MuiTypography-root-275 makeStyles-stakePoolHeaderText-628 MuiTypography-body1-277"
=======
                  class="MuiTypography-root-276 makeStyles-stakePoolHeaderText-628 MuiTypography-body1-278"
>>>>>>> f0ffc88a
                  style="padding-left: 3px;"
                >
                  TVL
                </p>
                <p
<<<<<<< HEAD
                  class="MuiTypography-root-275 makeStyles-stakePoolHeaderText-628 MuiTypography-body1-277"
                />
              </div>
              <div
                class="MuiBox-root-389 MuiBox-root-635"
                style="gap: 32px; padding: 16px 0px;"
              >
                <div
                  class="MuiBox-root-389 MuiBox-root-636 makeStyles-stakePoolsWrapper-627"
                  style="gap: 12px;"
                >
                  <div
                    class="MuiBox-root-389 MuiBox-root-637"
                  >
                    <div
                      class="MuiBox-root-389 MuiBox-root-638"
=======
                  class="MuiTypography-root-276 makeStyles-stakePoolHeaderText-628 MuiTypography-body1-278"
                />
              </div>
              <div
                class="MuiBox-root-390 MuiBox-root-635"
                style="gap: 32px; padding: 16px 0px;"
              >
                <div
                  class="MuiBox-root-390 MuiBox-root-636 makeStyles-stakePoolsWrapper-627"
                  style="gap: 12px;"
                >
                  <div
                    class="MuiBox-root-390 MuiBox-root-637"
                  >
                    <div
                      class="MuiBox-root-390 MuiBox-root-638"
>>>>>>> f0ffc88a
                    >
                      <svg
                        aria-hidden="true"
                        class="MuiSvgIcon-root-337 MuiSvgIcon-fontSizeLarge-345"
                        focusable="false"
                        style="z-index: 1;"
                        viewBox="0 0 32 32"
                      >
                        <defs>
                          <lineargradient
                            gradientTransform="matrix(0.177778, 0, 0, 0.177778, 1.777779, 1.777779)"
                            gradientUnits="userSpaceOnUse"
                            id="paint0_linear_359"
                            x1="80"
                            x2="80"
                            y1="-84"
                            y2="256"
                          >
                            <stop
                              offset="0.1949"
                              stop-color="#708B96"
                            />
                            <stop
                              offset="1"
                              stop-color="#F7FBE7"
                            />
                          </lineargradient>
                        </defs>
                        <path
                          d="M 1.778 16 C 1.778 8.145 8.145 1.778 16 1.778 C 23.855 1.778 30.222 8.145 30.222 16 C 30.222 23.855 23.855 30.222 16 30.222 C 8.145 30.222 1.778 23.855 1.778 16 Z"
                          fill="#fff"
                        />
                        <rect
                          fill="#fff"
                          height="12.516"
                          width="12.516"
                          x="9.742"
                          y="9.771"
                        />
                        <path
                          clip-rule="evenodd"
                          d="M 14.635 22.286 L 14.635 19.916 C 12.852 19.355 11.563 17.725 11.563 15.801 C 11.563 13.413 13.549 11.477 16 11.477 C 18.451 11.477 20.437 13.413 20.437 15.801 C 20.437 17.725 19.148 19.355 17.365 19.916 L 17.365 21.658 L 17.365 22.258 L 17.365 22.286 L 22.258 22.286 L 22.258 20.523 L 19.842 20.523 C 21.295 19.421 22.229 17.709 22.229 15.787 C 22.229 12.464 19.44 9.771 16 9.771 C 12.56 9.771 9.771 12.464 9.771 15.787 C 9.771 17.709 10.705 19.421 12.158 20.523 L 9.742 20.523 L 9.742 22.286 Z"
                          fill="#708b96"
                          fill-rule="evenodd"
                        />
                        <path
                          d="M 16 28.444 C 9.127 28.444 3.556 22.873 3.556 16 L 0 16 C 0 24.837 7.163 32 16 32 Z M 28.444 16 C 28.444 22.873 22.873 28.444 16 28.444 L 16 32 C 24.837 32 32 24.837 32 16 Z M 16 3.556 C 22.873 3.556 28.444 9.127 28.444 16 L 32 16 C 32 7.163 24.837 0 16 0 Z M 16 0 C 7.163 0 0 7.163 0 16 L 3.556 16 C 3.556 9.127 9.127 3.556 16 3.556 Z"
                          fill="url(#paint0_linear_359)"
                        />
                      </svg>
                      <svg
                        aria-hidden="true"
                        class="MuiSvgIcon-root-337 MuiSvgIcon-fontSizeLarge-345"
                        focusable="false"
                        style="margin-left: -6px; z-index: 1;"
                        viewBox="0 0 32 32"
                      >
                        <path
                          d="M6.104 5.475h19.771v17.981H6.104z"
                          style="fill: #fff; stroke-width: 0.02130493;"
                        />
                        <path
                          d="M32 16c0 8.837-7.163 16-16 16S0 24.837 0 16 7.163 0 16 0s16 7.163 16 16Zm-20.534 6.367H8.361c-.653 0-.975 0-1.171-.126a.79.79 0 0 1-.358-.617c-.012-.232.15-.515.472-1.08L14.97 7.028c.326-.574.49-.86.7-.967a.791.791 0 0 1 .715 0c.208.106.373.393.7.967L18.66 9.78l.008.014c.353.615.531.927.61 1.255.086.358.086.735 0 1.093-.08.33-.256.644-.614 1.27l-4.027 7.119-.01.018c-.355.62-.535.935-.784 1.172-.271.26-.597.448-.955.555-.326.09-.692.09-1.423.09zm7.842 0h4.449c.656 0 .987 0 1.183-.13a.787.787 0 0 0 .358-.62c.011-.225-.146-.497-.455-1.03l-.033-.055-2.228-3.813-.026-.043c-.313-.53-.471-.797-.674-.9a.783.783 0 0 0-.711 0c-.205.106-.37.385-.696.947l-2.22 3.813-.009.013c-.325.56-.487.841-.476 1.071a.796.796 0 0 0 .358.622c.193.125.523.125 1.18.125z"
                          style="clip-rule: evenodd; fill: #e84142; fill-rule: evenodd; stroke-width: 0.02130493;"
                        />
                      </svg>
                    </div>
                    <p
                      class="MuiTypography-root-276 MuiTypography-body1-278"
                      style="line-height: 1.4; margin-left: 10px;"
                    >
                      gOHM-AVAX
                    </p>
                  </div>
                  <p
                    class="MuiTypography-root-276 MuiTypography-body1-278"
                    style="line-height: 1.4;"
                  >
                    <span
<<<<<<< HEAD
                      class="MuiSkeleton-root-596 MuiSkeleton-text-597 MuiSkeleton-pulse-600"
                      style="width: 80px;"
=======
                      class="MuiSkeleton-root-598 MuiSkeleton-text-599 MuiSkeleton-pulse-602"
                      style="width: 30px;"
>>>>>>> f0ffc88a
                    />
                  </p>
                  <p
                    class="MuiTypography-root-276 MuiTypography-body1-278"
                    style="line-height: 1.4;"
                  />
                  <div
<<<<<<< HEAD
                    class="MuiBox-root-389 MuiBox-root-640"
                  >
                    <a
                      aria-disabled="false"
                      class="MuiButtonBase-root-335 MuiButton-root-362 MuiButton-outlined-367 makeStyles-root-625 makeStyles-root-641 undefined MuiButton-outlinedSecondary-369 MuiButton-disableElevation-373 MuiButton-fullWidth-383"
=======
                    class="MuiBox-root-390 MuiBox-root-640"
                  >
                    <a
                      aria-disabled="false"
                      class="MuiButtonBase-root-336 MuiButton-root-363 MuiButton-outlined-368 makeStyles-root-625 makeStyles-root-641 undefined MuiButton-outlinedSecondary-370 MuiButton-disableElevation-374 MuiButton-fullWidth-384"
>>>>>>> f0ffc88a
                      href="https://traderjoexyz.com/#/farm/0xB674f93952F02F2538214D4572Aa47F262e990Ff-0x188bED1968b795d5c9022F6a0bb5931Ac4c18F00"
                      tabindex="0"
                      target="_blank"
                    >
                      <span
                        class="MuiButton-label-364"
                      >
                        Stake on
                         
                        Trader Joe (Avalanche)
                        <span
                          class="MuiButton-endIcon-386 MuiButton-iconSizeMedium-388"
                        >
                          <svg
                            aria-hidden="true"
                            class="MuiSvgIcon-root-337 MuiSvgIcon-fontSizeLarge-345"
                            focusable="false"
                            viewBox="0 0 20 20"
                          >
                            <path
                              d="M4.297 17.445h9.539c1.523 0 2.305-.78 2.305-2.28v-9.58c0-1.507-.782-2.288-2.305-2.288h-9.54c-1.523 0-2.304.773-2.304 2.289v9.578c0 1.508.781 2.281 2.305 2.281Zm.016-.968c-.875 0-1.352-.461-1.352-1.368V5.633c0-.899.477-1.367 1.352-1.367h9.5c.867 0 1.359.468 1.359 1.367v9.476c0 .907-.492 1.368-1.36 1.368h-9.5Zm7.296-4.235c.266 0 .438-.195.438-.476V7.867c0-.344-.188-.492-.492-.492H7.64c-.29 0-.47.172-.47.438 0 .265.188.445.477.445H9.53l1.133-.078-1.055.992-3.382 3.383a.476.476 0 0 0-.149.328c0 .273.18.453.453.453a.47.47 0 0 0 .344-.149L10.25 9.82l.984-1.047-.078 1.282v1.718c0 .29.18.47.453.47Z"
                            />
                          </svg>
                        </span>
                      </span>
                    </a>
                  </div>
                </div>
                <div
<<<<<<< HEAD
                  class="MuiBox-root-389 MuiBox-root-642 makeStyles-stakePoolsWrapper-627"
                  style="gap: 12px;"
                >
                  <div
                    class="MuiBox-root-389 MuiBox-root-643"
                  >
                    <div
                      class="MuiBox-root-389 MuiBox-root-644"
=======
                  class="MuiBox-root-390 MuiBox-root-642 makeStyles-stakePoolsWrapper-627"
                  style="gap: 12px;"
                >
                  <div
                    class="MuiBox-root-390 MuiBox-root-643"
                  >
                    <div
                      class="MuiBox-root-390 MuiBox-root-644"
>>>>>>> f0ffc88a
                    >
                      <svg
                        aria-hidden="true"
                        class="MuiSvgIcon-root-337 MuiSvgIcon-fontSizeLarge-345"
                        focusable="false"
                        style="z-index: 1;"
                        viewBox="0 0 32 32"
                      >
                        <defs>
                          <lineargradient
                            gradientTransform="matrix(0.177778, 0, 0, 0.177778, 1.777779, 1.777779)"
                            gradientUnits="userSpaceOnUse"
                            id="paint0_linear_359"
                            x1="80"
                            x2="80"
                            y1="-84"
                            y2="256"
                          >
                            <stop
                              offset="0.1949"
                              stop-color="#708B96"
                            />
                            <stop
                              offset="1"
                              stop-color="#F7FBE7"
                            />
                          </lineargradient>
                        </defs>
                        <path
                          d="M 1.778 16 C 1.778 8.145 8.145 1.778 16 1.778 C 23.855 1.778 30.222 8.145 30.222 16 C 30.222 23.855 23.855 30.222 16 30.222 C 8.145 30.222 1.778 23.855 1.778 16 Z"
                          fill="#fff"
                        />
                        <rect
                          fill="#fff"
                          height="12.516"
                          width="12.516"
                          x="9.742"
                          y="9.771"
                        />
                        <path
                          clip-rule="evenodd"
                          d="M 14.635 22.286 L 14.635 19.916 C 12.852 19.355 11.563 17.725 11.563 15.801 C 11.563 13.413 13.549 11.477 16 11.477 C 18.451 11.477 20.437 13.413 20.437 15.801 C 20.437 17.725 19.148 19.355 17.365 19.916 L 17.365 21.658 L 17.365 22.258 L 17.365 22.286 L 22.258 22.286 L 22.258 20.523 L 19.842 20.523 C 21.295 19.421 22.229 17.709 22.229 15.787 C 22.229 12.464 19.44 9.771 16 9.771 C 12.56 9.771 9.771 12.464 9.771 15.787 C 9.771 17.709 10.705 19.421 12.158 20.523 L 9.742 20.523 L 9.742 22.286 Z"
                          fill="#708b96"
                          fill-rule="evenodd"
                        />
                        <path
                          d="M 16 28.444 C 9.127 28.444 3.556 22.873 3.556 16 L 0 16 C 0 24.837 7.163 32 16 32 Z M 28.444 16 C 28.444 22.873 22.873 28.444 16 28.444 L 16 32 C 24.837 32 32 24.837 32 16 Z M 16 3.556 C 22.873 3.556 28.444 9.127 28.444 16 L 32 16 C 32 7.163 24.837 0 16 0 Z M 16 0 C 7.163 0 0 7.163 0 16 L 3.556 16 C 3.556 9.127 9.127 3.556 16 3.556 Z"
                          fill="url(#paint0_linear_359)"
                        />
                      </svg>
                      <svg
                        aria-hidden="true"
                        class="MuiSvgIcon-root-337 MuiSvgIcon-fontSizeLarge-345"
                        focusable="false"
                        style="margin-left: -6px; z-index: 1;"
                        viewBox="0 0 32 32"
                      >
                        <circle
                          cx="16"
                          cy="16"
                          fill="#fff"
                          r="15"
                          stroke="url(#wETH_svg__a)"
                          stroke-width="2"
                        />
                        <path
                          clip-rule="evenodd"
                          d="M16.25 20.976 10 17.349 16.25 26V26l6.253-8.65-6.253 3.626Z"
                          fill="#708B96"
                          fill-rule="evenodd"
                        />
                        <path
                          clip-rule="evenodd"
                          d="m16.25 6 6.248 10.186-6.248-2.793L10 16.186 16.25 6Zm0 7.395L10 16.185l6.25 3.629 6.248-3.628-6.248-2.791Z"
                          fill="#424242"
                          fill-rule="evenodd"
                        />
                        <defs>
                          <lineargradient
                            gradientUnits="userSpaceOnUse"
                            id="wETH_svg__a"
                            x1="16"
                            x2="16"
                            y1="0"
                            y2="32"
                          >
                            <stop
                              stop-color="#444243"
                            />
                            <stop
                              offset="1"
                              stop-color="#708B96"
                            />
                          </lineargradient>
                        </defs>
                      </svg>
                    </div>
                    <p
                      class="MuiTypography-root-276 MuiTypography-body1-278"
                      style="line-height: 1.4; margin-left: 10px;"
                    >
                      gOHM-wETH
                    </p>
                  </div>
                  <p
                    class="MuiTypography-root-276 MuiTypography-body1-278"
                    style="line-height: 1.4;"
                  >
                    <span
<<<<<<< HEAD
                      class="MuiSkeleton-root-596 MuiSkeleton-text-597 MuiSkeleton-pulse-600"
                      style="width: 80px;"
=======
                      class="MuiSkeleton-root-598 MuiSkeleton-text-599 MuiSkeleton-pulse-602"
                      style="width: 30px;"
>>>>>>> f0ffc88a
                    />
                  </p>
                  <p
                    class="MuiTypography-root-276 MuiTypography-body1-278"
                    style="line-height: 1.4;"
                  />
                  <div
<<<<<<< HEAD
                    class="MuiBox-root-389 MuiBox-root-645"
                  >
                    <a
                      aria-disabled="false"
                      class="MuiButtonBase-root-335 MuiButton-root-362 MuiButton-outlined-367 makeStyles-root-625 makeStyles-root-646 undefined MuiButton-outlinedSecondary-369 MuiButton-disableElevation-373 MuiButton-fullWidth-383"
=======
                    class="MuiBox-root-390 MuiBox-root-645"
                  >
                    <a
                      aria-disabled="false"
                      class="MuiButtonBase-root-336 MuiButton-root-363 MuiButton-outlined-368 makeStyles-root-625 makeStyles-root-646 undefined MuiButton-outlinedSecondary-370 MuiButton-disableElevation-374 MuiButton-fullWidth-384"
>>>>>>> f0ffc88a
                      href="https://app.sushi.com/farm?filter=2x"
                      tabindex="0"
                      target="_blank"
                    >
                      <span
                        class="MuiButton-label-364"
                      >
                        Stake on
                         
                        Sushi (Arbitrum)
                        <span
                          class="MuiButton-endIcon-386 MuiButton-iconSizeMedium-388"
                        >
                          <svg
                            aria-hidden="true"
                            class="MuiSvgIcon-root-337 MuiSvgIcon-fontSizeLarge-345"
                            focusable="false"
                            viewBox="0 0 20 20"
                          >
                            <path
                              d="M4.297 17.445h9.539c1.523 0 2.305-.78 2.305-2.28v-9.58c0-1.507-.782-2.288-2.305-2.288h-9.54c-1.523 0-2.304.773-2.304 2.289v9.578c0 1.508.781 2.281 2.305 2.281Zm.016-.968c-.875 0-1.352-.461-1.352-1.368V5.633c0-.899.477-1.367 1.352-1.367h9.5c.867 0 1.359.468 1.359 1.367v9.476c0 .907-.492 1.368-1.36 1.368h-9.5Zm7.296-4.235c.266 0 .438-.195.438-.476V7.867c0-.344-.188-.492-.492-.492H7.64c-.29 0-.47.172-.47.438 0 .265.188.445.477.445H9.53l1.133-.078-1.055.992-3.382 3.383a.476.476 0 0 0-.149.328c0 .273.18.453.453.453a.47.47 0 0 0 .344-.149L10.25 9.82l.984-1.047-.078 1.282v1.718c0 .29.18.47.453.47Z"
                            />
                          </svg>
                        </span>
                      </span>
                    </a>
                  </div>
                </div>
                <div
<<<<<<< HEAD
                  class="MuiBox-root-389 MuiBox-root-647 makeStyles-stakePoolsWrapper-627"
                  style="gap: 12px;"
                >
                  <div
                    class="MuiBox-root-389 MuiBox-root-648"
                  >
                    <div
                      class="MuiBox-root-389 MuiBox-root-649"
=======
                  class="MuiBox-root-390 MuiBox-root-647 makeStyles-stakePoolsWrapper-627"
                  style="gap: 12px;"
                >
                  <div
                    class="MuiBox-root-390 MuiBox-root-648"
                  >
                    <div
                      class="MuiBox-root-390 MuiBox-root-649"
>>>>>>> f0ffc88a
                    >
                      <svg
                        aria-hidden="true"
                        class="MuiSvgIcon-root-337 MuiSvgIcon-fontSizeLarge-345"
                        focusable="false"
                        style="z-index: 1;"
                        viewBox="0 0 32 32"
                      >
                        <defs>
                          <lineargradient
                            gradientTransform="matrix(0.177778, 0, 0, 0.177778, 1.777779, 1.777779)"
                            gradientUnits="userSpaceOnUse"
                            id="paint0_linear_359"
                            x1="80"
                            x2="80"
                            y1="-84"
                            y2="256"
                          >
                            <stop
                              offset="0.1949"
                              stop-color="#708B96"
                            />
                            <stop
                              offset="1"
                              stop-color="#F7FBE7"
                            />
                          </lineargradient>
                        </defs>
                        <path
                          d="M 1.778 16 C 1.778 8.145 8.145 1.778 16 1.778 C 23.855 1.778 30.222 8.145 30.222 16 C 30.222 23.855 23.855 30.222 16 30.222 C 8.145 30.222 1.778 23.855 1.778 16 Z"
                          fill="#fff"
                        />
                        <rect
                          fill="#fff"
                          height="12.516"
                          width="12.516"
                          x="9.742"
                          y="9.771"
                        />
                        <path
                          clip-rule="evenodd"
                          d="M 14.635 22.286 L 14.635 19.916 C 12.852 19.355 11.563 17.725 11.563 15.801 C 11.563 13.413 13.549 11.477 16 11.477 C 18.451 11.477 20.437 13.413 20.437 15.801 C 20.437 17.725 19.148 19.355 17.365 19.916 L 17.365 21.658 L 17.365 22.258 L 17.365 22.286 L 22.258 22.286 L 22.258 20.523 L 19.842 20.523 C 21.295 19.421 22.229 17.709 22.229 15.787 C 22.229 12.464 19.44 9.771 16 9.771 C 12.56 9.771 9.771 12.464 9.771 15.787 C 9.771 17.709 10.705 19.421 12.158 20.523 L 9.742 20.523 L 9.742 22.286 Z"
                          fill="#708b96"
                          fill-rule="evenodd"
                        />
                        <path
                          d="M 16 28.444 C 9.127 28.444 3.556 22.873 3.556 16 L 0 16 C 0 24.837 7.163 32 16 32 Z M 28.444 16 C 28.444 22.873 22.873 28.444 16 28.444 L 16 32 C 24.837 32 32 24.837 32 16 Z M 16 3.556 C 22.873 3.556 28.444 9.127 28.444 16 L 32 16 C 32 7.163 24.837 0 16 0 Z M 16 0 C 7.163 0 0 7.163 0 16 L 3.556 16 C 3.556 9.127 9.127 3.556 16 3.556 Z"
                          fill="url(#paint0_linear_359)"
                        />
                      </svg>
                      <svg
                        aria-hidden="true"
                        class="MuiSvgIcon-root-337 MuiSvgIcon-fontSizeLarge-345"
                        focusable="false"
                        style="margin-left: -6px; z-index: 1;"
                        viewBox="0 0 32 32"
                      >
                        <circle
                          cx="16"
                          cy="16"
                          fill="#fff"
                          r="15"
                          stroke="url(#wETH_svg__a)"
                          stroke-width="2"
                        />
                        <path
                          clip-rule="evenodd"
                          d="M16.25 20.976 10 17.349 16.25 26V26l6.253-8.65-6.253 3.626Z"
                          fill="#708B96"
                          fill-rule="evenodd"
                        />
                        <path
                          clip-rule="evenodd"
                          d="m16.25 6 6.248 10.186-6.248-2.793L10 16.186 16.25 6Zm0 7.395L10 16.185l6.25 3.629 6.248-3.628-6.248-2.791Z"
                          fill="#424242"
                          fill-rule="evenodd"
                        />
                        <defs>
                          <lineargradient
                            gradientUnits="userSpaceOnUse"
                            id="wETH_svg__a"
                            x1="16"
                            x2="16"
                            y1="0"
                            y2="32"
                          >
                            <stop
                              stop-color="#444243"
                            />
                            <stop
                              offset="1"
                              stop-color="#708B96"
                            />
                          </lineargradient>
                        </defs>
                      </svg>
                    </div>
                    <p
                      class="MuiTypography-root-276 MuiTypography-body1-278"
                      style="line-height: 1.4; margin-left: 10px;"
                    >
                      gOHM-wETH
                    </p>
                  </div>
                  <p
                    class="MuiTypography-root-276 MuiTypography-body1-278"
                    style="line-height: 1.4;"
                  >
                    <span
<<<<<<< HEAD
                      class="MuiSkeleton-root-596 MuiSkeleton-text-597 MuiSkeleton-pulse-600"
                      style="width: 80px;"
=======
                      class="MuiSkeleton-root-598 MuiSkeleton-text-599 MuiSkeleton-pulse-602"
                      style="width: 30px;"
>>>>>>> f0ffc88a
                    />
                  </p>
                  <p
                    class="MuiTypography-root-276 MuiTypography-body1-278"
                    style="line-height: 1.4;"
                  />
                  <div
<<<<<<< HEAD
                    class="MuiBox-root-389 MuiBox-root-650"
                  >
                    <a
                      aria-disabled="false"
                      class="MuiButtonBase-root-335 MuiButton-root-362 MuiButton-outlined-367 makeStyles-root-625 makeStyles-root-651 undefined MuiButton-outlinedSecondary-369 MuiButton-disableElevation-373 MuiButton-fullWidth-383"
=======
                    class="MuiBox-root-390 MuiBox-root-650"
                  >
                    <a
                      aria-disabled="false"
                      class="MuiButtonBase-root-336 MuiButton-root-363 MuiButton-outlined-368 makeStyles-root-625 makeStyles-root-651 undefined MuiButton-outlinedSecondary-370 MuiButton-disableElevation-374 MuiButton-fullWidth-384"
>>>>>>> f0ffc88a
                      href="https://app.sushi.com/farm?filter=2x"
                      tabindex="0"
                      target="_blank"
                    >
                      <span
                        class="MuiButton-label-364"
                      >
                        Stake on
                         
                        Sushi (Polygon)
                        <span
                          class="MuiButton-endIcon-386 MuiButton-iconSizeMedium-388"
                        >
                          <svg
                            aria-hidden="true"
                            class="MuiSvgIcon-root-337 MuiSvgIcon-fontSizeLarge-345"
                            focusable="false"
                            viewBox="0 0 20 20"
                          >
                            <path
                              d="M4.297 17.445h9.539c1.523 0 2.305-.78 2.305-2.28v-9.58c0-1.507-.782-2.288-2.305-2.288h-9.54c-1.523 0-2.304.773-2.304 2.289v9.578c0 1.508.781 2.281 2.305 2.281Zm.016-.968c-.875 0-1.352-.461-1.352-1.368V5.633c0-.899.477-1.367 1.352-1.367h9.5c.867 0 1.359.468 1.359 1.367v9.476c0 .907-.492 1.368-1.36 1.368h-9.5Zm7.296-4.235c.266 0 .438-.195.438-.476V7.867c0-.344-.188-.492-.492-.492H7.64c-.29 0-.47.172-.47.438 0 .265.188.445.477.445H9.53l1.133-.078-1.055.992-3.382 3.383a.476.476 0 0 0-.149.328c0 .273.18.453.453.453a.47.47 0 0 0 .344-.149L10.25 9.82l.984-1.047-.078 1.282v1.718c0 .29.18.47.453.47Z"
                            />
                          </svg>
                        </span>
                      </span>
                    </a>
                  </div>
                </div>
                <div
<<<<<<< HEAD
                  class="MuiBox-root-389 MuiBox-root-652 makeStyles-stakePoolsWrapper-627"
                  style="gap: 12px;"
                >
                  <div
                    class="MuiBox-root-389 MuiBox-root-653"
                  >
                    <div
                      class="MuiBox-root-389 MuiBox-root-654"
=======
                  class="MuiBox-root-390 MuiBox-root-652 makeStyles-stakePoolsWrapper-627"
                  style="gap: 12px;"
                >
                  <div
                    class="MuiBox-root-390 MuiBox-root-653"
                  >
                    <div
                      class="MuiBox-root-390 MuiBox-root-654"
>>>>>>> f0ffc88a
                    >
                      <svg
                        aria-hidden="true"
                        class="MuiSvgIcon-root-337 MuiSvgIcon-fontSizeLarge-345"
                        focusable="false"
                        style="z-index: 1;"
                        viewBox="0 0 32 32"
                      >
                        <defs>
                          <lineargradient
                            gradientTransform="matrix(0.177778, 0, 0, 0.177778, 1.777779, 1.777779)"
                            gradientUnits="userSpaceOnUse"
                            id="paint0_linear_359"
                            x1="80"
                            x2="80"
                            y1="-84"
                            y2="256"
                          >
                            <stop
                              offset="0.1949"
                              stop-color="#708B96"
                            />
                            <stop
                              offset="1"
                              stop-color="#F7FBE7"
                            />
                          </lineargradient>
                        </defs>
                        <path
                          d="M 1.778 16 C 1.778 8.145 8.145 1.778 16 1.778 C 23.855 1.778 30.222 8.145 30.222 16 C 30.222 23.855 23.855 30.222 16 30.222 C 8.145 30.222 1.778 23.855 1.778 16 Z"
                          fill="#fff"
                        />
                        <rect
                          fill="#fff"
                          height="12.516"
                          width="12.516"
                          x="9.742"
                          y="9.771"
                        />
                        <path
                          clip-rule="evenodd"
                          d="M 14.635 22.286 L 14.635 19.916 C 12.852 19.355 11.563 17.725 11.563 15.801 C 11.563 13.413 13.549 11.477 16 11.477 C 18.451 11.477 20.437 13.413 20.437 15.801 C 20.437 17.725 19.148 19.355 17.365 19.916 L 17.365 21.658 L 17.365 22.258 L 17.365 22.286 L 22.258 22.286 L 22.258 20.523 L 19.842 20.523 C 21.295 19.421 22.229 17.709 22.229 15.787 C 22.229 12.464 19.44 9.771 16 9.771 C 12.56 9.771 9.771 12.464 9.771 15.787 C 9.771 17.709 10.705 19.421 12.158 20.523 L 9.742 20.523 L 9.742 22.286 Z"
                          fill="#708b96"
                          fill-rule="evenodd"
                        />
                        <path
                          d="M 16 28.444 C 9.127 28.444 3.556 22.873 3.556 16 L 0 16 C 0 24.837 7.163 32 16 32 Z M 28.444 16 C 28.444 22.873 22.873 28.444 16 28.444 L 16 32 C 24.837 32 32 24.837 32 16 Z M 16 3.556 C 22.873 3.556 28.444 9.127 28.444 16 L 32 16 C 32 7.163 24.837 0 16 0 Z M 16 0 C 7.163 0 0 7.163 0 16 L 3.556 16 C 3.556 9.127 9.127 3.556 16 3.556 Z"
                          fill="url(#paint0_linear_359)"
                        />
                      </svg>
                      <svg
                        aria-hidden="true"
                        class="MuiSvgIcon-root-337 MuiSvgIcon-fontSizeLarge-345"
                        focusable="false"
                        style="margin-left: -6px; z-index: 1;"
                        viewBox="0 0 32 32"
                      >
                        <defs>
                          <style>
                            .fantom_svg__cls-1{fill:#fff;fill-rule:evenodd}
                          </style>
                          <mask
                            height="20"
                            id="fantom_svg__mask"
                            maskUnits="userSpaceOnUse"
                            width="93.1"
                            x="10"
                            y="6"
                          >
                            <path
                              class="fantom_svg__cls-1"
                              d="M10 6h93.1v20H10Z"
                              id="fantom_svg__a"
                            />
                          </mask>
                        </defs>
                        <g
                          data-name="Layer 2"
                          id="fantom_svg__Layer_2"
                        >
                          <g
                            data-name="Layer 1"
                            id="fantom_svg__Layer_1-2"
                          >
                            <circle
                              cx="16"
                              cy="16"
                              r="16"
                              style="fill: #13b5ec;"
                            />
                            <path
                              class="fantom_svg__cls-1"
                              d="m17.2 12.9 3.6-2.1V15Zm3.6 9L16 24.7l-4.8-2.8V17l4.8 2.8 4.8-2.8Zm-9.6-11.1 3.6 2.1-3.6 2.1Zm5.4 3.1 3.6 2.1-3.6 2.1Zm-1.2 4.2L11.8 16l3.6-2.1Zm4.8-8.3L16 12.2l-4.2-2.4L16 7.3ZM10 9.4v13.1l6 3.4 6-3.4V9.4L16 6Z"
                              style="mask: url(#fantom_svg__mask);"
                            />
                          </g>
                        </g>
                      </svg>
                    </div>
                    <p
                      class="MuiTypography-root-276 MuiTypography-body1-278"
                      style="line-height: 1.4; margin-left: 10px;"
                    >
                      gOHM-FTM
                    </p>
                  </div>
                  <p
                    class="MuiTypography-root-276 MuiTypography-body1-278"
                    style="line-height: 1.4;"
                  >
                    <span
<<<<<<< HEAD
                      class="MuiSkeleton-root-596 MuiSkeleton-text-597 MuiSkeleton-pulse-600"
                      style="width: 80px;"
=======
                      class="MuiSkeleton-root-598 MuiSkeleton-text-599 MuiSkeleton-pulse-602"
                      style="width: 30px;"
>>>>>>> f0ffc88a
                    />
                  </p>
                  <p
                    class="MuiTypography-root-276 MuiTypography-body1-278"
                    style="line-height: 1.4;"
                  />
                  <div
<<<<<<< HEAD
                    class="MuiBox-root-389 MuiBox-root-655"
                  >
                    <a
                      aria-disabled="false"
                      class="MuiButtonBase-root-335 MuiButton-root-362 MuiButton-outlined-367 makeStyles-root-625 makeStyles-root-656 undefined MuiButton-outlinedSecondary-369 MuiButton-disableElevation-373 MuiButton-fullWidth-383"
=======
                    class="MuiBox-root-390 MuiBox-root-655"
                  >
                    <a
                      aria-disabled="false"
                      class="MuiButtonBase-root-336 MuiButton-root-363 MuiButton-outlined-368 makeStyles-root-625 makeStyles-root-656 undefined MuiButton-outlinedSecondary-370 MuiButton-disableElevation-374 MuiButton-fullWidth-384"
>>>>>>> f0ffc88a
                      href="https://app.spiritswap.finance/#/boostedfarms"
                      tabindex="0"
                      target="_blank"
                    >
                      <span
                        class="MuiButton-label-364"
                      >
                        Stake on
                         
                        Spirit (Fantom)
                        <span
                          class="MuiButton-endIcon-386 MuiButton-iconSizeMedium-388"
                        >
                          <svg
                            aria-hidden="true"
                            class="MuiSvgIcon-root-337 MuiSvgIcon-fontSizeLarge-345"
                            focusable="false"
                            viewBox="0 0 20 20"
                          >
                            <path
                              d="M4.297 17.445h9.539c1.523 0 2.305-.78 2.305-2.28v-9.58c0-1.507-.782-2.288-2.305-2.288h-9.54c-1.523 0-2.304.773-2.304 2.289v9.578c0 1.508.781 2.281 2.305 2.281Zm.016-.968c-.875 0-1.352-.461-1.352-1.368V5.633c0-.899.477-1.367 1.352-1.367h9.5c.867 0 1.359.468 1.359 1.367v9.476c0 .907-.492 1.368-1.36 1.368h-9.5Zm7.296-4.235c.266 0 .438-.195.438-.476V7.867c0-.344-.188-.492-.492-.492H7.64c-.29 0-.47.172-.47.438 0 .265.188.445.477.445H9.53l1.133-.078-1.055.992-3.382 3.383a.476.476 0 0 0-.149.328c0 .273.18.453.453.453a.47.47 0 0 0 .344-.149L10.25 9.82l.984-1.047-.078 1.282v1.718c0 .29.18.47.453.47Z"
                            />
                          </svg>
                        </span>
                      </span>
                    </a>
                  </div>
                </div>
              </div>
            </div>
          </div>
        </div>
      </div>
    </div>
    <div />
  </div>
</div>
`;<|MERGE_RESOLUTION|>--- conflicted
+++ resolved
@@ -259,11 +259,7 @@
                             class="MuiTypography-root-276 MuiTypography-h6-286"
                           >
                             <div
-<<<<<<< HEAD
-                              class="MuiBox-root-389 MuiBox-root-661"
-=======
-                              class="MuiBox-root-390 MuiBox-root-661"
->>>>>>> f0ffc88a
+                              class="MuiBox-root-390 MuiBox-root-663"
                             >
                               <div>
                                 <svg
@@ -293,11 +289,7 @@
                             class="MuiTypography-root-276 MuiTypography-h6-286"
                           >
                             <div
-<<<<<<< HEAD
-                              class="MuiBox-root-389 MuiBox-root-662"
-=======
-                              class="MuiBox-root-390 MuiBox-root-662"
->>>>>>> f0ffc88a
+                              class="MuiBox-root-390 MuiBox-root-664"
                             >
                               <div>
                                 <svg
@@ -398,11 +390,7 @@
                             class="MuiTypography-root-276 MuiTypography-h6-286"
                           >
                             <div
-<<<<<<< HEAD
-                              class="MuiBox-root-389 MuiBox-root-663"
-=======
-                              class="MuiBox-root-390 MuiBox-root-663"
->>>>>>> f0ffc88a
+                              class="MuiBox-root-390 MuiBox-root-665"
                             >
                               <div>
                                 <svg
@@ -432,7 +420,7 @@
                             class="MuiTypography-root-276 MuiTypography-h6-286"
                           >
                             <div
-                              class="MuiBox-root-390 MuiBox-root-664"
+                              class="MuiBox-root-390 MuiBox-root-666"
                             >
                               <div>
                                 <svg
@@ -462,11 +450,7 @@
                             class="MuiTypography-root-276 MuiTypography-h6-286"
                           >
                             <div
-<<<<<<< HEAD
-                              class="MuiBox-root-389 MuiBox-root-664"
-=======
-                              class="MuiBox-root-390 MuiBox-root-665"
->>>>>>> f0ffc88a
+                              class="MuiBox-root-390 MuiBox-root-667"
                             >
                               <div>
                                 <svg
@@ -505,11 +489,7 @@
                             class="MuiTypography-root-276 MuiTypography-h6-286"
                           >
                             <div
-<<<<<<< HEAD
-                              class="MuiBox-root-389 MuiBox-root-665"
-=======
-                              class="MuiBox-root-390 MuiBox-root-666"
->>>>>>> f0ffc88a
+                              class="MuiBox-root-390 MuiBox-root-668"
                             >
                               <div>
                                 <svg
@@ -540,11 +520,7 @@
                             class="MuiTypography-root-276 MuiTypography-h6-286"
                           >
                             <div
-<<<<<<< HEAD
-                              class="MuiBox-root-389 MuiBox-root-666"
-=======
-                              class="MuiBox-root-390 MuiBox-root-667"
->>>>>>> f0ffc88a
+                              class="MuiBox-root-390 MuiBox-root-669"
                             >
                               <div>
                                 <svg
@@ -592,11 +568,7 @@
                             class="MuiTypography-root-276 MuiTypography-h6-286"
                           >
                             <div
-<<<<<<< HEAD
-                              class="MuiBox-root-389 MuiBox-root-667"
-=======
-                              class="MuiBox-root-390 MuiBox-root-668"
->>>>>>> f0ffc88a
+                              class="MuiBox-root-390 MuiBox-root-670"
                             >
                               <div>
                                 <svg
@@ -644,11 +616,7 @@
                             class="MuiTypography-root-276 MuiTypography-h6-286"
                           >
                             <div
-<<<<<<< HEAD
-                              class="MuiBox-root-389 MuiBox-root-668"
-=======
-                              class="MuiBox-root-390 MuiBox-root-669"
->>>>>>> f0ffc88a
+                              class="MuiBox-root-390 MuiBox-root-671"
                             >
                               <div>
                                 <svg
@@ -689,11 +657,7 @@
                             class="MuiTypography-root-276 MuiTypography-h6-286"
                           >
                             <div
-<<<<<<< HEAD
-                              class="MuiBox-root-389 MuiBox-root-669"
-=======
-                              class="MuiBox-root-390 MuiBox-root-670"
->>>>>>> f0ffc88a
+                              class="MuiBox-root-390 MuiBox-root-672"
                             >
                               <div>
                                 <svg
@@ -734,11 +698,7 @@
                             class="MuiTypography-root-276 MuiTypography-h6-286"
                           >
                             <div
-<<<<<<< HEAD
-                              class="MuiBox-root-389 MuiBox-root-670"
-=======
-                              class="MuiBox-root-390 MuiBox-root-671"
->>>>>>> f0ffc88a
+                              class="MuiBox-root-390 MuiBox-root-673"
                             >
                               <div>
                                 <svg
@@ -779,11 +739,7 @@
                             class="MuiTypography-root-276 MuiTypography-h6-286"
                           >
                             <div
-<<<<<<< HEAD
-                              class="MuiBox-root-389 MuiBox-root-671"
-=======
-                              class="MuiBox-root-390 MuiBox-root-672"
->>>>>>> f0ffc88a
+                              class="MuiBox-root-390 MuiBox-root-674"
                             >
                               <div>
                                 <svg
@@ -1023,16 +979,16 @@
                             >
                               Current Index
                               <div
-                                class="MuiBox-root-389 MuiBox-root-623"
+                                class="MuiBox-root-390 MuiBox-root-625"
                                 style="font-size: 16px;"
                               >
                                 <div
-                                  class="MuiBox-root-389 MuiBox-root-624"
+                                  class="MuiBox-root-390 MuiBox-root-626"
                                   style="display: inline-flex; justify-content: center; align-self: center;"
                                 >
                                   <svg
                                     aria-hidden="true"
-                                    class="MuiSvgIcon-root-336 info-icon MuiSvgIcon-fontSizeSmall-343"
+                                    class="MuiSvgIcon-root-337 info-icon MuiSvgIcon-fontSizeSmall-344"
                                     focusable="false"
                                     style="margin: 0px 5px; font-size: 1em;"
                                     viewBox="0 0 20 20"
@@ -1070,11 +1026,7 @@
                       id="wallet-menu"
                     >
                       <button
-<<<<<<< HEAD
-                        class="MuiButtonBase-root-335 MuiButton-root-362 MuiButton-contained-370 makeStyles-root-625 makeStyles-root-626 undefined MuiButton-containedPrimary-371 MuiButton-containedSizeLarge-380 MuiButton-sizeLarge-382 MuiButton-disableElevation-373"
-=======
-                        class="MuiButtonBase-root-336 MuiButton-root-363 MuiButton-contained-371 makeStyles-root-625 makeStyles-root-626 undefined MuiButton-containedPrimary-372 MuiButton-containedSizeLarge-381 MuiButton-sizeLarge-383 MuiButton-disableElevation-374"
->>>>>>> f0ffc88a
+                        class="MuiButtonBase-root-336 MuiButton-root-363 MuiButton-contained-371 makeStyles-root-627 makeStyles-root-628 undefined MuiButton-containedPrimary-372 MuiButton-containedSizeLarge-381 MuiButton-sizeLarge-383 MuiButton-disableElevation-374"
                         style="font-size: 1.2857rem;"
                         tabindex="0"
                         type="button"
@@ -1098,11 +1050,7 @@
           </div>
         </div>
         <div
-<<<<<<< HEAD
-          class="MuiPaper-root-246 makeStyles-root-487 makeStyles-root-631  MuiPaper-elevation0-249 MuiPaper-rounded-247"
-=======
-          class="MuiPaper-root-247 makeStyles-root-489 makeStyles-root-631  MuiPaper-elevation0-250 MuiPaper-rounded-248"
->>>>>>> f0ffc88a
+          class="MuiPaper-root-247 makeStyles-root-489 makeStyles-root-633  MuiPaper-elevation0-250 MuiPaper-rounded-248"
           style="transform: none; webkit-transition: transform 225ms cubic-bezier(0.4, 0, 0.2, 1) 0ms; transition: transform 225ms cubic-bezier(0.4, 0, 0.2, 1) 0ms;"
         >
           <div
@@ -1112,17 +1060,10 @@
               class="MuiGrid-root-491 card-header MuiGrid-item-493"
             >
               <div
-<<<<<<< HEAD
-                class="MuiBox-root-389 MuiBox-root-632"
+                class="MuiBox-root-390 MuiBox-root-634"
               >
                 <div
-                  class="MuiBox-root-389 MuiBox-root-633"
-=======
-                class="MuiBox-root-390 MuiBox-root-632"
-              >
-                <div
-                  class="MuiBox-root-390 MuiBox-root-633"
->>>>>>> f0ffc88a
+                  class="MuiBox-root-390 MuiBox-root-635"
                 >
                   <h5
                     class="MuiTypography-root-276 header-text MuiTypography-h5-285"
@@ -1139,69 +1080,38 @@
               class="MuiGrid-root-491 MuiGrid-item-493"
             >
               <div
-<<<<<<< HEAD
-                class="MuiBox-root-389 MuiBox-root-634 makeStyles-stakePoolsWrapper-627"
+                class="MuiBox-root-390 MuiBox-root-636 makeStyles-stakePoolsWrapper-629"
                 style="gap: 12px; margin-bottom: 0.5rem;"
               >
                 <p
-                  class="MuiTypography-root-275 makeStyles-stakePoolHeaderText-628 MuiTypography-body1-277"
-=======
-                class="MuiBox-root-390 MuiBox-root-634 makeStyles-stakePoolsWrapper-627"
-                style="gap: 12px; margin-bottom: 0.5rem;"
-              >
-                <p
-                  class="MuiTypography-root-276 makeStyles-stakePoolHeaderText-628 MuiTypography-body1-278"
->>>>>>> f0ffc88a
+                  class="MuiTypography-root-276 makeStyles-stakePoolHeaderText-630 MuiTypography-body1-278"
                   style="margin-left: 75px;"
                 >
                   Asset
                 </p>
                 <p
-<<<<<<< HEAD
-                  class="MuiTypography-root-275 makeStyles-stakePoolHeaderText-628 MuiTypography-body1-277"
-=======
-                  class="MuiTypography-root-276 makeStyles-stakePoolHeaderText-628 MuiTypography-body1-278"
->>>>>>> f0ffc88a
+                  class="MuiTypography-root-276 makeStyles-stakePoolHeaderText-630 MuiTypography-body1-278"
                   style="padding-left: 3px;"
                 >
                   TVL
                 </p>
                 <p
-<<<<<<< HEAD
-                  class="MuiTypography-root-275 makeStyles-stakePoolHeaderText-628 MuiTypography-body1-277"
+                  class="MuiTypography-root-276 makeStyles-stakePoolHeaderText-630 MuiTypography-body1-278"
                 />
               </div>
               <div
-                class="MuiBox-root-389 MuiBox-root-635"
+                class="MuiBox-root-390 MuiBox-root-637"
                 style="gap: 32px; padding: 16px 0px;"
               >
                 <div
-                  class="MuiBox-root-389 MuiBox-root-636 makeStyles-stakePoolsWrapper-627"
+                  class="MuiBox-root-390 MuiBox-root-638 makeStyles-stakePoolsWrapper-629"
                   style="gap: 12px;"
                 >
                   <div
-                    class="MuiBox-root-389 MuiBox-root-637"
+                    class="MuiBox-root-390 MuiBox-root-639"
                   >
                     <div
-                      class="MuiBox-root-389 MuiBox-root-638"
-=======
-                  class="MuiTypography-root-276 makeStyles-stakePoolHeaderText-628 MuiTypography-body1-278"
-                />
-              </div>
-              <div
-                class="MuiBox-root-390 MuiBox-root-635"
-                style="gap: 32px; padding: 16px 0px;"
-              >
-                <div
-                  class="MuiBox-root-390 MuiBox-root-636 makeStyles-stakePoolsWrapper-627"
-                  style="gap: 12px;"
-                >
-                  <div
-                    class="MuiBox-root-390 MuiBox-root-637"
-                  >
-                    <div
-                      class="MuiBox-root-390 MuiBox-root-638"
->>>>>>> f0ffc88a
+                      class="MuiBox-root-390 MuiBox-root-640"
                     >
                       <svg
                         aria-hidden="true"
@@ -1281,13 +1191,8 @@
                     style="line-height: 1.4;"
                   >
                     <span
-<<<<<<< HEAD
-                      class="MuiSkeleton-root-596 MuiSkeleton-text-597 MuiSkeleton-pulse-600"
+                      class="MuiSkeleton-root-598 MuiSkeleton-text-599 MuiSkeleton-pulse-602"
                       style="width: 80px;"
-=======
-                      class="MuiSkeleton-root-598 MuiSkeleton-text-599 MuiSkeleton-pulse-602"
-                      style="width: 30px;"
->>>>>>> f0ffc88a
                     />
                   </p>
                   <p
@@ -1295,19 +1200,11 @@
                     style="line-height: 1.4;"
                   />
                   <div
-<<<<<<< HEAD
-                    class="MuiBox-root-389 MuiBox-root-640"
+                    class="MuiBox-root-390 MuiBox-root-642"
                   >
                     <a
                       aria-disabled="false"
-                      class="MuiButtonBase-root-335 MuiButton-root-362 MuiButton-outlined-367 makeStyles-root-625 makeStyles-root-641 undefined MuiButton-outlinedSecondary-369 MuiButton-disableElevation-373 MuiButton-fullWidth-383"
-=======
-                    class="MuiBox-root-390 MuiBox-root-640"
-                  >
-                    <a
-                      aria-disabled="false"
-                      class="MuiButtonBase-root-336 MuiButton-root-363 MuiButton-outlined-368 makeStyles-root-625 makeStyles-root-641 undefined MuiButton-outlinedSecondary-370 MuiButton-disableElevation-374 MuiButton-fullWidth-384"
->>>>>>> f0ffc88a
+                      class="MuiButtonBase-root-336 MuiButton-root-363 MuiButton-outlined-368 makeStyles-root-627 makeStyles-root-643 undefined MuiButton-outlinedSecondary-370 MuiButton-disableElevation-374 MuiButton-fullWidth-384"
                       href="https://traderjoexyz.com/#/farm/0xB674f93952F02F2538214D4572Aa47F262e990Ff-0x188bED1968b795d5c9022F6a0bb5931Ac4c18F00"
                       tabindex="0"
                       target="_blank"
@@ -1337,25 +1234,14 @@
                   </div>
                 </div>
                 <div
-<<<<<<< HEAD
-                  class="MuiBox-root-389 MuiBox-root-642 makeStyles-stakePoolsWrapper-627"
+                  class="MuiBox-root-390 MuiBox-root-644 makeStyles-stakePoolsWrapper-629"
                   style="gap: 12px;"
                 >
                   <div
-                    class="MuiBox-root-389 MuiBox-root-643"
+                    class="MuiBox-root-390 MuiBox-root-645"
                   >
                     <div
-                      class="MuiBox-root-389 MuiBox-root-644"
-=======
-                  class="MuiBox-root-390 MuiBox-root-642 makeStyles-stakePoolsWrapper-627"
-                  style="gap: 12px;"
-                >
-                  <div
-                    class="MuiBox-root-390 MuiBox-root-643"
-                  >
-                    <div
-                      class="MuiBox-root-390 MuiBox-root-644"
->>>>>>> f0ffc88a
+                      class="MuiBox-root-390 MuiBox-root-646"
                     >
                       <svg
                         aria-hidden="true"
@@ -1465,13 +1351,8 @@
                     style="line-height: 1.4;"
                   >
                     <span
-<<<<<<< HEAD
-                      class="MuiSkeleton-root-596 MuiSkeleton-text-597 MuiSkeleton-pulse-600"
+                      class="MuiSkeleton-root-598 MuiSkeleton-text-599 MuiSkeleton-pulse-602"
                       style="width: 80px;"
-=======
-                      class="MuiSkeleton-root-598 MuiSkeleton-text-599 MuiSkeleton-pulse-602"
-                      style="width: 30px;"
->>>>>>> f0ffc88a
                     />
                   </p>
                   <p
@@ -1479,19 +1360,11 @@
                     style="line-height: 1.4;"
                   />
                   <div
-<<<<<<< HEAD
-                    class="MuiBox-root-389 MuiBox-root-645"
+                    class="MuiBox-root-390 MuiBox-root-647"
                   >
                     <a
                       aria-disabled="false"
-                      class="MuiButtonBase-root-335 MuiButton-root-362 MuiButton-outlined-367 makeStyles-root-625 makeStyles-root-646 undefined MuiButton-outlinedSecondary-369 MuiButton-disableElevation-373 MuiButton-fullWidth-383"
-=======
-                    class="MuiBox-root-390 MuiBox-root-645"
-                  >
-                    <a
-                      aria-disabled="false"
-                      class="MuiButtonBase-root-336 MuiButton-root-363 MuiButton-outlined-368 makeStyles-root-625 makeStyles-root-646 undefined MuiButton-outlinedSecondary-370 MuiButton-disableElevation-374 MuiButton-fullWidth-384"
->>>>>>> f0ffc88a
+                      class="MuiButtonBase-root-336 MuiButton-root-363 MuiButton-outlined-368 makeStyles-root-627 makeStyles-root-648 undefined MuiButton-outlinedSecondary-370 MuiButton-disableElevation-374 MuiButton-fullWidth-384"
                       href="https://app.sushi.com/farm?filter=2x"
                       tabindex="0"
                       target="_blank"
@@ -1521,25 +1394,14 @@
                   </div>
                 </div>
                 <div
-<<<<<<< HEAD
-                  class="MuiBox-root-389 MuiBox-root-647 makeStyles-stakePoolsWrapper-627"
+                  class="MuiBox-root-390 MuiBox-root-649 makeStyles-stakePoolsWrapper-629"
                   style="gap: 12px;"
                 >
                   <div
-                    class="MuiBox-root-389 MuiBox-root-648"
+                    class="MuiBox-root-390 MuiBox-root-650"
                   >
                     <div
-                      class="MuiBox-root-389 MuiBox-root-649"
-=======
-                  class="MuiBox-root-390 MuiBox-root-647 makeStyles-stakePoolsWrapper-627"
-                  style="gap: 12px;"
-                >
-                  <div
-                    class="MuiBox-root-390 MuiBox-root-648"
-                  >
-                    <div
-                      class="MuiBox-root-390 MuiBox-root-649"
->>>>>>> f0ffc88a
+                      class="MuiBox-root-390 MuiBox-root-651"
                     >
                       <svg
                         aria-hidden="true"
@@ -1649,13 +1511,8 @@
                     style="line-height: 1.4;"
                   >
                     <span
-<<<<<<< HEAD
-                      class="MuiSkeleton-root-596 MuiSkeleton-text-597 MuiSkeleton-pulse-600"
+                      class="MuiSkeleton-root-598 MuiSkeleton-text-599 MuiSkeleton-pulse-602"
                       style="width: 80px;"
-=======
-                      class="MuiSkeleton-root-598 MuiSkeleton-text-599 MuiSkeleton-pulse-602"
-                      style="width: 30px;"
->>>>>>> f0ffc88a
                     />
                   </p>
                   <p
@@ -1663,19 +1520,11 @@
                     style="line-height: 1.4;"
                   />
                   <div
-<<<<<<< HEAD
-                    class="MuiBox-root-389 MuiBox-root-650"
+                    class="MuiBox-root-390 MuiBox-root-652"
                   >
                     <a
                       aria-disabled="false"
-                      class="MuiButtonBase-root-335 MuiButton-root-362 MuiButton-outlined-367 makeStyles-root-625 makeStyles-root-651 undefined MuiButton-outlinedSecondary-369 MuiButton-disableElevation-373 MuiButton-fullWidth-383"
-=======
-                    class="MuiBox-root-390 MuiBox-root-650"
-                  >
-                    <a
-                      aria-disabled="false"
-                      class="MuiButtonBase-root-336 MuiButton-root-363 MuiButton-outlined-368 makeStyles-root-625 makeStyles-root-651 undefined MuiButton-outlinedSecondary-370 MuiButton-disableElevation-374 MuiButton-fullWidth-384"
->>>>>>> f0ffc88a
+                      class="MuiButtonBase-root-336 MuiButton-root-363 MuiButton-outlined-368 makeStyles-root-627 makeStyles-root-653 undefined MuiButton-outlinedSecondary-370 MuiButton-disableElevation-374 MuiButton-fullWidth-384"
                       href="https://app.sushi.com/farm?filter=2x"
                       tabindex="0"
                       target="_blank"
@@ -1705,25 +1554,14 @@
                   </div>
                 </div>
                 <div
-<<<<<<< HEAD
-                  class="MuiBox-root-389 MuiBox-root-652 makeStyles-stakePoolsWrapper-627"
+                  class="MuiBox-root-390 MuiBox-root-654 makeStyles-stakePoolsWrapper-629"
                   style="gap: 12px;"
                 >
                   <div
-                    class="MuiBox-root-389 MuiBox-root-653"
+                    class="MuiBox-root-390 MuiBox-root-655"
                   >
                     <div
-                      class="MuiBox-root-389 MuiBox-root-654"
-=======
-                  class="MuiBox-root-390 MuiBox-root-652 makeStyles-stakePoolsWrapper-627"
-                  style="gap: 12px;"
-                >
-                  <div
-                    class="MuiBox-root-390 MuiBox-root-653"
-                  >
-                    <div
-                      class="MuiBox-root-390 MuiBox-root-654"
->>>>>>> f0ffc88a
+                      class="MuiBox-root-390 MuiBox-root-656"
                     >
                       <svg
                         aria-hidden="true"
@@ -1835,13 +1673,8 @@
                     style="line-height: 1.4;"
                   >
                     <span
-<<<<<<< HEAD
-                      class="MuiSkeleton-root-596 MuiSkeleton-text-597 MuiSkeleton-pulse-600"
+                      class="MuiSkeleton-root-598 MuiSkeleton-text-599 MuiSkeleton-pulse-602"
                       style="width: 80px;"
-=======
-                      class="MuiSkeleton-root-598 MuiSkeleton-text-599 MuiSkeleton-pulse-602"
-                      style="width: 30px;"
->>>>>>> f0ffc88a
                     />
                   </p>
                   <p
@@ -1849,19 +1682,11 @@
                     style="line-height: 1.4;"
                   />
                   <div
-<<<<<<< HEAD
-                    class="MuiBox-root-389 MuiBox-root-655"
+                    class="MuiBox-root-390 MuiBox-root-657"
                   >
                     <a
                       aria-disabled="false"
-                      class="MuiButtonBase-root-335 MuiButton-root-362 MuiButton-outlined-367 makeStyles-root-625 makeStyles-root-656 undefined MuiButton-outlinedSecondary-369 MuiButton-disableElevation-373 MuiButton-fullWidth-383"
-=======
-                    class="MuiBox-root-390 MuiBox-root-655"
-                  >
-                    <a
-                      aria-disabled="false"
-                      class="MuiButtonBase-root-336 MuiButton-root-363 MuiButton-outlined-368 makeStyles-root-625 makeStyles-root-656 undefined MuiButton-outlinedSecondary-370 MuiButton-disableElevation-374 MuiButton-fullWidth-384"
->>>>>>> f0ffc88a
+                      class="MuiButtonBase-root-336 MuiButton-root-363 MuiButton-outlined-368 makeStyles-root-627 makeStyles-root-658 undefined MuiButton-outlinedSecondary-370 MuiButton-disableElevation-374 MuiButton-fullWidth-384"
                       href="https://app.spiritswap.finance/#/boostedfarms"
                       tabindex="0"
                       target="_blank"
