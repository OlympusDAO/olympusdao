// Jest Snapshot v1, https://goo.gl/fbAQLP

exports[`<Root/> should render component 1`] = `
<div>
  <div
    class="app false false light"
  >
    <div>
      <div>
        <div
          class="MuiSnackbar-root-225 MuiSnackbar-anchorOriginTopCenter-226"
        >
          <div
            class="MuiPaper-root-248 MuiAlert-root-232 MuiAlert-filledInfo-242 MuiPaper-elevation0-251"
            direction="down"
            role="alert"
            style="opacity: 1; transform: scale(1, 1); word-break: break-word; transition: opacity 225ms cubic-bezier(0.4, 0, 0.2, 1) 0ms,transform 150ms cubic-bezier(0.4, 0, 0.2, 1) 0ms;"
          >
            <div
              class="MuiAlert-message-246"
            >
              <div
                class="MuiTypography-root-277 MuiAlertTitle-root-276 MuiTypography-body1-279 MuiTypography-gutterBottom-297"
              >
                Information
              </div>
              Safety Check: Always verify you're on app.olympusdao.finance!
              <div
                class="makeStyles-root-307"
              >
                <div
                  aria-valuemax="100"
                  aria-valuemin="0"
                  aria-valuenow="100"
                  class="MuiLinearProgress-root-308 MuiLinearProgress-colorPrimary-309 MuiLinearProgress-determinate-311"
                  role="progressbar"
                >
                  <div
                    class="MuiLinearProgress-bar-318 MuiLinearProgress-barColorPrimary-319 MuiLinearProgress-bar1Determinate-322"
                    style="transform: translateX(0%);"
                  />
                </div>
              </div>
            </div>
            <div
              class="MuiAlert-action-247"
            >
              <button
                aria-label="Close"
                class="MuiButtonBase-root-337 MuiIconButton-root-329 MuiIconButton-colorInherit-332 MuiIconButton-sizeSmall-335"
                tabindex="0"
                title="Close"
                type="button"
              >
                <span
                  class="MuiIconButton-label-336"
                >
                  <svg
                    aria-hidden="true"
                    class="MuiSvgIcon-root-338 MuiSvgIcon-fontSizeSmall-345"
                    focusable="false"
                    viewBox="0 0 20 20"
                  >
                    <path
                      d="M19 6.41L17.59 5 12 10.59 6.41 5 5 6.41 10.59 12 5 17.59 6.41 19 12 13.41 17.59 19 19 17.59 13.41 12z"
                    />
                  </svg>
                </span>
              </button>
            </div>
          </div>
        </div>
      </div>
    </div>
    <header
      class="MuiPaper-root-248 MuiAppBar-root-349 MuiAppBar-positionSticky-352 MuiAppBar-colorPrimary-356 makeStyles-appBar-347 MuiPaper-elevation0-251"
    >
      <div
        class="MuiToolbar-root-360 MuiToolbar-regular-362 dapp-topbar"
      >
        <button
          aria-label="open drawer"
          class="MuiButtonBase-root-337 MuiButton-root-364 MuiButton-contained-372 makeStyles-menuButton-348 MuiButton-containedSecondary-374 MuiButton-containedSizeLarge-382 MuiButton-sizeLarge-384 MuiButton-disableElevation-375"
          id="hamburger"
          tabindex="0"
          type="button"
        >
          <span
            class="MuiButton-label-365"
          >
            <svg
              aria-hidden="true"
              class="MuiSvgIcon-root-338 MuiSvgIcon-fontSizeSmall-345"
              focusable="false"
              viewBox="0 0 20 20"
            >
              hamburger.svg
            </svg>
          </span>
        </button>
        <div
          class="MuiBox-root-391 MuiBox-root-392"
        >
          <button
            class="MuiButtonBase-root-337 MuiButton-root-364 MuiButton-contained-372 MuiButton-containedSecondary-374 MuiButton-disableElevation-375"
            id="ohm-menu-button"
            tabindex="0"
            type="button"
          >
            <span
              class="MuiButton-label-365"
            >
              <svg
                aria-hidden="true"
                class="MuiSvgIcon-root-338 MuiSvgIcon-fontSizeSmall-345"
                focusable="false"
                style="margin-right: 8px;"
                viewBox="0 0 20 20"
              >
                wallet.svg
              </svg>
              <p
                class="MuiTypography-root-277 MuiTypography-body1-279"
              >
                Connect Wallet
              </p>
            </span>
          </button>
          <div
            class="PrivateSwipeArea-root-407 PrivateSwipeArea-anchorRight-409"
            style="width: 20px;"
          />
          <button
            class="MuiButtonBase-root-337 MuiToggleButton-root-412 toggle-button"
            tabindex="0"
            title="Change Theme"
            type="button"
            value="check"
          >
            <span
              class="MuiToggleButton-label-413"
            >
              <svg
                aria-hidden="true"
                class="MuiSvgIcon-root-338 MuiSvgIcon-colorPrimary-339 MuiSvgIcon-fontSizeSmall-345"
                focusable="false"
                viewBox="0 0 20 20"
              >
                <path
                  d="M10.68 2.531a.692.692 0 0 0-.688-.68.69.69 0 0 0-.68.68v1.64c0 .368.313.68.68.68a.692.692 0 0 0 .688-.68v-1.64Zm3.172 2.977a.694.694 0 0 0 0 .96.681.681 0 0 0 .968 0l1.164-1.163a.689.689 0 0 0 0-.97.684.684 0 0 0-.953 0l-1.18 1.173Zm-8.688.96a.679.679 0 0 0 .961 0 .686.686 0 0 0 .008-.96L4.969 4.336a.701.701 0 0 0-.961 0 .701.701 0 0 0-.008.96L5.164 6.47Zm4.828-.124c-2.18 0-3.984 1.804-3.984 3.984 0 2.18 1.804 3.992 3.984 3.992 2.172 0 3.977-1.812 3.977-3.992 0-2.18-1.805-3.984-3.977-3.984Zm7.774 4.664a.692.692 0 0 0 .687-.68.692.692 0 0 0-.687-.68h-1.633a.69.69 0 0 0-.68.68c0 .367.313.68.68.68h1.633ZM2.219 9.648a.69.69 0 0 0-.68.68c0 .367.313.68.68.68h1.633a.692.692 0 0 0 .687-.68.692.692 0 0 0-.687-.68H2.219Zm12.594 4.547a.694.694 0 0 0-.961 0 .694.694 0 0 0 0 .961l1.18 1.172a.679.679 0 0 0 .953-.969l-1.172-1.164ZM4 15.352a.701.701 0 0 0-.008.96.703.703 0 0 0 .969.008l1.164-1.164a.686.686 0 0 0 .008-.96.703.703 0 0 0-.969 0L4 15.351Zm6.68 1.132a.692.692 0 0 0-.688-.68.69.69 0 0 0-.68.68v1.641c0 .367.313.68.68.68a.692.692 0 0 0 .688-.68v-1.64Z"
                />
              </svg>
            </span>
          </button>
          <button
            aria-describedby="locales-popper"
            class="MuiButtonBase-root-337 MuiButton-root-364 MuiButton-contained-372 makeStyles-toggleButton-417 MuiButton-containedSecondary-374 MuiButton-containedSizeLarge-382 MuiButton-sizeLarge-384 MuiButton-disableElevation-375"
            tabindex="0"
            title="Change locale"
            type="button"
          >
            <span
              class="MuiButton-label-365"
            >
              <svg
                aria-hidden="true"
                class="MuiSvgIcon-root-338 MuiSvgIcon-fontSizeSmall-345"
                focusable="false"
                viewBox="0 0 20 20"
              >
                <svg
                  id="flag-icon-css-gb"
                  viewBox="0 0 640 480"
                  xmlns="http://www.w3.org/2000/svg"
                >
                  <path
                    d="M0 0h640v480H0z"
                    fill="#012169"
                  />
                  <path
                    d="M75 0l244 181L562 0h78v62L400 241l240 178v61h-80L320 301 81 480H0v-60l239-178L0 64V0h75z"
                    fill="#FFF"
                  />
                  <path
                    d="M424 281l216 159v40L369 281h55zm-184 20l6 35L54 480H0l240-179zM640 0v3L391 191l2-44L590 0h50zM0 0l239 176h-60L0 42V0z"
                    fill="#C8102E"
                  />
                  <path
                    d="M241 0v480h160V0H241zM0 160v160h640V160H0z"
                    fill="#FFF"
                  />
                  <path
                    d="M0 193v96h640v-96H0zM273 0v480h96V0h-96z"
                    fill="#C8102E"
                  />
                </svg>
              </svg>
            </span>
          </button>
        </div>
      </div>
    </header>
    <nav
      class="makeStyles-drawer-1"
    >
      <div
        class="sidebar"
        id="sidebarContent"
      >
        <div
          class="MuiDrawer-root-395 MuiDrawer-docked-396"
        >
          <div
            class="MuiPaper-root-248 MuiDrawer-paper-397 MuiDrawer-paperAnchorLeft-398 MuiDrawer-paperAnchorDockedLeft-402 MuiPaper-elevation0-251"
          >
            <div
              class="MuiPaper-root-248 dapp-sidebar MuiPaper-elevation0-251 MuiPaper-rounded-249"
            >
              <div
                class="MuiBox-root-391 MuiBox-root-420 dapp-sidebar-inner"
              >
                <div
                  class="dapp-menu-top"
                >
                  <div
                    class="MuiBox-root-391 MuiBox-root-421 branding-header"
                  >
                    <a
                      class="MuiTypography-root-277 MuiLink-root-422 MuiLink-underlineNone-423 MuiTypography-colorPrimary-300"
                      href="https://olympusdao.finance"
                      target="_blank"
                    >
                      <svg
                        aria-hidden="true"
                        class="MuiSvgIcon-root-338 MuiSvgIcon-colorPrimary-339 MuiSvgIcon-fontSizeSmall-345"
                        focusable="false"
                        style="min-width: 151px; min-height: 98px; width: 151px;"
                        viewBox="0 0 151 100"
                      >
                        olympus-nav-header.svg
                      </svg>
                    </a>
                  </div>
                  <div
                    class="dapp-menu-links"
                  >
                    <div
                      class="dapp-nav"
                      id="navbarNav"
                    >
                      <div
                        class="makeStyles-root-427 nav-item-container"
                      >
                        <a
                          class="MuiTypography-root-277 MuiLink-root-422 MuiLink-underlineNone-423 button-dapp-menu  MuiTypography-colorPrimary-300"
                          href="/#/dashboard"
                        >
                          <h6
                            class="MuiTypography-root-277 MuiTypography-h6-287"
                          >
                            <div
                              class="MuiBox-root-391 MuiBox-root-665"
                            >
                              <div>
                                <svg
                                  aria-hidden="true"
                                  class="MuiSvgIcon-root-338 MuiSvgIcon-fontSizeSmall-345"
                                  focusable="false"
                                  viewBox="0 0 20 20"
                                >
                                  <path
                                    d="M9.99219 17.6172C10.5312 17.6172 10.9609 17.2031 10.9609 16.6719V9.72656C11.7344 9.35938 12.2734 8.57031 12.2734 7.66406C12.2734 6.75781 11.7344 5.96875 10.9609 5.60156V3.46094C10.9609 2.95312 10.5156 2.53906 9.99219 2.53906C9.48438 2.53906 9.02344 2.95312 9.02344 3.46094V5.60156C8.25 5.96875 7.71875 6.75781 7.71875 7.66406C7.71875 8.5625 8.25 9.35938 9.02344 9.72656V16.6719C9.02344 17.1953 9.47656 17.6172 9.99219 17.6172ZM13.3516 12.4766C13.3516 13.3828 13.8828 14.1719 14.6562 14.5391V16.6875C14.6562 17.1953 15.1094 17.6172 15.625 17.6172C16.1562 17.6172 16.5938 17.2031 16.5938 16.6875V14.5391C17.3672 14.1719 17.9062 13.3906 17.9062 12.4766C17.9062 11.5703 17.3672 10.7812 16.5938 10.4141V3.47656C16.5938 2.95312 16.1484 2.53906 15.625 2.53906C15.1172 2.53906 14.6562 2.95312 14.6562 3.47656V10.4219C13.8828 10.7812 13.3516 11.5703 13.3516 12.4766ZM2.08594 12.4766C2.08594 13.3828 2.625 14.1719 3.39844 14.5391V16.6875C3.39844 17.1953 3.84375 17.6172 4.36719 17.6172C4.89844 17.6172 5.33594 17.2031 5.33594 16.6875V14.5391C6.10938 14.1719 6.64062 13.3906 6.64062 12.4766C6.64062 11.5703 6.10938 10.7812 5.33594 10.4219V3.47656C5.33594 2.95312 4.89062 2.53906 4.36719 2.53906C3.85938 2.53906 3.39844 2.95312 3.39844 3.47656V10.4141C2.625 10.7812 2.08594 11.5703 2.08594 12.4766ZM8.94531 7.66406C8.94531 7.08594 9.41406 6.61719 9.99219 6.61719C10.5938 6.61719 11.0469 7.08594 11.0469 7.66406C11.0469 8.25781 10.5938 8.71094 9.99219 8.71094C9.41406 8.71094 8.94531 8.25781 8.94531 7.66406ZM14.5781 12.4766C14.5781 11.8984 15.0469 11.4297 15.625 11.4297C16.2266 11.4297 16.6797 11.8984 16.6797 12.4766C16.6797 13.0703 16.2266 13.5312 15.625 13.5312C15.0469 13.5312 14.5781 13.0703 14.5781 12.4766ZM3.3125 12.4766C3.3125 11.8984 3.78125 11.4297 4.36719 11.4297C4.96094 11.4297 5.41406 11.8984 5.41406 12.4766C5.41406 13.0703 4.96094 13.5312 4.36719 13.5312C3.78125 13.5312 3.3125 13.0703 3.3125 12.4766Z"
                                  />
                                </svg>
                                Dashboard
                              </div>
                            </div>
                          </h6>
                        </a>
                      </div>
                      <div
                        class="makeStyles-root-427 nav-item-container"
                      >
                        <a
                          class="MuiTypography-root-277 MuiLink-root-422 MuiLink-underlineNone-423 button-dapp-menu  MuiTypography-colorPrimary-300"
                          href="/#/bonds"
                        >
                          <h6
                            class="MuiTypography-root-277 MuiTypography-h6-287"
                          >
                            <div
                              class="MuiBox-root-391 MuiBox-root-666"
                            >
                              <div>
                                <svg
                                  aria-hidden="true"
                                  class="MuiSvgIcon-root-338 MuiSvgIcon-fontSizeSmall-345"
                                  focusable="false"
                                  viewBox="0 0 20 20"
                                >
                                  <path
                                    d="M5.30469 17.3984H6.91406C7.03125 17.3984 7.10156 17.4297 7.1875 17.5156L8.32812 18.6484C9.44531 19.7656 10.5469 19.7656 11.6641 18.6484L12.8047 17.5156C12.8906 17.4297 12.9609 17.3984 13.0781 17.3984H14.6875C16.2656 17.3984 17.0469 16.6172 17.0469 15.0391V13.4297C17.0469 13.3203 17.0781 13.2344 17.1641 13.1563L18.2969 12.0156C19.4141 10.8984 19.4141 9.79688 18.2969 8.6797L17.1641 7.54688C17.0703 7.45313 17.0469 7.38282 17.0469 7.27345V5.66407C17.0469 4.07813 16.2578 3.29688 14.6875 3.29688H13.0781C12.9609 3.29688 12.8828 3.26563 12.8047 3.18751L11.6641 2.0547C10.5391 0.921883 9.46094 0.937508 8.32812 2.06251L7.1875 3.18751C7.10938 3.26563 7.03125 3.29688 6.91406 3.29688H5.30469C3.72656 3.29688 2.94531 4.07032 2.94531 5.66407V7.27345C2.94531 7.38282 2.91406 7.46095 2.83594 7.54688L1.69531 8.6797C0.578125 9.79688 0.578125 10.8984 1.69531 12.0156L2.83594 13.1563C2.91406 13.2344 2.94531 13.3203 2.94531 13.4297V15.0391C2.94531 16.6172 3.73438 17.3984 5.30469 17.3984ZM5.79688 15.3438C5.13281 15.3438 5.01562 15.2266 5.00781 14.5547V12.7344C5.00781 12.5156 4.95312 12.3594 4.79688 12.2109L3.5 10.9141C3.02344 10.4375 3.02344 10.2813 3.5 9.8047L4.79688 8.50782C4.95312 8.35157 5.00781 8.19532 5.01562 7.98438V6.16407C5.01562 5.48438 5.125 5.37501 5.79688 5.37501L7.625 5.3672C7.83594 5.3672 8 5.3047 8.14844 5.15626L9.44531 3.85938C9.92188 3.39063 10.0703 3.38282 10.5469 3.85938L11.8438 5.15626C11.9922 5.3047 12.1562 5.3672 12.375 5.3672L14.1953 5.37501C14.8594 5.37501 14.9766 5.4922 14.9766 6.16407V7.98438C14.9844 8.19532 15.0391 8.35157 15.1953 8.50782L16.4922 9.8047C16.9688 10.2813 16.9688 10.4375 16.4922 10.9141L15.1953 12.2109C15.0391 12.3594 14.9844 12.5156 14.9844 12.7344L14.9766 14.5547C14.9766 15.2266 14.8594 15.3438 14.1953 15.3438L12.375 15.3516C12.1562 15.3516 12.0078 15.3906 11.8438 15.5547L10.5469 16.8516C10.0781 17.3281 9.92188 17.3281 9.44531 16.8516L8.14844 15.5547C7.98438 15.3906 7.83594 15.3516 7.625 15.3516L5.79688 15.3438Z"
                                  />
                                </svg>
                                Bond
                              </div>
                            </div>
                          </h6>
                        </a>
                      </div>
                      <div
                        class="dapp-menu-data discounts"
                      >
                        <div
                          class="bond-discounts"
                        >
                          <div
                            class="MuiPaper-root-248 MuiAccordion-root-430 discounts-accordion Mui-expanded MuiPaper-elevation0-251"
                          >
                            <div
                              aria-disabled="false"
                              aria-expanded="true"
                              class="MuiButtonBase-root-337 MuiAccordionSummary-root-432 Mui-expanded"
                              role="button"
                              tabindex="0"
                            >
                              <div
                                class="MuiAccordionSummary-content-433 Mui-expanded"
                              >
                                <p
                                  class="MuiTypography-root-277 MuiTypography-body2-278"
                                >
                                  Highest Discount
                                </p>
                              </div>
                              <div
                                aria-disabled="false"
                                aria-hidden="true"
                                class="MuiButtonBase-root-337 MuiIconButton-root-329 MuiAccordionSummary-expandIcon-434 Mui-expanded MuiIconButton-edgeEnd-331"
                              >
                                <span
                                  class="MuiIconButton-label-336"
                                >
                                  <svg
                                    aria-hidden="true"
                                    class="MuiSvgIcon-root-338 discounts-expand MuiSvgIcon-fontSizeSmall-345"
                                    focusable="false"
                                    style="width: 18px; height: 18px;"
                                    viewBox="0 0 20 20"
                                  >
                                    <path
                                      d="M16.59 8.59L12 13.17 7.41 8.59 6 10l6 6 6-6z"
                                    />
                                  </svg>
                                </span>
                              </div>
                            </div>
                            <div
                              class="MuiCollapse-root-435 MuiCollapse-entered-436"
                              style="min-height: 0px;"
                            >
                              <div
                                class="MuiCollapse-wrapper-438"
                              >
                                <div
                                  class="MuiCollapse-wrapperInner-439"
                                >
                                  <div
                                    role="region"
                                  >
                                    <div
                                      class="MuiAccordionDetails-root-440"
                                    />
                                  </div>
                                </div>
                              </div>
                            </div>
                          </div>
                        </div>
                      </div>
                      <div
                        class="makeStyles-root-427 nav-item-container"
                      >
                        <a
                          aria-current="page"
                          class="MuiTypography-root-277 MuiLink-root-422 MuiLink-underlineNone-423 button-dapp-menu  MuiTypography-colorPrimary-300 active"
                          href="/#/stake"
                        >
                          <h6
                            class="MuiTypography-root-277 MuiTypography-h6-287"
                          >
                            <div
                              class="MuiBox-root-391 MuiBox-root-667"
                            >
                              <div>
                                <svg
                                  aria-hidden="true"
                                  class="MuiSvgIcon-root-338 MuiSvgIcon-fontSizeSmall-345"
                                  focusable="false"
                                  viewBox="0 0 20 20"
                                >
                                  <path
                                    d="M11.6172 19.0859L17.6562 15.5859C18.3438 15.1875 18.6719 14.8203 18.6719 14.2656C18.6719 13.7031 18.3438 13.3438 17.6562 12.9375L16.75 12.4141L17.6562 11.8906C18.3438 11.4922 18.6719 11.125 18.6719 10.5703C18.6719 10.0078 18.3438 9.64844 17.6562 9.25L16.5781 8.625L17.6562 8C18.3438 7.59375 18.6719 7.23438 18.6719 6.67969C18.6719 6.11719 18.3438 5.75781 17.6562 5.35156L11.6172 1.85156C11.1797 1.60156 10.8438 1.46875 10.4922 1.46875C10.1484 1.46875 9.8125 1.60156 9.375 1.85156L3.33594 5.35156C2.64844 5.75781 2.32031 6.11719 2.32031 6.67969C2.32031 7.23438 2.64844 7.59375 3.33594 8L4.41406 8.625L3.33594 9.25C2.64844 9.64844 2.32031 10.0078 2.32031 10.5703C2.32031 11.125 2.64844 11.4922 3.33594 11.8906L4.24219 12.4141L3.33594 12.9375C2.64844 13.3438 2.32031 13.7031 2.32031 14.2656C2.32031 14.8203 2.64844 15.1875 3.33594 15.5859L9.375 19.0859C9.8125 19.3359 10.1484 19.4688 10.4922 19.4688C10.8438 19.4688 11.1797 19.3359 11.6172 19.0859ZM10.4922 10C10.3984 10 10.3125 9.96875 10.2031 9.90625L4.64062 6.75C4.60156 6.73438 4.58594 6.71094 4.58594 6.67969C4.58594 6.64062 4.60156 6.61719 4.64062 6.60156L10.2031 3.44531C10.3125 3.38281 10.3984 3.35156 10.4922 3.35156C10.5859 3.35156 10.6719 3.38281 10.7891 3.44531L16.3516 6.60156C16.3828 6.61719 16.4062 6.64062 16.4062 6.67969C16.4062 6.71094 16.3828 6.73438 16.3516 6.75L10.7891 9.90625C10.6719 9.96875 10.5859 10 10.4922 10ZM10.4922 11.8828C10.8438 11.8828 11.1797 11.75 11.6172 11.5L14.8359 9.63281L16.3516 10.4922C16.3828 10.5156 16.4062 10.5312 16.4062 10.5703C16.4062 10.6016 16.3828 10.625 16.3516 10.6406L10.7891 13.8047C10.6719 13.8672 10.5859 13.8984 10.4922 13.8984C10.3984 13.8984 10.3125 13.8672 10.2031 13.8047L4.64062 10.6406C4.60156 10.625 4.58594 10.6016 4.58594 10.5703C4.58594 10.5312 4.60156 10.5156 4.64062 10.4922L6.15625 9.63281L9.375 11.5C9.8125 11.75 10.1484 11.8828 10.4922 11.8828ZM10.2031 17.4922L4.64062 14.3359C4.60156 14.3203 4.58594 14.2969 4.58594 14.2656C4.58594 14.2266 4.60156 14.2109 4.64062 14.1875L5.98438 13.4297L9.375 15.3906C9.8125 15.6406 10.1484 15.7734 10.4922 15.7734C10.8438 15.7734 11.1797 15.6406 11.6172 15.3906L15.0078 13.4297L16.3516 14.1875C16.3828 14.2109 16.4062 14.2266 16.4062 14.2656C16.4062 14.2969 16.3828 14.3203 16.3516 14.3359L10.7891 17.4922C10.6719 17.5547 10.5859 17.5859 10.4922 17.5859C10.3984 17.5859 10.3125 17.5547 10.2031 17.4922Z"
                                  />
                                </svg>
                                Stake
                              </div>
                            </div>
                          </h6>
                        </a>
                      </div>
                      <div
                        class="makeStyles-root-427 nav-item-container"
                      >
                        <a
                          class="MuiTypography-root-277 MuiLink-root-422 MuiLink-underlineNone-423 button-dapp-menu  MuiTypography-colorPrimary-300"
                          href="/#/zap"
                        >
                          <h6
                            class="MuiTypography-root-277 MuiTypography-h6-287"
                          >
                            <div
                              class="MuiBox-root-391 MuiBox-root-668"
                            >
                              <div>
                                <svg
                                  aria-hidden="true"
                                  class="MuiSvgIcon-root-338 MuiSvgIcon-fontSizeSmall-345"
                                  focusable="false"
                                  viewBox="0 0 20 20"
                                >
                                  <path
                                    d="M 18.176 7.27 C 18.54 7.27 18.812 7.453 18.994 7.817 C 19.174 8.09 19.083 8.454 18.903 8.726 L 9.819 19.636 C 9.637 19.909 9.365 20 9.092 20 C 9.002 20 8.82 20 8.729 19.909 C 8.365 19.818 8.092 19.365 8.184 19 L 9.002 12.725 L 1.825 12.725 C 1.492 12.728 1.183 12.555 1.007 12.27 C 0.826 11.908 0.916 11.545 1.099 11.27 L 10.183 0.363 C 10.43 0.016 10.892 -0.098 11.273 0.09 C 11.635 0.181 11.908 0.635 11.817 0.999 L 11 7.272 L 18.176 7.272 Z M 10.909 11.907 L 10.364 16.089 L 16.177 9.088 L 9.91 9.088 C 9.672 9.078 9.445 8.982 9.274 8.817 C 9.16 8.59 9.098 8.342 9.092 8.088 L 9.547 3.906 L 3.733 10.906 L 10 10.906 C 10.273 10.906 10.545 10.997 10.728 11.179 C 10.819 11.363 10.909 11.634 10.909 11.907 Z"
                                  />
                                </svg>
                                Zap
                              </div>
                            </div>
                          </h6>
                        </a>
                      </div>
                      <div
                        class="makeStyles-root-427 nav-item-container"
                      >
                        <a
                          class="MuiTypography-root-277 MuiLink-root-422 MuiLink-underlineNone-423 button-dapp-menu  MuiTypography-colorPrimary-300"
                          href="/#/give"
                        >
                          <h6
                            class="MuiTypography-root-277 MuiTypography-h6-287"
                          >
                            <div
                              class="MuiBox-root-391 MuiBox-root-669"
                            >
                              <div>
                                <svg
                                  aria-hidden="true"
                                  class="MuiSvgIcon-root-338 MuiSvgIcon-fontSizeSmall-345"
                                  focusable="false"
                                  viewBox="0 0 20 20"
                                >
                                  <path
                                    d="M10 2.734C8.985 1.546 7.5.8 5.95.8 3.052.8.8 3.28.8 6.395c0 1.914.792 3.638 2.15 5.449 1.346 1.795 3.265 3.697 5.56 5.969l.044.044 1.306 1.285.14.14.14-.14 1.306-1.295.02-.02c2.305-2.278 4.234-4.184 5.585-5.984 1.358-1.81 2.149-3.534 2.149-5.448C19.2 3.28 16.948.8 14.05.8c-1.551 0-3.035.746-4.05 1.934Zm0 13.327c-2.123-2.095-3.871-3.825-5.094-5.383C3.673 9.108 3 7.745 3 6.395c0-1.868 1.276-3.233 2.95-3.233 1.298 0 2.575.915 3.025 2.182l.047.133h1.966l.047-.134c.44-1.266 1.716-2.181 3.015-2.181 1.674 0 2.95 1.365 2.95 3.233 0 1.35-.672 2.713-1.906 4.283-1.223 1.558-2.971 3.288-5.094 5.383Z"
                                  />
                                </svg>
                                Give
                              </div>
                              <div
                                class="MuiChip-root-444 MuiChip-colorPrimary-446 MuiChip-sizeSmall-445"
                              >
                                <span
                                  class="MuiChip-label-465 MuiChip-labelSmall-466"
                                >
                                  New
                                </span>
                              </div>
                            </div>
                          </h6>
                        </a>
                      </div>
                      <div
                        class="makeStyles-root-427 nav-item-container"
                      >
                        <a
                          class="MuiTypography-root-277 MuiLink-root-422 MuiLink-underlineNone-423 button-dapp-menu  MuiTypography-colorPrimary-300"
                          href="/#/wrap"
                        >
                          <h6
                            class="MuiTypography-root-277 MuiTypography-h6-287"
                          >
                            <div
                              class="MuiBox-root-391 MuiBox-root-670"
                            >
                              <div>
                                <svg
                                  aria-hidden="true"
                                  class="MuiSvgIcon-root-338 MuiSvgIcon-fontSizeSmall-345"
                                  focusable="false"
                                  viewBox="0 0 20 20"
                                >
                                  <path
                                    d="M 1.508 0.058 C 0.816 0.226 0.242 0.796 0.055 1.499 C 0.015 1.644 0 2.034 0 2.972 C 0 4.202 0.004 4.257 0.078 4.332 C 0.176 4.429 0.355 4.432 0.473 4.335 L 0.566 4.261 L 0.586 2.937 C 0.606 1.691 0.609 1.605 0.687 1.441 C 1.043 0.699 1.844 0.39 2.57 0.718 C 2.852 0.843 3.164 1.152 3.293 1.429 L 3.379 1.616 L 3.391 9.093 L 3.398 16.566 L 3.254 16.441 C 3.043 16.253 2.602 16.058 2.277 16.011 C 1.711 15.925 1.094 16.105 0.695 16.471 L 0.585 16.574 L 0.585 11.004 C 0.585 7.038 0.575 5.402 0.543 5.312 C 0.469 5.101 0.234 5.042 0.086 5.202 L 0 5.292 L 0 11.796 C 0 17.089 0.012 18.331 0.055 18.492 C 0.246 19.206 0.81 19.759 1.527 19.937 C 1.742 19.987 2.497 19.995 7.141 19.995 L 12.504 19.995 L 12.598 19.898 C 12.715 19.784 12.723 19.648 12.621 19.523 C 12.547 19.433 12.527 19.429 11.801 19.409 L 11.055 19.389 L 14.582 15.863 L 18.113 12.331 L 18.316 12.691 C 18.636 13.253 18.68 13.394 18.703 13.882 C 18.727 14.476 18.68 14.659 18.32 15.362 C 18.152 15.691 18 16.03 17.988 16.112 C 17.965 16.249 17.793 16.432 16.391 17.835 L 14.824 19.409 L 14.195 19.409 C 13.621 19.409 13.562 19.417 13.485 19.488 C 13.368 19.607 13.368 19.799 13.485 19.918 C 13.566 19.995 13.605 19.995 16.148 19.995 C 18.578 19.995 18.738 19.988 18.891 19.921 C 19.371 19.702 19.398 19.159 18.973 18.355 C 18.863 18.152 18.734 17.905 18.683 17.808 C 18.543 17.531 18.465 17.101 18.493 16.722 C 18.523 16.312 18.621 16.015 18.887 15.542 C 19.195 14.988 19.266 14.753 19.285 14.167 C 19.312 13.472 19.25 13.218 18.879 12.503 C 18.57 11.905 18.477 11.605 18.477 11.187 C 18.477 10.769 18.57 10.46 18.867 9.897 C 19.207 9.253 19.297 8.933 19.297 8.359 C 19.297 7.792 19.227 7.534 18.887 6.831 C 18.484 5.999 18.41 5.616 18.535 5.015 C 18.594 4.738 18.613 4.695 18.973 4.019 C 19.398 3.214 19.371 2.671 18.891 2.452 C 18.742 2.386 18.601 2.378 17.106 2.378 C 15.527 2.378 15.48 2.382 15.398 2.456 C 15.285 2.562 15.281 2.784 15.391 2.878 C 15.461 2.937 15.594 2.948 16.406 2.964 L 17.344 2.984 L 10.664 9.664 L 3.984 16.343 L 3.984 12.515 L 8.762 7.738 L 13.535 2.964 L 13.969 2.964 C 14.461 2.964 14.551 2.925 14.594 2.702 C 14.614 2.601 14.598 2.558 14.52 2.48 L 14.418 2.378 L 3.984 2.378 L 3.984 2.054 C 3.984 1.464 3.789 0.98 3.394 0.585 C 2.901 0.091 2.186 -0.109 1.508 0.058 Z M 8.047 2.976 C 8.047 2.98 7.133 3.898 6.016 5.015 L 3.984 7.046 L 3.984 2.964 L 6.016 2.964 C 7.133 2.964 8.046 2.968 8.046 2.976 Z M 8.359 7.32 L 4.004 11.675 L 3.992 9.792 L 3.984 7.906 L 6.454 5.436 L 8.926 2.964 L 12.715 2.964 L 8.359 7.321 Z M 18.684 3.019 C 18.727 3.124 18.602 3.456 18.316 4.019 C 18.156 4.331 18 4.683 17.976 4.8 C 17.847 5.374 17.881 5.972 18.074 6.527 L 18.176 6.8 L 11.871 13.105 L 5.566 19.409 L 3.43 19.409 L 3.492 19.324 C 3.902 18.764 3.953 18.601 3.98 17.796 L 4.004 17.144 L 11.094 10.054 L 18.184 2.964 L 18.422 2.964 C 18.594 2.964 18.668 2.98 18.684 3.019 Z M 18.598 7.562 C 18.664 7.734 18.688 7.894 18.703 8.222 C 18.723 8.769 18.676 9.003 18.453 9.413 C 17.969 10.323 17.922 10.483 17.914 11.198 L 17.906 11.718 L 14.063 15.562 L 10.215 19.409 L 6.387 19.409 L 12.422 13.374 C 15.742 10.054 18.469 7.339 18.484 7.339 C 18.5 7.339 18.551 7.441 18.598 7.562 Z M 2.512 16.675 C 2.797 16.785 3.078 17.038 3.246 17.347 C 3.371 17.581 3.379 17.613 3.379 17.984 C 3.379 18.456 3.309 18.636 3.008 18.956 C 2.398 19.61 1.34 19.532 0.832 18.796 C 0.637 18.523 0.574 18.284 0.594 17.909 C 0.614 17.53 0.707 17.3 0.941 17.046 C 1.355 16.596 1.934 16.46 2.511 16.676 Z M 18.027 17.745 C 18.062 17.855 18.207 18.159 18.347 18.425 C 18.597 18.902 18.727 19.249 18.684 19.355 C 18.668 19.402 18.418 19.409 17.172 19.409 L 15.684 19.409 L 16.797 18.296 L 17.91 17.183 L 17.937 17.367 C 17.953 17.464 17.992 17.636 18.027 17.745 Z"
                                  />
                                </svg>
                                Wrap
                              </div>
                            </div>
                          </h6>
                        </a>
                      </div>
                      <div
                        class="makeStyles-root-427 nav-item-container"
                      >
                        <a
                          class="MuiTypography-root-277 MuiLink-root-422 MuiLink-underlineNone-423 external-site-link  MuiTypography-colorPrimary-300"
                          href="https://synapseprotocol.com/?inputCurrency=gOHM&outputCurrency=gOHM&outputChain=43114"
                          target="_blank"
                        >
                          <h6
                            class="MuiTypography-root-277 MuiTypography-h6-287"
                          >
                            <div
                              class="MuiBox-root-391 MuiBox-root-671"
                            >
                              <div>
                                <svg
                                  aria-hidden="true"
                                  class="MuiSvgIcon-root-338 MuiSvgIcon-fontSizeSmall-345"
                                  focusable="false"
                                  viewBox="0 0 20 20"
                                >
                                  <path
                                    d="M 9.659 5.003 C 9.434 5.016 9.249 5.032 9.058 5.054 C 7.473 5.24 5.975 5.915 4.765 6.99 C 4.618 7.12 4.294 7.443 4.156 7.596 C 3.823 7.966 3.527 8.364 3.274 8.778 L 3.183 8.928 L 3.183 8.306 C 3.183 7.893 3.179 7.666 3.172 7.63 C 3.124 7.397 2.904 7.219 2.667 7.219 C 2.429 7.219 2.21 7.397 2.161 7.63 C 2.153 7.669 2.15 8.354 2.15 10.015 L 2.15 12.345 L 1.307 12.345 C 0.733 12.345 0.449 12.35 0.411 12.357 C 0.178 12.405 0 12.624 0 12.862 C 0 13.1 0.178 13.319 0.411 13.368 C 0.449 13.375 0.733 13.379 1.307 13.379 L 2.15 13.379 L 2.15 13.999 C 2.15 14.412 2.154 14.637 2.161 14.673 C 2.21 14.907 2.429 15.084 2.667 15.084 C 2.904 15.084 3.124 14.907 3.172 14.673 C 3.179 14.637 3.183 14.412 3.183 13.999 L 3.183 13.379 L 16.827 13.379 L 16.827 13.999 C 16.827 14.412 16.831 14.637 16.838 14.673 C 16.887 14.907 17.106 15.084 17.344 15.084 C 17.581 15.084 17.801 14.907 17.849 14.673 C 17.856 14.637 17.86 14.412 17.86 13.999 L 17.86 13.379 L 18.698 13.379 C 19.268 13.379 19.551 13.375 19.589 13.368 C 19.822 13.319 20 13.1 20 12.862 C 20 12.624 19.822 12.405 19.589 12.357 C 19.551 12.35 19.268 12.345 18.698 12.345 L 17.86 12.345 L 17.86 10.015 C 17.86 8.354 17.857 7.669 17.849 7.63 C 17.809 7.437 17.642 7.27 17.449 7.23 C 17.198 7.177 16.949 7.319 16.855 7.567 C 16.832 7.626 16.832 7.637 16.827 8.283 L 16.822 8.939 L 16.745 8.811 C 16.306 8.076 15.696 7.368 15.014 6.8 C 14.454 6.335 13.774 5.92 13.106 5.634 C 12.305 5.292 11.534 5.101 10.636 5.022 C 10.467 5.007 9.806 4.993 9.659 5.003 Z M 9.488 9.198 L 9.488 12.345 L 6.491 12.345 L 6.491 6.996 L 6.623 6.92 C 7.337 6.515 8.154 6.232 8.961 6.108 C 9.104 6.086 9.389 6.053 9.445 6.052 L 9.488 6.051 L 9.488 9.198 Z M 10.879 6.087 C 11.564 6.174 12.233 6.366 12.872 6.662 C 13.039 6.739 13.318 6.884 13.455 6.965 L 13.519 7.003 L 13.519 12.345 L 10.522 12.345 L 10.522 6.049 L 10.603 6.056 C 10.646 6.059 10.771 6.074 10.879 6.087 Z M 5.457 10.056 L 5.457 12.345 L 3.183 12.345 L 3.183 12.322 C 3.183 12.21 3.251 11.744 3.303 11.483 C 3.537 10.344 4.047 9.312 4.825 8.399 C 4.953 8.249 5.427 7.767 5.447 7.767 C 5.454 7.767 5.457 8.584 5.457 10.056 Z M 14.947 8.149 C 15.992 9.25 16.625 10.608 16.796 12.113 C 16.807 12.215 16.817 12.309 16.817 12.322 L 16.817 12.345 L 14.553 12.345 L 14.553 7.765 L 14.679 7.881 C 14.747 7.946 14.868 8.066 14.947 8.149 Z"
                                  />
                                </svg>
                                Bridge
                                <svg
                                  aria-hidden="true"
                                  class="MuiSvgIcon-root-338 external-site-link-icon MuiSvgIcon-fontSizeSmall-345"
                                  focusable="false"
                                  viewBox="0 0 20 20"
                                >
                                  <path
                                    d="M4.297 17.445h9.539c1.523 0 2.305-.78 2.305-2.28v-9.58c0-1.507-.782-2.288-2.305-2.288h-9.54c-1.523 0-2.304.773-2.304 2.289v9.578c0 1.508.781 2.281 2.305 2.281Zm.016-.968c-.875 0-1.352-.461-1.352-1.368V5.633c0-.899.477-1.367 1.352-1.367h9.5c.867 0 1.359.468 1.359 1.367v9.476c0 .907-.492 1.368-1.36 1.368h-9.5Zm7.296-4.235c.266 0 .438-.195.438-.476V7.867c0-.344-.188-.492-.492-.492H7.64c-.29 0-.47.172-.47.438 0 .265.188.445.477.445H9.53l1.133-.078-1.055.992-3.382 3.383a.476.476 0 0 0-.149.328c0 .273.18.453.453.453a.47.47 0 0 0 .344-.149L10.25 9.82l.984-1.047-.078 1.282v1.718c0 .29.18.47.453.47Z"
                                  />
                                </svg>
                              </div>
                            </div>
                          </h6>
                        </a>
                      </div>
                      <div
                        class="MuiBox-root-391 MuiBox-root-475 menu-divider"
                      >
                        <hr
                          class="MuiDivider-root-476"
                        />
                      </div>
                      <div
                        class="makeStyles-root-427 nav-item-container"
                      >
                        <a
                          class="MuiTypography-root-277 MuiLink-root-422 MuiLink-underlineNone-423 external-site-link  MuiTypography-colorPrimary-300"
                          href="https://pro.olympusdao.finance/"
                          target="_blank"
                        >
                          <h6
                            class="MuiTypography-root-277 MuiTypography-h6-287"
                          >
                            <div
                              class="MuiBox-root-391 MuiBox-root-672"
                            >
                              <div>
                                <svg
                                  aria-hidden="true"
                                  class="MuiSvgIcon-root-338 MuiSvgIcon-fontSizeSmall-345"
                                  focusable="false"
                                  viewBox="0 0 20 20"
                                >
                                  <path
                                    d="M 12.143 16.236 C 15.041 15.357 17.143 12.743 17.143 9.655 C 17.143 5.846 13.945 2.759 10 2.759 C 6.055 2.759 2.857 5.846 2.857 9.655 C 2.857 12.743 4.959 15.357 7.857 16.236 L 7.857 20 L 0 20 L 0 17.241 L 3.814 17.241 C 1.491 15.473 0 12.732 0 9.655 C 0 4.323 4.477 0 10 0 C 15.523 0 20 4.323 20 9.655 C 20 12.732 18.509 15.473 16.186 17.241 L 20 17.241 L 20 20 L 12.143 20 L 12.143 16.236 Z"
                                  />
                                </svg>
                                Olympus Pro
                                <svg
                                  aria-hidden="true"
                                  class="MuiSvgIcon-root-338 external-site-link-icon MuiSvgIcon-fontSizeSmall-345"
                                  focusable="false"
                                  viewBox="0 0 20 20"
                                >
                                  <path
                                    d="M4.297 17.445h9.539c1.523 0 2.305-.78 2.305-2.28v-9.58c0-1.507-.782-2.288-2.305-2.288h-9.54c-1.523 0-2.304.773-2.304 2.289v9.578c0 1.508.781 2.281 2.305 2.281Zm.016-.968c-.875 0-1.352-.461-1.352-1.368V5.633c0-.899.477-1.367 1.352-1.367h9.5c.867 0 1.359.468 1.359 1.367v9.476c0 .907-.492 1.368-1.36 1.368h-9.5Zm7.296-4.235c.266 0 .438-.195.438-.476V7.867c0-.344-.188-.492-.492-.492H7.64c-.29 0-.47.172-.47.438 0 .265.188.445.477.445H9.53l1.133-.078-1.055.992-3.382 3.383a.476.476 0 0 0-.149.328c0 .273.18.453.453.453a.47.47 0 0 0 .344-.149L10.25 9.82l.984-1.047-.078 1.282v1.718c0 .29.18.47.453.47Z"
                                  />
                                </svg>
                              </div>
                            </div>
                          </h6>
                        </a>
                      </div>
                      <div
                        class="MuiBox-root-391 MuiBox-root-484 menu-divider"
                      >
                        <hr
                          class="MuiDivider-root-476"
                        />
                      </div>
                      <div
                        class="makeStyles-root-427 nav-item-container"
                      >
                        <a
                          class="MuiTypography-root-277 MuiLink-root-422 MuiLink-underlineNone-423 external-site-link  MuiTypography-colorPrimary-300"
                          href="https://forum.olympusdao.finance/"
                          target="_blank"
                        >
                          <h6
                            class="MuiTypography-root-277 MuiTypography-h6-287"
                          >
                            <div
                              class="MuiBox-root-391 MuiBox-root-673"
                            >
                              <div>
                                <svg
                                  aria-hidden="true"
                                  class="MuiSvgIcon-root-338 MuiSvgIcon-fontSizeSmall-345"
                                  focusable="false"
                                  viewBox="0 0 20 20"
                                >
                                  <path
                                    d="M6.36 19.18c.484 0 .859-.22 1.452-.742l2.665-2.344h4.46c2.368 0 3.75-1.407 3.75-3.742V6.203c0-2.336-1.382-3.75-3.75-3.75H5.063c-2.368 0-3.75 1.406-3.75 3.75v6.149c0 2.343 1.445 3.742 3.648 3.742h.273v1.828c0 .773.422 1.258 1.125 1.258Zm.43-1.992v-2.196c0-.5-.22-.68-.68-.68h-.962c-1.382 0-2.046-.703-2.046-2.054V6.289c0-1.351.664-2.047 2.046-2.047h9.704c1.375 0 2.046.696 2.046 2.047v5.969c0 1.351-.671 2.055-2.046 2.055h-4.493c-.507 0-.742.085-1.109.453l-2.46 2.421Zm-.728-9.875h7.805a.52.52 0 0 0 .516-.516.514.514 0 0 0-.516-.508H6.062c-.273 0-.5.227-.5.508s.227.516.5.516Zm0 2.437h7.805a.522.522 0 0 0 .516-.523.519.519 0 0 0-.516-.508H6.062a.51.51 0 0 0-.5.508c0 .289.227.523.5.523Zm0 2.438h5.094c.29 0 .516-.235.516-.516a.51.51 0 0 0-.516-.516H6.062c-.273 0-.5.235-.5.516s.227.515.5.515Z"
                                  />
                                </svg>
                                Forum
                                <svg
                                  aria-hidden="true"
                                  class="MuiSvgIcon-root-338 external-site-link-icon MuiSvgIcon-fontSizeSmall-345"
                                  focusable="false"
                                  viewBox="0 0 20 20"
                                >
                                  <path
                                    d="M4.297 17.445h9.539c1.523 0 2.305-.78 2.305-2.28v-9.58c0-1.507-.782-2.288-2.305-2.288h-9.54c-1.523 0-2.304.773-2.304 2.289v9.578c0 1.508.781 2.281 2.305 2.281Zm.016-.968c-.875 0-1.352-.461-1.352-1.368V5.633c0-.899.477-1.367 1.352-1.367h9.5c.867 0 1.359.468 1.359 1.367v9.476c0 .907-.492 1.368-1.36 1.368h-9.5Zm7.296-4.235c.266 0 .438-.195.438-.476V7.867c0-.344-.188-.492-.492-.492H7.64c-.29 0-.47.172-.47.438 0 .265.188.445.477.445H9.53l1.133-.078-1.055.992-3.382 3.383a.476.476 0 0 0-.149.328c0 .273.18.453.453.453a.47.47 0 0 0 .344-.149L10.25 9.82l.984-1.047-.078 1.282v1.718c0 .29.18.47.453.47Z"
                                  />
                                </svg>
                              </div>
                            </div>
                          </h6>
                        </a>
                      </div>
                      <div
                        class="makeStyles-root-427 nav-item-container"
                      >
                        <a
                          class="MuiTypography-root-277 MuiLink-root-422 MuiLink-underlineNone-423 external-site-link  MuiTypography-colorPrimary-300"
                          href="https://vote.olympusdao.finance/"
                          target="_blank"
                        >
                          <h6
                            class="MuiTypography-root-277 MuiTypography-h6-287"
                          >
                            <div
                              class="MuiBox-root-391 MuiBox-root-674"
                            >
                              <div>
                                <svg
                                  aria-hidden="true"
                                  class="MuiSvgIcon-root-338 MuiSvgIcon-fontSizeSmall-345"
                                  focusable="false"
                                  viewBox="0 0 20 20"
                                >
                                  <path
                                    d="M 13.731 10.015 C 15.468 10.015 16.872 8.497 16.872 6.618 C 16.872 4.773 15.461 3.292 13.731 3.292 C 12.007 3.292 10.588 4.788 10.588 6.624 C 10.595 8.497 11.993 10.015 13.731 10.015 Z M 5.468 10.178 C 6.979 10.178 8.206 8.837 8.206 7.185 C 8.206 5.575 6.979 4.263 5.467 4.263 C 3.965 4.263 2.723 5.589 2.731 7.192 C 2.731 8.844 3.958 10.178 5.468 10.178 Z M 13.731 8.646 C 12.794 8.646 12.007 7.767 12.007 6.624 C 12 5.518 12.794 4.66 13.73 4.66 C 14.674 4.66 15.454 5.511 15.454 6.618 C 15.454 7.752 14.674 8.646 13.731 8.646 Z M 5.468 8.83 C 4.716 8.83 4.078 8.107 4.078 7.192 C 4.071 6.32 4.716 5.611 5.468 5.611 C 6.227 5.611 6.866 6.306 6.866 7.185 C 6.866 8.108 6.227 8.83 5.468 8.83 Z M 1.596 16.709 L 7.063 16.709 C 6.638 16.454 6.376 15.872 6.426 15.362 L 1.617 15.362 C 1.49 15.362 1.44 15.306 1.44 15.192 C 1.44 13.674 3.27 12.2 5.461 12.2 C 6.177 12.2 6.972 12.383 7.526 12.681 C 7.774 12.284 8.092 11.951 8.539 11.667 C 7.66 11.149 6.518 10.858 5.461 10.858 C 2.44 10.858 0 12.993 0 15.348 C 0 16.24 0.532 16.709 1.596 16.709 Z M 9.333 16.702 L 18.12 16.702 C 19.383 16.702 20 16.291 20 15.412 C 20 13.391 17.497 10.865 13.731 10.865 C 9.965 10.865 7.454 13.391 7.454 15.412 C 7.454 16.291 8.071 16.702 9.333 16.702 Z M 9.205 15.333 C 9.05 15.333 8.993 15.284 8.993 15.164 C 8.993 14.142 10.71 12.235 13.731 12.235 C 16.744 12.235 18.461 14.142 18.461 15.164 C 18.461 15.284 18.404 15.334 18.255 15.334 L 9.205 15.334 Z"
                                  />
                                </svg>
                                Governance
                                <svg
                                  aria-hidden="true"
                                  class="MuiSvgIcon-root-338 external-site-link-icon MuiSvgIcon-fontSizeSmall-345"
                                  focusable="false"
                                  viewBox="0 0 20 20"
                                >
                                  <path
                                    d="M4.297 17.445h9.539c1.523 0 2.305-.78 2.305-2.28v-9.58c0-1.507-.782-2.288-2.305-2.288h-9.54c-1.523 0-2.304.773-2.304 2.289v9.578c0 1.508.781 2.281 2.305 2.281Zm.016-.968c-.875 0-1.352-.461-1.352-1.368V5.633c0-.899.477-1.367 1.352-1.367h9.5c.867 0 1.359.468 1.359 1.367v9.476c0 .907-.492 1.368-1.36 1.368h-9.5Zm7.296-4.235c.266 0 .438-.195.438-.476V7.867c0-.344-.188-.492-.492-.492H7.64c-.29 0-.47.172-.47.438 0 .265.188.445.477.445H9.53l1.133-.078-1.055.992-3.382 3.383a.476.476 0 0 0-.149.328c0 .273.18.453.453.453a.47.47 0 0 0 .344-.149L10.25 9.82l.984-1.047-.078 1.282v1.718c0 .29.18.47.453.47Z"
                                  />
                                </svg>
                              </div>
                            </div>
                          </h6>
                        </a>
                      </div>
                      <div
                        class="makeStyles-root-427 nav-item-container"
                      >
                        <a
                          class="MuiTypography-root-277 MuiLink-root-422 MuiLink-underlineNone-423 external-site-link  MuiTypography-colorPrimary-300"
                          href="https://docs.olympusdao.finance/"
                          target="_blank"
                        >
                          <h6
                            class="MuiTypography-root-277 MuiTypography-h6-287"
                          >
                            <div
                              class="MuiBox-root-391 MuiBox-root-675"
                            >
                              <div>
                                <svg
                                  aria-hidden="true"
                                  class="MuiSvgIcon-root-338 MuiSvgIcon-fontSizeSmall-345"
                                  focusable="false"
                                  viewBox="0 0 20 20"
                                >
                                  <path
                                    d="M5.80469 18.8984H16.0078C16.4766 18.8984 16.8203 18.5547 16.8203 18.0859C16.8203 17.6641 16.5391 17.3984 16.2031 17.2266C15.2656 16.7656 15.0859 15.3906 16.0781 14.4922C16.5469 14.0938 16.8125 13.7031 16.8125 12.9062V4.50781C16.8125 2.77344 15.8906 1.83594 14.1641 1.83594H5.82031C4.09375 1.83594 3.17188 2.76562 3.17188 4.50781V16.2578C3.17188 17.9688 4.09375 18.8984 5.80469 18.8984ZM13.9766 3.625C14.6797 3.625 15.0234 3.99219 15.0234 4.66406V12.6172C15.0234 12.9609 14.8281 13.1562 14.4766 13.1562H7.04688V3.625H13.9766ZM4.96094 13.3906V4.66406C4.96094 4.03125 5.25781 3.67188 5.875 3.63281V13.1562C5.52344 13.1797 5.22656 13.2578 4.96094 13.3906ZM8.45312 7.07031H13.6094C13.9297 7.07031 14.1953 6.80469 14.1953 6.48438C14.1953 6.16406 13.9297 5.89844 13.6094 5.89844H8.45312C8.125 5.89844 7.85938 6.16406 7.85938 6.48438C7.85938 6.80469 8.125 7.07031 8.45312 7.07031ZM8.45312 9.27344H12.3594C12.6797 9.27344 12.9453 9.00781 12.9453 8.67969C12.9453 8.35938 12.6797 8.09375 12.3594 8.09375H8.45312C8.125 8.09375 7.85938 8.35938 7.85938 8.67969C7.85938 9.00781 8.125 9.27344 8.45312 9.27344ZM6.11719 17.2734C5.25 17.2734 4.80469 16.7578 4.80469 16.0156C4.80469 15.3125 5.30469 14.7812 6.16406 14.7812H13.7969C13.875 14.7812 13.9531 14.7734 14.0234 14.7578C13.625 15.6016 13.6562 16.5312 14.0781 17.2734H6.11719Z"
                                  />
                                </svg>
                                Docs
                                <svg
                                  aria-hidden="true"
                                  class="MuiSvgIcon-root-338 external-site-link-icon MuiSvgIcon-fontSizeSmall-345"
                                  focusable="false"
                                  viewBox="0 0 20 20"
                                >
                                  <path
                                    d="M4.297 17.445h9.539c1.523 0 2.305-.78 2.305-2.28v-9.58c0-1.507-.782-2.288-2.305-2.288h-9.54c-1.523 0-2.304.773-2.304 2.289v9.578c0 1.508.781 2.281 2.305 2.281Zm.016-.968c-.875 0-1.352-.461-1.352-1.368V5.633c0-.899.477-1.367 1.352-1.367h9.5c.867 0 1.359.468 1.359 1.367v9.476c0 .907-.492 1.368-1.36 1.368h-9.5Zm7.296-4.235c.266 0 .438-.195.438-.476V7.867c0-.344-.188-.492-.492-.492H7.64c-.29 0-.47.172-.47.438 0 .265.188.445.477.445H9.53l1.133-.078-1.055.992-3.382 3.383a.476.476 0 0 0-.149.328c0 .273.18.453.453.453a.47.47 0 0 0 .344-.149L10.25 9.82l.984-1.047-.078 1.282v1.718c0 .29.18.47.453.47Z"
                                  />
                                </svg>
                              </div>
                            </div>
                          </h6>
                        </a>
                      </div>
                      <div
                        class="makeStyles-root-427 nav-item-container"
                      >
                        <a
                          class="MuiTypography-root-277 MuiLink-root-422 MuiLink-underlineNone-423 external-site-link  MuiTypography-colorPrimary-300"
                          href="https://immunefi.com/bounty/olympus/"
                          target="_blank"
                        >
                          <h6
                            class="MuiTypography-root-277 MuiTypography-h6-287"
                          >
                            <div
                              class="MuiBox-root-391 MuiBox-root-676"
                            >
                              <div>
                                <svg
                                  aria-hidden="true"
                                  class="MuiSvgIcon-root-338 MuiSvgIcon-fontSizeSmall-345"
                                  focusable="false"
                                  viewBox="0 0 20 20"
                                >
                                  <path
                                    d="M 18.889 5.556 L 15.767 5.556 C 15.267 4.689 14.578 3.945 13.744 3.378 L 15.555 1.567 L 13.989 0 L 11.578 2.412 C 11.067 2.289 10.545 2.222 10 2.222 C 9.456 2.222 8.933 2.289 8.434 2.412 L 6.011 0 L 4.444 1.567 L 6.244 3.378 C 5.422 3.945 4.733 4.689 4.234 5.556 L 1.111 5.556 L 1.111 7.778 L 3.434 7.778 C 3.378 8.145 3.333 8.511 3.333 8.889 L 3.333 10 L 1.111 10 L 1.111 12.222 L 3.333 12.222 L 3.333 13.333 C 3.333 13.711 3.378 14.078 3.434 14.444 L 1.111 14.444 L 1.111 16.667 L 4.234 16.667 C 5.389 18.655 7.533 20 10 20 C 12.467 20 14.611 18.655 15.767 16.667 L 18.889 16.667 L 18.889 14.444 L 16.567 14.444 C 16.622 14.078 16.667 13.711 16.667 13.333 L 16.667 12.222 L 18.889 12.222 L 18.889 10 L 16.667 10 L 16.667 8.889 C 16.667 8.511 16.622 8.145 16.567 7.778 L 18.889 7.778 L 18.889 5.556 Z M 12.222 14.444 L 7.778 14.444 L 7.778 12.222 L 12.222 12.222 L 12.222 14.444 Z M 12.222 10 L 7.778 10 L 7.778 7.778 L 12.222 7.778 L 12.222 10 Z"
                                  />
                                </svg>
                                Bug Bounty
                                <svg
                                  aria-hidden="true"
                                  class="MuiSvgIcon-root-338 external-site-link-icon MuiSvgIcon-fontSizeSmall-345"
                                  focusable="false"
                                  viewBox="0 0 20 20"
                                >
                                  <path
                                    d="M4.297 17.445h9.539c1.523 0 2.305-.78 2.305-2.28v-9.58c0-1.507-.782-2.288-2.305-2.288h-9.54c-1.523 0-2.304.773-2.304 2.289v9.578c0 1.508.781 2.281 2.305 2.281Zm.016-.968c-.875 0-1.352-.461-1.352-1.368V5.633c0-.899.477-1.367 1.352-1.367h9.5c.867 0 1.359.468 1.359 1.367v9.476c0 .907-.492 1.368-1.36 1.368h-9.5Zm7.296-4.235c.266 0 .438-.195.438-.476V7.867c0-.344-.188-.492-.492-.492H7.64c-.29 0-.47.172-.47.438 0 .265.188.445.477.445H9.53l1.133-.078-1.055.992-3.382 3.383a.476.476 0 0 0-.149.328c0 .273.18.453.453.453a.47.47 0 0 0 .344-.149L10.25 9.82l.984-1.047-.078 1.282v1.718c0 .29.18.47.453.47Z"
                                  />
                                </svg>
                              </div>
                            </div>
                          </h6>
                        </a>
                      </div>
                      <div
                        class="makeStyles-root-427 nav-item-container"
                      >
                        <a
                          class="MuiTypography-root-277 MuiLink-root-422 MuiLink-underlineNone-423 external-site-link  MuiTypography-colorPrimary-300"
                          href="https://grants.olympusdao.finance/"
                          target="_blank"
                        >
                          <h6
                            class="MuiTypography-root-277 MuiTypography-h6-287"
                          >
                            <div
                              class="MuiBox-root-391 MuiBox-root-677"
                            >
                              <div>
                                <svg
                                  aria-hidden="true"
                                  class="MuiSvgIcon-root-338 MuiSvgIcon-fontSizeSmall-345"
                                  focusable="false"
                                  viewBox="0 0 20 20"
                                >
                                  <path
                                    d="M10 0C11.3132 0 12.6136 0.258658 13.8268 0.761205C15.0401 1.26375 16.1425 2.00035 17.0711 2.92893C17.9997 3.85752 18.7362 4.95991 19.2388 6.17317C19.7413 7.38642 20 8.68678 20 10C20 10.5304 19.7893 11.0391 19.4142 11.4142C19.0391 11.7893 18.5304 12 18 12H2C1.46957 12 0.960859 11.7893 0.585786 11.4142C0.210714 11.0391 0 10.5304 0 10C0 7.34784 1.05357 4.8043 2.92893 2.92893C4.8043 1.05357 7.34784 0 10 0V0ZM10 6C10.5304 6 11.0391 5.78929 11.4142 5.41421C11.7893 5.03914 12 4.53043 12 4C12 3.46957 11.7893 2.96086 11.4142 2.58579C11.0391 2.21071 10.5304 2 10 2C9.46957 2 8.96086 2.21071 8.58579 2.58579C8.21071 2.96086 8 3.46957 8 4C8 4.53043 8.21071 5.03914 8.58579 5.41421C8.96086 5.78929 9.46957 6 10 6ZM15 10C15.5304 10 16.0391 9.78929 16.4142 9.41421C16.7893 9.03914 17 8.53043 17 8C17 7.46957 16.7893 6.96086 16.4142 6.58579C16.0391 6.21071 15.5304 6 15 6C14.4696 6 13.9609 6.21071 13.5858 6.58579C13.2107 6.96086 13 7.46957 13 8C13 8.53043 13.2107 9.03914 13.5858 9.41421C13.9609 9.78929 14.4696 10 15 10ZM5 10C5.53043 10 6.03914 9.78929 6.41421 9.41421C6.78929 9.03914 7 8.53043 7 8C7 7.46957 6.78929 6.96086 6.41421 6.58579C6.03914 6.21071 5.53043 6 5 6C4.46957 6 3.96086 6.21071 3.58579 6.58579C3.21071 6.96086 3 7.46957 3 8C3 8.53043 3.21071 9.03914 3.58579 9.41421C3.96086 9.78929 4.46957 10 5 10ZM13 13L14.27 17.45L14.35 18C14.35 19.1 13.45 20 12.35 20H7.65C7.11957 20 6.61086 19.7893 6.23579 19.4142C5.86071 19.0391 5.65 18.5304 5.65 18L5.73 17.45L7 13H13Z"
                                  />
                                </svg>
                                Grants
                                <svg
                                  aria-hidden="true"
                                  class="MuiSvgIcon-root-338 external-site-link-icon MuiSvgIcon-fontSizeSmall-345"
                                  focusable="false"
                                  viewBox="0 0 20 20"
                                >
                                  <path
                                    d="M4.297 17.445h9.539c1.523 0 2.305-.78 2.305-2.28v-9.58c0-1.507-.782-2.288-2.305-2.288h-9.54c-1.523 0-2.304.773-2.304 2.289v9.578c0 1.508.781 2.281 2.305 2.281Zm.016-.968c-.875 0-1.352-.461-1.352-1.368V5.633c0-.899.477-1.367 1.352-1.367h9.5c.867 0 1.359.468 1.359 1.367v9.476c0 .907-.492 1.368-1.36 1.368h-9.5Zm7.296-4.235c.266 0 .438-.195.438-.476V7.867c0-.344-.188-.492-.492-.492H7.64c-.29 0-.47.172-.47.438 0 .265.188.445.477.445H9.53l1.133-.078-1.055.992-3.382 3.383a.476.476 0 0 0-.149.328c0 .273.18.453.453.453a.47.47 0 0 0 .344-.149L10.25 9.82l.984-1.047-.078 1.282v1.718c0 .29.18.47.453.47Z"
                                  />
                                </svg>
                              </div>
                            </div>
                          </h6>
                        </a>
                      </div>
                    </div>
                  </div>
                </div>
                <div
                  class="MuiBox-root-391 MuiBox-root-490 dapp-menu-social"
                >
                  <div
                    class="social-row"
                  >
                    <a
                      class="MuiTypography-root-277 MuiLink-root-422 MuiLink-underlineNone-423 MuiTypography-colorPrimary-300"
                      href="https://github.com/OlympusDAO"
                      target="_blank"
                    >
                      <svg
                        aria-hidden="true"
                        class="MuiSvgIcon-root-338 MuiSvgIcon-fontSizeSmall-345"
                        focusable="false"
                        viewBox="0 0 20 20"
                      >
                        <path
                          d="M10 0C4.478 0 0 4.548 0 10.157 0 14.916 3.227 18.898 7.577 20a1.503 1.503 0 0 1-.077-.493V17.77H6.243c-.684 0-1.292-.3-1.587-.854-.328-.617-.384-1.561-1.196-2.138-.24-.193-.058-.412.22-.382.512.147.937.504 1.337 1.034.399.53.586.651 1.33.651.361 0 .901-.021 1.41-.102.273-.705.745-1.354 1.323-1.66-3.33-.349-4.92-2.031-4.92-4.316 0-.983.413-1.935 1.114-2.736-.23-.796-.519-2.418.088-3.036 1.499 0 2.405.987 2.622 1.253a7.39 7.39 0 0 1 2.428-.407c.864 0 1.687.148 2.435.41.216-.266 1.122-1.256 2.624-1.256.61.619.317 2.248.085 3.042.697.8 1.107 1.748 1.107 2.73 0 2.283-1.587 3.965-4.912 4.314.915.485 1.582 1.848 1.582 2.875v2.314c0 .088-.019.151-.029.226C17.201 18.346 20 14.588 20 10.157 20 4.547 15.523 0 10 0Z"
                        />
                      </svg>
                    </a>
                    <a
                      class="MuiTypography-root-277 MuiLink-root-422 MuiLink-underlineNone-423 MuiTypography-colorPrimary-300"
                      href="https://olympusdao.medium.com/"
                      target="_blank"
                    >
                      <svg
                        aria-hidden="true"
                        class="MuiSvgIcon-root-338 MuiSvgIcon-fontSizeSmall-345"
                        focusable="false"
                        viewBox="0 0 20 20"
                      >
                        <path
                          d="M18.182 0H1.818A1.818 1.818 0 0 0 0 1.818v16.364C0 19.186.814 20 1.818 20h16.364A1.818 1.818 0 0 0 20 18.182V1.818A1.818 1.818 0 0 0 18.182 0Zm-1.326 15.454h-5.392v-.302l1.263-1.111V7.7l-3.1 7.754h-.485L5.682 7.64v5.534l1.582 1.979v.303h-4.12v-.303l1.635-1.98V6.59L3.325 4.772V4.55h3.979l3.09 6.685 2.665-6.685h3.777v.222l-1.381 1.16v8.109l1.401 1.11v.303Z"
                        />
                      </svg>
                    </a>
                    <a
                      class="MuiTypography-root-277 MuiLink-root-422 MuiLink-underlineNone-423 MuiTypography-colorPrimary-300"
                      href="https://twitter.com/OlympusDAO"
                      target="_blank"
                    >
                      <svg
                        aria-hidden="true"
                        class="MuiSvgIcon-root-338 MuiSvgIcon-fontSizeSmall-345"
                        focusable="false"
                        viewBox="0 0 20 20"
                      >
                        <path
                          d="M20 3.924a8.191 8.191 0 0 1-2.357.646 4.11 4.11 0 0 0 1.804-2.27c-.792.47-1.67.812-2.606.996A4.103 4.103 0 0 0 9.85 7.037 11.648 11.648 0 0 1 1.392 2.75a4.093 4.093 0 0 0-.554 2.064 4.1 4.1 0 0 0 1.824 3.414 4.095 4.095 0 0 1-1.858-.513v.052a4.104 4.104 0 0 0 3.291 4.023 4.102 4.102 0 0 1-1.853.07 4.108 4.108 0 0 0 3.833 2.85A8.23 8.23 0 0 1 0 16.41a11.615 11.615 0 0 0 6.29 1.843c7.547 0 11.673-6.253 11.673-11.675 0-.177-.004-.354-.011-.53A8.35 8.35 0 0 0 20 3.924Z"
                        />
                      </svg>
                    </a>
                    <a
                      class="MuiTypography-root-277 MuiLink-root-422 MuiLink-underlineNone-423 MuiTypography-colorPrimary-300"
                      href="https://discord.gg/6QjjtUcfM4"
                      target="_blank"
                    >
                      <svg
                        aria-hidden="true"
                        class="MuiSvgIcon-root-338 MuiSvgIcon-fontSizeSmall-345"
                        focusable="false"
                        viewBox="0 0 20 20"
                      >
                        <path
                          d="M17.2286 4.63925C15.4971 3.24782 12.7593 3.01211 12.6436 3.00211C12.4607 2.98639 12.2871 3.08997 12.2121 3.25711C12.2093 3.26282 12.0564 3.70639 11.9086 4.13425C13.9207 4.48639 15.2879 5.26782 15.3607 5.31068C15.7021 5.50925 15.8164 5.94711 15.6171 6.28782C15.485 6.51496 15.2457 6.64211 15 6.64211C14.8779 6.64211 14.755 6.61139 14.6421 6.54568C14.6221 6.53354 12.6164 5.39211 10.0014 5.39211C7.38571 5.39211 5.37929 6.53425 5.35929 6.54568C5.01857 6.74354 4.58143 6.62711 4.38357 6.28568C4.18571 5.94568 4.30071 5.50925 4.64071 5.31068C4.71357 5.26782 6.08571 4.48354 8.10357 4.13211C7.94786 3.69925 7.79071 3.26282 7.78786 3.25711C7.71286 3.08925 7.53929 2.98354 7.35643 3.00211C7.24071 3.01139 4.50286 3.24711 2.74857 4.65782C1.83143 5.50497 0 10.4578 0 14.74C0 14.8157 0.0192857 14.8893 0.0571429 14.955C1.32214 17.1764 4.77071 17.7578 5.55643 17.7828C5.56143 17.7835 5.56571 17.7835 5.57 17.7835C5.70857 17.7835 5.83929 17.7171 5.92143 17.605L6.77143 16.4535C4.90714 16.0043 3.92143 15.2978 3.86214 15.2542C3.545 15.0207 3.47643 14.5735 3.71 14.2557C3.94286 13.9393 4.38857 13.8693 4.70571 14.1014C4.73214 14.1185 6.55143 15.3921 10 15.3921C13.4621 15.3921 15.2764 14.1135 15.2943 14.1007C15.6114 13.8707 16.0586 13.94 16.2907 14.2585C16.5221 14.5757 16.455 15.02 16.1393 15.2528C16.08 15.2964 15.0993 16.0014 13.2393 16.4507L14.0786 17.6042C14.1607 17.7171 14.2914 17.7828 14.43 17.7828C14.435 17.7828 14.4393 17.7828 14.4436 17.7821C15.23 17.7571 18.6786 17.1757 19.9429 14.9542C19.9807 14.8885 20 14.815 20 14.7393C20 10.4578 18.1686 5.50497 17.2286 4.63925ZM7.14286 13.2493C6.35357 13.2493 5.71429 12.45 5.71429 11.4635C5.71429 10.4771 6.35357 9.67782 7.14286 9.67782C7.93214 9.67782 8.57143 10.4771 8.57143 11.4635C8.57143 12.45 7.93214 13.2493 7.14286 13.2493ZM12.8571 13.2493C12.0679 13.2493 11.4286 12.45 11.4286 11.4635C11.4286 10.4771 12.0679 9.67782 12.8571 9.67782C13.6464 9.67782 14.2857 10.4771 14.2857 11.4635C14.2857 12.45 13.6464 13.2493 12.8571 13.2493Z"
                        />
                      </svg>
                    </a>
                  </div>
                </div>
              </div>
            </div>
          </div>
        </div>
      </div>
    </nav>
    <div
      class="makeStyles-content-2 false"
    >
      <div
        id="stake-view"
      >
        <div
          class="MuiPaper-root-248 makeStyles-root-491 makeStyles-root-492  MuiPaper-elevation0-251 MuiPaper-rounded-249"
          style="transform: none; webkit-transition: transform 225ms cubic-bezier(0.4, 0, 0.2, 1) 0ms; transition: transform 225ms cubic-bezier(0.4, 0, 0.2, 1) 0ms;"
        >
          <div
            class="MuiGrid-root-493 MuiGrid-container-494 MuiGrid-spacing-xs-2-517 MuiGrid-direction-xs-column-497"
          >
            <div
              class="MuiGrid-root-493 card-header MuiGrid-item-495"
            >
              <div
                class="MuiBox-root-391 MuiBox-root-596"
              >
                <div
                  class="MuiBox-root-391 MuiBox-root-597"
                >
                  <h5
                    class="MuiTypography-root-277 header-text MuiTypography-h5-286"
                  >
                    Single Stake (3, 3)
                  </h5>
                </div>
                <div
                  class="top-right"
                />
              </div>
              <div
                class="MuiBox-root-391 MuiBox-root-598"
              >
                <div
                  class="MuiBox-root-391 MuiBox-root-599 rebase-timer"
                >
                  <p
                    class="MuiTypography-root-277 MuiTypography-body2-278"
                  >
                    <span
                      class="MuiSkeleton-root-600 MuiSkeleton-text-601 MuiSkeleton-pulse-604"
                      style="width: 155px;"
                    />
                  </p>
                </div>
              </div>
            </div>
            <div
              class="MuiGrid-root-493 MuiGrid-item-495"
            >
              <div
                class="MuiGrid-root-493 MuiGrid-container-494 MuiGrid-spacing-xs-2-517 MuiGrid-direction-xs-column-497"
              >
                <div
                  class="MuiGrid-root-493 MuiGrid-item-495"
                >
                  <div
                    class="MuiBox-root-391 MuiBox-root-611"
                  >
                    <div
                      class="MuiGrid-root-493 MuiGrid-container-494 MuiGrid-spacing-xs-2-517 MuiGrid-align-items-xs-flex-end-504"
                    >
                      <div
                        class="MuiGrid-root-493 MuiGrid-item-495 MuiGrid-grid-xs-12-539 MuiGrid-grid-sm-4-545"
                      >
                        <div
                          class="makeStyles-root-612 stake-apy"
                        >
                          <div
                            class="MuiBox-root-391 MuiBox-root-613"
                          >
                            <h5
                              class="MuiTypography-root-277 MuiTypography-h5-286 MuiTypography-colorTextSecondary-303"
                            >
                              APY
                            </h5>
                            <h4
                              class="MuiTypography-root-277 MuiTypography-h4-285"
                              style="width: 100%;"
                            >
                              <span
                                class="MuiSkeleton-root-614 MuiSkeleton-text-615 MuiSkeleton-pulse-618"
                                style="width: 100%;"
                              />
                            </h4>
                          </div>
                        </div>
                      </div>
                      <div
                        class="MuiGrid-root-493 MuiGrid-item-495 MuiGrid-grid-xs-12-539 MuiGrid-grid-sm-4-545"
                      >
                        <div
                          class="makeStyles-root-612 stake-tvl"
                        >
                          <div
                            class="MuiBox-root-391 MuiBox-root-625"
                          >
                            <h5
                              class="MuiTypography-root-277 MuiTypography-h5-286 MuiTypography-colorTextSecondary-303"
                            >
                              Total Value Deposited
                            </h5>
                            <h4
                              class="MuiTypography-root-277 MuiTypography-h4-285"
                              style="width: 100%;"
                            >
                              <span
                                class="MuiSkeleton-root-614 MuiSkeleton-text-615 MuiSkeleton-pulse-618"
                                style="width: 100%;"
                              />
                            </h4>
                          </div>
                        </div>
                      </div>
                      <div
                        class="MuiGrid-root-493 MuiGrid-item-495 MuiGrid-grid-xs-12-539 MuiGrid-grid-sm-4-545"
                      >
                        <div
                          class="makeStyles-root-612 stake-index"
                        >
                          <div
                            class="MuiBox-root-391 MuiBox-root-626"
                          >
                            <h5
                              class="MuiTypography-root-277 MuiTypography-h5-286 MuiTypography-colorTextSecondary-303"
                            >
                              Current Index
                              <div
                                class="MuiBox-root-391 MuiBox-root-627"
                                style="font-size: 16px;"
                              >
                                <div
                                  class="MuiBox-root-391 MuiBox-root-628"
                                  style="display: inline-flex; justify-content: center; align-self: center;"
                                >
                                  <svg
                                    aria-hidden="true"
                                    class="MuiSvgIcon-root-338 info-icon MuiSvgIcon-fontSizeSmall-345"
                                    focusable="false"
                                    style="margin: 0px 5px; font-size: 1em;"
                                    viewBox="0 0 20 20"
                                  >
                                    <path
                                      d="M 10 20 C 15.475 20 20 15.473 20 10 C 20 4.518 15.473 0 9.991 0 C 4.516 0 0 4.518 0 10 C 0 15.475 4.527 20 10 20 Z M 10 18.705 C 5.189 18.714 1.287 14.812 1.297 10.001 C 1.28 5.189 5.179 1.281 9.991 1.285 C 14.807 1.28 18.714 5.182 18.714 9.999 C 18.719 14.811 14.813 18.712 10 18.702 Z M 9.941 6.242 C 10.559 6.242 11.038 5.763 11.038 5.156 C 11.043 4.547 10.549 4.053 9.94 4.058 C 9.334 4.057 8.842 4.55 8.844 5.156 C 8.843 5.761 9.337 6.249 9.941 6.242 Z M 8.216 15.444 L 12.303 15.444 C 12.623 15.444 12.871 15.204 12.871 14.895 C 12.87 14.584 12.615 14.334 12.303 14.338 L 10.868 14.338 L 10.868 8.754 C 10.868 8.346 10.658 8.065 10.269 8.065 L 8.345 8.065 C 7.919 8.045 7.631 8.493 7.826 8.872 C 7.925 9.065 8.128 9.182 8.345 9.172 L 9.652 9.172 L 9.652 14.338 L 8.216 14.338 C 7.905 14.334 7.649 14.584 7.648 14.895 C 7.648 15.204 7.897 15.444 8.216 15.444 Z"
                                    />
                                  </svg>
                                </div>
                              </div>
                            </h5>
                            <h4
                              class="MuiTypography-root-277 MuiTypography-h4-285"
                              style="width: 100%;"
                            >
                              <span
                                class="MuiSkeleton-root-614 MuiSkeleton-text-615 MuiSkeleton-pulse-618"
                                style="width: 100%;"
                              />
                            </h4>
                          </div>
                        </div>
                      </div>
                    </div>
                  </div>
                </div>
                <div
                  class="staking-area"
                >
                  <div
                    class="stake-wallet-notification"
                  >
                    <div
                      class="wallet-menu"
                      id="wallet-menu"
                    >
                      <button
                        class="MuiButtonBase-root-337 MuiButton-root-364 MuiButton-contained-372 makeStyles-root-629 makeStyles-root-630 undefined MuiButton-containedPrimary-373 MuiButton-containedSizeLarge-382 MuiButton-sizeLarge-384 MuiButton-disableElevation-375"
                        style="font-size: 1.2857rem;"
                        tabindex="0"
                        type="button"
                      >
                        <span
                          class="MuiButton-label-365"
                        >
                          Connect Wallet
                        </span>
                      </button>
                    </div>
                    <h6
                      class="MuiTypography-root-277 MuiTypography-h6-287"
                    >
                      Connect your wallet to stake OHM
                    </h6>
                  </div>
                </div>
              </div>
            </div>
          </div>
        </div>
        <div
          class="MuiPaper-root-248 makeStyles-root-491 makeStyles-root-635  MuiPaper-elevation0-251 MuiPaper-rounded-249"
          style="transform: none; webkit-transition: transform 225ms cubic-bezier(0.4, 0, 0.2, 1) 0ms; transition: transform 225ms cubic-bezier(0.4, 0, 0.2, 1) 0ms;"
        >
          <div
            class="MuiGrid-root-493 MuiGrid-container-494 MuiGrid-spacing-xs-2-517 MuiGrid-direction-xs-column-497"
          >
            <div
              class="MuiGrid-root-493 card-header MuiGrid-item-495"
            >
              <div
                class="MuiBox-root-391 MuiBox-root-636"
              >
                <div
                  class="MuiBox-root-391 MuiBox-root-637"
                >
                  <h5
                    class="MuiTypography-root-277 header-text MuiTypography-h5-286"
                  >
                    Farm Pool
                  </h5>
                </div>
                <div
                  class="top-right"
                />
              </div>
            </div>
            <div
              class="MuiGrid-root-493 MuiGrid-item-495"
            >
              <div
                class="MuiBox-root-391 MuiBox-root-638 makeStyles-stakePoolsWrapper-631"
                style="gap: 12px; margin-bottom: 0.5rem;"
              >
                <p
                  class="MuiTypography-root-277 makeStyles-stakePoolHeaderText-632 MuiTypography-body1-279"
                  style="margin-left: 75px;"
                >
                  Asset
                </p>
                <p
                  class="MuiTypography-root-277 makeStyles-stakePoolHeaderText-632 MuiTypography-body1-279"
                  style="padding-left: 3px;"
                >
                  TVL
                </p>
                <p
                  class="MuiTypography-root-277 makeStyles-stakePoolHeaderText-632 MuiTypography-body1-279"
                />
              </div>
              <div
                class="MuiBox-root-391 MuiBox-root-639"
                style="gap: 32px; padding: 16px 0px;"
              >
                <div
                  class="MuiBox-root-391 MuiBox-root-640 makeStyles-stakePoolsWrapper-631"
                  style="gap: 12px;"
                >
                  <div
                    class="MuiBox-root-391 MuiBox-root-641"
                  >
                    <div
                      class="MuiBox-root-391 MuiBox-root-642"
                    >
                      <svg
                        aria-hidden="true"
                        class="MuiSvgIcon-root-338 MuiSvgIcon-fontSizeLarge-346"
                        focusable="false"
                        style="z-index: 1;"
                        viewBox="0 0 32 32"
                      >
                        <defs>
                          <lineargradient
                            gradientTransform="matrix(0.177778, 0, 0, 0.177778, 1.777779, 1.777779)"
                            gradientUnits="userSpaceOnUse"
                            id="paint0_linear_359"
                            x1="80"
                            x2="80"
                            y1="-84"
                            y2="256"
                          >
                            <stop
                              offset="0.1949"
                              stop-color="#708B96"
                            />
                            <stop
                              offset="1"
                              stop-color="#F7FBE7"
                            />
                          </lineargradient>
                        </defs>
                        <path
                          d="M 1.778 16 C 1.778 8.145 8.145 1.778 16 1.778 C 23.855 1.778 30.222 8.145 30.222 16 C 30.222 23.855 23.855 30.222 16 30.222 C 8.145 30.222 1.778 23.855 1.778 16 Z"
                          fill="#fff"
                        />
                        <rect
                          fill="#fff"
                          height="12.516"
                          width="12.516"
                          x="9.742"
                          y="9.771"
                        />
                        <path
                          clip-rule="evenodd"
                          d="M 14.635 22.286 L 14.635 19.916 C 12.852 19.355 11.563 17.725 11.563 15.801 C 11.563 13.413 13.549 11.477 16 11.477 C 18.451 11.477 20.437 13.413 20.437 15.801 C 20.437 17.725 19.148 19.355 17.365 19.916 L 17.365 21.658 L 17.365 22.258 L 17.365 22.286 L 22.258 22.286 L 22.258 20.523 L 19.842 20.523 C 21.295 19.421 22.229 17.709 22.229 15.787 C 22.229 12.464 19.44 9.771 16 9.771 C 12.56 9.771 9.771 12.464 9.771 15.787 C 9.771 17.709 10.705 19.421 12.158 20.523 L 9.742 20.523 L 9.742 22.286 Z"
                          fill="#708b96"
                          fill-rule="evenodd"
                        />
                        <path
                          d="M 16 28.444 C 9.127 28.444 3.556 22.873 3.556 16 L 0 16 C 0 24.837 7.163 32 16 32 Z M 28.444 16 C 28.444 22.873 22.873 28.444 16 28.444 L 16 32 C 24.837 32 32 24.837 32 16 Z M 16 3.556 C 22.873 3.556 28.444 9.127 28.444 16 L 32 16 C 32 7.163 24.837 0 16 0 Z M 16 0 C 7.163 0 0 7.163 0 16 L 3.556 16 C 3.556 9.127 9.127 3.556 16 3.556 Z"
                          fill="url(#paint0_linear_359)"
                        />
                      </svg>
                      <svg
                        aria-hidden="true"
                        class="MuiSvgIcon-root-338 MuiSvgIcon-fontSizeLarge-346"
                        focusable="false"
                        style="margin-left: -6px; z-index: 1;"
                        viewBox="0 0 32 32"
                      >
                        <path
                          d="M6.104 5.475h19.771v17.981H6.104z"
                          style="fill: #fff; stroke-width: 0.02130493;"
                        />
                        <path
                          d="M32 16c0 8.837-7.163 16-16 16S0 24.837 0 16 7.163 0 16 0s16 7.163 16 16Zm-20.534 6.367H8.361c-.653 0-.975 0-1.171-.126a.79.79 0 0 1-.358-.617c-.012-.232.15-.515.472-1.08L14.97 7.028c.326-.574.49-.86.7-.967a.791.791 0 0 1 .715 0c.208.106.373.393.7.967L18.66 9.78l.008.014c.353.615.531.927.61 1.255.086.358.086.735 0 1.093-.08.33-.256.644-.614 1.27l-4.027 7.119-.01.018c-.355.62-.535.935-.784 1.172-.271.26-.597.448-.955.555-.326.09-.692.09-1.423.09zm7.842 0h4.449c.656 0 .987 0 1.183-.13a.787.787 0 0 0 .358-.62c.011-.225-.146-.497-.455-1.03l-.033-.055-2.228-3.813-.026-.043c-.313-.53-.471-.797-.674-.9a.783.783 0 0 0-.711 0c-.205.106-.37.385-.696.947l-2.22 3.813-.009.013c-.325.56-.487.841-.476 1.071a.796.796 0 0 0 .358.622c.193.125.523.125 1.18.125z"
                          style="clip-rule: evenodd; fill: #e84142; fill-rule: evenodd; stroke-width: 0.02130493;"
                        />
                      </svg>
                    </div>
                    <p
                      class="MuiTypography-root-277 MuiTypography-body1-279"
                      style="line-height: 1.4; margin-left: 10px;"
                    >
                      gOHM-AVAX
                    </p>
                  </div>
                  <p
                    class="MuiTypography-root-277 MuiTypography-body1-279"
                    style="line-height: 1.4;"
                  >
                    <span
                      class="MuiSkeleton-root-600 MuiSkeleton-text-601 MuiSkeleton-pulse-604"
                      style="width: 80px;"
                    />
                  </p>
                  <p
                    class="MuiTypography-root-277 MuiTypography-body1-279"
                    style="line-height: 1.4;"
                  />
                  <div
                    class="MuiBox-root-391 MuiBox-root-644"
                  >
                    <a
                      aria-disabled="false"
<<<<<<< HEAD
                      class="MuiButtonBase-root-337 MuiButton-root-364 MuiButton-outlined-369 makeStyles-root-627 makeStyles-root-643 undefined MuiButton-outlinedSecondary-371 MuiButton-disableElevation-375 MuiButton-fullWidth-385"
                      href="https://traderjoexyz.com/farm/0xB674f93952F02F2538214D4572Aa47F262e990Ff-0x188bED1968b795d5c9022F6a0bb5931Ac4c18F00"
=======
                      class="MuiButtonBase-root-337 MuiButton-root-364 MuiButton-outlined-369 makeStyles-root-629 makeStyles-root-645 undefined MuiButton-outlinedSecondary-371 MuiButton-disableElevation-375 MuiButton-fullWidth-385"
                      href="https://traderjoexyz.com/#/farm/0xB674f93952F02F2538214D4572Aa47F262e990Ff-0x188bED1968b795d5c9022F6a0bb5931Ac4c18F00"
>>>>>>> 62dbe0c6
                      tabindex="0"
                      target="_blank"
                    >
                      <span
                        class="MuiButton-label-365"
                      >
                        Stake on
                         
                        Trader Joe (Avalanche)
                        <span
                          class="MuiButton-endIcon-387 MuiButton-iconSizeMedium-389"
                        >
                          <svg
                            aria-hidden="true"
                            class="MuiSvgIcon-root-338 MuiSvgIcon-fontSizeLarge-346"
                            focusable="false"
                            viewBox="0 0 20 20"
                          >
                            <path
                              d="M4.297 17.445h9.539c1.523 0 2.305-.78 2.305-2.28v-9.58c0-1.507-.782-2.288-2.305-2.288h-9.54c-1.523 0-2.304.773-2.304 2.289v9.578c0 1.508.781 2.281 2.305 2.281Zm.016-.968c-.875 0-1.352-.461-1.352-1.368V5.633c0-.899.477-1.367 1.352-1.367h9.5c.867 0 1.359.468 1.359 1.367v9.476c0 .907-.492 1.368-1.36 1.368h-9.5Zm7.296-4.235c.266 0 .438-.195.438-.476V7.867c0-.344-.188-.492-.492-.492H7.64c-.29 0-.47.172-.47.438 0 .265.188.445.477.445H9.53l1.133-.078-1.055.992-3.382 3.383a.476.476 0 0 0-.149.328c0 .273.18.453.453.453a.47.47 0 0 0 .344-.149L10.25 9.82l.984-1.047-.078 1.282v1.718c0 .29.18.47.453.47Z"
                            />
                          </svg>
                        </span>
                      </span>
                    </a>
                  </div>
                </div>
                <div
                  class="MuiBox-root-391 MuiBox-root-646 makeStyles-stakePoolsWrapper-631"
                  style="gap: 12px;"
                >
                  <div
                    class="MuiBox-root-391 MuiBox-root-647"
                  >
                    <div
                      class="MuiBox-root-391 MuiBox-root-648"
                    >
                      <svg
                        aria-hidden="true"
                        class="MuiSvgIcon-root-338 MuiSvgIcon-fontSizeLarge-346"
                        focusable="false"
                        style="z-index: 1;"
                        viewBox="0 0 32 32"
                      >
                        <defs>
                          <lineargradient
                            gradientTransform="matrix(0.177778, 0, 0, 0.177778, 1.777779, 1.777779)"
                            gradientUnits="userSpaceOnUse"
                            id="paint0_linear_359"
                            x1="80"
                            x2="80"
                            y1="-84"
                            y2="256"
                          >
                            <stop
                              offset="0.1949"
                              stop-color="#708B96"
                            />
                            <stop
                              offset="1"
                              stop-color="#F7FBE7"
                            />
                          </lineargradient>
                        </defs>
                        <path
                          d="M 1.778 16 C 1.778 8.145 8.145 1.778 16 1.778 C 23.855 1.778 30.222 8.145 30.222 16 C 30.222 23.855 23.855 30.222 16 30.222 C 8.145 30.222 1.778 23.855 1.778 16 Z"
                          fill="#fff"
                        />
                        <rect
                          fill="#fff"
                          height="12.516"
                          width="12.516"
                          x="9.742"
                          y="9.771"
                        />
                        <path
                          clip-rule="evenodd"
                          d="M 14.635 22.286 L 14.635 19.916 C 12.852 19.355 11.563 17.725 11.563 15.801 C 11.563 13.413 13.549 11.477 16 11.477 C 18.451 11.477 20.437 13.413 20.437 15.801 C 20.437 17.725 19.148 19.355 17.365 19.916 L 17.365 21.658 L 17.365 22.258 L 17.365 22.286 L 22.258 22.286 L 22.258 20.523 L 19.842 20.523 C 21.295 19.421 22.229 17.709 22.229 15.787 C 22.229 12.464 19.44 9.771 16 9.771 C 12.56 9.771 9.771 12.464 9.771 15.787 C 9.771 17.709 10.705 19.421 12.158 20.523 L 9.742 20.523 L 9.742 22.286 Z"
                          fill="#708b96"
                          fill-rule="evenodd"
                        />
                        <path
                          d="M 16 28.444 C 9.127 28.444 3.556 22.873 3.556 16 L 0 16 C 0 24.837 7.163 32 16 32 Z M 28.444 16 C 28.444 22.873 22.873 28.444 16 28.444 L 16 32 C 24.837 32 32 24.837 32 16 Z M 16 3.556 C 22.873 3.556 28.444 9.127 28.444 16 L 32 16 C 32 7.163 24.837 0 16 0 Z M 16 0 C 7.163 0 0 7.163 0 16 L 3.556 16 C 3.556 9.127 9.127 3.556 16 3.556 Z"
                          fill="url(#paint0_linear_359)"
                        />
                      </svg>
                      <svg
                        aria-hidden="true"
                        class="MuiSvgIcon-root-338 MuiSvgIcon-fontSizeLarge-346"
                        focusable="false"
                        style="margin-left: -6px; z-index: 1;"
                        viewBox="0 0 32 32"
                      >
                        <circle
                          cx="16"
                          cy="16"
                          fill="#fff"
                          r="15"
                          stroke="url(#wETH_svg__a)"
                          stroke-width="2"
                        />
                        <path
                          clip-rule="evenodd"
                          d="M16.25 20.976 10 17.349 16.25 26V26l6.253-8.65-6.253 3.626Z"
                          fill="#708B96"
                          fill-rule="evenodd"
                        />
                        <path
                          clip-rule="evenodd"
                          d="m16.25 6 6.248 10.186-6.248-2.793L10 16.186 16.25 6Zm0 7.395L10 16.185l6.25 3.629 6.248-3.628-6.248-2.791Z"
                          fill="#424242"
                          fill-rule="evenodd"
                        />
                        <defs>
                          <lineargradient
                            gradientUnits="userSpaceOnUse"
                            id="wETH_svg__a"
                            x1="16"
                            x2="16"
                            y1="0"
                            y2="32"
                          >
                            <stop
                              stop-color="#444243"
                            />
                            <stop
                              offset="1"
                              stop-color="#708B96"
                            />
                          </lineargradient>
                        </defs>
                      </svg>
                    </div>
                    <p
                      class="MuiTypography-root-277 MuiTypography-body1-279"
                      style="line-height: 1.4; margin-left: 10px;"
                    >
                      gOHM-wETH
                    </p>
                  </div>
                  <p
                    class="MuiTypography-root-277 MuiTypography-body1-279"
                    style="line-height: 1.4;"
                  >
                    <span
                      class="MuiSkeleton-root-600 MuiSkeleton-text-601 MuiSkeleton-pulse-604"
                      style="width: 80px;"
                    />
                  </p>
                  <p
                    class="MuiTypography-root-277 MuiTypography-body1-279"
                    style="line-height: 1.4;"
                  />
                  <div
                    class="MuiBox-root-391 MuiBox-root-649"
                  >
                    <a
                      aria-disabled="false"
                      class="MuiButtonBase-root-337 MuiButton-root-364 MuiButton-outlined-369 makeStyles-root-629 makeStyles-root-650 undefined MuiButton-outlinedSecondary-371 MuiButton-disableElevation-375 MuiButton-fullWidth-385"
                      href="https://app.sushi.com/farm?filter=2x"
                      tabindex="0"
                      target="_blank"
                    >
                      <span
                        class="MuiButton-label-365"
                      >
                        Stake on
                         
                        Sushi (Arbitrum)
                        <span
                          class="MuiButton-endIcon-387 MuiButton-iconSizeMedium-389"
                        >
                          <svg
                            aria-hidden="true"
                            class="MuiSvgIcon-root-338 MuiSvgIcon-fontSizeLarge-346"
                            focusable="false"
                            viewBox="0 0 20 20"
                          >
                            <path
                              d="M4.297 17.445h9.539c1.523 0 2.305-.78 2.305-2.28v-9.58c0-1.507-.782-2.288-2.305-2.288h-9.54c-1.523 0-2.304.773-2.304 2.289v9.578c0 1.508.781 2.281 2.305 2.281Zm.016-.968c-.875 0-1.352-.461-1.352-1.368V5.633c0-.899.477-1.367 1.352-1.367h9.5c.867 0 1.359.468 1.359 1.367v9.476c0 .907-.492 1.368-1.36 1.368h-9.5Zm7.296-4.235c.266 0 .438-.195.438-.476V7.867c0-.344-.188-.492-.492-.492H7.64c-.29 0-.47.172-.47.438 0 .265.188.445.477.445H9.53l1.133-.078-1.055.992-3.382 3.383a.476.476 0 0 0-.149.328c0 .273.18.453.453.453a.47.47 0 0 0 .344-.149L10.25 9.82l.984-1.047-.078 1.282v1.718c0 .29.18.47.453.47Z"
                            />
                          </svg>
                        </span>
                      </span>
                    </a>
                  </div>
                </div>
                <div
                  class="MuiBox-root-391 MuiBox-root-651 makeStyles-stakePoolsWrapper-631"
                  style="gap: 12px;"
                >
                  <div
                    class="MuiBox-root-391 MuiBox-root-652"
                  >
                    <div
                      class="MuiBox-root-391 MuiBox-root-653"
                    >
                      <svg
                        aria-hidden="true"
                        class="MuiSvgIcon-root-338 MuiSvgIcon-fontSizeLarge-346"
                        focusable="false"
                        style="z-index: 1;"
                        viewBox="0 0 32 32"
                      >
                        <defs>
                          <lineargradient
                            gradientTransform="matrix(0.177778, 0, 0, 0.177778, 1.777779, 1.777779)"
                            gradientUnits="userSpaceOnUse"
                            id="paint0_linear_359"
                            x1="80"
                            x2="80"
                            y1="-84"
                            y2="256"
                          >
                            <stop
                              offset="0.1949"
                              stop-color="#708B96"
                            />
                            <stop
                              offset="1"
                              stop-color="#F7FBE7"
                            />
                          </lineargradient>
                        </defs>
                        <path
                          d="M 1.778 16 C 1.778 8.145 8.145 1.778 16 1.778 C 23.855 1.778 30.222 8.145 30.222 16 C 30.222 23.855 23.855 30.222 16 30.222 C 8.145 30.222 1.778 23.855 1.778 16 Z"
                          fill="#fff"
                        />
                        <rect
                          fill="#fff"
                          height="12.516"
                          width="12.516"
                          x="9.742"
                          y="9.771"
                        />
                        <path
                          clip-rule="evenodd"
                          d="M 14.635 22.286 L 14.635 19.916 C 12.852 19.355 11.563 17.725 11.563 15.801 C 11.563 13.413 13.549 11.477 16 11.477 C 18.451 11.477 20.437 13.413 20.437 15.801 C 20.437 17.725 19.148 19.355 17.365 19.916 L 17.365 21.658 L 17.365 22.258 L 17.365 22.286 L 22.258 22.286 L 22.258 20.523 L 19.842 20.523 C 21.295 19.421 22.229 17.709 22.229 15.787 C 22.229 12.464 19.44 9.771 16 9.771 C 12.56 9.771 9.771 12.464 9.771 15.787 C 9.771 17.709 10.705 19.421 12.158 20.523 L 9.742 20.523 L 9.742 22.286 Z"
                          fill="#708b96"
                          fill-rule="evenodd"
                        />
                        <path
                          d="M 16 28.444 C 9.127 28.444 3.556 22.873 3.556 16 L 0 16 C 0 24.837 7.163 32 16 32 Z M 28.444 16 C 28.444 22.873 22.873 28.444 16 28.444 L 16 32 C 24.837 32 32 24.837 32 16 Z M 16 3.556 C 22.873 3.556 28.444 9.127 28.444 16 L 32 16 C 32 7.163 24.837 0 16 0 Z M 16 0 C 7.163 0 0 7.163 0 16 L 3.556 16 C 3.556 9.127 9.127 3.556 16 3.556 Z"
                          fill="url(#paint0_linear_359)"
                        />
                      </svg>
                      <svg
                        aria-hidden="true"
                        class="MuiSvgIcon-root-338 MuiSvgIcon-fontSizeLarge-346"
                        focusable="false"
                        style="margin-left: -6px; z-index: 1;"
                        viewBox="0 0 32 32"
                      >
                        <circle
                          cx="16"
                          cy="16"
                          fill="#fff"
                          r="15"
                          stroke="url(#wETH_svg__a)"
                          stroke-width="2"
                        />
                        <path
                          clip-rule="evenodd"
                          d="M16.25 20.976 10 17.349 16.25 26V26l6.253-8.65-6.253 3.626Z"
                          fill="#708B96"
                          fill-rule="evenodd"
                        />
                        <path
                          clip-rule="evenodd"
                          d="m16.25 6 6.248 10.186-6.248-2.793L10 16.186 16.25 6Zm0 7.395L10 16.185l6.25 3.629 6.248-3.628-6.248-2.791Z"
                          fill="#424242"
                          fill-rule="evenodd"
                        />
                        <defs>
                          <lineargradient
                            gradientUnits="userSpaceOnUse"
                            id="wETH_svg__a"
                            x1="16"
                            x2="16"
                            y1="0"
                            y2="32"
                          >
                            <stop
                              stop-color="#444243"
                            />
                            <stop
                              offset="1"
                              stop-color="#708B96"
                            />
                          </lineargradient>
                        </defs>
                      </svg>
                    </div>
                    <p
                      class="MuiTypography-root-277 MuiTypography-body1-279"
                      style="line-height: 1.4; margin-left: 10px;"
                    >
                      gOHM-wETH
                    </p>
                  </div>
                  <p
                    class="MuiTypography-root-277 MuiTypography-body1-279"
                    style="line-height: 1.4;"
                  >
                    <span
                      class="MuiSkeleton-root-600 MuiSkeleton-text-601 MuiSkeleton-pulse-604"
                      style="width: 80px;"
                    />
                  </p>
                  <p
                    class="MuiTypography-root-277 MuiTypography-body1-279"
                    style="line-height: 1.4;"
                  />
                  <div
                    class="MuiBox-root-391 MuiBox-root-654"
                  >
                    <a
                      aria-disabled="false"
                      class="MuiButtonBase-root-337 MuiButton-root-364 MuiButton-outlined-369 makeStyles-root-629 makeStyles-root-655 undefined MuiButton-outlinedSecondary-371 MuiButton-disableElevation-375 MuiButton-fullWidth-385"
                      href="https://app.sushi.com/farm?filter=2x"
                      tabindex="0"
                      target="_blank"
                    >
                      <span
                        class="MuiButton-label-365"
                      >
                        Stake on
                         
                        Sushi (Polygon)
                        <span
                          class="MuiButton-endIcon-387 MuiButton-iconSizeMedium-389"
                        >
                          <svg
                            aria-hidden="true"
                            class="MuiSvgIcon-root-338 MuiSvgIcon-fontSizeLarge-346"
                            focusable="false"
                            viewBox="0 0 20 20"
                          >
                            <path
                              d="M4.297 17.445h9.539c1.523 0 2.305-.78 2.305-2.28v-9.58c0-1.507-.782-2.288-2.305-2.288h-9.54c-1.523 0-2.304.773-2.304 2.289v9.578c0 1.508.781 2.281 2.305 2.281Zm.016-.968c-.875 0-1.352-.461-1.352-1.368V5.633c0-.899.477-1.367 1.352-1.367h9.5c.867 0 1.359.468 1.359 1.367v9.476c0 .907-.492 1.368-1.36 1.368h-9.5Zm7.296-4.235c.266 0 .438-.195.438-.476V7.867c0-.344-.188-.492-.492-.492H7.64c-.29 0-.47.172-.47.438 0 .265.188.445.477.445H9.53l1.133-.078-1.055.992-3.382 3.383a.476.476 0 0 0-.149.328c0 .273.18.453.453.453a.47.47 0 0 0 .344-.149L10.25 9.82l.984-1.047-.078 1.282v1.718c0 .29.18.47.453.47Z"
                            />
                          </svg>
                        </span>
                      </span>
                    </a>
                  </div>
                </div>
                <div
                  class="MuiBox-root-391 MuiBox-root-656 makeStyles-stakePoolsWrapper-631"
                  style="gap: 12px;"
                >
                  <div
                    class="MuiBox-root-391 MuiBox-root-657"
                  >
                    <div
                      class="MuiBox-root-391 MuiBox-root-658"
                    >
                      <svg
                        aria-hidden="true"
                        class="MuiSvgIcon-root-338 MuiSvgIcon-fontSizeLarge-346"
                        focusable="false"
                        style="z-index: 1;"
                        viewBox="0 0 32 32"
                      >
                        <defs>
                          <lineargradient
                            gradientTransform="matrix(0.177778, 0, 0, 0.177778, 1.777779, 1.777779)"
                            gradientUnits="userSpaceOnUse"
                            id="paint0_linear_359"
                            x1="80"
                            x2="80"
                            y1="-84"
                            y2="256"
                          >
                            <stop
                              offset="0.1949"
                              stop-color="#708B96"
                            />
                            <stop
                              offset="1"
                              stop-color="#F7FBE7"
                            />
                          </lineargradient>
                        </defs>
                        <path
                          d="M 1.778 16 C 1.778 8.145 8.145 1.778 16 1.778 C 23.855 1.778 30.222 8.145 30.222 16 C 30.222 23.855 23.855 30.222 16 30.222 C 8.145 30.222 1.778 23.855 1.778 16 Z"
                          fill="#fff"
                        />
                        <rect
                          fill="#fff"
                          height="12.516"
                          width="12.516"
                          x="9.742"
                          y="9.771"
                        />
                        <path
                          clip-rule="evenodd"
                          d="M 14.635 22.286 L 14.635 19.916 C 12.852 19.355 11.563 17.725 11.563 15.801 C 11.563 13.413 13.549 11.477 16 11.477 C 18.451 11.477 20.437 13.413 20.437 15.801 C 20.437 17.725 19.148 19.355 17.365 19.916 L 17.365 21.658 L 17.365 22.258 L 17.365 22.286 L 22.258 22.286 L 22.258 20.523 L 19.842 20.523 C 21.295 19.421 22.229 17.709 22.229 15.787 C 22.229 12.464 19.44 9.771 16 9.771 C 12.56 9.771 9.771 12.464 9.771 15.787 C 9.771 17.709 10.705 19.421 12.158 20.523 L 9.742 20.523 L 9.742 22.286 Z"
                          fill="#708b96"
                          fill-rule="evenodd"
                        />
                        <path
                          d="M 16 28.444 C 9.127 28.444 3.556 22.873 3.556 16 L 0 16 C 0 24.837 7.163 32 16 32 Z M 28.444 16 C 28.444 22.873 22.873 28.444 16 28.444 L 16 32 C 24.837 32 32 24.837 32 16 Z M 16 3.556 C 22.873 3.556 28.444 9.127 28.444 16 L 32 16 C 32 7.163 24.837 0 16 0 Z M 16 0 C 7.163 0 0 7.163 0 16 L 3.556 16 C 3.556 9.127 9.127 3.556 16 3.556 Z"
                          fill="url(#paint0_linear_359)"
                        />
                      </svg>
                      <svg
                        aria-hidden="true"
                        class="MuiSvgIcon-root-338 MuiSvgIcon-fontSizeLarge-346"
                        focusable="false"
                        style="margin-left: -6px; z-index: 1;"
                        viewBox="0 0 32 32"
                      >
                        <defs>
                          <style>
                            .fantom_svg__cls-1{fill:#fff;fill-rule:evenodd}
                          </style>
                          <mask
                            height="20"
                            id="fantom_svg__mask"
                            maskUnits="userSpaceOnUse"
                            width="93.1"
                            x="10"
                            y="6"
                          >
                            <path
                              class="fantom_svg__cls-1"
                              d="M10 6h93.1v20H10Z"
                              id="fantom_svg__a"
                            />
                          </mask>
                        </defs>
                        <g
                          data-name="Layer 2"
                          id="fantom_svg__Layer_2"
                        >
                          <g
                            data-name="Layer 1"
                            id="fantom_svg__Layer_1-2"
                          >
                            <circle
                              cx="16"
                              cy="16"
                              r="16"
                              style="fill: #13b5ec;"
                            />
                            <path
                              class="fantom_svg__cls-1"
                              d="m17.2 12.9 3.6-2.1V15Zm3.6 9L16 24.7l-4.8-2.8V17l4.8 2.8 4.8-2.8Zm-9.6-11.1 3.6 2.1-3.6 2.1Zm5.4 3.1 3.6 2.1-3.6 2.1Zm-1.2 4.2L11.8 16l3.6-2.1Zm4.8-8.3L16 12.2l-4.2-2.4L16 7.3ZM10 9.4v13.1l6 3.4 6-3.4V9.4L16 6Z"
                              style="mask: url(#fantom_svg__mask);"
                            />
                          </g>
                        </g>
                      </svg>
                    </div>
                    <p
                      class="MuiTypography-root-277 MuiTypography-body1-279"
                      style="line-height: 1.4; margin-left: 10px;"
                    >
                      gOHM-FTM
                    </p>
                  </div>
                  <p
                    class="MuiTypography-root-277 MuiTypography-body1-279"
                    style="line-height: 1.4;"
                  >
                    <span
                      class="MuiSkeleton-root-600 MuiSkeleton-text-601 MuiSkeleton-pulse-604"
                      style="width: 80px;"
                    />
                  </p>
                  <p
                    class="MuiTypography-root-277 MuiTypography-body1-279"
                    style="line-height: 1.4;"
                  />
                  <div
                    class="MuiBox-root-391 MuiBox-root-659"
                  >
                    <a
                      aria-disabled="false"
<<<<<<< HEAD
                      class="MuiButtonBase-root-337 MuiButton-root-364 MuiButton-outlined-369 makeStyles-root-627 makeStyles-root-658 undefined MuiButton-outlinedSecondary-371 MuiButton-disableElevation-375 MuiButton-fullWidth-385"
                      href="https://app.spiritswap.finance/#/farms/allfarms"
=======
                      class="MuiButtonBase-root-337 MuiButton-root-364 MuiButton-outlined-369 makeStyles-root-629 makeStyles-root-660 undefined MuiButton-outlinedSecondary-371 MuiButton-disableElevation-375 MuiButton-fullWidth-385"
                      href="https://app.spiritswap.finance/#/boostedfarms"
>>>>>>> 62dbe0c6
                      tabindex="0"
                      target="_blank"
                    >
                      <span
                        class="MuiButton-label-365"
                      >
                        Stake on
                         
                        Spirit (Fantom)
                        <span
                          class="MuiButton-endIcon-387 MuiButton-iconSizeMedium-389"
                        >
                          <svg
                            aria-hidden="true"
                            class="MuiSvgIcon-root-338 MuiSvgIcon-fontSizeLarge-346"
                            focusable="false"
                            viewBox="0 0 20 20"
                          >
                            <path
                              d="M4.297 17.445h9.539c1.523 0 2.305-.78 2.305-2.28v-9.58c0-1.507-.782-2.288-2.305-2.288h-9.54c-1.523 0-2.304.773-2.304 2.289v9.578c0 1.508.781 2.281 2.305 2.281Zm.016-.968c-.875 0-1.352-.461-1.352-1.368V5.633c0-.899.477-1.367 1.352-1.367h9.5c.867 0 1.359.468 1.359 1.367v9.476c0 .907-.492 1.368-1.36 1.368h-9.5Zm7.296-4.235c.266 0 .438-.195.438-.476V7.867c0-.344-.188-.492-.492-.492H7.64c-.29 0-.47.172-.47.438 0 .265.188.445.477.445H9.53l1.133-.078-1.055.992-3.382 3.383a.476.476 0 0 0-.149.328c0 .273.18.453.453.453a.47.47 0 0 0 .344-.149L10.25 9.82l.984-1.047-.078 1.282v1.718c0 .29.18.47.453.47Z"
                            />
                          </svg>
                        </span>
                      </span>
                    </a>
                  </div>
                </div>
              </div>
            </div>
          </div>
        </div>
      </div>
    </div>
    <div />
  </div>
</div>
`;<|MERGE_RESOLUTION|>--- conflicted
+++ resolved
@@ -1245,13 +1245,8 @@
                   >
                     <a
                       aria-disabled="false"
-<<<<<<< HEAD
-                      class="MuiButtonBase-root-337 MuiButton-root-364 MuiButton-outlined-369 makeStyles-root-627 makeStyles-root-643 undefined MuiButton-outlinedSecondary-371 MuiButton-disableElevation-375 MuiButton-fullWidth-385"
+                      class="MuiButtonBase-root-337 MuiButton-root-364 MuiButton-outlined-369 makeStyles-root-629 makeStyles-root-645 undefined MuiButton-outlinedSecondary-371 MuiButton-disableElevation-375 MuiButton-fullWidth-385"
                       href="https://traderjoexyz.com/farm/0xB674f93952F02F2538214D4572Aa47F262e990Ff-0x188bED1968b795d5c9022F6a0bb5931Ac4c18F00"
-=======
-                      class="MuiButtonBase-root-337 MuiButton-root-364 MuiButton-outlined-369 makeStyles-root-629 makeStyles-root-645 undefined MuiButton-outlinedSecondary-371 MuiButton-disableElevation-375 MuiButton-fullWidth-385"
-                      href="https://traderjoexyz.com/#/farm/0xB674f93952F02F2538214D4572Aa47F262e990Ff-0x188bED1968b795d5c9022F6a0bb5931Ac4c18F00"
->>>>>>> 62dbe0c6
                       tabindex="0"
                       target="_blank"
                     >
@@ -1732,13 +1727,8 @@
                   >
                     <a
                       aria-disabled="false"
-<<<<<<< HEAD
-                      class="MuiButtonBase-root-337 MuiButton-root-364 MuiButton-outlined-369 makeStyles-root-627 makeStyles-root-658 undefined MuiButton-outlinedSecondary-371 MuiButton-disableElevation-375 MuiButton-fullWidth-385"
+                      class="MuiButtonBase-root-337 MuiButton-root-364 MuiButton-outlined-369 makeStyles-root-629 makeStyles-root-660 undefined MuiButton-outlinedSecondary-371 MuiButton-disableElevation-375 MuiButton-fullWidth-385"
                       href="https://app.spiritswap.finance/#/farms/allfarms"
-=======
-                      class="MuiButtonBase-root-337 MuiButton-root-364 MuiButton-outlined-369 makeStyles-root-629 makeStyles-root-660 undefined MuiButton-outlinedSecondary-371 MuiButton-disableElevation-375 MuiButton-fullWidth-385"
-                      href="https://app.spiritswap.finance/#/boostedfarms"
->>>>>>> 62dbe0c6
                       tabindex="0"
                       target="_blank"
                     >
