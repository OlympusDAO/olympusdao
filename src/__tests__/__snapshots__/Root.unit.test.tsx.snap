--- conflicted
+++ resolved
@@ -255,11 +255,7 @@
                             class="MuiTypography-root-275 MuiTypography-h6-285"
                           >
                             <div
-<<<<<<< HEAD
                               class="MuiBox-root-389 MuiBox-root-654"
-=======
-                              class="MuiBox-root-391 MuiBox-root-665"
->>>>>>> 1cd54a4c
                             >
                               <div>
                                 <svg
@@ -289,11 +285,7 @@
                             class="MuiTypography-root-275 MuiTypography-h6-285"
                           >
                             <div
-<<<<<<< HEAD
                               class="MuiBox-root-389 MuiBox-root-655"
-=======
-                              class="MuiBox-root-391 MuiBox-root-666"
->>>>>>> 1cd54a4c
                             >
                               <div>
                                 <svg
@@ -394,11 +386,7 @@
                             class="MuiTypography-root-275 MuiTypography-h6-285"
                           >
                             <div
-<<<<<<< HEAD
                               class="MuiBox-root-389 MuiBox-root-656"
-=======
-                              class="MuiBox-root-391 MuiBox-root-667"
->>>>>>> 1cd54a4c
                             >
                               <div>
                                 <svg
@@ -428,11 +416,7 @@
                             class="MuiTypography-root-275 MuiTypography-h6-285"
                           >
                             <div
-<<<<<<< HEAD
                               class="MuiBox-root-389 MuiBox-root-657"
-=======
-                              class="MuiBox-root-391 MuiBox-root-668"
->>>>>>> 1cd54a4c
                             >
                               <div>
                                 <svg
@@ -462,11 +446,7 @@
                             class="MuiTypography-root-275 MuiTypography-h6-285"
                           >
                             <div
-<<<<<<< HEAD
                               class="MuiBox-root-389 MuiBox-root-658"
-=======
-                              class="MuiBox-root-391 MuiBox-root-669"
->>>>>>> 1cd54a4c
                             >
                               <div>
                                 <svg
@@ -505,11 +485,7 @@
                             class="MuiTypography-root-275 MuiTypography-h6-285"
                           >
                             <div
-<<<<<<< HEAD
                               class="MuiBox-root-389 MuiBox-root-659"
-=======
-                              class="MuiBox-root-391 MuiBox-root-670"
->>>>>>> 1cd54a4c
                             >
                               <div>
                                 <svg
@@ -540,11 +516,7 @@
                             class="MuiTypography-root-275 MuiTypography-h6-285"
                           >
                             <div
-<<<<<<< HEAD
                               class="MuiBox-root-389 MuiBox-root-660"
-=======
-                              class="MuiBox-root-391 MuiBox-root-671"
->>>>>>> 1cd54a4c
                             >
                               <div>
                                 <svg
@@ -592,11 +564,7 @@
                             class="MuiTypography-root-275 MuiTypography-h6-285"
                           >
                             <div
-<<<<<<< HEAD
                               class="MuiBox-root-389 MuiBox-root-661"
-=======
-                              class="MuiBox-root-391 MuiBox-root-672"
->>>>>>> 1cd54a4c
                             >
                               <div>
                                 <svg
@@ -644,11 +612,7 @@
                             class="MuiTypography-root-275 MuiTypography-h6-285"
                           >
                             <div
-<<<<<<< HEAD
                               class="MuiBox-root-389 MuiBox-root-662"
-=======
-                              class="MuiBox-root-391 MuiBox-root-673"
->>>>>>> 1cd54a4c
                             >
                               <div>
                                 <svg
@@ -689,11 +653,7 @@
                             class="MuiTypography-root-275 MuiTypography-h6-285"
                           >
                             <div
-<<<<<<< HEAD
                               class="MuiBox-root-389 MuiBox-root-663"
-=======
-                              class="MuiBox-root-391 MuiBox-root-674"
->>>>>>> 1cd54a4c
                             >
                               <div>
                                 <svg
@@ -734,11 +694,7 @@
                             class="MuiTypography-root-275 MuiTypography-h6-285"
                           >
                             <div
-<<<<<<< HEAD
                               class="MuiBox-root-389 MuiBox-root-664"
-=======
-                              class="MuiBox-root-391 MuiBox-root-675"
->>>>>>> 1cd54a4c
                             >
                               <div>
                                 <svg
@@ -779,11 +735,7 @@
                             class="MuiTypography-root-275 MuiTypography-h6-285"
                           >
                             <div
-<<<<<<< HEAD
                               class="MuiBox-root-389 MuiBox-root-665"
-=======
-                              class="MuiBox-root-391 MuiBox-root-676"
->>>>>>> 1cd54a4c
                             >
                               <div>
                                 <svg
@@ -824,11 +776,7 @@
                             class="MuiTypography-root-275 MuiTypography-h6-285"
                           >
                             <div
-<<<<<<< HEAD
                               class="MuiBox-root-389 MuiBox-root-666"
-=======
-                              class="MuiBox-root-391 MuiBox-root-677"
->>>>>>> 1cd54a4c
                             >
                               <div>
                                 <svg
@@ -1115,11 +1063,7 @@
                       id="wallet-menu"
                     >
                       <button
-<<<<<<< HEAD
                         class="MuiButtonBase-root-335 MuiButton-root-362 MuiButton-contained-370 makeStyles-root-618 makeStyles-root-619 undefined MuiButton-containedPrimary-371 MuiButton-containedSizeLarge-380 MuiButton-sizeLarge-382 MuiButton-disableElevation-373"
-=======
-                        class="MuiButtonBase-root-337 MuiButton-root-364 MuiButton-contained-372 makeStyles-root-629 makeStyles-root-630 undefined MuiButton-containedPrimary-373 MuiButton-containedSizeLarge-382 MuiButton-sizeLarge-384 MuiButton-disableElevation-375"
->>>>>>> 1cd54a4c
                         style="font-size: 1.2857rem;"
                         tabindex="0"
                         type="button"
@@ -1143,11 +1087,7 @@
           </div>
         </div>
         <div
-<<<<<<< HEAD
           class="MuiPaper-root-246 makeStyles-root-482 makeStyles-root-624  MuiPaper-elevation0-249 MuiPaper-rounded-247"
-=======
-          class="MuiPaper-root-248 makeStyles-root-491 makeStyles-root-635  MuiPaper-elevation0-251 MuiPaper-rounded-249"
->>>>>>> 1cd54a4c
           style="transform: none; webkit-transition: transform 225ms cubic-bezier(0.4, 0, 0.2, 1) 0ms; transition: transform 225ms cubic-bezier(0.4, 0, 0.2, 1) 0ms;"
         >
           <div
@@ -1157,17 +1097,10 @@
               class="MuiGrid-root-484 card-header MuiGrid-item-486"
             >
               <div
-<<<<<<< HEAD
                 class="MuiBox-root-389 MuiBox-root-625"
               >
                 <div
                   class="MuiBox-root-389 MuiBox-root-626"
-=======
-                class="MuiBox-root-391 MuiBox-root-636"
-              >
-                <div
-                  class="MuiBox-root-391 MuiBox-root-637"
->>>>>>> 1cd54a4c
                 >
                   <h5
                     class="MuiTypography-root-275 header-text MuiTypography-h5-284"
@@ -1184,35 +1117,22 @@
               class="MuiGrid-root-484 MuiGrid-item-486"
             >
               <div
-<<<<<<< HEAD
                 class="MuiBox-root-389 MuiBox-root-627 makeStyles-stakePoolsWrapper-620"
                 style="gap: 12px; margin-bottom: 0.5rem;"
               >
                 <p
                   class="MuiTypography-root-275 makeStyles-stakePoolHeaderText-621 MuiTypography-body1-277"
-=======
-                class="MuiBox-root-391 MuiBox-root-638 makeStyles-stakePoolsWrapper-631"
-                style="gap: 12px; margin-bottom: 0.5rem;"
-              >
-                <p
-                  class="MuiTypography-root-277 makeStyles-stakePoolHeaderText-632 MuiTypography-body1-279"
->>>>>>> 1cd54a4c
                   style="margin-left: 75px;"
                 >
                   Asset
                 </p>
                 <p
-<<<<<<< HEAD
                   class="MuiTypography-root-275 makeStyles-stakePoolHeaderText-621 MuiTypography-body1-277"
-=======
-                  class="MuiTypography-root-277 makeStyles-stakePoolHeaderText-632 MuiTypography-body1-279"
->>>>>>> 1cd54a4c
                   style="padding-left: 3px;"
                 >
                   TVL
                 </p>
                 <p
-<<<<<<< HEAD
                   class="MuiTypography-root-275 makeStyles-stakePoolHeaderText-621 MuiTypography-body1-277"
                 />
               </div>
@@ -1229,24 +1149,6 @@
                   >
                     <div
                       class="MuiBox-root-389 MuiBox-root-631"
-=======
-                  class="MuiTypography-root-277 makeStyles-stakePoolHeaderText-632 MuiTypography-body1-279"
-                />
-              </div>
-              <div
-                class="MuiBox-root-391 MuiBox-root-639"
-                style="gap: 32px; padding: 16px 0px;"
-              >
-                <div
-                  class="MuiBox-root-391 MuiBox-root-640 makeStyles-stakePoolsWrapper-631"
-                  style="gap: 12px;"
-                >
-                  <div
-                    class="MuiBox-root-391 MuiBox-root-641"
-                  >
-                    <div
-                      class="MuiBox-root-391 MuiBox-root-642"
->>>>>>> 1cd54a4c
                     >
                       <svg
                         aria-hidden="true"
@@ -1326,13 +1228,8 @@
                     style="line-height: 1.4;"
                   >
                     <span
-<<<<<<< HEAD
                       class="MuiSkeleton-root-591 MuiSkeleton-text-592 MuiSkeleton-pulse-595"
                       style="width: 30px;"
-=======
-                      class="MuiSkeleton-root-600 MuiSkeleton-text-601 MuiSkeleton-pulse-604"
-                      style="width: 80px;"
->>>>>>> 1cd54a4c
                     />
                   </p>
                   <p
@@ -1340,19 +1237,11 @@
                     style="line-height: 1.4;"
                   />
                   <div
-<<<<<<< HEAD
                     class="MuiBox-root-389 MuiBox-root-633"
                   >
                     <a
                       aria-disabled="false"
                       class="MuiButtonBase-root-335 MuiButton-root-362 MuiButton-outlined-367 makeStyles-root-618 makeStyles-root-634 undefined MuiButton-outlinedSecondary-369 MuiButton-disableElevation-373 MuiButton-fullWidth-383"
-=======
-                    class="MuiBox-root-391 MuiBox-root-644"
-                  >
-                    <a
-                      aria-disabled="false"
-                      class="MuiButtonBase-root-337 MuiButton-root-364 MuiButton-outlined-369 makeStyles-root-629 makeStyles-root-645 undefined MuiButton-outlinedSecondary-371 MuiButton-disableElevation-375 MuiButton-fullWidth-385"
->>>>>>> 1cd54a4c
                       href="https://traderjoexyz.com/#/farm/0xB674f93952F02F2538214D4572Aa47F262e990Ff-0x188bED1968b795d5c9022F6a0bb5931Ac4c18F00"
                       tabindex="0"
                       target="_blank"
@@ -1382,7 +1271,6 @@
                   </div>
                 </div>
                 <div
-<<<<<<< HEAD
                   class="MuiBox-root-389 MuiBox-root-635 makeStyles-stakePoolsWrapper-620"
                   style="gap: 12px;"
                 >
@@ -1391,16 +1279,6 @@
                   >
                     <div
                       class="MuiBox-root-389 MuiBox-root-637"
-=======
-                  class="MuiBox-root-391 MuiBox-root-646 makeStyles-stakePoolsWrapper-631"
-                  style="gap: 12px;"
-                >
-                  <div
-                    class="MuiBox-root-391 MuiBox-root-647"
-                  >
-                    <div
-                      class="MuiBox-root-391 MuiBox-root-648"
->>>>>>> 1cd54a4c
                     >
                       <svg
                         aria-hidden="true"
@@ -1510,13 +1388,8 @@
                     style="line-height: 1.4;"
                   >
                     <span
-<<<<<<< HEAD
                       class="MuiSkeleton-root-591 MuiSkeleton-text-592 MuiSkeleton-pulse-595"
                       style="width: 30px;"
-=======
-                      class="MuiSkeleton-root-600 MuiSkeleton-text-601 MuiSkeleton-pulse-604"
-                      style="width: 80px;"
->>>>>>> 1cd54a4c
                     />
                   </p>
                   <p
@@ -1524,19 +1397,11 @@
                     style="line-height: 1.4;"
                   />
                   <div
-<<<<<<< HEAD
                     class="MuiBox-root-389 MuiBox-root-638"
                   >
                     <a
                       aria-disabled="false"
                       class="MuiButtonBase-root-335 MuiButton-root-362 MuiButton-outlined-367 makeStyles-root-618 makeStyles-root-639 undefined MuiButton-outlinedSecondary-369 MuiButton-disableElevation-373 MuiButton-fullWidth-383"
-=======
-                    class="MuiBox-root-391 MuiBox-root-649"
-                  >
-                    <a
-                      aria-disabled="false"
-                      class="MuiButtonBase-root-337 MuiButton-root-364 MuiButton-outlined-369 makeStyles-root-629 makeStyles-root-650 undefined MuiButton-outlinedSecondary-371 MuiButton-disableElevation-375 MuiButton-fullWidth-385"
->>>>>>> 1cd54a4c
                       href="https://app.sushi.com/farm?filter=2x"
                       tabindex="0"
                       target="_blank"
@@ -1566,7 +1431,6 @@
                   </div>
                 </div>
                 <div
-<<<<<<< HEAD
                   class="MuiBox-root-389 MuiBox-root-640 makeStyles-stakePoolsWrapper-620"
                   style="gap: 12px;"
                 >
@@ -1575,16 +1439,6 @@
                   >
                     <div
                       class="MuiBox-root-389 MuiBox-root-642"
-=======
-                  class="MuiBox-root-391 MuiBox-root-651 makeStyles-stakePoolsWrapper-631"
-                  style="gap: 12px;"
-                >
-                  <div
-                    class="MuiBox-root-391 MuiBox-root-652"
-                  >
-                    <div
-                      class="MuiBox-root-391 MuiBox-root-653"
->>>>>>> 1cd54a4c
                     >
                       <svg
                         aria-hidden="true"
@@ -1694,13 +1548,8 @@
                     style="line-height: 1.4;"
                   >
                     <span
-<<<<<<< HEAD
                       class="MuiSkeleton-root-591 MuiSkeleton-text-592 MuiSkeleton-pulse-595"
                       style="width: 30px;"
-=======
-                      class="MuiSkeleton-root-600 MuiSkeleton-text-601 MuiSkeleton-pulse-604"
-                      style="width: 80px;"
->>>>>>> 1cd54a4c
                     />
                   </p>
                   <p
@@ -1708,19 +1557,11 @@
                     style="line-height: 1.4;"
                   />
                   <div
-<<<<<<< HEAD
                     class="MuiBox-root-389 MuiBox-root-643"
                   >
                     <a
                       aria-disabled="false"
                       class="MuiButtonBase-root-335 MuiButton-root-362 MuiButton-outlined-367 makeStyles-root-618 makeStyles-root-644 undefined MuiButton-outlinedSecondary-369 MuiButton-disableElevation-373 MuiButton-fullWidth-383"
-=======
-                    class="MuiBox-root-391 MuiBox-root-654"
-                  >
-                    <a
-                      aria-disabled="false"
-                      class="MuiButtonBase-root-337 MuiButton-root-364 MuiButton-outlined-369 makeStyles-root-629 makeStyles-root-655 undefined MuiButton-outlinedSecondary-371 MuiButton-disableElevation-375 MuiButton-fullWidth-385"
->>>>>>> 1cd54a4c
                       href="https://app.sushi.com/farm?filter=2x"
                       tabindex="0"
                       target="_blank"
@@ -1750,7 +1591,6 @@
                   </div>
                 </div>
                 <div
-<<<<<<< HEAD
                   class="MuiBox-root-389 MuiBox-root-645 makeStyles-stakePoolsWrapper-620"
                   style="gap: 12px;"
                 >
@@ -1759,16 +1599,6 @@
                   >
                     <div
                       class="MuiBox-root-389 MuiBox-root-647"
-=======
-                  class="MuiBox-root-391 MuiBox-root-656 makeStyles-stakePoolsWrapper-631"
-                  style="gap: 12px;"
-                >
-                  <div
-                    class="MuiBox-root-391 MuiBox-root-657"
-                  >
-                    <div
-                      class="MuiBox-root-391 MuiBox-root-658"
->>>>>>> 1cd54a4c
                     >
                       <svg
                         aria-hidden="true"
@@ -1880,13 +1710,8 @@
                     style="line-height: 1.4;"
                   >
                     <span
-<<<<<<< HEAD
                       class="MuiSkeleton-root-591 MuiSkeleton-text-592 MuiSkeleton-pulse-595"
                       style="width: 30px;"
-=======
-                      class="MuiSkeleton-root-600 MuiSkeleton-text-601 MuiSkeleton-pulse-604"
-                      style="width: 80px;"
->>>>>>> 1cd54a4c
                     />
                   </p>
                   <p
@@ -1894,19 +1719,11 @@
                     style="line-height: 1.4;"
                   />
                   <div
-<<<<<<< HEAD
                     class="MuiBox-root-389 MuiBox-root-648"
                   >
                     <a
                       aria-disabled="false"
                       class="MuiButtonBase-root-335 MuiButton-root-362 MuiButton-outlined-367 makeStyles-root-618 makeStyles-root-649 undefined MuiButton-outlinedSecondary-369 MuiButton-disableElevation-373 MuiButton-fullWidth-383"
-=======
-                    class="MuiBox-root-391 MuiBox-root-659"
-                  >
-                    <a
-                      aria-disabled="false"
-                      class="MuiButtonBase-root-337 MuiButton-root-364 MuiButton-outlined-369 makeStyles-root-629 makeStyles-root-660 undefined MuiButton-outlinedSecondary-371 MuiButton-disableElevation-375 MuiButton-fullWidth-385"
->>>>>>> 1cd54a4c
                       href="https://app.spiritswap.finance/#/boostedfarms"
                       tabindex="0"
                       target="_blank"
