import "src/helpers/index";

import * as EthersContract from "@ethersproject/contracts";
import { BigNumber } from "ethers";
import App from "src/App";
<<<<<<< HEAD
import { connectWallet, disconnectedWallet } from "src/testHelpers";
=======
import { connectWallet, createMatchMedia, disconnectedWallet } from "src/testHelpers";
import { act, render, renderRoute, screen } from "src/testUtils";
>>>>>>> 6d6b1298
import * as Contract from "src/typechain";

jest.mock("src/helpers/index", () => ({
  ...jest.requireActual("src/helpers/index"),
  // prevent safety check message from blocking wallet connect error message
  shouldTriggerSafetyCheck: jest.fn().mockReturnValue(false),
}));

beforeEach(() => {
  jest.useFakeTimers();
});

afterEach(() => {
  jest.resetAllMocks();
  jest.useRealTimers();
});

describe("<App/>", () => {
  it("should render component", () => {
    disconnectedWallet();
    renderRoute("/");
    expect(screen.getByText("Connect your wallet to stake OHM")).toBeInTheDocument();
  });
  it("should not render an error message when user wallet is connected and cached but not locked", async () => {
    // Workaround for long-running tasks
    jest.setTimeout(60000);
    connectWallet();

    await act(async () => {
      renderRoute("/");
    });
    const errorMessage = await screen.queryByText("Please check your Wallet UI for connection errors");
    expect(errorMessage).toBeNull(); // expect its not found
  });
  it("should not render a connection error message when user wallet is not cached, i.e. user has not connected wallet yet", async () => {
    connectWallet();
    await act(async () => {
      renderRoute("/");
    });
    const errorMessage = await screen.queryByText("Please check your Wallet UI for connection errors");
    expect(errorMessage).toBeNull(); // expect its not found
  });
});

describe("Account Balances Slice", () => {
  beforeEach(() => {
    jest.mock("@ethersproject/contracts");
  });
  it("should load Account Balances with no error", async () => {
    connectWallet();
    Contract.GOHM__factory.connect = jest.fn().mockReturnValue({
      balanceOf: jest.fn().mockReturnValue(BigNumber.from(10)),
      allowance: jest.fn().mockReturnValue(BigNumber.from(10)),
      balanceFrom: jest.fn().mockReturnValue(BigNumber.from(10)),
    });
    Contract.IERC20__factory.connect = jest.fn().mockReturnValue({
      balanceOf: jest.fn().mockReturnValue(BigNumber.from(10)),
      allowance: jest.fn().mockReturnValue(BigNumber.from(10)),
    });
    EthersContract.Contract = jest.fn().mockReturnValue({
      allowance: jest.fn().mockReturnValue(BigNumber.from(10)),
      callStatic: jest.fn().mockReturnValue({
        balanceOfUnderlying: jest.fn().mockReturnValue(BigNumber.from(10)),
        underlying: jest.fn().mockReturnValue(BigNumber.from(10)),
      }),
    });

    expect(() => render(<App />)).not.toThrowError();
  });

  it("should load Account Balances and throw error", async () => {
    connectWallet();
    Contract.GOHM__factory.connect = jest.fn().mockReturnValue({
      balanceOf: jest.fn().mockImplementation(() => {
        throw Error("An Error!");
      }),
      allowance: jest.fn().mockReturnValue(BigNumber.from(10)),
      balanceFrom: jest.fn().mockReturnValue(BigNumber.from(10)),
    });
    Contract.IERC20__factory.connect = jest.fn().mockReturnValue({
      balanceOf: jest.fn().mockReturnValue(BigNumber.from(10)),
      allowance: jest.fn().mockReturnValue(BigNumber.from(10)),
    });
    EthersContract.Contract = jest.fn().mockReturnValue({
      allowance: jest.fn().mockImplementation(() => {
        throw Error("An Error!");
      }),
      callStatic: jest.fn().mockReturnValue({
        balanceOfUnderlying: jest.fn().mockReturnValue(BigNumber.from(10)),
        underlying: jest.fn().mockReturnValue(BigNumber.from(10)),
      }),
    });

    //we should handle the error and not throw
    expect(() => render(<App />)).not.toThrowError();
  });
});

describe("Staging Notification Checks", () => {
  beforeEach(() => {
    process.env.REACT_APP_STAGING_ENV = true;
  });
  it("Should display a notification banner when hostname = staging.olympusdao.finance", async () => {
    connectWallet();
    render(<App />);
<<<<<<< HEAD
=======
    expect(screen.getByTestId("staging-notification")).toHaveStyle({ marginLeft: "264px" });
    expect(
      screen.getByText("You are on the staging site. Any interaction could result in loss of assets."),
    ).toBeInTheDocument();
  });
  it("Should display no left Margin on Mobile", async () => {
    connectWallet();
    window.matchMedia = createMatchMedia("300px");
    render(<App />);
    expect(screen.getByTestId("staging-notification")).toHaveStyle({ marginLeft: "0px" });

>>>>>>> 6d6b1298
    expect(
      screen.getByText("You are on the staging site. Any interaction could result in loss of assets."),
    ).toBeInTheDocument();
  });
});
describe("Production Notification Check", () => {
  beforeEach(() => {
    process.env.REACT_APP_STAGING_ENV = false;
  });
  it("Should not display a notification when hostname not staging.olympusdao.finance", async () => {
    connectWallet();
    render(<App />);
    expect(
      screen.queryByText("You are on the staging site. Any interaction could result in loss of assets."),
    ).not.toBeInTheDocument();
  });
});<|MERGE_RESOLUTION|>--- conflicted
+++ resolved
@@ -3,12 +3,8 @@
 import * as EthersContract from "@ethersproject/contracts";
 import { BigNumber } from "ethers";
 import App from "src/App";
-<<<<<<< HEAD
-import { connectWallet, disconnectedWallet } from "src/testHelpers";
-=======
 import { connectWallet, createMatchMedia, disconnectedWallet } from "src/testHelpers";
 import { act, render, renderRoute, screen } from "src/testUtils";
->>>>>>> 6d6b1298
 import * as Contract from "src/typechain";
 
 jest.mock("src/helpers/index", () => ({
@@ -114,8 +110,6 @@
   it("Should display a notification banner when hostname = staging.olympusdao.finance", async () => {
     connectWallet();
     render(<App />);
-<<<<<<< HEAD
-=======
     expect(screen.getByTestId("staging-notification")).toHaveStyle({ marginLeft: "264px" });
     expect(
       screen.getByText("You are on the staging site. Any interaction could result in loss of assets."),
@@ -127,7 +121,6 @@
     render(<App />);
     expect(screen.getByTestId("staging-notification")).toHaveStyle({ marginLeft: "0px" });
 
->>>>>>> 6d6b1298
     expect(
       screen.getByText("You are on the staging site. Any interaction could result in loss of assets."),
     ).toBeInTheDocument();
