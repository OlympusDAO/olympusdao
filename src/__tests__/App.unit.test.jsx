import "src/helpers/index";

import * as EthersContract from "@ethersproject/contracts";
import { BigNumber } from "ethers";
import App from "src/App";
import { connectWallet, disconnectedWallet } from "src/testHelpers";
import * as Contract from "src/typechain";

import { act, render, renderRoute, screen } from "../testUtils";

jest.mock("src/helpers/index", () => ({
  ...jest.requireActual("src/helpers/index"),
  // prevent safety check message from blocking wallet connect error message
  shouldTriggerSafetyCheck: jest.fn().mockReturnValue(false),
}));

beforeEach(() => {
  jest.useFakeTimers();
});

afterEach(() => {
  jest.resetAllMocks();
  jest.useRealTimers();
});

describe("<App/>", () => {
  it("should render component", () => {
    disconnectedWallet();
    renderRoute("/");
    expect(screen.getByText("Connect your wallet to stake OHM")).toBeInTheDocument();
  });
  it("should not render an error message when user wallet is connected and cached but not locked", async () => {
    // Workaround for long-running tasks
    jest.setTimeout(60000);
    connectWallet();

    await act(async () => {
      renderRoute("/");
    });
    const errorMessage = await screen.queryByText("Please check your Wallet UI for connection errors");
    expect(errorMessage).toBeNull(); // expect its not found
    await act(async () => {
      jest.runAllTimers();
    });
  });
  it("should not render a connection error message when user wallet is not cached, i.e. user has not connected wallet yet", async () => {
    connectWallet();
    await act(async () => {
      renderRoute("/");
    });
    const errorMessage = await screen.queryByText("Please check your Wallet UI for connection errors");
    expect(errorMessage).toBeNull(); // expect its not found
  });
});

describe("Account Balances Slice", () => {
  beforeEach(() => {
    jest.mock("@ethersproject/contracts");
  });
  it("should load Account Balances with no error", async () => {
    connectWallet();
    Contract.GOHM__factory.connect = jest.fn().mockReturnValue({
      balanceOf: jest.fn().mockReturnValue(BigNumber.from(10)),
      allowance: jest.fn().mockReturnValue(BigNumber.from(10)),
      balanceFrom: jest.fn().mockReturnValue(BigNumber.from(10)),
    });
    Contract.IERC20__factory.connect = jest.fn().mockReturnValue({
      balanceOf: jest.fn().mockReturnValue(BigNumber.from(10)),
      allowance: jest.fn().mockReturnValue(BigNumber.from(10)),
    });
    EthersContract.Contract = jest.fn().mockReturnValue({
      allowance: jest.fn().mockReturnValue(BigNumber.from(10)),
      callStatic: jest.fn().mockReturnValue({
        balanceOfUnderlying: jest.fn().mockReturnValue(BigNumber.from(10)),
        underlying: jest.fn().mockReturnValue(BigNumber.from(10)),
      }),
    });

    expect(() => render(<App />)).not.toThrowError();
  });

  it("should load Account Balances and throw error", async () => {
    connectWallet();
    Contract.GOHM__factory.connect = jest.fn().mockReturnValue({
      balanceOf: jest.fn().mockImplementation(() => {
        throw Error("An Error!");
      }),
      allowance: jest.fn().mockReturnValue(BigNumber.from(10)),
      balanceFrom: jest.fn().mockReturnValue(BigNumber.from(10)),
    });
    Contract.IERC20__factory.connect = jest.fn().mockReturnValue({
      balanceOf: jest.fn().mockReturnValue(BigNumber.from(10)),
      allowance: jest.fn().mockReturnValue(BigNumber.from(10)),
    });
    EthersContract.Contract = jest.fn().mockReturnValue({
      allowance: jest.fn().mockImplementation(() => {
        throw Error("An Error!");
      }),
      callStatic: jest.fn().mockReturnValue({
        balanceOfUnderlying: jest.fn().mockReturnValue(BigNumber.from(10)),
        underlying: jest.fn().mockReturnValue(BigNumber.from(10)),
      }),
    });

    //we should handle the error and not throw
    expect(() => render(<App />)).not.toThrowError();
  });
});

describe("Staging Notification Checks", () => {
  beforeEach(() => {
    process.env.REACT_APP_STAGING_ENV = true;
  });
  it("Should display a notification banner when hostname = staging.olympusdao.finance", async () => {
    connectWallet();
    render(<App />);
<<<<<<< HEAD
=======
    expect(screen.getByTestId("staging-notification")).toHaveStyle({ marginLeft: "264px" });
    expect(
      screen.getByText("You are on the staging site. Any interaction could result in loss of assets."),
    ).toBeInTheDocument();
  });
  it("Should display no left Margin on Mobile", async () => {
    connectWallet();
    window.matchMedia = createMatchMedia("300px");
    render(<App />);
    expect(screen.getByTestId("staging-notification")).toHaveStyle({ marginLeft: "0px" });

>>>>>>> cf17a215
    expect(
      screen.getByText("You are on the staging site. Any interaction could result in loss of assets."),
    ).toBeInTheDocument();
  });
});
describe("Production Notification Check", () => {
  beforeEach(() => {
    process.env.REACT_APP_STAGING_ENV = false;
  });
  it("Should not display a notification when hostname not staging.olympusdao.finance", async () => {
    connectWallet();
    render(<App />);
    expect(
      screen.queryByText("You are on the staging site. Any interaction could result in loss of assets."),
    ).not.toBeInTheDocument();
  });
});<|MERGE_RESOLUTION|>--- conflicted
+++ resolved
@@ -3,7 +3,7 @@
 import * as EthersContract from "@ethersproject/contracts";
 import { BigNumber } from "ethers";
 import App from "src/App";
-import { connectWallet, disconnectedWallet } from "src/testHelpers";
+import { connectWallet, createMatchMedia, disconnectedWallet } from "src/testHelpers";
 import * as Contract from "src/typechain";
 
 import { act, render, renderRoute, screen } from "../testUtils";
@@ -114,8 +114,6 @@
   it("Should display a notification banner when hostname = staging.olympusdao.finance", async () => {
     connectWallet();
     render(<App />);
-<<<<<<< HEAD
-=======
     expect(screen.getByTestId("staging-notification")).toHaveStyle({ marginLeft: "264px" });
     expect(
       screen.getByText("You are on the staging site. Any interaction could result in loss of assets."),
@@ -127,7 +125,6 @@
     render(<App />);
     expect(screen.getByTestId("staging-notification")).toHaveStyle({ marginLeft: "0px" });
 
->>>>>>> cf17a215
     expect(
       screen.getByText("You are on the staging site. Any interaction could result in loss of assets."),
     ).toBeInTheDocument();
