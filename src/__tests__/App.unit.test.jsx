import "src/helpers/index";

import * as EthersContract from "@ethersproject/contracts";
import { BigNumber } from "ethers";
import App from "src/App";
import { connectWallet, createMatchMedia, disconnectedWallet } from "src/testHelpers";
import * as Contract from "src/typechain";

import { act, render, renderRoute, screen } from "../testUtils";

jest.mock("src/helpers/index", () => ({
  ...jest.requireActual("src/helpers/index"),
  // prevent safety check message from blocking wallet connect error message
  shouldTriggerSafetyCheck: jest.fn().mockReturnValue(false),
}));

beforeEach(() => {
  jest.useFakeTimers();
});

afterEach(() => {
  jest.resetAllMocks();
  jest.useRealTimers();
});

describe("<App/>", () => {
  it("should render component", () => {
    disconnectedWallet();
    renderRoute("/");
    expect(screen.getByText("Connect your wallet to stake OHM")).toBeInTheDocument();
  });
  it("should not render an error message when user wallet is connected and cached but not locked", async () => {
    // Workaround for long-running tasks
    jest.setTimeout(60000);
    connectWallet();

    await act(async () => {
      renderRoute("/");
    });
    const errorMessage = await screen.queryByText("Please check your Wallet UI for connection errors");
    expect(errorMessage).toBeNull(); // expect its not found
    await act(async () => {
      jest.runAllTimers();
    });
  });
  it("should not render a connection error message when user wallet is not cached, i.e. user has not connected wallet yet", async () => {
    connectWallet();
    await act(async () => {
      renderRoute("/");
    });
    const errorMessage = await screen.queryByText("Please check your Wallet UI for connection errors");
    expect(errorMessage).toBeNull(); // expect its not found
  });
<<<<<<< HEAD
  it("should render an error message when user wallet is connected and cached then locked", async () => {
    // Workaround for long-running tasks
    jest.setTimeout(60000);

    Web3Modal.prototype.connect = jest.fn().mockImplementation(async () => {
      throw Error("Wallet Locked");
    });
    Web3Modal.prototype.cachedProvider = jest.fn().mockImplementation(() => {
      // mock cached provider
      return jest.fn();
    });
    await act(async () => {
      const { container } = await renderRoute("/");
      expect(container).toMatchSnapshot();
    });
    expect(Web3Modal.prototype.connect).toHaveBeenCalledOnce();
    const errorMessage = await screen.getByText("Please check your Wallet UI for connection errors");
    expect(errorMessage).toBeInTheDocument();
  });
=======
>>>>>>> 80a8737f
});

describe("Account Balances Slice", () => {
  beforeEach(() => {
    jest.mock("@ethersproject/contracts");
  });
  it("should load Account Balances with no error", async () => {
    connectWallet();
    Contract.GOHM__factory.connect = jest.fn().mockReturnValue({
      balanceOf: jest.fn().mockReturnValue(BigNumber.from(10)),
      allowance: jest.fn().mockReturnValue(BigNumber.from(10)),
      balanceFrom: jest.fn().mockReturnValue(BigNumber.from(10)),
    });
    Contract.IERC20__factory.connect = jest.fn().mockReturnValue({
      balanceOf: jest.fn().mockReturnValue(BigNumber.from(10)),
      allowance: jest.fn().mockReturnValue(BigNumber.from(10)),
    });
    EthersContract.Contract = jest.fn().mockReturnValue({
      allowance: jest.fn().mockReturnValue(BigNumber.from(10)),
      callStatic: jest.fn().mockReturnValue({
        balanceOfUnderlying: jest.fn().mockReturnValue(BigNumber.from(10)),
        underlying: jest.fn().mockReturnValue(BigNumber.from(10)),
      }),
    });

    expect(() => render(<App />)).not.toThrowError();
  });

  it("should load Account Balances and throw error", async () => {
    connectWallet();
    Contract.GOHM__factory.connect = jest.fn().mockReturnValue({
      balanceOf: jest.fn().mockImplementation(() => {
        throw Error("An Error!");
      }),
      allowance: jest.fn().mockReturnValue(BigNumber.from(10)),
      balanceFrom: jest.fn().mockReturnValue(BigNumber.from(10)),
    });
    Contract.IERC20__factory.connect = jest.fn().mockReturnValue({
      balanceOf: jest.fn().mockReturnValue(BigNumber.from(10)),
      allowance: jest.fn().mockReturnValue(BigNumber.from(10)),
    });
    EthersContract.Contract = jest.fn().mockReturnValue({
      allowance: jest.fn().mockImplementation(() => {
        throw Error("An Error!");
      }),
      callStatic: jest.fn().mockReturnValue({
        balanceOfUnderlying: jest.fn().mockReturnValue(BigNumber.from(10)),
        underlying: jest.fn().mockReturnValue(BigNumber.from(10)),
      }),
    });

    //we should handle the error and not throw
    expect(() => render(<App />)).not.toThrowError();
  });
});

describe("Staging Notification Checks", () => {
  beforeEach(() => {
    process.env.REACT_APP_STAGING_ENV = true;
  });
  it("Should display a notification banner when hostname = staging.olympusdao.finance", async () => {
    connectWallet();
    render(<App />);
    expect(screen.getByTestId("staging-notification")).toHaveStyle({ marginLeft: "312px" });
    expect(
      screen.getByText("You are on the staging site. Any interaction could result in loss of assets."),
    ).toBeInTheDocument();
  });
  it("Should display no left Margin on Mobile", async () => {
    connectWallet();
    window.matchMedia = createMatchMedia("300px");
    render(<App />);
    expect(screen.getByTestId("staging-notification")).toHaveStyle({ marginLeft: "0px" });
    expect(
      screen.getByText("You are on the staging site. Any interaction could result in loss of assets."),
    ).toBeInTheDocument();
  });
});
describe("Production Notification Check", () => {
  beforeEach(() => {
    process.env.REACT_APP_STAGING_ENV = false;
  });
  it("Should not display a notification when hostname not staging.olympusdao.finance", async () => {
    connectWallet();
    render(<App />);
    expect(
      screen.queryByText("You are on the staging site. Any interaction could result in loss of assets."),
    ).not.toBeInTheDocument();
  });
});<|MERGE_RESOLUTION|>--- conflicted
+++ resolved
@@ -51,28 +51,6 @@
     const errorMessage = await screen.queryByText("Please check your Wallet UI for connection errors");
     expect(errorMessage).toBeNull(); // expect its not found
   });
-<<<<<<< HEAD
-  it("should render an error message when user wallet is connected and cached then locked", async () => {
-    // Workaround for long-running tasks
-    jest.setTimeout(60000);
-
-    Web3Modal.prototype.connect = jest.fn().mockImplementation(async () => {
-      throw Error("Wallet Locked");
-    });
-    Web3Modal.prototype.cachedProvider = jest.fn().mockImplementation(() => {
-      // mock cached provider
-      return jest.fn();
-    });
-    await act(async () => {
-      const { container } = await renderRoute("/");
-      expect(container).toMatchSnapshot();
-    });
-    expect(Web3Modal.prototype.connect).toHaveBeenCalledOnce();
-    const errorMessage = await screen.getByText("Please check your Wallet UI for connection errors");
-    expect(errorMessage).toBeInTheDocument();
-  });
-=======
->>>>>>> 80a8737f
 });
 
 describe("Account Balances Slice", () => {
