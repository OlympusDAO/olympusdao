--- conflicted
+++ resolved
@@ -1,8 +1,6 @@
 tasks:
   - name: App
     init: |
-<<<<<<< HEAD
-=======
       # bring in secret access tokens from gitpod user dashboard
       eval $(gp env -e)
       # OlmypusDAO front end contributors with access permissions to the main repo
@@ -16,7 +14,6 @@
       fi
       #  create a default .env file if none present
       if [ ! -f .env ]; then cp ".env.test" ".env"; fi
->>>>>>> bafd8841
       yarn && \
       gp sync-done install
     command: REACT_APP_PROVIDER=$(gp url 8545) yarn start
