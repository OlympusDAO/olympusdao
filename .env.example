####### API KEYS #######
#
# in development environment NONE of the below api keys are required
# if you leave this file BLANK the app will run via the `ethers` community api key
# the only side effect may be some latency
#

# add your ALCHEMY API KEY
# - Alchemy IDs are only used as fallbacks (in conjunction with INFURA_IDS)
# - multiple IDS should be separated by whitespace
# - in development environment app will run without an ALCHEMY API KEY
# - you can pick up Alchemy API Keys at https://auth.alchemyapi.io/
REACT_APP_ETHEREUM_ALCHEMY_IDS=""

REACT_APP_ARBITRUM_ALCHEMY_IDS=""

# add your INFURA ID
# - Infura IDs are only used as fallbacks (in conjunction with ALCHEMY_IDS)
# - multiple IDS should be separated by whitespace
# - you can pick up INFURA_IDS at https://infura.io/
REACT_APP_INFURA_IDS=""

# add a TESTNET ALCHEMY API KEY
# - only 1 ID is required, multiple IDS should be separated by whitespace
REACT_APP_ETHEREUM_TESTNET_ALCHEMY=""

REACT_APP_ARBITRUM_TESTNET_ALCHEMY=""

# if you run your own node you set your https address below
# - multiple IDS should be separated by whitespace
# - in Production node URLs must be secure `https://`
# - in Development node URLs must be insecure `http://`
REACT_APP_ETHEREUM_SELF_HOSTED_NODE="https://ipAddress:port"

REACT_APP_ARBITRUM_SELF_HOSTED_NODE="https://ipAddress:port"
REACT_APP_AVALANCHE_SELF_HOSTED_NODE="https://ipAddress:port"

# Segment Analytics
# - not necessary in dev environment
REACT_APP_SEGMENT_API_KEY=""

# Google Analytics
# - not necessary in dev environment
REACT_APP_GA_API_KEY=""

<<<<<<< HEAD
=======
# required for testing zaps on mainnet
# zapper api key
REACT_APP_ZAPPER_API=""
# zapper pool address
REACT_APP_ZAPPER_POOL=""

# Covalent
# - used to fetch token balances on wallet
# - you can pick up a Covalent key at https://www.covalenthq.com/
REACT_APP_COVALENT=""
>>>>>>> 4af5ef38
########################<|MERGE_RESOLUTION|>--- conflicted
+++ resolved
@@ -43,17 +43,8 @@
 # - not necessary in dev environment
 REACT_APP_GA_API_KEY=""
 
-<<<<<<< HEAD
-=======
-# required for testing zaps on mainnet
-# zapper api key
-REACT_APP_ZAPPER_API=""
-# zapper pool address
-REACT_APP_ZAPPER_POOL=""
-
 # Covalent
 # - used to fetch token balances on wallet
 # - you can pick up a Covalent key at https://www.covalenthq.com/
 REACT_APP_COVALENT=""
->>>>>>> 4af5ef38
 ########################