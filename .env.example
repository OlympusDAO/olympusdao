--- conflicted
+++ resolved
@@ -29,6 +29,8 @@
 # These 2 settings should be toggled to "true" if you want to use Olympus Give features
 VITE_GIVE_ENABLED="true"
 VITE_GIVE_GRANTS_ENABLED="true"
+VITE_GIVE_ENABLED="true"
+VITE_GIVE_GRANTS_ENABLED="true"
 
 # This should be toggled to "true" if you need to use the mock sOHM contract
 # (which allows for on-demand rebasing)
@@ -38,11 +40,7 @@
 VITE_ARBITRUM_TESTNET_NODE_URL=""
 
 VITE_AVALANCHE_NODE_URL=""
-<<<<<<< HEAD
 VITE_AVALANCHE_TESTNET_NODE_URL=""
 
 # Optional - for On-Chain Governance - get from https://web3.storage/tokens/
-VITE_WEB3_STORAGE_KEY=""
-=======
-VITE_AVALANCHE_TESTNET_NODE_URL=""
->>>>>>> 488eea0d
+VITE_WEB3_STORAGE_KEY=""